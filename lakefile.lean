import Lake

open Lake DSL

/-!
## Mathlib dependencies on upstream projects
-/

<<<<<<< HEAD
require "leanprover-community" / "batteries" @ git "lean-pr-testing-8688"
=======
require "leanprover-community" / "batteries" @ git "lean-pr-testing-8815"
>>>>>>> 65ace5a5
require "leanprover-community" / "Qq" @ git "master"
require aesop from git "https://github.com/nomeata/aesop" @ "lean-pr-testing-8815"
require "leanprover-community" / "proofwidgets" @ git "v0.0.63-pre" -- ProofWidgets should always be pinned to a specific version
  with NameMap.empty.insert `errorOnBuild
    "ProofWidgets not up-to-date. \
    Please run `lake exe cache get` to fetch the latest ProofWidgets. \
    If this does not work, report your issue on the Lean Zulip."
require "leanprover-community" / "importGraph" @ git "nightly-testing"
require "leanprover-community" / "LeanSearchClient" @ git "main"
require "leanprover-community" / "plausible" @ git "nightly-testing"

/-!
## Options for building mathlib
-/

/-- These options are used as `leanOptions`, prefixed by `` `weak``, so that
`lake build` uses them, as well as `Archive` and `Counterexamples`. -/
abbrev mathlibOnlyLinters : Array LeanOption := #[
  ⟨`linter.mathlibStandardSet, true⟩,
  ⟨`linter.simp.loopProtection, false⟩,
  ⟨`linter.style.longFile, .ofNat 1500⟩,
  -- `latest_import.yml` uses this comment: if you edit it, make sure that the workflow still works
]

/-- These options are passed as `leanOptions` to building mathlib, as well as the
`Archive` and `Counterexamples`. (`tests` omits the first two options.) -/
abbrev mathlibLeanOptions := #[
    ⟨`pp.unicode.fun, true⟩, -- pretty-prints `fun a ↦ b`
    ⟨`autoImplicit, false⟩,
    ⟨`maxSynthPendingDepth, .ofNat 3⟩
  ] ++ -- options that are used in `lake build`
    mathlibOnlyLinters.map fun s ↦ { s with name := `weak ++ s.name }

package mathlib where
  testDriver := "MathlibTest"
  -- These are additional settings which do not affect the lake hash,
  -- so they can be enabled in CI and disabled locally or vice versa.
  -- Warning: Do not put any options here that actually change the olean files,
  -- or inconsistent behavior may result
  -- weakLeanArgs := #[]

/-!
## Mathlib libraries
-/

@[default_target]
lean_lib Mathlib where
  -- Enforce Mathlib's default linters and style options.
  leanOptions := mathlibLeanOptions

-- NB. When adding further libraries, check if they should be excluded from `getLeanLibs` in
-- `scripts/mk_all.lean`.
lean_lib Cache
lean_lib LongestPole

lean_lib MathlibTest where
  globs := #[.submodules `MathlibTest]

lean_lib Archive where
  leanOptions := mathlibLeanOptions

lean_lib Counterexamples where
  leanOptions := mathlibLeanOptions

/-- Additional documentation in the form of modules that only contain module docstrings. -/
lean_lib docs where
  roots := #[`docs]

/-!
## Executables provided by Mathlib
-/

/--
`lake exe autolabel 150100` adds a topic label to PR `150100` if there is a unique choice.
This requires GitHub CLI `gh` to be installed!

Calling `lake exe autolabel` without a PR number will print the result without applying
any labels online.
-/
lean_exe autolabel where
  srcDir := "scripts"

/-- `lake exe cache get` retrieves precompiled `.olean` files from a central server. -/
lean_exe cache where
  root := `Cache.Main

/-- `lake exe check-yaml` verifies that all declarations referred to in `docs/*.yaml` files exist. -/
lean_exe «check-yaml» where
  srcDir := "scripts"
  supportInterpreter := true

/-- `lake exe mk_all` constructs the files containing all imports for a project. -/
lean_exe mk_all where
  srcDir := "scripts"
  supportInterpreter := true
  -- Executables which import `Lake` must set `-lLake`.
  weakLinkArgs := #["-lLake"]

/-- `lake exe shake` checks files for unnecessary imports. -/
lean_exe shake where
  root := `Shake.Main
  supportInterpreter := true

/-- `lake exe lint-style` runs text-based style linters. -/
lean_exe «lint-style» where
  srcDir := "scripts"
  supportInterpreter := true
  -- Executables which import `Lake` must set `-lLake`.
  weakLinkArgs := #["-lLake"]

/--
`lake exe pole` queries the Mathlib speedcenter for build times for the current commit,
and then calculates the longest pole
(i.e. the sequence of files you would be waiting for during a infinite parallelism build).
-/
lean_exe pole where
  root := `LongestPole.Main
  supportInterpreter := true
  -- Executables which import `Lake` must set `-lLake`.
  weakLinkArgs := #["-lLake"]

/--
`lake exe unused module_1 ... module_n` will analyze unused transitive imports in a given sequence.
The script expects the sequence to be in "reverse order", i.e. files imported later in `Mathlib` should
come earlier in the sequence.

Outputs a markdown file (called  `unused.md` by default) and a number of `lake exe graph` commands
highlighting particular ranges of transitively unused imports.

Typically this should be run via `scripts/unused_in_pole.sh`.
-/
lean_exe unused where
  root := `LongestPole.Unused
  supportInterpreter := true
  -- Executables which import `Lake` must set `-lLake`.
  weakLinkArgs := #["-lLake"]

lean_exe mathlib_test_executable where
  root := `MathlibTest.MathlibTestExecutable

/-!
## Other configuration
-/

/--
When a package depending on Mathlib updates its dependencies,
update its toolchain to match Mathlib's and fetch the new cache.
-/
post_update pkg do
  let rootPkg ← getRootPackage
  if rootPkg.name = pkg.name then
    return -- do not run in Mathlib itself
  if (← IO.getEnv "MATHLIB_NO_CACHE_ON_UPDATE") != some "1" then
    let exeFile ← runBuild cache.fetch
    let exitCode ← env exeFile.toString #["get"]
    if exitCode ≠ 0 then
      error s!"{pkg.name}: failed to fetch cache"<|MERGE_RESOLUTION|>--- conflicted
+++ resolved
@@ -6,11 +6,7 @@
 ## Mathlib dependencies on upstream projects
 -/
 
-<<<<<<< HEAD
-require "leanprover-community" / "batteries" @ git "lean-pr-testing-8688"
-=======
 require "leanprover-community" / "batteries" @ git "lean-pr-testing-8815"
->>>>>>> 65ace5a5
 require "leanprover-community" / "Qq" @ git "master"
 require aesop from git "https://github.com/nomeata/aesop" @ "lean-pr-testing-8815"
 require "leanprover-community" / "proofwidgets" @ git "v0.0.63-pre" -- ProofWidgets should always be pinned to a specific version
