--- conflicted
+++ resolved
@@ -7,11 +7,7 @@
 ## Mathlib dependencies on upstream projects
 -/
 
-<<<<<<< HEAD
-require "leanprover-community" / "batteries" @ git "nightly-testing-2024-09-09"
-=======
-require "leanprover-community" / "batteries" @ git "lean-pr-testing-5285"
->>>>>>> 38e4f7b5
+require "leanprover-community" / "batteries" @ git "nightly-testing"
 require "leanprover-community" / "Qq" @ git "master"
 require "leanprover-community" / "aesop" @ git "master"
 require "leanprover-community" / "proofwidgets" @ git "v0.0.42"
