import Lake

open Lake DSL

package mathlib where
  leanOptions := #[
    ⟨`pp.unicode.fun, true⟩, -- pretty-prints `fun a ↦ b`
    ⟨`autoImplicit, false⟩
  ]
  -- These are additional settings which do not affect the lake hash,
  -- so they can be enabled in CI and disabled locally or vice versa.
  -- Warning: Do not put any options here that actually change the olean files,
  -- or inconsistent behavior may result
  -- weakLeanArgs := #[]

/-!
## Mathlib dependencies on upstream projects.
-/

<<<<<<< HEAD
meta if get_config? doc = some "on" then -- do not download and build doc-gen4 by default
require «doc-gen4» from git "https://github.com/leanprover/doc-gen4" @ "main"

require batteries from git "https://github.com/leanprover-community/batteries" @ "nightly-testing-2024-06-02"
require Qq from git "https://github.com/leanprover-community/quote4" @ "nightly-testing"
require aesop from git "https://github.com/leanprover-community/aesop" @ "nightly-testing"
require proofwidgets from git "https://github.com/leanprover-community/ProofWidgets4" @ "v0.0.36"
require Cli from git "https://github.com/leanprover/lean4-cli" @ "main"
require importGraph from git "https://github.com/leanprover-community/import-graph.git" @ "main"
=======
require "leanprover-community" / "batteries" @ git "nightly-testing"
require "leanprover-community" / "Qq" @ git "nightly-testing"
require "leanprover-community" / "aesop" @ git "nightly-testing"
require "leanprover-community" / "proofwidgets" @ git "v0.0.42-pre2"
require "leanprover-community" / "importGraph" @ git "main"
>>>>>>> 3b7ff954

/-!
## Mathlib libraries
-/

@[default_target]
lean_lib Mathlib

-- NB. When adding further libraries, check if they should be excluded from `getLeanLibs` in
-- `scripts/mk_all.lean`.
lean_lib Cache
lean_lib LongestPole
lean_lib Archive
lean_lib Counterexamples
/-- Additional documentation in the form of modules that only contain module docstrings. -/
lean_lib docs where
  roots := #[`docs]

/-!
## Executables provided by Mathlib
-/

/-- `lake exe cache get` retrieves precompiled `.olean` files from a central server. -/
lean_exe cache where
  root := `Cache.Main

/-- `lake exe check-yaml` verifies that all declarations referred to in `docs/*.yaml` files exist. -/
lean_exe «check-yaml» where
  srcDir := "scripts"
  supportInterpreter := true

/-- `lake exe mk_all` constructs the files containing all imports for a project. -/
lean_exe mk_all where
  srcDir := "scripts"
  supportInterpreter := true
  -- Executables which import `Lake` must set `-lLake`.
  weakLinkArgs := #["-lLake"]

/-- `lake exe shake` checks files for unnecessary imports. -/
lean_exe shake where
  root := `Shake.Main
  supportInterpreter := true

/-- `lake exe lint-style` runs text-based style linters. -/
lean_exe «lint-style» where
  srcDir := "scripts"

/--
`lake exe pole` queries the Mathlib speedcenter for build times for the current commit,
and then calculates the longest pole
(i.e. the sequence of files you would be waiting for during a infinite parallelism build).
-/
lean_exe pole where
  root := `LongestPole.Main
  supportInterpreter := true
  -- Executables which import `Lake` must set `-lLake`.
  weakLinkArgs := #["-lLake"]

/--
`lake exe test` is a thin wrapper around `lake exe batteries/test`, until
https://github.com/leanprover/lean4/issues/4121 is resolved.

You can also use it as e.g. `lake exe test conv eval_elab` to only run the named tests.
-/
@[test_driver]
lean_exe test where
  srcDir := "scripts"

/-!
## Other configuration
-/

/--
When a package depending on Mathlib updates its dependencies,
update its toolchain to match Mathlib's and fetch the new cache.
-/
post_update pkg do
  let rootPkg ← getRootPackage
  if rootPkg.name = pkg.name then
    return -- do not run in Mathlib itself
  /-
  Once Lake updates the toolchains,
  this toolchain copy will be unnecessary.
  https://github.com/leanprover/lean4/issues/2752
  -/
  let wsToolchainFile := rootPkg.dir / "lean-toolchain"
  let mathlibToolchain := ← IO.FS.readFile <| pkg.dir / "lean-toolchain"
  IO.FS.writeFile wsToolchainFile mathlibToolchain
  if (← IO.getEnv "MATHLIB_NO_CACHE_ON_UPDATE") != some "1" then
    /-
    Instead of building and running cache via the Lake API,
    spawn a new `lake` since the toolchain may have changed.
    -/
    let exitCode ← IO.Process.spawn {
      cmd := "elan"
      args := #["run", "--install", mathlibToolchain.trim, "lake", "exe", "cache", "get"]
    } >>= (·.wait)
    if exitCode ≠ 0 then
      logError s!"{pkg.name}: failed to fetch cache"<|MERGE_RESOLUTION|>--- conflicted
+++ resolved
@@ -17,7 +17,6 @@
 ## Mathlib dependencies on upstream projects.
 -/
 
-<<<<<<< HEAD
 meta if get_config? doc = some "on" then -- do not download and build doc-gen4 by default
 require «doc-gen4» from git "https://github.com/leanprover/doc-gen4" @ "main"
 
@@ -27,13 +26,6 @@
 require proofwidgets from git "https://github.com/leanprover-community/ProofWidgets4" @ "v0.0.36"
 require Cli from git "https://github.com/leanprover/lean4-cli" @ "main"
 require importGraph from git "https://github.com/leanprover-community/import-graph.git" @ "main"
-=======
-require "leanprover-community" / "batteries" @ git "nightly-testing"
-require "leanprover-community" / "Qq" @ git "nightly-testing"
-require "leanprover-community" / "aesop" @ git "nightly-testing"
-require "leanprover-community" / "proofwidgets" @ git "v0.0.42-pre2"
-require "leanprover-community" / "importGraph" @ git "main"
->>>>>>> 3b7ff954
 
 /-!
 ## Mathlib libraries
