import Mathlib.Data.Finsupp.Notation
import Mathlib.Data.DFinsupp.Notation -- to ensure it does not interfere
import Mathlib.Data.Nat.Factorization.Basic

example : (fun₀ | 1 => 3) 1 = 3 := by
  simp

example : (fun₀ | 1 | 2 | 3 => 3 | 3 => 4) 1 = 3 := by
  simp
example : (fun₀ | 1 | 2 | 3 => 3 | 3 => 4) 2 = 3 := by
  simp
example : (fun₀ | 1 | 2 | 3 => 3 | 3 => 4) 3 = 4 := by
  simp

<<<<<<< HEAD
=======
section repr

/-- info: fun₀ | 1 => 3 | 2 => 3 -/
#guard_msgs in
#eval (Finsupp.mk {1, 2} (fun | 1 | 2 => 3 | _ => 0) (fun x => by aesop))

/--
info: fun₀
  | ["there are five words here", "and five more words here"] => 5
  | ["there are seven words but only here"] => 7
  | ["just two"] => 2
-/
>>>>>>> 1b6c758c
#guard_msgs in
#eval Finsupp.mk
  {["there are five words here", "and five more words here"],
   ["there are seven words but only here"],
   ["just two"]}
  (fun
    | ["there are five words here", "and five more words here"] => 5
    | ["there are seven words but only here"] => 7
    | ["just two"] => 2
    | _ => 0)
  (fun x => by aesop)

end repr

section PrettyPrinter

/--
info: fun₀
  | ["there are five words here", "and five more words here"] => 5
  | ["there are seven words but only here"] => 7
  | ["just two"] => 2 : List String →₀ ℕ
-/
#guard_msgs in
#check fun₀
    | ["there are five words here", "and five more words here"] => 5
    | ["there are seven words but only here"] => 7
    | ["just two"] => 2

end PrettyPrinter


/-! ## (computable) number theory examples -/

/-- info: fun₀ | 2 => 2 | 7 => 1 -/
#guard_msgs in
#eval Nat.factorization 28

/-- info: fun₀ | 3 => 2 | 5 => 1 -/
#guard_msgs in
#eval (Nat.factorization 720).filter Odd<|MERGE_RESOLUTION|>--- conflicted
+++ resolved
@@ -12,8 +12,6 @@
 example : (fun₀ | 1 | 2 | 3 => 3 | 3 => 4) 3 = 4 := by
   simp
 
-<<<<<<< HEAD
-=======
 section repr
 
 /-- info: fun₀ | 1 => 3 | 2 => 3 -/
@@ -26,7 +24,6 @@
   | ["there are seven words but only here"] => 7
   | ["just two"] => 2
 -/
->>>>>>> 1b6c758c
 #guard_msgs in
 #eval Finsupp.mk
   {["there are five words here", "and five more words here"],
