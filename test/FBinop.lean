--- conflicted
+++ resolved
@@ -54,12 +54,8 @@
 
 -- FIXME nightly-testing
 -- The following app_unexpanders have been lost in the shuffle.
-<<<<<<< HEAD
--- Copy pasted here to mitigate the test, and Scott is following up.
-=======
 -- Copy pasted here to mitigate the test.
 -- This will be fixed on nightly-2024-02-28
->>>>>>> 487f1c68
 
 /-- Unexpander for the `{ x }` notation. -/
 @[app_unexpander singleton]
