--- conflicted
+++ resolved
@@ -104,11 +104,7 @@
                 ACTUAL_BRANCH=${BRANCH#origin/}
 
                 # Append the branch details to RELEVANT_BRANCHES
-<<<<<<< HEAD
-                RELEVANT_BRANCHES="$RELEVANT_BRANCHES"$'\n- '"$ACTUAL_BRANCH (lean4#$PR_NUMBER)"
-=======
                 RELEVANT_BRANCHES="$RELEVANT_BRANCHES""$ACTUAL_BRANCH"$' '
->>>>>>> 6bc88be7
             fi
         done
 
@@ -129,20 +125,14 @@
       run: |
         BRANCHES="${{ steps.find-branches.outputs.branches }}"
         {
-          printf $'msg<<EOF\nWe will need to merge the following branches into \`nightly-testing\`:\n'
+          printf $'msg<<EOF\nWe will need to merge the following branches into `nightly-testing`:\n'
           printf $'```bash\n'
           for BRANCH in $BRANCHES; do
             PR_NUMBER=$(echo "$BRANCH" | grep -oP '\d+$')
             GITHUB_DIFF="https://github.com/leanprover-community/mathlib4/compare/nightly-testing...lean-pr-testing-$PR_NUMBER"
-<<<<<<< HEAD
-            printf $'# Diff: %s' "$GITHUB_DIFF"
-            printf $'scripts/merge-lean-testing-pr.sh %s   # %s\n' "$PR_NUMBER" "$BRANCH"
-            printf '# # # # #'
-=======
             printf $'# Diff: %s\n' "$GITHUB_DIFF"
             printf $'scripts/merge-lean-testing-pr.sh %s   # %s\n' "$PR_NUMBER" "$BRANCH"
             printf '\n'
->>>>>>> 6bc88be7
           done
           printf $'```\n'
           printf "EOF"
