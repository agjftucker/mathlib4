/-
Copyright (c) 2022 Jeoff Lee. All rights reserved.
Released under Apache 2.0 license as described in the file LICENSE.
Authors: Jeoff Lee
-/
import Mathlib.Tactic.LinearCombination
import Mathlib.RingTheory.Polynomial.Cyclotomic.Roots

#align_import wiedijk_100_theorems.solution_of_cubic from "leanprover-community/mathlib"@"5563b1b49e86e135e8c7b556da5ad2f5ff881cad"

/-!
# The Solution of a Cubic

This file proves Theorem 37 from the [100 Theorems List](https://www.cs.ru.nl/~freek/100/).

In this file, we give the solutions to the cubic equation `a * x^3 + b * x^2 + c * x + d = 0`
over a field `K` that has characteristic neither 2 nor 3, that has a third primitive root of
unity, and in which certain other quantities admit square and cube roots.

This is based on the [Cardano's Formula](https://en.wikipedia.org/wiki/Cubic_equation#Cardano's_formula).

## Main statements

- `cubic_eq_zero_iff` : gives the roots of the cubic equation
where the discriminant `p = 3 * a * c - b^2` is nonzero.
- `cubic_eq_zero_iff_of_p_eq_zero` : gives the roots of the cubic equation
where the discriminant equals zero.

## References

Originally ported from Isabelle/HOL. The
[original file](https://isabelle.in.tum.de/dist/library/HOL/HOL-ex/Cubic_Quartic.html) was written by Amine Chaieb.

## Tags

polynomial, cubic, root
-/


namespace Theorems100

section Field

open Polynomial

variable {K : Type*} [Field K]

variable [Invertible (2 : K)] [Invertible (3 : K)]

variable (a b c d : K)

variable {ω p q r s t : K}

theorem cube_root_of_unity_sum (hω : IsPrimitiveRoot ω 3) : 1 + ω + ω ^ 2 = 0 := by
  simpa [cyclotomic_prime, Finset.sum_range_succ] using hω.isRoot_cyclotomic (by decide)
#align theorems_100.cube_root_of_unity_sum Theorems100.cube_root_of_unity_sum

/-- The roots of a monic cubic whose quadratic term is zero and whose discriminant is nonzero. -/
theorem cubic_basic_eq_zero_iff (hω : IsPrimitiveRoot ω 3) (hp_nonzero : p ≠ 0)
    (hr : r ^ 2 = q ^ 2 + p ^ 3) (hs3 : s ^ 3 = q + r) (ht : t * s = p) (x : K) :
    x ^ 3 + 3 * p * x - 2 * q = 0 ↔ x = s - t ∨ x = s * ω - t * ω ^ 2 ∨ x = s * ω ^ 2 - t * ω := by
  have h₁ : ∀ x a₁ a₂ a₃ : K, x = a₁ ∨ x = a₂ ∨ x = a₃ ↔ (x - a₁) * (x - a₂) * (x - a₃) = 0 := by
    intros; simp only [mul_eq_zero, sub_eq_zero, or_assoc]
  rw [h₁]
  refine' Eq.congr _ rfl
  have hs_nonzero : s ≠ 0 := by
    contrapose! hp_nonzero with hs_nonzero
    linear_combination -1 * ht + t * hs_nonzero
  rw [← mul_left_inj' (pow_ne_zero 3 hs_nonzero)]
  have H := cube_root_of_unity_sum hω
  linear_combination
    hr + (-q + r + s ^ 3) * hs3 - (3 * x * s ^ 3 + (t * s) ^ 2 + t * s * p + p ^ 2) * ht +
    (x ^ 2 * (s - t) + x * (-ω * (s ^ 2 + t ^ 2) + s * t * (3 + ω ^ 2 - ω)) -
      (-(s ^ 3 - t ^ 3) * (ω - 1) + s ^ 2 * t * ω ^ 2 - s * t ^ 2 * ω ^ 2)) * s ^ 3 * H
#align theorems_100.cubic_basic_eq_zero_iff Theorems100.cubic_basic_eq_zero_iff

/-- Roots of a monic cubic whose discriminant is nonzero. -/
theorem cubic_monic_eq_zero_iff (hω : IsPrimitiveRoot ω 3) (hp : p = (3 * c - b ^ 2) / 9)
    (hp_nonzero : p ≠ 0) (hq : q = (9 * b * c - 2 * b ^ 3 - 27 * d) / 54)
    (hr : r ^ 2 = q ^ 2 + p ^ 3) (hs3 : s ^ 3 = q + r) (ht : t * s = p) (x : K) :
    x ^ 3 + b * x ^ 2 + c * x + d = 0 ↔
      x = s - t - b / 3 ∨ x = s * ω - t * ω ^ 2 - b / 3 ∨ x = s * ω ^ 2 - t * ω - b / 3 := by
  let y := x + b / 3
  have hi2 : (2 : K) ≠ 0 := nonzero_of_invertible _
  have hi3 : (3 : K) ≠ 0 := nonzero_of_invertible _
  have h9 : (9 : K) = 3 ^ 2 := by norm_num
  have h54 : (54 : K) = 2 * 3 ^ 3 := by norm_num
  have h₁ : x ^ 3 + b * x ^ 2 + c * x + d = y ^ 3 + 3 * p * y - 2 * q := by
    rw [hp, hq]
    -- FIXME nightly-testing: field_simp is broken
    sorry
    -- field_simp [y, h9, h54]; ring
  rw [h₁, cubic_basic_eq_zero_iff hω hp_nonzero hr hs3 ht y]
  simp_rw [eq_sub_iff_add_eq]
#align theorems_100.cubic_monic_eq_zero_iff Theorems100.cubic_monic_eq_zero_iff

/-- **The Solution of Cubic**.
  The roots of a cubic polynomial whose discriminant is nonzero. -/
theorem cubic_eq_zero_iff (ha : a ≠ 0) (hω : IsPrimitiveRoot ω 3)
    (hp : p = (3 * a * c - b ^ 2) / (9 * a ^ 2)) (hp_nonzero : p ≠ 0)
    (hq : q = (9 * a * b * c - 2 * b ^ 3 - 27 * a ^ 2 * d) / (54 * a ^ 3))
    (hr : r ^ 2 = q ^ 2 + p ^ 3) (hs3 : s ^ 3 = q + r) (ht : t * s = p) (x : K) :
    a * x ^ 3 + b * x ^ 2 + c * x + d = 0 ↔
      x = s - t - b / (3 * a) ∨
        x = s * ω - t * ω ^ 2 - b / (3 * a) ∨ x = s * ω ^ 2 - t * ω - b / (3 * a) := by
  have hi3 : (3 : K) ≠ 0 := nonzero_of_invertible _
  have h9 : (9 : K) = 3 ^ 2 := by norm_num
  have h54 : (54 : K) = 2 * 3 ^ 3 := by norm_num
  have h₁ : a * x ^ 3 + b * x ^ 2 + c * x + d
    = a * (x ^ 3 + b / a * x ^ 2 + c / a * x + d / a) := by field_simp; ring
  have h₂ : ∀ x, a * x = 0 ↔ x = 0 := by intro x; simp [ha]
  have hp' : p = (3 * (c / a) - (b / a) ^ 2) / 9 := by
    -- FIXME: nightly-testing: field_simp is broken
    sorry
    -- field_simp [hp, h9]; ring_nf
  have hq' : q = (9 * (b / a) * (c / a) - 2 * (b / a) ^ 3 - 27 * (d / a)) / 54 := by
<<<<<<< HEAD
    -- FIXME: nightly-testing: field_simp is broken
    sorry
    -- field_simp [hq, h54]; ring_nf
=======
    rw [hq, h54]
    simp [field_simps, ha]
    ring_nf
>>>>>>> 1362fde6
  rw [h₁, h₂, cubic_monic_eq_zero_iff (b / a) (c / a) (d / a) hω hp' hp_nonzero hq' hr hs3 ht x]
  have h₄ :=
    calc
      b / a / 3 = b / (a * 3) := by field_simp [ha]
      _ = b / (3 * a) := by rw [mul_comm]
  rw [h₄]
#align theorems_100.cubic_eq_zero_iff Theorems100.cubic_eq_zero_iff

/-- the solution of the cubic equation when p equals zero. -/
theorem cubic_eq_zero_iff_of_p_eq_zero (ha : a ≠ 0) (hω : IsPrimitiveRoot ω 3)
    (hpz : 3 * a * c - b ^ 2 = 0)
    (hq : q = (9 * a * b * c - 2 * b ^ 3 - 27 * a ^ 2 * d) / (54 * a ^ 3)) (hs3 : s ^ 3 = 2 * q)
    (x : K) :
    a * x ^ 3 + b * x ^ 2 + c * x + d = 0 ↔
      x = s - b / (3 * a) ∨ x = s * ω - b / (3 * a) ∨ x = s * ω ^ 2 - b / (3 * a) := by
  have h₁ : ∀ x a₁ a₂ a₃ : K, x = a₁ ∨ x = a₂ ∨ x = a₃ ↔ (x - a₁) * (x - a₂) * (x - a₃) = 0 := by
    intros; simp only [mul_eq_zero, sub_eq_zero, or_assoc]
  have hi2 : (2 : K) ≠ 0 := nonzero_of_invertible _
  have hi3 : (3 : K) ≠ 0 := nonzero_of_invertible _
  have h54 : (54 : K) = 2 * 3 ^ 3 := by norm_num
  have hb2 : b ^ 2 = 3 * a * c := by rw [sub_eq_zero] at hpz; rw [hpz]
  have hb3 : b ^ 3 = 3 * a * b * c := by rw [pow_succ, hb2]; ring
  have h₂ :=
    -- FIXME nightly-testing: field_simp is broken
    calc
      a * x ^ 3 + b * x ^ 2 + c * x + d =
      a * (x + b / (3 * a)) ^ 3 + (c - b ^ 2 / (3 * a)) * x + (d - b ^ 3 * a / (3 * a) ^ 3) := by
        sorry
        -- field_simp; ring
      _ = a * (x + b / (3 * a)) ^ 3 + (d - (9 * a * b * c - 2 * b ^ 3) * a / (3 * a) ^ 3) := by
        sorry
        -- simp only [hb2, hb3]; field_simp; ring
      _ = a * ((x + b / (3 * a)) ^ 3 - s ^ 3) := by
        sorry
        -- rw [hs3, hq]; field_simp [h54]; ring
  have h₃ : ∀ x, a * x = 0 ↔ x = 0 := by intro x; simp [ha]
  have h₄ : ∀ x : K, x ^ 3 - s ^ 3 = (x - s) * (x - s * ω) * (x - s * ω ^ 2) := by
    intro x
    calc
      x ^ 3 - s ^ 3 = (x - s) * (x ^ 2 + x * s + s ^ 2) := by ring
      _ = (x - s) * (x ^ 2 - (ω + ω ^ 2) * x * s + (1 + ω + ω ^ 2) * x * s + s ^ 2) := by ring
      _ = (x - s) * (x ^ 2 - (ω + ω ^ 2) * x * s + ω ^ 3 * s ^ 2) := by
        rw [hω.pow_eq_one, cube_root_of_unity_sum hω]; simp
      _ = (x - s) * (x - s * ω) * (x - s * ω ^ 2) := by ring
  rw [h₁, h₂, h₃, h₄ (x + b / (3 * a))]
  ring_nf
#align theorems_100.cubic_eq_zero_iff_of_p_eq_zero Theorems100.cubic_eq_zero_iff_of_p_eq_zero

end Field

end Theorems100<|MERGE_RESOLUTION|>--- conflicted
+++ resolved
@@ -110,19 +110,11 @@
     = a * (x ^ 3 + b / a * x ^ 2 + c / a * x + d / a) := by field_simp; ring
   have h₂ : ∀ x, a * x = 0 ↔ x = 0 := by intro x; simp [ha]
   have hp' : p = (3 * (c / a) - (b / a) ^ 2) / 9 := by
-    -- FIXME: nightly-testing: field_simp is broken
-    sorry
-    -- field_simp [hp, h9]; ring_nf
+    field_simp [hp, h9]; ring_nf
   have hq' : q = (9 * (b / a) * (c / a) - 2 * (b / a) ^ 3 - 27 * (d / a)) / 54 := by
-<<<<<<< HEAD
-    -- FIXME: nightly-testing: field_simp is broken
-    sorry
-    -- field_simp [hq, h54]; ring_nf
-=======
     rw [hq, h54]
     simp [field_simps, ha]
     ring_nf
->>>>>>> 1362fde6
   rw [h₁, h₂, cubic_monic_eq_zero_iff (b / a) (c / a) (d / a) hω hp' hp_nonzero hq' hr hs3 ht x]
   have h₄ :=
     calc
