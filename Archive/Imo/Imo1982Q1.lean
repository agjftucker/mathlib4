--- conflicted
+++ resolved
@@ -72,11 +72,7 @@
   have h := hf.rel m n
   rcases h with ( hl | hr )
   · rw [hl]
-<<<<<<< HEAD
   · rw [hr]; omega
-=======
-  · rw [hr]; nth_rewrite 1 [← add_zero (f n), ← add_assoc]; gcongr; norm_num
->>>>>>> b8f340be
 
 lemma superhomogeneous {m n : ℕ+} : ↑n * f m ≤ f (n * m) := by
   induction n with
