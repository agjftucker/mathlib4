/-
Copyright (c) 2024 Joseph Myers. All rights reserved.
Released under Apache 2.0 license as described in the file LICENSE.
Authors: Joseph Myers
-/
import Mathlib.Data.Fin.VecNotation
import Mathlib.Data.List.ChainOfFn
import Mathlib.Data.List.TakeWhile
import Mathlib.Data.Nat.Dist
import Mathlib.Order.Fin.Basic
import Mathlib.Tactic.IntervalCases

/-!
# IMO 2024 Q5

Turbo the snail plays a game on a board with $2024$ rows and $2023$ columns. There are hidden
monsters in $2022$ of the cells. Initially, Turbo does not know where any of the monsters are,
but he knows that there is exactly one monster in each row except the first row and the last
row, and that each column contains at most one monster.

Turbo makes a series of attempts to go from the first row to the last row. On each attempt,
he chooses to start on any cell in the first row, then repeatedly moves to an adjacent cell
sharing a common side. (He is allowed to return to a previously visited cell.) If he reaches a
cell with a monster, his attempt ends and he is transported back to the first row to start a
new attempt. The monsters do not move, and Turbo remembers whether or not each cell he has
visited contains a monster. If he reaches any cell in the last row, his attempt ends and the
game is over.

Determine the minimum value of $n$ for which Turbo has a strategy that guarantees reaching
the last row on the $n$th attempt or earlier, regardless of the locations of the monsters.

We follow the solution from the
[official solutions](https://www.imo2024.uk/s/IMO2024-solutions-updated.pdf). To show that $n$
is at least $3$, it is possible that the first cell Turbo encounters in the second row on his
first attempt contains a monster, and also possible that the first cell Turbo encounters in the
third row on his second attempt contains a monster. To show that $3$ attempts suffice, the first
attempt can be used to locate the monster in the second row; if this is not at either side of
the board, two more attempts suffice to pass behind that monster and from there go along its
column to the last row, while if it is at one side of the board, the second attempt follows a
zigzag path such that if it encounters a monster the third attempt can avoid all monsters.
-/


namespace Imo2024Q5

/-! ### Definitions for setting up the problem -/

-- There are N monsters, N+1 columns and N+2 rows.
variable {N : ℕ}

/-- A cell on the board for the game. -/
abbrev Cell (N : ℕ) : Type := Fin (N + 2) × Fin (N + 1)

/-- A row that is neither the first nor the last (and thus contains a monster). -/
abbrev InteriorRow (N : ℕ) : Type := (Set.Icc 1 ⟨N, by omega⟩ : Set (Fin (N + 2)))

/-- Data for valid positions of the monsters. -/
abbrev MonsterData (N : ℕ) : Type := InteriorRow N ↪ Fin (N + 1)

/-- The cells with monsters as a Set, given an injection from rows to columns. -/
def MonsterData.monsterCells (m : MonsterData N) :
    Set (Cell N) :=
  Set.range (fun x : InteriorRow N ↦ ((x : Fin (N + 2)), m x))

/-- Whether two cells are adjacent. -/
def Adjacent (x y : Cell N) : Prop :=
  Nat.dist x.1 y.1 + Nat.dist x.2 y.2 = 1

/-- A valid path from the first to the last row. -/
structure Path (N : ℕ) where
  /-- The cells on the path. -/
  cells : List (Cell N)
  nonempty : cells ≠ []
  head_first_row : (cells.head nonempty).1 = 0
  last_last_row : (cells.getLast nonempty).1 = Fin.last (N + 1)
  valid_move_seq : cells.Chain' Adjacent

/-- The first monster on a path, or `none`. -/
noncomputable def Path.firstMonster (p : Path N) (m : MonsterData N) : Option (Cell N) :=
  letI := Classical.propDecidable
  p.cells.find? (fun x ↦ (x ∈ m.monsterCells : Bool))

/-- A strategy, given the results of initial attempts, returns a path for the next attempt. -/
abbrev Strategy (N : ℕ) : Type := ⦃k : ℕ⦄ → (Fin k → Option (Cell N)) → Path N

/-- Playing a strategy, k attempts. -/
noncomputable def Strategy.play (s : Strategy N) (m : MonsterData N) :
    (k : ℕ) → Fin k → Option (Cell N)
| 0 => Fin.elim0
| k + 1 => Fin.snoc (s.play m k) ((s (s.play m k)).firstMonster m)

/-- The predicate for a strategy winning within the given number of attempts. -/
def Strategy.WinsIn (s : Strategy N) (m : MonsterData N) (k : ℕ) : Prop :=
  none ∈ Set.range (s.play m k)

/-- Whether a strategy forces a win within the given number of attempts. -/
def Strategy.ForcesWinIn (s : Strategy N) (k : ℕ) : Prop :=
  ∀ m, s.WinsIn m k

/-! ### API definitions and lemmas about `Cell` -/

/-- Reflecting a cell of the board (swapping left and right sides of the board). -/
def Cell.reflect (c : Cell N) : Cell N := (c.1, c.2.rev)

/-! ### API definitions and lemmas about `MonsterData` -/

/-- The row 1, in the form required for MonsterData. -/
def row1 (hN : 2 ≤ N) : InteriorRow N :=
  ⟨1, ⟨by omega, by
    rw [Fin.le_def]
    simp
    omega⟩⟩

lemma coe_coe_row1 (hN : 2 ≤ N) : (((row1 hN) : Fin (N + 2)) : ℕ) = 1 :=
  rfl

/-- The row 2, in the form required for MonsterData. -/
def row2 (hN : 2 ≤ N) : InteriorRow N :=
  ⟨⟨2, by omega⟩, ⟨by
    simp only [Fin.le_def, Fin.val_one]
    omega, by
    simp only [Fin.le_def]
    omega⟩⟩

/-- Reflecting monster data. -/
def MonsterData.reflect (m : MonsterData N) : MonsterData N where
  toFun := Fin.rev ∘ m
  inj' := fun i j hij ↦ by simpa using hij

lemma MonsterData.reflect_reflect (m : MonsterData N) : m.reflect.reflect = m := by
  ext i
  simp [MonsterData.reflect]

lemma MonsterData.notMem_monsterCells_of_fst_eq_zero (m : MonsterData N)
    {c : Cell N} (hc : c.1 = 0) : c ∉ m.monsterCells := by
  simp [monsterCells, Prod.ext_iff, hc]

@[deprecated (since := "2025-05-23")]
alias MonsterData.not_mem_monsterCells_of_fst_eq_zero :=
  MonsterData.notMem_monsterCells_of_fst_eq_zero

lemma MonsterData.le_N_of_mem_monsterCells {m : MonsterData N} {c : Cell N}
    (hc : c ∈ m.monsterCells) : (c.1 : ℕ) ≤ N := by
  simp only [monsterCells, Set.mem_range, Subtype.exists, Set.mem_Icc] at hc
  rcases hc with ⟨r, ⟨h1, hN⟩, rfl⟩
  rw [Fin.le_def] at hN
  exact hN

lemma MonsterData.mk_mem_monsterCells_iff_of_le {m : MonsterData N} {r : Fin (N + 2)}
    (hr1 : 1 ≤ r) (hrN : r ≤ ⟨N, by omega⟩) {c : Fin (N + 1)} :
    (r, c) ∈ m.monsterCells ↔ m ⟨r, hr1, hrN⟩ = c := by
  simp only [monsterCells, Set.mem_range, Prod.mk.injEq]
  refine ⟨?_, ?_⟩
  · rintro ⟨r', rfl, rfl⟩
    simp only [Subtype.coe_eta]
  · rintro rfl
    exact ⟨⟨r, hr1, hrN⟩, rfl, rfl⟩

lemma MonsterData.mem_monsterCells_iff_of_le {m : MonsterData N} {x : Cell N}
    (hr1 : 1 ≤ x.1) (hrN : x.1 ≤ ⟨N, by omega⟩) :
    x ∈ m.monsterCells ↔ m ⟨x.1, hr1, hrN⟩ = x.2 :=
  MonsterData.mk_mem_monsterCells_iff_of_le hr1 hrN

lemma MonsterData.mk_mem_monsterCells_iff {m : MonsterData N} {r : Fin (N + 2)}
    {c : Fin (N + 1)} :
    (r, c) ∈ m.monsterCells ↔ ∃ (hr1 : 1 ≤ r) (hrN : r ≤ ⟨N, by omega⟩), m ⟨r, hr1, hrN⟩ = c := by
  refine ⟨fun h ↦ ?_, fun ⟨hr1, hrN, h⟩ ↦ (mem_monsterCells_iff_of_le hr1 hrN).2 h⟩
  rcases h with ⟨⟨mr, hr1, hrN⟩, h⟩
  simp only [Prod.mk.injEq] at h
  rcases h with ⟨rfl, rfl⟩
  exact ⟨hr1, hrN, rfl⟩

/-! ### API definitions and lemmas about `Adjacent` -/

lemma Adjacent.le_of_lt {x y : Cell N} (ha : Adjacent x y) {r : Fin (N + 2)} (hr : r < y.1) :
    r ≤ x.1 := by
  rw [Adjacent, Nat.dist] at ha
  omega

/-! ### API definitions and lemmas about `Path` -/

lemma Path.exists_mem_fst_eq (p : Path N) (r : Fin (N + 2)) : ∃ c ∈ p.cells, c.1 = r := by
  let i : ℕ := p.cells.findIdx fun c ↦ r ≤ c.1
  have hi : i < p.cells.length := by
    refine List.findIdx_lt_length_of_exists ⟨p.cells.getLast p.nonempty, ?_⟩
    simp only [List.getLast_mem, p.last_last_row, decide_eq_true_eq, true_and, Fin.last]
    rw [Fin.le_def]
    have h := r.isLt
    rw [Nat.lt_succ_iff] at h
    convert h
  have hig : r ≤ (p.cells[i]).1 := of_decide_eq_true (List.findIdx_getElem (w := hi))
  refine ⟨p.cells[i], List.getElem_mem _, ?_⟩
  refine (hig.lt_or_eq.resolve_left fun h => ?_).symm
  rcases Nat.eq_zero_or_pos i with hi | hi
  · simp only [hi, List.getElem_zero, p.head_first_row, Fin.not_lt_zero] at h
  · suffices r ≤ p.cells[i - 1].1 by
      have hi' : i - 1 < i := by omega
      exact of_decide_eq_false (List.not_of_lt_findIdx hi') this
    have ha : Adjacent p.cells[i - 1] p.cells[i] := by
      convert List.chain'_iff_get.1 p.valid_move_seq (i - 1) ?_
      · simp [Nat.sub_add_cancel hi]
      · omega
    exact ha.le_of_lt h

lemma Path.exists_mem_le_fst (p : Path N) (r : Fin (N + 2)) : ∃ c ∈ p.cells, r ≤ c.1 := by
  rcases p.exists_mem_fst_eq r with ⟨c, hc, he⟩
  exact ⟨c, hc, he.symm.le⟩

/-- The first path element on a row. -/
def Path.findFstEq (p : Path N) (r : Fin (N + 2)) : Cell N :=
  (p.cells.find? (fun c ↦ c.1 = r)).get (List.find?_isSome.2 (by simpa using p.exists_mem_fst_eq r))

lemma Path.find_eq_some_findFstEq (p : Path N) (r : Fin (N + 2)) :
    p.cells.find? (fun c ↦ c.1 = r) = some (p.findFstEq r) := by
  rw [Option.eq_some_iff_get_eq]
  exact ⟨_, rfl⟩

lemma Path.findFstEq_mem_cells (p : Path N) (r : Fin (N + 2)) : p.findFstEq r ∈ p.cells :=
  List.mem_of_find?_eq_some (p.find_eq_some_findFstEq r)

lemma Path.findFstEq_fst (p : Path N) (r : Fin (N + 2)) : (p.findFstEq r).1 = r := by
  have h := List.find?_some (p.find_eq_some_findFstEq r)
  simpa using h

lemma find?_eq_eq_find?_le {l : List (Cell N)} {r : Fin (N + 2)} (hne : l ≠ [])
    (hf : (l.head hne).1 ≤ r) (ha : l.Chain' Adjacent) :
    l.find? (fun c ↦ c.1 = r) = l.find? (fun c ↦ r ≤ c.1) := by
  induction l
  case nil => simp at hne
  case cons head tail hi =>
    by_cases h : head.1 = r
    · simp [h]
    · have h' : ¬(r ≤ head.1) := fun hr' ↦ h (le_antisymm hf hr')
      simp only [h, decide_false, Bool.false_eq_true, not_false_eq_true, List.find?_cons_of_neg, h']
      rcases tail with ⟨⟩ | ⟨htail, ttail⟩
      · simp
      · simp only [List.chain'_cons] at ha
        rcases ha with ⟨ha1, ha2⟩
        simp only [List.head_cons] at hf
        simp only [ne_eq, reduceCtorEq, not_false_eq_true, List.head_cons, ha2, true_implies] at hi
        refine hi ?_
        simp only [Adjacent, Nat.dist] at ha1
        omega

lemma Path.findFstEq_eq_find?_le (p : Path N) (r : Fin (N + 2)) : p.findFstEq r =
    (p.cells.find? (fun c ↦ r ≤ c.1)).get
      (List.find?_isSome.2 (by simpa using p.exists_mem_le_fst r)) := by
  rw [findFstEq]
  convert rfl using 2
  refine (find?_eq_eq_find?_le p.nonempty ?_ p.valid_move_seq).symm
  simp [p.head_first_row]

lemma Path.firstMonster_isSome {p : Path N} {m : MonsterData N} :
    (p.firstMonster m).isSome = true ↔ ∃ x, x ∈ p.cells ∧ x ∈ m.monsterCells := by
  convert List.find?_isSome
  simp

lemma Path.firstMonster_eq_none {p : Path N} {m : MonsterData N} :
    (p.firstMonster m) = none ↔ ∀ x, x ∈ p.cells → x ∉ m.monsterCells := by
  convert List.find?_eq_none
  simp

lemma Path.one_lt_length_cells (p : Path N): 1 < p.cells.length := by
  by_contra hl
  have h : p.cells.length = 0 ∨ p.cells.length = 1 := by omega
  rcases h with h | h
  · rw [List.length_eq_zero_iff] at h
    exact p.nonempty h
  · rw [List.length_eq_one_iff] at h
    rcases h with ⟨c, hc⟩
    have h1 := p.head_first_row
    simp_rw [hc, List.head_cons] at h1
    have h2 := p.last_last_row
    simp [hc, List.getLast_singleton, h1] at h2

/-- Remove the first cell from a path, if the second cell is also on the first row. -/
def Path.tail (p : Path N) : Path N where
  cells := if (p.cells[1]'p.one_lt_length_cells).1 = 0 then p.cells.tail else p.cells
  nonempty := by
    split_ifs
    · rw [← List.length_pos_iff_ne_nil, List.length_tail, Nat.sub_pos_iff_lt]
      exact p.one_lt_length_cells
    · exact p.nonempty
  head_first_row := by
    split_ifs with h
    · convert h
      rw [List.head_tail]
    · exact p.head_first_row
  last_last_row := by
    split_ifs
    · rw [← p.last_last_row, List.getLast_tail]
    · exact p.last_last_row
  valid_move_seq := by
    split_ifs
    · exact List.Chain'.tail p.valid_move_seq
    · exact p.valid_move_seq

lemma Path.tail_induction {motive : Path N → Prop} (ind : ∀ p, motive p.tail → motive p)
    (base : ∀ p, (p.cells[1]'p.one_lt_length_cells).1 ≠ 0 → motive p) (p : Path N) : motive p := by
  rcases p with ⟨cells, nonempty, head_first_row, last_last_row, valid_move_seq⟩
  let p' : Path N := ⟨cells, nonempty, head_first_row, last_last_row, valid_move_seq⟩
  induction cells
  case nil => simp at nonempty
  case cons head tail hi =>
    by_cases h : (p'.cells[1]'p'.one_lt_length_cells).1 = 0
    · refine ind p' ?_
      simp_rw [Path.tail, if_pos h, p', List.tail_cons]
      exact hi _ _ _ _
    · exact base p' h

lemma Path.tail_findFstEq (p : Path N) {r : Fin (N + 2)} (hr : r ≠ 0) :
    p.tail.findFstEq r = p.findFstEq r := by
  by_cases h : (p.cells[1]'p.one_lt_length_cells).1 = 0
  · simp_rw [Path.tail, if_pos h]
    nth_rw 2 [Path.findFstEq]
    rcases p with ⟨cells, nonempty, head_first_row, last_last_row, valid_move_seq⟩
    rcases cells with ⟨⟩ | ⟨head, tail⟩
    · simp at nonempty
    · simp only [List.head_cons] at head_first_row
      simp only [List.find?_cons, head_first_row, hr.symm, decide_false]
      rfl
  · simp_rw [Path.tail, if_neg h]

lemma Path.tail_firstMonster (p : Path N) (m : MonsterData N) :
    p.tail.firstMonster m = p.firstMonster m := by
  by_cases h : (p.cells[1]'p.one_lt_length_cells).1 = 0
  · simp_rw [Path.tail, if_pos h]
    nth_rw 2 [Path.firstMonster]
    rcases p with ⟨cells, nonempty, head_first_row, last_last_row, valid_move_seq⟩
    rcases cells with ⟨⟩ | ⟨head, tail⟩
    · simp at nonempty
    · simp only [List.head_cons] at head_first_row
      simp [m.notMem_monsterCells_of_fst_eq_zero head_first_row, firstMonster]
  · simp_rw [Path.tail, if_neg h]

lemma Path.firstMonster_eq_of_findFstEq_mem {p : Path N} {m : MonsterData N}
    (h : p.findFstEq 1 ∈ m.monsterCells) : p.firstMonster m = some (p.findFstEq 1) := by
  induction p using Path.tail_induction
  case base p h0 =>
    have hl := p.one_lt_length_cells
    have adj : Adjacent p.cells[0] p.cells[1] := List.chain'_iff_get.1 p.valid_move_seq 0 (by omega)
    simp_rw [Adjacent, Nat.dist] at adj
    have hc0 : (p.cells[0].1 : ℕ) = 0 := by
      convert Fin.ext_iff.1 p.head_first_row
      exact List.getElem_zero _
    have hc1 : (p.cells[1].1 : ℕ) ≠ 0 := Fin.val_ne_iff.2 h0
    have h1 : (p.cells[1].1 : ℕ) = 1 := by omega
    simp_rw [firstMonster, findFstEq]
    rcases p with ⟨cells, nonempty, head_first_row, last_last_row, valid_move_seq⟩
    rcases cells with ⟨⟩ | ⟨head, tail⟩
    · simp at nonempty
    · simp only [List.head_cons] at head_first_row
      simp only [List.getElem_cons_succ] at h1
      simp only [List.length_cons, lt_add_iff_pos_left, List.length_pos_iff_ne_nil] at hl
      simp only [m.notMem_monsterCells_of_fst_eq_zero head_first_row, decide_false,
        Bool.false_eq_true, not_false_eq_true, List.find?_cons_of_neg, head_first_row,
        Fin.zero_eq_one_iff, Nat.reduceEqDiff, Option.some_get]
      simp only [findFstEq, head_first_row, Fin.zero_eq_one_iff, Nat.reduceEqDiff, decide_false,
        Bool.false_eq_true, not_false_eq_true, List.find?_cons_of_neg] at h
      rcases tail with ⟨⟩ | ⟨htail, ttail⟩
      · simp at hl
      · simp only [List.getElem_cons_zero] at h1
        have h1' : htail.1 = 1 := by simp [Fin.ext_iff, h1]
        simp only [h1', decide_true, List.find?_cons_of_pos, Option.get_some] at h
        simp only [h1', h, decide_true, List.find?_cons_of_pos]
  case ind p ht =>
    have h1 : (1 : Fin (N + 2)) ≠ 0 := by simp
    rw [p.tail_findFstEq h1, p.tail_firstMonster m] at ht
    exact ht h

lemma Path.findFstEq_fst_sub_one_mem (p : Path N) {r : Fin (N + 2)} (hr : r ≠ 0) :
    (⟨(r : ℕ) - 1, by omega⟩, (p.findFstEq r).2) ∈ p.cells := by
  rw [findFstEq_eq_find?_le]
  have h1 := p.one_lt_length_cells
  obtain ⟨cr, hcrc, hcrr⟩ := p.exists_mem_fst_eq r
  rcases p with ⟨cells, nonempty, head_first_row, last_last_row, valid_move_seq⟩
  dsimp only at h1 hcrc ⊢
  have hd : ∃ c ∈ cells, decide (r ≤ c.1) = true := ⟨cr, hcrc, by simpa using hcrr.symm.le⟩
  have hd' : cells.dropWhile (fun c ↦ ! decide (r ≤ c.1)) ≠ [] := by simpa using hd
  have ht : cells.takeWhile (fun c ↦ ! decide (r ≤ c.1)) ≠ [] := by
    intro h
    rw [List.takeWhile_eq_nil_iff] at h
    replace h := h (by omega)
    simp [List.getElem_zero, head_first_row, hr] at h
  simp_rw [cells.find?_eq_head_dropWhile_not hd, Option.get_some]
  rw [← cells.takeWhile_append_dropWhile (p := fun c ↦ ! decide (r ≤ c.1)),
    List.chain'_append] at valid_move_seq
  have ha := valid_move_seq.2.2
  simp only [List.head?_eq_head hd', List.getLast?_eq_getLast ht, Option.mem_def,
    Option.some.injEq, forall_eq'] at ha
  nth_rw 1 [← cells.takeWhile_append_dropWhile (p := fun c ↦ ! decide (r ≤ c.1))]
  refine List.mem_append_left _ ?_
  convert List.getLast_mem ht using 1
  have htr : ((List.takeWhile (fun c ↦ !decide (r ≤ c.1)) cells).getLast ht).1 < r := by
    simpa using List.mem_takeWhile_imp (List.getLast_mem ht)
  have hdr : r ≤ ((List.dropWhile (fun c ↦ !decide (r ≤ c.1)) cells).head hd').1 := by
    simpa using cells.head_dropWhile_not (fun c ↦ !decide (r ≤ c.1)) hd'
  simp only [Adjacent, Nat.dist] at ha
  have hrm : N + 1 + (r : ℕ) = N + 2 + (r - 1) := by omega
  simp only [Prod.ext_iff, Fin.ext_iff]
  omega

lemma Path.mem_of_firstMonster_eq_some {p : Path N} {m : MonsterData N} {c : Cell N}
    (h : p.firstMonster m = some c) : c ∈ p.cells ∧ c ∈ m.monsterCells := by
  simp_rw [firstMonster] at h
  have h₁ := List.mem_of_find?_eq_some h
  have h₂ := List.find?_some h
  simp only [decide_eq_true_eq] at h₂
  exact ⟨h₁, h₂⟩

/-- Convert a function giving the cells of a path to a `Path`. -/
def Path.ofFn {m : ℕ} (f : Fin m → Cell N) (hm : m ≠ 0)
    (hf : (f ⟨0, Nat.pos_of_ne_zero hm⟩).1 = 0)
    (hl : (f ⟨m - 1, Nat.sub_one_lt hm⟩).1 = ⟨N + 1, by omega⟩)
    (ha : ∀ (i : ℕ) (hi : i + 1 < m), Adjacent (f ⟨i, Nat.lt_of_succ_lt hi⟩) (f ⟨i + 1, hi⟩)) :
    Path N where
  cells := List.ofFn f
  nonempty := mt List.ofFn_eq_nil_iff.1 hm
  head_first_row := by
    rw [List.head_ofFn, hf]
  last_last_row := by
    simp [Fin.last, List.getLast_ofFn, hl]
  valid_move_seq := by
    rwa [List.chain'_ofFn]

lemma Path.ofFn_cells {m : ℕ} (f : Fin m → Cell N) (hm : m ≠ 0)
    (hf : (f ⟨0, Nat.pos_of_ne_zero hm⟩).1 = 0)
    (hl : (f ⟨m - 1, Nat.sub_one_lt hm⟩).1 = ⟨N + 1, by omega⟩)
    (ha : ∀ (i : ℕ) (hi : i + 1 < m), Adjacent (f ⟨i, Nat.lt_of_succ_lt hi⟩) (f ⟨i + 1, hi⟩)) :
    (Path.ofFn f hm hf hl ha).cells = List.ofFn f :=
  rfl

lemma Path.ofFn_firstMonster_eq_none {m : ℕ} (f : Fin m → Cell N) (hm hf hl ha)
    (m : MonsterData N) :
    ((Path.ofFn f hm hf hl ha).firstMonster m) = none ↔ ∀ i, f i ∉ m.monsterCells := by
  simp [firstMonster_eq_none, ofFn_cells, List.mem_ofFn]

/-- Reflecting a path. -/
def Path.reflect (p : Path N) : Path N where
  cells := p.cells.map Cell.reflect
  nonempty := mt List.map_eq_nil_iff.1 p.nonempty
  head_first_row := by
    rw [List.head_map]
    exact p.head_first_row
  last_last_row := by
    rw [List.getLast_map]
    exact p.last_last_row
  valid_move_seq := by
    refine List.chain'_map_of_chain' _ ?_ p.valid_move_seq
    intro x y h
    simp_rw [Adjacent, Nat.dist, Cell.reflect, Fin.rev] at h ⊢
    omega

lemma Path.firstMonster_reflect (p : Path N) (m : MonsterData N) :
    p.reflect.firstMonster m.reflect = (p.firstMonster m).map Cell.reflect := by
  simp_rw [firstMonster, reflect, List.find?_map]
  convert rfl
  simp only [Function.comp_apply, decide_eq_decide, MonsterData.monsterCells]
  refine ⟨fun h ↦ ?_, fun h ↦ ?_⟩
  · rcases h with ⟨i, hi⟩
    refine ⟨i, ?_⟩
    simpa [MonsterData.reflect, Cell.reflect, Prod.ext_iff] using hi
  · rcases h with ⟨i, hi⟩
    refine ⟨i, ?_⟩
    simpa [MonsterData.reflect, Cell.reflect, Prod.ext_iff] using hi

/-! ### API definitions and lemmas about `Strategy` -/

lemma Strategy.play_comp_castLE (s : Strategy N) (m : MonsterData N) {k₁ k₂ : ℕ} (hk : k₁ ≤ k₂) :
    s.play m k₂ ∘ Fin.castLE hk = s.play m k₁ := by
  induction hk
  case refl => rfl
  case step k' hk' hki =>
    rw [← hki, ← Fin.castLE_comp_castLE hk' (Nat.le_succ k'), ← Function.comp_assoc]
    convert rfl
    exact Fin.snoc_comp_castSucc.symm

lemma Strategy.play_apply_of_le (s : Strategy N) (m : MonsterData N) {i k₁ k₂ : ℕ} (hi : i < k₁)
    (hk : k₁ ≤ k₂) : s.play m k₂ ⟨i, hi.trans_le hk⟩ = s.play m k₁ ⟨i, hi⟩ := by
  rw [← s.play_comp_castLE m hk]
  rfl

lemma Strategy.play_zero (s : Strategy N) (m : MonsterData N) {k : ℕ} (hk : 0 < k) :
    s.play m k ⟨0, hk⟩ = (s Fin.elim0).firstMonster m := by
  have hk' : 1 ≤ k := by omega
  rw [s.play_apply_of_le m zero_lt_one hk']
  rfl

lemma Strategy.play_one (s : Strategy N) (m : MonsterData N) {k : ℕ} (hk : 1 < k) :
    s.play m k ⟨1, hk⟩ = (s ![(s Fin.elim0).firstMonster m]).firstMonster m := by
  have hk' : 2 ≤ k := by omega
  rw [s.play_apply_of_le m one_lt_two hk']
  simp only [play, Fin.snoc, lt_self_iff_false, ↓reduceDIte, Nat.reduceAdd,
    Fin.mk_one, Fin.isValue, cast_eq, Nat.succ_eq_add_one]
  congr
  refine funext fun i ↦ ?_
  simp_rw [Fin.fin_one_eq_zero]
  rfl

lemma Strategy.play_two (s : Strategy N) (m : MonsterData N) {k : ℕ} (hk : 2 < k) :
    s.play m k ⟨2, hk⟩ = (s ![(s Fin.elim0).firstMonster m,
      (s ![(s Fin.elim0).firstMonster m]).firstMonster m]).firstMonster m := by
  have hk' : 3 ≤ k := by omega
<<<<<<< HEAD
  rw [s.play_apply_of_le m (by simp : 2 < 3) hk']
  simp only [play, Fin.snoc, lt_self_iff_false, ↓reduceDIte, Nat.reduceAdd, Nat.zero_eq,
    Fin.mk_one, Fin.isValue, cast_eq, Nat.succ_eq_add_one]
=======
  rw [s.play_apply_of_le m (by norm_num : 2 < 3) hk']
  simp only [play, Fin.snoc, lt_self_iff_false, ↓reduceDIte, Nat.reduceAdd, cast_eq,
    Nat.succ_eq_add_one]
>>>>>>> b8f340be
  congr
  refine funext fun i ↦ ?_
  fin_cases i
  · rfl
  · have h : (1 : Fin 2) = Fin.last 1 := rfl
    simp only [Fin.snoc_zero, Nat.reduceAdd, Fin.mk_one, Fin.isValue, Matrix.cons_val]
    simp only [h, Fin.snoc_last]
    convert rfl
    simp_rw [Fin.fin_one_eq_zero, Matrix.cons_val]

lemma Strategy.WinsIn.mono (s : Strategy N) (m : MonsterData N) {k₁ k₂ : ℕ} (h : s.WinsIn m k₁)
    (hk : k₁ ≤ k₂) : s.WinsIn m k₂ := by
  refine Set.mem_of_mem_of_subset h ?_
  rw [Set.range_subset_range_iff_exists_comp]
  exact ⟨Fin.castLE hk, (s.play_comp_castLE m hk).symm⟩

lemma Strategy.ForcesWinIn.mono (s : Strategy N) {k₁ k₂ : ℕ} (h : s.ForcesWinIn k₁)
    (hk : k₁ ≤ k₂) : s.ForcesWinIn k₂ :=
  fun _ ↦ ((h _).mono) hk

/-! ### Proof of lower bound with constructions used therein -/

/-- An arbitrary choice of monster positions, which is modified to put selected monsters in
desired places. -/
def baseMonsterData (N : ℕ) : MonsterData N where
  toFun := fun ⟨r, _, hrN⟩ ↦ ⟨↑r, by
    rw [Fin.le_def] at hrN
    rw [Nat.lt_add_one_iff]
    exact hrN⟩
  inj' := fun ⟨⟨x, hx⟩, hx1, hxN⟩ ⟨⟨y, hy⟩, hy1, hyN⟩ h ↦ by
    simp only [Fin.mk.injEq] at h
    simpa using h

/-- Positions for monsters with specified columns in the second and third rows (rows 1 and 2). -/
def monsterData12 (hN : 2 ≤ N) (c₁ c₂ : Fin (N + 1)) : MonsterData N :=
  ((baseMonsterData N).setValue (row2 hN) c₂).setValue (row1 hN) c₁

lemma monsterData12_apply_row2 (hN : 2 ≤ N) {c₁ c₂ : Fin (N + 1)} (h : c₁ ≠ c₂) :
    monsterData12 hN c₁ c₂ (row2 hN) = c₂ := by
  rw [monsterData12, Function.Embedding.setValue_eq_of_ne]
  · exact Function.Embedding.setValue_eq _ _ _
  · simp only [row1, row2, ne_eq, Subtype.mk.injEq]
    simp only [Fin.ext_iff, Fin.val_one]
    omega
  · rw [Function.Embedding.setValue_eq]
    exact h.symm

lemma row1_mem_monsterCells_monsterData12 (hN : 2 ≤ N) (c₁ c₂ : Fin (N + 1)) :
    (1, c₁) ∈ (monsterData12 hN c₁ c₂).monsterCells := by
  exact Set.mem_range_self (row1 hN)

lemma row2_mem_monsterCells_monsterData12 (hN : 2 ≤ N) {c₁ c₂ : Fin (N + 1)} (h : c₁ ≠ c₂) :
    (⟨2, by omega⟩, c₂) ∈ (monsterData12 hN c₁ c₂).monsterCells := by
  convert Set.mem_range_self (row2 hN)
  exact (monsterData12_apply_row2 hN h).symm

lemma Strategy.not_forcesWinIn_two (s : Strategy N) (hN : 2 ≤ N) : ¬ s.ForcesWinIn 2 := by
  have : NeZero N := ⟨by omega⟩
  have : 0 < N := by omega
  simp only [ForcesWinIn, WinsIn, Set.mem_range, not_forall, not_exists, Option.ne_none_iff_isSome]
  let m1 : Cell N := (s Fin.elim0).findFstEq 1
  let m2 : Cell N := (s ![m1]).findFstEq 2
  let m : MonsterData N := monsterData12 hN m1.2 m2.2
  have h1r : m1.1 = 1 := Path.findFstEq_fst _ _
  have h2r : m2.1 = 2 := Path.findFstEq_fst _ _
  have h1 : m1 ∈ m.monsterCells := by
    convert row1_mem_monsterCells_monsterData12 hN m1.2 m2.2
  refine ⟨m, fun i ↦ ?_⟩
  fin_cases i
  · simp only [Strategy.play_zero, Path.firstMonster_eq_of_findFstEq_mem h1, Option.isSome_some]
  · simp only [Strategy.play_one]
    suffices ((s ![some m1]).firstMonster m).isSome = true by
      rwa [Path.firstMonster_eq_of_findFstEq_mem h1]
    simp_rw [m]
    by_cases h : m1.2 = m2.2
    · rw [Path.firstMonster_isSome]
      refine ⟨m1, ?_, h1⟩
      have h' : m1 = (⟨(((2 : Fin (N + 2)) : ℕ) - 1 : ℕ), by omega⟩, m2.2) := by
        simpa [Prod.ext_iff, h1r, h2r, h]
      nth_rw 2 [h']
      exact Path.findFstEq_fst_sub_one_mem _ two_ne_zero
    · rw [Path.firstMonster_isSome]
      refine ⟨m2, Path.findFstEq_mem_cells _ _, ?_⟩
      convert row2_mem_monsterCells_monsterData12 hN h using 1
      simpa [Prod.ext_iff, h2r, Fin.ext_iff]

lemma Strategy.ForcesWinIn.three_le {s : Strategy N} {k : ℕ} (hf : s.ForcesWinIn k)
    (hN : 2 ≤ N) : 3 ≤ k := by
  by_contra hk
  exact s.not_forcesWinIn_two hN (Strategy.ForcesWinIn.mono s hf (by omega))

/-! ### Proof of upper bound and constructions used therein -/

/-- The first attempt in a winning strategy, as a function: first pass along the second row to
locate the monster there. -/
def fn0 (N : ℕ) : Fin (2 * N + 2) → Cell N :=
  fun i ↦ if i = 0 then (0, 0) else
    if h : (i : ℕ) < N + 2 then (1, ⟨(i : ℕ) - 1, by omega⟩) else
    (⟨i - N, by omega⟩, ⟨N, by omega⟩)

lemma injective_fn0 (N : ℕ) : Function.Injective (fn0 N) := by
  intro ⟨a₁, _⟩ ⟨a₂, _⟩
  simp_rw [fn0]
  split_ifs <;> simp [Prod.ext_iff] at * <;> omega

/-- The first attempt in a winning strategy, as a `Path`. -/
def path0 (hN : 2 ≤ N) : Path N := Path.ofFn (fn0 N) (by omega) (by simp [fn0])
  (by simp only [fn0]; split_ifs with h <;> simp at h ⊢ <;> omega)
  (by
    simp only [fn0]
    intro i hi
    split_ifs <;> simp [Adjacent, Nat.dist] at * <;> omega)

/-- The second attempt in a winning strategy, as a function, if the monster in the second row
is not at an edge: pass to the left of that monster then along its column. -/
def fn1OfNotEdge {c₁ : Fin (N + 1)} (hc₁ : c₁ ≠ 0) : Fin (N + 3) → Cell N :=
  fun i ↦ if h : (i : ℕ) ≤ 2 then (⟨(i : ℕ), by omega⟩, ⟨(c₁ : ℕ) - 1, by omega⟩) else
    (⟨(i : ℕ) - 1, by omega⟩, c₁)

/-- The second attempt in a winning strategy, as a function, if the monster in the second row
is not at an edge. -/
def path1OfNotEdge {c₁ : Fin (N + 1)} (hc₁ : c₁ ≠ 0) : Path N := Path.ofFn (fn1OfNotEdge hc₁)
    (by omega) (by simp [fn1OfNotEdge])
    (by simp only [fn1OfNotEdge]; split_ifs <;> simp; omega)
    (by
      simp only [fn1OfNotEdge]
      intro i hi
      rcases c₁ with ⟨c₁, hc₁N⟩
      rw [← Fin.val_ne_iff] at hc₁
      split_ifs <;> simp [Adjacent, Nat.dist] at * <;> omega)

/-- The third attempt in a winning strategy, as a function, if the monster in the second row
is not at an edge: pass to the right of that monster then along its column. -/
def fn2OfNotEdge {c₁ : Fin (N + 1)} (hc₁ : (c₁ : ℕ) ≠ N) : Fin (N + 3) → Cell N :=
  fun i ↦ if h : (i : ℕ) ≤ 2 then (⟨(i : ℕ), by omega⟩, ⟨(c₁ : ℕ) + 1, by omega⟩) else
    (⟨(i : ℕ) - 1, by omega⟩, c₁)

/-- The third attempt in a winning strategy, as a function, if the monster in the second row
is not at an edge. -/
def path2OfNotEdge {c₁ : Fin (N + 1)} (hc₁ : (c₁ : ℕ) ≠ N) : Path N := Path.ofFn (fn2OfNotEdge hc₁)
    (by omega) (by simp [fn2OfNotEdge])
    (by simp only [fn2OfNotEdge]; split_ifs <;> simp; omega)
    (by
      simp only [fn2OfNotEdge]
      intro i hi
      split_ifs <;> simp [Adjacent, Nat.dist] at * <;> omega)

/-- The second attempt in a winning strategy, as a function, if the monster in the second row
is at the left edge: zigzag across the board so that, if we encounter a monster, we have a third
path we know will not encounter a monster. -/
def fn1OfEdge0 (N : ℕ) : Fin (2 * N + 1) → Cell N :=
  fun i ↦ if h : (i : ℕ) = 2 * N then (⟨N + 1, by omega⟩, ⟨N, by omega⟩) else
    (⟨((i : ℕ) + 1) / 2, by omega⟩, ⟨(i : ℕ) / 2 + 1, by omega⟩)

/-- The second attempt in a winning strategy, as a `Path`, if the monster in the second row
is at the left edge. -/
def path1OfEdge0 (hN : 2 ≤ N) : Path N := Path.ofFn (fn1OfEdge0 N) (by omega)
    (by simp only [fn1OfEdge0]; split_ifs <;> simp; omega)
    (by simp [fn1OfEdge0])
    (by
      simp only [fn1OfEdge0]
      intro i hi
      split_ifs <;> simp [Adjacent, Nat.dist] at * <;> omega)

/-- The second attempt in a winning strategy, as a `Path`, if the monster in the second row
is at the right edge. -/
def path1OfEdgeN (hN : 2 ≤ N) : Path N := (path1OfEdge0 hN).reflect

/-- The third attempt in a winning strategy, as a function, if the monster in the second row
is at the left edge and the second (zigzag) attempt encountered a monster: on the row before
the monster was encountered, move to the following row one place earlier, proceed to the left
edge and then along that column. -/
def fn2OfEdge0 {r : Fin (N + 2)} (hr : (r : ℕ) ≤ N) : Fin (N + 2 * r - 1) → Cell N :=
  fun i ↦ if h₁ : (i : ℕ) + 2 < 2 * (r : ℕ) then
    (⟨((i : ℕ) + 1) / 2, by omega⟩, ⟨(i : ℕ) / 2 + 1, by omega⟩) else
    if h₂ : (i : ℕ) + 2 < 3 * (r : ℕ) then (r, ⟨3 * (r : ℕ) - 3 - (i : ℕ), by omega⟩) else
    (⟨i + 3 - 2 * r, by omega⟩, 0)

lemma fn2OfEdge0_apply_eq_fn1OfEdge0_apply_of_lt {r : Fin (N + 2)} (hr : (r : ℕ) ≤ N) {i : ℕ}
    (h : i + 2 < 2 * (r : ℕ)) : fn2OfEdge0 hr ⟨i, by omega⟩ = fn1OfEdge0 N ⟨i, by omega⟩ := by
  rw [fn1OfEdge0, fn2OfEdge0]
  split_ifs with h₁ h₂ <;> simp [Prod.ext_iff] at * <;> omega

/-- The third attempt in a winning strategy, as a `Path`, if the monster in the second row
is at the left edge and the second (zigzag) attempt encountered a monster. -/
def path2OfEdge0 (hN : 2 ≤ N) {r : Fin (N + 2)} (hr2 : 2 ≤ (r : ℕ)) (hrN : (r : ℕ) ≤ N) : Path N :=
  Path.ofFn (fn2OfEdge0 hrN) (by omega)
    (by simp only [fn2OfEdge0]; split_ifs <;> simp <;> omega)
    (by simp only [fn2OfEdge0]; split_ifs <;> simp <;> omega)
    (by
      simp only [fn2OfEdge0]
      intro i hi
      split_ifs <;> simp [Adjacent, Nat.dist] at * <;> omega)

/-- The third attempt in a winning strategy, as a `Path`, if the monster in the second row
is at the left edge and the second (zigzag) attempt encountered a monster, version that works
with junk values of `r` for convenience in defining the strategy before needing to prove things
about exactly where it can encounter monsters. -/
def path2OfEdge0Def (hN : 2 ≤ N) (r : Fin (N + 2)) : Path N :=
  if h : 2 ≤ (r : ℕ) ∧ (r : ℕ) ≤ N then path2OfEdge0 hN h.1 h.2 else
    path2OfEdge0 hN (r := ⟨2, by omega⟩) (le_refl _) hN

/-- The third attempt in a winning strategy, as a `Path`, if the monster in the second row
is at the right edge and the second (zigzag) attempt encountered a monster. -/
def path2OfEdgeNDef (hN : 2 ≤ N) (r : Fin (N + 2)) : Path N :=
  (path2OfEdge0Def hN r).reflect

/-- The second attempt in a winning strategy, given the column of the monster in the second row,
as a `Path`. -/
def path1 (hN : 2 ≤ N) (c₁ : Fin (N + 1)) : Path N :=
  if hc₁ : c₁ = 0 then path1OfEdge0 hN else
    if (c₁ : ℕ) = N then path1OfEdgeN hN else
    path1OfNotEdge hc₁

/-- The third attempt in a winning strategy, given the column of the monster in the second row
and the row of the monster (if any) found in the second attempt, as a `Path`. -/
def path2 (hN : 2 ≤ N) (c₁ : Fin (N + 1)) (r : Fin (N + 2)) : Path N :=
  if c₁ = 0 then path2OfEdge0Def hN r else
    if hc₁N : (c₁ : ℕ) = N then path2OfEdgeNDef hN r else
    path2OfNotEdge hc₁N

/-- A strategy that wins in three attempts. -/
def winningStrategy (hN : 2 ≤ N) : Strategy N
  | 0 => fun _ ↦ path0 hN
  | 1 => fun r => path1 hN ((r 0).getD 0).2
  | _ + 2 => fun r => path2 hN ((r 0).getD 0).2 ((r 1).getD 0).1

lemma path0_firstMonster_eq_apply_row1 (hN : 2 ≤ N) (m : MonsterData N) :
    (path0 hN).firstMonster m = some (1, m (row1 hN)) := by
  simp_rw [path0, Path.firstMonster, Path.ofFn]
  have h : (1, m (row1 hN)) = fn0 N ⟨(m (row1 hN) : ℕ) + 1, by omega⟩ := by
    simp_rw [fn0]
    split_ifs <;> simp [Prod.ext_iff] at *; omega
  rw [h, List.find?_ofFn_eq_some_of_injective (injective_fn0 N)]
  refine ⟨?_, fun j hj ↦ ?_⟩
  · rw [fn0]
    split_ifs
    · simp [Prod.ext_iff] at *
    · have hm1 : (1, m (row1 hN)) ∈ m.monsterCells := Set.mem_range_self (row1 hN)
      simpa [Prod.ext_iff] using hm1
  · rw [fn0]
    split_ifs with h₁
    · simp [h₁, MonsterData.monsterCells]
    · have hjN2 : (j : ℕ) < N + 2 := by
        rw [Fin.lt_def] at hj
        refine hj.trans ?_
        simp
      simp only [MonsterData.monsterCells, h₁, ↓reduceIte, hjN2, ↓reduceDIte, Set.mem_range,
        Prod.mk.injEq, Fin.ext_iff, Fin.val_one, Subtype.exists, Set.mem_Icc, exists_and_left,
        decide_eq_true_eq, not_exists, not_and]
      rintro i hi hix hij
      simp only [Fin.ext_iff, Fin.val_zero] at h₁
      rw [eq_comm, Nat.sub_eq_iff_eq_add (by omega)] at hij
      have hr : row1 hN = ⟨↑i, hix⟩ := by
        simp_rw [Subtype.ext_iff, Fin.ext_iff, hi]
        rfl
      rw [Fin.lt_def, hij, add_lt_add_iff_right, Fin.val_fin_lt, hr] at hj
      exact Nat.lt_irrefl _ hj

lemma winningStrategy_play_one (hN : 2 ≤ N) (m : MonsterData N) :
    (winningStrategy hN).play m 3 ⟨1, by simp⟩ =
      (path1 hN (m (row1 hN))).firstMonster m := by
  simp_rw [Strategy.play_one, winningStrategy, path0_firstMonster_eq_apply_row1]
  rfl

lemma winningStrategy_play_two (hN : 2 ≤ N) (m : MonsterData N) :
    (winningStrategy hN).play m 3 ⟨2, by simp⟩ =
      (path2 hN (m (row1 hN))
             (((path1 hN (m (row1 hN))).firstMonster m).getD 0).1).firstMonster m := by
  simp_rw [Strategy.play_two, winningStrategy, path0_firstMonster_eq_apply_row1]
  rfl

lemma path1_firstMonster_of_not_edge (hN : 2 ≤ N) {m : MonsterData N} (hc₁0 : m (row1 hN) ≠ 0)
    (hc₁N : (m (row1 hN) : ℕ) ≠ N) :
    (path1 hN (m (row1 hN))).firstMonster m = none ∨
      (path1 hN (m (row1 hN))).firstMonster m =
        some (⟨2, by omega⟩, ⟨(m (row1 hN) : ℕ) - 1, by omega⟩) := by
  suffices h : ∀ c ∈ (path1 hN (m (row1 hN))).cells, c ∉ m.monsterCells ∨
      c = (⟨2, by omega⟩, ⟨(m (row1 hN) : ℕ) - 1, by omega⟩) by
    simp only [Path.firstMonster]
    by_cases hn : List.find? (fun x ↦ decide (x ∈ m.monsterCells))
                             (path1 hN (m (row1 hN))).cells = none
    · exact .inl hn
    · rw [← ne_eq, Option.ne_none_iff_exists'] at hn
      rcases hn with ⟨x, hx⟩
      have hxm := List.find?_some hx
      have hx' := h _ (List.mem_of_find?_eq_some hx)
      simp only [decide_eq_true_eq] at hxm
      simp only [hxm, not_true_eq_false, false_or] at hx'
      rw [hx'] at hx
      exact .inr hx
  simp only [path1, hc₁0, ↓reduceDIte, hc₁N, ↓reduceIte, path1OfNotEdge, Path.ofFn_cells,
    List.forall_mem_ofFn_iff, fn1OfNotEdge]
  intro j
  split_ifs with h
  · rcases j with ⟨j, hj⟩
    simp only at h
    interval_cases j
    · exact .inl (m.notMem_monsterCells_of_fst_eq_zero rfl)
    · simp only [Fin.mk_one, Prod.mk.injEq, Fin.ext_iff, Fin.val_one, OfNat.one_ne_ofNat,
        and_true, or_false]
      have hN' : 1 ≤ N := by omega
      rw [m.mk_mem_monsterCells_iff_of_le (le_refl _) hN', ← ne_eq, ← Fin.val_ne_iff]
      rw [← Fin.val_ne_iff] at hc₁0
      exact (Nat.sub_one_lt hc₁0).ne'
    · exact .inr rfl
  · refine .inl ?_
    simp only [MonsterData.monsterCells, Set.mem_range, Prod.mk.injEq, Fin.ext_iff,
      EmbeddingLike.apply_eq_iff_eq, exists_eq_right, coe_coe_row1]
    omega

lemma path2_firstMonster_of_not_edge (hN : 2 ≤ N) {m : MonsterData N} (hc₁0 : m (row1 hN) ≠ 0)
    (hc₁N : (m (row1 hN) : ℕ) ≠ N) (r : Fin (N + 2)) :
    (path2 hN (m (row1 hN)) r).firstMonster m = none ∨
      (path2 hN (m (row1 hN)) r).firstMonster m =
        some (⟨2, by omega⟩, ⟨(m (row1 hN) : ℕ) + 1, by omega⟩) := by
  suffices h : ∀ c ∈ (path2 hN (m (row1 hN)) r).cells, c ∉ m.monsterCells ∨
      c = (⟨2, by omega⟩, ⟨(m (row1 hN) : ℕ) + 1, by omega⟩) by
    simp only [Path.firstMonster]
    by_cases hn : List.find? (fun x ↦ decide (x ∈ m.monsterCells))
                             (path2 hN (m (row1 hN)) r).cells = none
    · exact .inl hn
    · rw [← ne_eq, Option.ne_none_iff_exists'] at hn
      rcases hn with ⟨x, hx⟩
      have hxm := List.find?_some hx
      have hx' := h _ (List.mem_of_find?_eq_some hx)
      simp only [decide_eq_true_eq] at hxm
      simp only [hxm, not_true_eq_false, false_or] at hx'
      rw [hx'] at hx
      exact .inr hx
  simp only [path2, hc₁0, ↓reduceDIte, hc₁N, ↓reduceIte, path2OfNotEdge, Path.ofFn_cells,
    List.forall_mem_ofFn_iff, fn2OfNotEdge]
  intro j
  split_ifs with h
  · rcases j with ⟨j, hj⟩
    simp only at h
    interval_cases j
    · exact .inl (m.notMem_monsterCells_of_fst_eq_zero rfl)
    · simp only [Fin.mk_one, Prod.mk.injEq, Fin.ext_iff, Fin.val_one, OfNat.one_ne_ofNat,
        and_true, or_false]
      have hN' : 1 ≤ N := by omega
      rw [m.mk_mem_monsterCells_iff_of_le (le_refl _) hN', ← ne_eq, ← Fin.val_ne_iff]
      exact Nat.ne_add_one _
    · exact .inr rfl
  · refine .inl ?_
    simp only [MonsterData.monsterCells, Set.mem_range, Prod.mk.injEq, Fin.ext_iff,
      EmbeddingLike.apply_eq_iff_eq, exists_eq_right, coe_coe_row1]
    omega

lemma winningStrategy_play_one_eq_none_or_play_two_eq_none_of_not_edge (hN : 2 ≤ N)
    {m : MonsterData N} (hc₁0 : m (row1 hN) ≠ 0) (hc₁N : (m (row1 hN) : ℕ) ≠ N) :
    (winningStrategy hN).play m 3 ⟨1, by simp⟩ = none ∨
      (winningStrategy hN).play m 3 ⟨2, by simp⟩ = none := by
  rw [winningStrategy_play_one, winningStrategy_play_two]
  have h1 := path1_firstMonster_of_not_edge hN hc₁0 hc₁N
  rcases h1 with h1 | h1
  · exact .inl h1
  · refine .inr ?_
    have h2 := path2_firstMonster_of_not_edge hN hc₁0 hc₁N
    rcases h2 (((path1 hN (m (row1 hN))).firstMonster m).getD 0).1 with h2r | h2r
    · exact h2r
    · have h1' := (Path.mem_of_firstMonster_eq_some h1).2
      have h2' := (Path.mem_of_firstMonster_eq_some h2r).2
      have h12 : 1 ≤ (⟨2, by omega⟩ : Fin (N + 2)) := by
        rw [Fin.le_def]
        norm_num
      rw [m.mk_mem_monsterCells_iff_of_le h12 hN] at h1' h2'
      rw [h1'] at h2'
      simp at h2'

lemma path2OfEdge0_firstMonster_eq_none_of_path1OfEdge0_firstMonster_eq_some (hN : 2 ≤ N)
    {x : Cell N} (hx2 : 2 ≤ (x.1 : ℕ)) (hxN : (x.1 : ℕ) ≤ N) {m : MonsterData N}
    (hc₁0 : m (row1 hN) = 0) (hx : (path1OfEdge0 hN).firstMonster m = some x) :
    (path2OfEdge0 hN hx2 hxN).firstMonster m = none := by
  rw [path2OfEdge0, Path.ofFn_firstMonster_eq_none]
  rw [path1OfEdge0, Path.firstMonster, Path.ofFn_cells, List.find?_ofFn_eq_some] at hx
  simp only [decide_eq_true_eq] at hx
  rcases hx with ⟨hx, i, hix, hnm⟩
  have hi : (x.1 : ℕ) = ((i : ℕ) + 1) / 2 := by
    rw [fn1OfEdge0] at hix
    split_ifs at hix <;> simp [Prod.ext_iff, Fin.ext_iff] at hix <;> omega
  have hi' : (i : ℕ) ≠ 2 * N := by
    intro h
    rw [← hix, fn1OfEdge0, dif_pos h] at hx
    have h' := MonsterData.le_N_of_mem_monsterCells hx
    simp at h'
  intro j
  by_cases h : (j : ℕ) + 2 < 2 * (x.1 : ℕ)
  · rw [fn2OfEdge0_apply_eq_fn1OfEdge0_apply_of_lt hxN h]
    simp_rw [Fin.lt_def] at hnm
    refine hnm _ ?_
    simp only
    omega
  · rw [fn2OfEdge0, dif_neg h]
    split_ifs with h'
    · have hx1 : 1 ≤ x.1 := by
        rw [Fin.le_def, Fin.val_one]
        omega
      rw [MonsterData.mk_mem_monsterCells_iff_of_le hx1 hxN]
      rw [MonsterData.mem_monsterCells_iff_of_le hx1 hxN] at hx
      simp_rw [hx, ← hix, fn1OfEdge0]
      split_ifs <;> simp <;> omega
    · rw [MonsterData.mk_mem_monsterCells_iff]
      simp only [not_exists]
      intro h1 hN'
      rw [← hc₁0]
      refine m.injective.ne ?_
      rw [← Subtype.coe_ne_coe, ← Fin.val_ne_iff, coe_coe_row1]
      simp only
      omega

lemma winningStrategy_play_one_eq_none_or_play_two_eq_none_of_edge_zero (hN : 2 ≤ N)
    {m : MonsterData N} (hc₁0 : m (row1 hN) = 0) :
    (winningStrategy hN).play m 3 ⟨1, by simp⟩ = none ∨
      (winningStrategy hN).play m 3 ⟨2, by simp⟩ = none := by
  rw [or_iff_not_imp_left]
  intro h
  rw [← ne_eq, Option.ne_none_iff_exists] at h
  rcases h with ⟨x, hx⟩
  rw [winningStrategy_play_one] at hx
  rw [winningStrategy_play_two, ← hx, Option.getD_some]
  rw [path1, dif_pos hc₁0] at hx
  have h1 := Path.mem_of_firstMonster_eq_some (hx.symm)
  have hx2N : 2 ≤ (x.1 : ℕ) ∧ (x.1 : ℕ) ≤ N := by
    rw [path1OfEdge0, Path.ofFn_cells, List.mem_ofFn] at h1
    rcases h1 with ⟨⟨i, rfl⟩, hm⟩
    refine ⟨?_, m.le_N_of_mem_monsterCells hm⟩
    rcases i with ⟨i, hi⟩
    have hi : 3 ≤ i := by
      by_contra hi
      interval_cases i <;> rw [fn1OfEdge0] at hm <;> split_ifs at hm with h
      · simp at h
        omega
      · simp at hm
        exact m.notMem_monsterCells_of_fst_eq_zero rfl hm
      · simp at h
        omega
      · dsimp only [Nat.reduceAdd, Nat.reduceDiv, Fin.mk_one] at hm
        have h1N : 1 ≤ N := by omega
        rw [m.mk_mem_monsterCells_iff_of_le (le_refl _) h1N] at hm
        rw [row1, hm, Fin.ext_iff] at hc₁0
        simp at hc₁0
      · simp at h
        omega
      · simp only at hm
        norm_num at hm
        have h1N : 1 ≤ N := by omega
        rw [m.mk_mem_monsterCells_iff_of_le (le_refl _) h1N] at hm
        rw [row1, hm] at hc₁0
        simp at hc₁0
    rw [fn1OfEdge0]
    split_ifs <;> simp <;> omega
  rw [path2, if_pos hc₁0, path2OfEdge0Def, dif_pos hx2N]
  exact path2OfEdge0_firstMonster_eq_none_of_path1OfEdge0_firstMonster_eq_some hN hx2N.1
    hx2N.2 hc₁0 hx.symm

lemma winningStrategy_play_one_of_edge_N (hN : 2 ≤ N) {m : MonsterData N}
    (hc₁N : (m (row1 hN) : ℕ) = N) : (winningStrategy hN).play m 3 ⟨1, by simp⟩ =
      ((winningStrategy hN).play m.reflect 3 ⟨1, by simp⟩).map Cell.reflect := by
  have hc₁0 : m (row1 hN) ≠ 0 := by
    rw [← Fin.val_ne_iff, hc₁N, Fin.val_zero]
    omega
  have hc₁r0 : m.reflect (row1 hN) = 0 := by
    simp only [MonsterData.reflect, Function.Embedding.coeFn_mk, Function.comp_apply,
      ← Fin.rev_last, Fin.rev_inj]
    rw [Fin.ext_iff]
    exact hc₁N
  simp_rw [winningStrategy_play_one hN, path1, path1OfEdgeN, dif_neg hc₁0, if_pos hc₁N,
    dif_pos hc₁r0, ← Path.firstMonster_reflect, MonsterData.reflect_reflect]

lemma winningStrategy_play_two_of_edge_N (hN : 2 ≤ N) {m : MonsterData N}
    (hc₁N : (m (row1 hN) : ℕ) = N) : (winningStrategy hN).play m 3 ⟨2, by simp⟩ =
      ((winningStrategy hN).play m.reflect 3 ⟨2, by simp⟩).map Cell.reflect := by
  have hc₁0 : m (row1 hN) ≠ 0 := by
    rw [← Fin.val_ne_iff, hc₁N, Fin.val_zero]
    omega
  have hc₁r0 : m.reflect (row1 hN) = 0 := by
    simp only [MonsterData.reflect, Function.Embedding.coeFn_mk, Function.comp_apply,
      ← Fin.rev_last, Fin.rev_inj]
    rw [Fin.ext_iff]
    exact hc₁N
  simp_rw [winningStrategy_play_two hN, path1, path1OfEdgeN, path2, path2OfEdgeNDef, if_neg hc₁0,
    dif_neg hc₁0, if_pos hc₁N, dif_pos hc₁N, if_pos hc₁r0, dif_pos hc₁r0,
    ← Path.firstMonster_reflect, MonsterData.reflect_reflect]
  convert rfl using 4
  nth_rw 2 [← m.reflect_reflect]
  rw [Path.firstMonster_reflect]
  rcases ((path1OfEdge0 hN).firstMonster m.reflect).eq_none_or_eq_some with h | h
  · simp [h]
  · rcases h with ⟨x, hx⟩
    simp [hx, Cell.reflect]

lemma winningStrategy_play_one_eq_none_or_play_two_eq_none_of_edge_N (hN : 2 ≤ N)
    {m : MonsterData N} (hc₁N : (m (row1 hN) : ℕ) = N) :
    (winningStrategy hN).play m 3 ⟨1, by simp⟩ = none ∨
      (winningStrategy hN).play m 3 ⟨2, by simp⟩ = none := by
  simp_rw [winningStrategy_play_one_of_edge_N hN hc₁N, winningStrategy_play_two_of_edge_N hN hc₁N,
    Option.map_eq_none_iff]
  have hc₁r0 : m.reflect (row1 hN) = 0 := by
    simp only [MonsterData.reflect, Function.Embedding.coeFn_mk, Function.comp_apply,
      ← Fin.rev_last, Fin.rev_inj]
    rw [Fin.ext_iff]
    exact hc₁N
  exact winningStrategy_play_one_eq_none_or_play_two_eq_none_of_edge_zero hN hc₁r0

lemma winningStrategy_play_one_eq_none_or_play_two_eq_none (hN : 2 ≤ N) (m : MonsterData N) :
    (winningStrategy hN).play m 3 ⟨1, by simp⟩ = none ∨
      (winningStrategy hN).play m 3 ⟨2, by simp⟩ = none := by
  by_cases hc₁0 : m (row1 hN) = 0
  · exact winningStrategy_play_one_eq_none_or_play_two_eq_none_of_edge_zero hN hc₁0
  · by_cases hc₁N : (m (row1 hN) : ℕ) = N
    · exact winningStrategy_play_one_eq_none_or_play_two_eq_none_of_edge_N hN hc₁N
    · exact winningStrategy_play_one_eq_none_or_play_two_eq_none_of_not_edge hN hc₁0 hc₁N

lemma winningStrategy_forcesWinIn_three (hN : 2 ≤ N) :
    (winningStrategy hN).ForcesWinIn 3 := by
  intro m
  rcases winningStrategy_play_one_eq_none_or_play_two_eq_none hN m with h | h
  · rw [Strategy.WinsIn]
    convert Set.mem_range_self (⟨1, by simp⟩ : Fin 3)
    exact h.symm
  · rw [Strategy.WinsIn]
    convert Set.mem_range_self (⟨2, by simp⟩ : Fin 3)
    exact h.symm

/-- This is to be determined by the solver of the original problem (and much of the difficulty
for contestants is in finding this answer rather than spending time attempting to prove a
conjectured answer around log₂ 2023). -/
def answer : ℕ := 3

/-- The final result, combining upper and lower bounds. -/
theorem result : IsLeast {k | ∃ s : Strategy 2022, s.ForcesWinIn k} answer := by
  simp_rw [IsLeast, mem_lowerBounds, Set.mem_setOf, forall_exists_index]
  exact ⟨⟨winningStrategy (by simp), winningStrategy_forcesWinIn_three (by simp)⟩,
    fun k s h ↦ h.three_le (by simp)⟩

end Imo2024Q5<|MERGE_RESOLUTION|>--- conflicted
+++ resolved
@@ -501,15 +501,9 @@
     s.play m k ⟨2, hk⟩ = (s ![(s Fin.elim0).firstMonster m,
       (s ![(s Fin.elim0).firstMonster m]).firstMonster m]).firstMonster m := by
   have hk' : 3 ≤ k := by omega
-<<<<<<< HEAD
   rw [s.play_apply_of_le m (by simp : 2 < 3) hk']
-  simp only [play, Fin.snoc, lt_self_iff_false, ↓reduceDIte, Nat.reduceAdd, Nat.zero_eq,
-    Fin.mk_one, Fin.isValue, cast_eq, Nat.succ_eq_add_one]
-=======
-  rw [s.play_apply_of_le m (by norm_num : 2 < 3) hk']
   simp only [play, Fin.snoc, lt_self_iff_false, ↓reduceDIte, Nat.reduceAdd, cast_eq,
     Nat.succ_eq_add_one]
->>>>>>> b8f340be
   congr
   refine funext fun i ↦ ?_
   fin_cases i
