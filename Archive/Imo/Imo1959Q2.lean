--- conflicted
+++ resolved
@@ -106,11 +106,7 @@
   exact ⟨h.one_half_le, not_lt.1 fun h₁ ↦ (h.sqrt_two_lt_of_one_lt h₁).false⟩
 
 theorem not_isGood_one : ¬IsGood x 1 := fun h ↦
-<<<<<<< HEAD
-  h.sqrt_two_le.not_lt <| (lt_sqrt zero_le_one).2 (by simp)
-=======
-  h.sqrt_two_le.not_gt <| (lt_sqrt zero_le_one).2 (by norm_num)
->>>>>>> b8f340be
+  h.sqrt_two_le.not_gt <| (lt_sqrt zero_le_one).2 (by simp)
 
 theorem isGood_two_iff : IsGood x 2 ↔ x = 3 / 2 :=
   (isGood_iff_of_sqrt_two_lt <| (sqrt_lt' two_pos).2 (by norm_num)).trans <| by norm_num
