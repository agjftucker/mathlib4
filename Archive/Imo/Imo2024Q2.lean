--- conflicted
+++ resolved
@@ -48,10 +48,7 @@
 variable {a b : ℕ} (h : Condition a b)
 
 section
-<<<<<<< HEAD
-=======
 include h
->>>>>>> 7f113fae
 
 lemma a_pos : 0 < a := h.1
 
