--- conflicted
+++ resolved
@@ -65,17 +65,10 @@
    "type": "git",
    "subDir": null,
    "scope": "leanprover-community",
-<<<<<<< HEAD
-   "rev": "643800d19d3073c04da6b133ddce288636d2b71e",
+   "rev": "398a349ab2175914de1ae1a62400afa3bd213e2f",
    "name": "batteries",
    "manifestFile": "lake-manifest.json",
    "inputRev": "lean-pr-testing-8024",
-=======
-   "rev": "92079574ccbf31af64468cb70f0f9da6c0138997",
-   "name": "batteries",
-   "manifestFile": "lake-manifest.json",
-   "inputRev": "lean-pr-testing-8161",
->>>>>>> 701d7503
    "inherited": false,
    "configFile": "lakefile.toml"},
   {"url": "https://github.com/leanprover/lean4-cli",
