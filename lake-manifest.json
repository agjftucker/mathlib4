--- conflicted
+++ resolved
@@ -65,11 +65,7 @@
    "type": "git",
    "subDir": null,
    "scope": "leanprover-community",
-<<<<<<< HEAD
-   "rev": "1aecfd2d39f30c939a342db41680e39ee1b9db4d",
-=======
-   "rev": "a6848548537d21596baff3f9453695b7d1f766f6",
->>>>>>> fb2feae1
+   "rev": "abd35f002d52ad1067eda2a38b66b99a8a9dc409",
    "name": "batteries",
    "manifestFile": "lake-manifest.json",
    "inputRev": "nightly-testing",
