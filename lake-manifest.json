--- conflicted
+++ resolved
@@ -65,11 +65,7 @@
    "type": "git",
    "subDir": null,
    "scope": "leanprover-community",
-<<<<<<< HEAD
-   "rev": "4e55d4b8d3f7e03303422d54f1aff36dbacea5fc",
-=======
-   "rev": "1a9256d50ee21de57188e13115d1805d9ae784ea",
->>>>>>> 0b0ab258
+   "rev": "279106add8e24979c7e1f76a946c93ef913f9281",
    "name": "batteries",
    "manifestFile": "lake-manifest.json",
    "inputRev": "lean-pr-testing-7522",
