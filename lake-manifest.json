--- conflicted
+++ resolved
@@ -65,11 +65,7 @@
    "type": "git",
    "subDir": null,
    "scope": "leanprover-community",
-<<<<<<< HEAD
-   "rev": "69b88e82db65a9fd74bfbf110e0f677d76a7be4f",
-=======
-   "rev": "a41867e14005bbb234f51ce6064d98b0c20701e5",
->>>>>>> 606995ea
+   "rev": "556ac1501af658435f58b5792103ae4718ac2b6f",
    "name": "batteries",
    "manifestFile": "lake-manifest.json",
    "inputRev": "lean-pr-testing-6188",
