--- conflicted
+++ resolved
@@ -45,11 +45,7 @@
    "type": "git",
    "subDir": null,
    "scope": "leanprover-community",
-<<<<<<< HEAD
-   "rev": "8659ea3609e84247fecbe5bd68f1af5934ce29c1",
-=======
    "rev": "93d05e2ab7eecbbce25efeffda56128280b2cd47",
->>>>>>> 390f4edd
    "name": "aesop",
    "manifestFile": "lake-manifest.json",
    "inputRev": "nightly-testing",
@@ -69,17 +65,10 @@
    "type": "git",
    "subDir": null,
    "scope": "leanprover-community",
-<<<<<<< HEAD
-   "rev": "3677f75c3c45093d234402a59f90392f4570c5b4",
-   "name": "batteries",
-   "manifestFile": "lake-manifest.json",
-   "inputRev": "nightly-testing",
-=======
    "rev": "bd3a024545ca951b7fc416bcf1340eab24f2065d",
    "name": "batteries",
    "manifestFile": "lake-manifest.json",
    "inputRev": "lean-pr-testing-5182",
->>>>>>> 390f4edd
    "inherited": false,
    "configFile": "lakefile.toml"},
   {"url": "https://github.com/leanprover/lean4-cli",
