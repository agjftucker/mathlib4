{"version": "1.1.0",
 "packagesDir": ".lake/packages",
 "packages":
 [{"url": "https://github.com/leanprover-community/plausible",
   "type": "git",
   "subDir": null,
   "scope": "leanprover-community",
   "rev": "fde3fc21dd68a10791dea22b6f5b53c5a5a5962d",
   "name": "plausible",
   "manifestFile": "lake-manifest.json",
   "inputRev": "nightly-testing",
   "inherited": false,
   "configFile": "lakefile.toml"},
  {"url": "https://github.com/leanprover-community/LeanSearchClient",
   "type": "git",
   "subDir": null,
   "scope": "leanprover-community",
   "rev": "6c62474116f525d2814f0157bb468bf3a4f9f120",
   "name": "LeanSearchClient",
   "manifestFile": "lake-manifest.json",
   "inputRev": "main",
   "inherited": false,
   "configFile": "lakefile.toml"},
  {"url": "https://github.com/leanprover-community/import-graph",
   "type": "git",
   "subDir": null,
   "scope": "leanprover-community",
   "rev": "d554d45b37832f5f8e8797ac0b00be585c8aea49",
   "name": "importGraph",
   "manifestFile": "lake-manifest.json",
   "inputRev": "main",
   "inherited": false,
   "configFile": "lakefile.toml"},
  {"url": "https://github.com/leanprover-community/ProofWidgets4",
   "type": "git",
   "subDir": null,
   "scope": "leanprover-community",
   "rev": "632ca63a94f47dbd5694cac3fd991354b82b8f7a",
   "name": "proofwidgets",
   "manifestFile": "lake-manifest.json",
   "inputRev": "v0.0.59",
   "inherited": false,
   "configFile": "lakefile.lean"},
  {"url": "https://github.com/leanprover-community/aesop",
   "type": "git",
   "subDir": null,
   "scope": "leanprover-community",
   "rev": "c37af3a23d5798c560bce190bfd779710eaff1e1",
   "name": "aesop",
   "manifestFile": "lake-manifest.json",
   "inputRev": "nightly-testing",
   "inherited": false,
   "configFile": "lakefile.toml"},
  {"url": "https://github.com/leanprover-community/quote4",
   "type": "git",
   "subDir": null,
   "scope": "leanprover-community",
   "rev": "f827c08bdd5044b75f0fdc3178c0c600e818b76f",
   "name": "Qq",
   "manifestFile": "lake-manifest.json",
   "inputRev": "master",
   "inherited": false,
   "configFile": "lakefile.toml"},
  {"url": "https://github.com/leanprover-community/batteries",
   "type": "git",
   "subDir": null,
   "scope": "leanprover-community",
<<<<<<< HEAD
   "rev": "e63a3a2baca3de1932d5321bc3ad591ae39a8b5f",
=======
   "rev": "70a6af6743b7afd2bde05d551f5609169d2af416",
>>>>>>> 595ac3ca
   "name": "batteries",
   "manifestFile": "lake-manifest.json",
   "inputRev": "lean-pr-testing-8519",
   "inherited": false,
   "configFile": "lakefile.toml"},
  {"url": "https://github.com/leanprover/lean4-cli",
   "type": "git",
   "subDir": null,
   "scope": "leanprover",
   "rev": "1606fed39cd8bd366f8a192e6558972af869efa6",
   "name": "Cli",
   "manifestFile": "lake-manifest.json",
   "inputRev": "main",
   "inherited": true,
   "configFile": "lakefile.toml"}],
 "name": "mathlib",
 "lakeDir": ".lake"}<|MERGE_RESOLUTION|>--- conflicted
+++ resolved
@@ -65,11 +65,7 @@
    "type": "git",
    "subDir": null,
    "scope": "leanprover-community",
-<<<<<<< HEAD
-   "rev": "e63a3a2baca3de1932d5321bc3ad591ae39a8b5f",
-=======
-   "rev": "70a6af6743b7afd2bde05d551f5609169d2af416",
->>>>>>> 595ac3ca
+   "rev": "72040292371bfa03fe1755c8acd8727283145db7",
    "name": "batteries",
    "manifestFile": "lake-manifest.json",
    "inputRev": "lean-pr-testing-8519",
