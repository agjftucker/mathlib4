--- conflicted
+++ resolved
@@ -5,11 +5,7 @@
    "type": "git",
    "subDir": null,
    "scope": "leanprover-community",
-<<<<<<< HEAD
-   "rev": "a1e0c27faaab8f63ddd7ab27d49c8bd2572c9656",
-=======
-   "rev": "2ce0037d487217469a1efeb9ea8196fe15ab9c46",
->>>>>>> 474d4295
+   "rev": "ae25a540a8c627df32476a1878118b44c097032f",
    "name": "batteries",
    "manifestFile": "lake-manifest.json",
    "inputRev": "nightly-testing",
