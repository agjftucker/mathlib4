--- conflicted
+++ resolved
@@ -65,11 +65,7 @@
    "type": "git",
    "subDir": null,
    "scope": "leanprover-community",
-<<<<<<< HEAD
-   "rev": "23f3a033c7406d81387e2ea79d745f3594870b4a",
-=======
-   "rev": "c8369e7a76c69f728f738f85c5a4dbba838c61e2",
->>>>>>> e2649ed6
+   "rev": "65e92837a02087939ef31814b74fcd63dacc1a3d",
    "name": "batteries",
    "manifestFile": "lake-manifest.json",
    "inputRev": "lean-pr-testing-6914",
