--- conflicted
+++ resolved
@@ -5,11 +5,7 @@
    "type": "git",
    "subDir": null,
    "scope": "leanprover-community",
-<<<<<<< HEAD
-   "rev": "85bc031d68420820a5bff5692179fc3ae7494f4f",
-=======
    "rev": "817e5d315461a082b536a35dd80a4fd5ca6aa7b8",
->>>>>>> 5b391bd6
    "name": "batteries",
    "manifestFile": "lake-manifest.json",
    "inputRev": "nightly-testing",
