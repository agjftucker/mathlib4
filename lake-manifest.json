{"version": "1.1.0",
 "packagesDir": ".lake/packages",
 "packages":
 [{"url": "https://github.com/leanprover-community/batteries",
   "type": "git",
   "subDir": null,
   "scope": "leanprover-community",
<<<<<<< HEAD
   "rev": "df881df05476f9efb5de103441e8c10a9eea4ca0",
=======
   "rev": "612d912239e26fefeeed4b04e08ada7a72a6e501",
>>>>>>> a15da87f
   "name": "batteries",
   "manifestFile": "lake-manifest.json",
   "inputRev": "nightly-testing",
   "inherited": false,
   "configFile": "lakefile.lean"},
  {"url": "https://github.com/leanprover-community/quote4",
   "type": "git",
   "subDir": null,
   "scope": "leanprover-community",
   "rev": "2c8ae451ce9ffc83554322b14437159c1a9703f9",
   "name": "Qq",
   "manifestFile": "lake-manifest.json",
   "inputRev": "master",
   "inherited": false,
   "configFile": "lakefile.lean"},
  {"url": "https://github.com/leanprover-community/aesop",
   "type": "git",
   "subDir": null,
   "scope": "leanprover-community",
   "rev": "e291aa4de57079b3d2199b9eb7b4b00922b85a7c",
   "name": "aesop",
   "manifestFile": "lake-manifest.json",
   "inputRev": "master",
   "inherited": false,
   "configFile": "lakefile.toml"},
  {"url": "https://github.com/leanprover-community/ProofWidgets4",
   "type": "git",
   "subDir": null,
   "scope": "leanprover-community",
   "rev": "eb08eee94098fe530ccd6d8751a86fe405473d4c",
   "name": "proofwidgets",
   "manifestFile": "lake-manifest.json",
   "inputRev": "v0.0.42",
   "inherited": false,
   "configFile": "lakefile.lean"},
  {"url": "https://github.com/leanprover/lean4-cli",
   "type": "git",
   "subDir": null,
   "scope": "",
   "rev": "2cf1030dc2ae6b3632c84a09350b675ef3e347d0",
   "name": "Cli",
   "manifestFile": "lake-manifest.json",
   "inputRev": "main",
   "inherited": true,
   "configFile": "lakefile.toml"},
  {"url": "https://github.com/leanprover-community/import-graph",
   "type": "git",
   "subDir": null,
   "scope": "leanprover-community",
   "rev": "fb7841a6f4fb389ec0e47dd4677844d49906af3c",
   "name": "importGraph",
   "manifestFile": "lake-manifest.json",
   "inputRev": "main",
   "inherited": false,
   "configFile": "lakefile.toml"}],
 "name": "mathlib",
 "lakeDir": ".lake"}<|MERGE_RESOLUTION|>--- conflicted
+++ resolved
@@ -5,11 +5,7 @@
    "type": "git",
    "subDir": null,
    "scope": "leanprover-community",
-<<<<<<< HEAD
-   "rev": "df881df05476f9efb5de103441e8c10a9eea4ca0",
-=======
    "rev": "612d912239e26fefeeed4b04e08ada7a72a6e501",
->>>>>>> a15da87f
    "name": "batteries",
    "manifestFile": "lake-manifest.json",
    "inputRev": "nightly-testing",
