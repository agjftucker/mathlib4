{"version": "1.1.0",
 "packagesDir": ".lake/packages",
 "packages":
 [{"url": "https://github.com/leanprover-community/plausible",
   "type": "git",
   "subDir": null,
   "scope": "leanprover-community",
   "rev": "304c5e2f490d546134c06bf8919e13b175272084",
   "name": "plausible",
   "manifestFile": "lake-manifest.json",
   "inputRev": "main",
   "inherited": false,
   "configFile": "lakefile.toml"},
  {"url": "https://github.com/leanprover-community/LeanSearchClient",
   "type": "git",
   "subDir": null,
   "scope": "leanprover-community",
   "rev": "25078369972d295301f5a1e53c3e5850cf6d9d4c",
   "name": "LeanSearchClient",
   "manifestFile": "lake-manifest.json",
   "inputRev": "main",
   "inherited": false,
   "configFile": "lakefile.toml"},
  {"url": "https://github.com/leanprover-community/import-graph",
   "type": "git",
   "subDir": null,
   "scope": "leanprover-community",
   "rev": "f5e58ef1f58fc0cbd92296d18951f45216309e48",
   "name": "importGraph",
   "manifestFile": "lake-manifest.json",
   "inputRev": "main",
   "inherited": false,
   "configFile": "lakefile.toml"},
  {"url": "https://github.com/leanprover-community/ProofWidgets4",
   "type": "git",
   "subDir": null,
   "scope": "leanprover-community",
   "rev": "632ca63a94f47dbd5694cac3fd991354b82b8f7a",
   "name": "proofwidgets",
   "manifestFile": "lake-manifest.json",
   "inputRev": "v0.0.59",
   "inherited": false,
   "configFile": "lakefile.lean"},
  {"url": "https://github.com/leanprover-community/aesop",
   "type": "git",
   "subDir": null,
   "scope": "leanprover-community",
   "rev": "10da212276a4a714ec40cfd7799528412c516770",
   "name": "aesop",
   "manifestFile": "lake-manifest.json",
   "inputRev": "nightly-testing",
   "inherited": false,
   "configFile": "lakefile.toml"},
  {"url": "https://github.com/leanprover-community/quote4",
   "type": "git",
   "subDir": null,
   "scope": "leanprover-community",
   "rev": "36ce5e17d6ab3c881e0cb1bb727982507e708130",
   "name": "Qq",
   "manifestFile": "lake-manifest.json",
   "inputRev": "master",
   "inherited": false,
   "configFile": "lakefile.toml"},
  {"url": "https://github.com/leanprover-community/batteries",
   "type": "git",
   "subDir": null,
   "scope": "leanprover-community",
<<<<<<< HEAD
   "rev": "9fb04c93eee9fb9e8c34030c1891000f827b3437",
=======
   "rev": "4834a1cbdbb3159e4a6f8d8685042f4c483dec17",
>>>>>>> bdfd3b3b
   "name": "batteries",
   "manifestFile": "lake-manifest.json",
   "inputRev": "nightly-testing",
   "inherited": false,
   "configFile": "lakefile.toml"},
  {"url": "https://github.com/leanprover/lean4-cli",
   "type": "git",
   "subDir": null,
   "scope": "leanprover",
   "rev": "4f22c09e7ded721e6ecd3cf59221c4647ca49664",
   "name": "Cli",
   "manifestFile": "lake-manifest.json",
   "inputRev": "main",
   "inherited": true,
   "configFile": "lakefile.toml"}],
 "name": "mathlib",
 "lakeDir": ".lake"}<|MERGE_RESOLUTION|>--- conflicted
+++ resolved
@@ -65,11 +65,7 @@
    "type": "git",
    "subDir": null,
    "scope": "leanprover-community",
-<<<<<<< HEAD
-   "rev": "9fb04c93eee9fb9e8c34030c1891000f827b3437",
-=======
    "rev": "4834a1cbdbb3159e4a6f8d8685042f4c483dec17",
->>>>>>> bdfd3b3b
    "name": "batteries",
    "manifestFile": "lake-manifest.json",
    "inputRev": "nightly-testing",
