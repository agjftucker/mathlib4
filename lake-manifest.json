--- conflicted
+++ resolved
@@ -65,11 +65,7 @@
    "type": "git",
    "subDir": null,
    "scope": "leanprover-community",
-<<<<<<< HEAD
-   "rev": "38af7c17fedc637d6cb491d557c82ac6477a8295",
-=======
    "rev": "e2607ab601fb47b5be3e50e0957ed3b2977e0cc0",
->>>>>>> 44525549
    "name": "batteries",
    "manifestFile": "lake-manifest.json",
    "inputRev": "lean-pr-testing-7059",
