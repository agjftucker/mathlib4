{"version": 6,
 "packagesDir": "lake-packages",
 "packages":
 [{"git":
   {"url": "https://github.com/leanprover/std4",
    "subDir?": null,
<<<<<<< HEAD
    "rev": "6a5a33b456830e90df26e30b5ce23e2338a3596e",
    "opts": {},
    "name": "std",
    "inputRev?": "main",
=======
    "rev": "4167e5e4f60a47906d6fc42000b64cd93205f710",
    "opts": {},
    "name": "std",
    "inputRev?": "nightly-testing",
>>>>>>> b76d627c
    "inherited": false}},
  {"git":
   {"url": "https://github.com/leanprover-community/quote4",
    "subDir?": null,
    "rev": "511eb96eca98a7474683b8ae55193a7e7c51bc39",
    "opts": {},
    "name": "Qq",
    "inputRev?": "master",
    "inherited": false}},
  {"git":
   {"url": "https://github.com/leanprover-community/aesop",
    "subDir?": null,
<<<<<<< HEAD
    "rev": "cb87803274405db79ec578fc07c4730c093efb90",
    "opts": {},
    "name": "aesop",
    "inputRev?": "master",
=======
    "rev": "a76881668efab6e48a4f3333ad7ba894e8095b04",
    "opts": {},
    "name": "aesop",
    "inputRev?": "nightly-testing",
>>>>>>> b76d627c
    "inherited": false}},
  {"git":
   {"url": "https://github.com/leanprover/lean4-cli",
    "subDir?": null,
    "rev": "39229f3630d734af7d9cfb5937ddc6b41d3aa6aa",
    "opts": {},
    "name": "Cli",
    "inputRev?": "nightly",
    "inherited": false}},
  {"git":
   {"url": "https://github.com/leanprover-community/ProofWidgets4",
    "subDir?": null,
    "rev": "f1a5c7808b001305ba07d8626f45ee054282f589",
    "opts": {},
    "name": "proofwidgets",
    "inputRev?": "v0.0.21",
    "inherited": false}}],
 "name": "mathlib"}<|MERGE_RESOLUTION|>--- conflicted
+++ resolved
@@ -4,17 +4,10 @@
  [{"git":
    {"url": "https://github.com/leanprover/std4",
     "subDir?": null,
-<<<<<<< HEAD
-    "rev": "6a5a33b456830e90df26e30b5ce23e2338a3596e",
-    "opts": {},
-    "name": "std",
-    "inputRev?": "main",
-=======
     "rev": "4167e5e4f60a47906d6fc42000b64cd93205f710",
     "opts": {},
     "name": "std",
     "inputRev?": "nightly-testing",
->>>>>>> b76d627c
     "inherited": false}},
   {"git":
    {"url": "https://github.com/leanprover-community/quote4",
@@ -27,17 +20,10 @@
   {"git":
    {"url": "https://github.com/leanprover-community/aesop",
     "subDir?": null,
-<<<<<<< HEAD
-    "rev": "cb87803274405db79ec578fc07c4730c093efb90",
-    "opts": {},
-    "name": "aesop",
-    "inputRev?": "master",
-=======
     "rev": "a76881668efab6e48a4f3333ad7ba894e8095b04",
     "opts": {},
     "name": "aesop",
     "inputRev?": "nightly-testing",
->>>>>>> b76d627c
     "inherited": false}},
   {"git":
    {"url": "https://github.com/leanprover/lean4-cli",
