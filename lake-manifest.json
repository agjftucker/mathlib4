--- conflicted
+++ resolved
@@ -65,11 +65,7 @@
    "type": "git",
    "subDir": null,
    "scope": "leanprover-community",
-<<<<<<< HEAD
-   "rev": "13b6a5497059a6c2e548b7ed5d93c6cef7e00f01",
-=======
    "rev": "6696f5243dafb27b6e310913fd9925ec9ad19068",
->>>>>>> 8a2d338b
    "name": "batteries",
    "manifestFile": "lake-manifest.json",
    "inputRev": "nightly-testing",
