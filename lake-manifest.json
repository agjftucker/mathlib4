--- conflicted
+++ resolved
@@ -65,11 +65,7 @@
    "type": "git",
    "subDir": null,
    "scope": "leanprover-community",
-<<<<<<< HEAD
-   "rev": "0a6bd8a6497ac71aa33eb77a777c468b8d5f218e",
-=======
-   "rev": "9089cee37a32d51bc4aeea6506719a21b7a2d011",
->>>>>>> 4c900bfc
+   "rev": "acc67cd13e7ee224e52feef9d0fc87368aee709c",
    "name": "batteries",
    "manifestFile": "lake-manifest.json",
    "inputRev": "nightly-testing",
