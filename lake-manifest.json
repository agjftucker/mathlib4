{"version": "1.1.0",
 "packagesDir": ".lake/packages",
 "packages":
 [{"url": "https://github.com/leanprover-community/plausible",
   "type": "git",
   "subDir": null,
   "scope": "leanprover-community",
   "rev": "fde3fc21dd68a10791dea22b6f5b53c5a5a5962d",
   "name": "plausible",
   "manifestFile": "lake-manifest.json",
   "inputRev": "nightly-testing",
   "inherited": false,
   "configFile": "lakefile.toml"},
  {"url": "https://github.com/leanprover-community/LeanSearchClient",
   "type": "git",
   "subDir": null,
   "scope": "leanprover-community",
   "rev": "6c62474116f525d2814f0157bb468bf3a4f9f120",
   "name": "LeanSearchClient",
   "manifestFile": "lake-manifest.json",
   "inputRev": "main",
   "inherited": false,
   "configFile": "lakefile.toml"},
  {"url": "https://github.com/leanprover-community/import-graph",
   "type": "git",
   "subDir": null,
   "scope": "leanprover-community",
   "rev": "856a8cb8908af109aac3ce13e2b4f866f3d75199",
   "name": "importGraph",
   "manifestFile": "lake-manifest.json",
   "inputRev": "nightly-testing",
   "inherited": false,
   "configFile": "lakefile.toml"},
  {"url": "https://github.com/leanprover-community/ProofWidgets4",
   "type": "git",
   "subDir": null,
   "scope": "leanprover-community",
   "rev": "2d6d124aedc3023506a67e50bfd5582384d6bd17",
   "name": "proofwidgets",
   "manifestFile": "lake-manifest.json",
   "inputRev": "v0.0.63-pre",
   "inherited": false,
   "configFile": "lakefile.lean"},
  {"url": "https://github.com/leanprover-community/aesop",
   "type": "git",
   "subDir": null,
   "scope": "leanprover-community",
   "rev": "c37af3a23d5798c560bce190bfd779710eaff1e1",
   "name": "aesop",
   "manifestFile": "lake-manifest.json",
   "inputRev": "nightly-testing",
   "inherited": false,
   "configFile": "lakefile.toml"},
  {"url": "https://github.com/leanprover-community/quote4",
   "type": "git",
   "subDir": null,
   "scope": "leanprover-community",
   "rev": "e1d2994e0acdee2f0c03c9d84d28a5df34aa0020",
   "name": "Qq",
   "manifestFile": "lake-manifest.json",
   "inputRev": "master",
   "inherited": false,
   "configFile": "lakefile.toml"},
  {"url": "https://github.com/leanprover-community/batteries",
   "type": "git",
   "subDir": null,
   "scope": "leanprover-community",
<<<<<<< HEAD
   "rev": "3bf64274b577f9c31a15ad4d0aa6c535ee232261",
=======
   "rev": "535804a65d81e5dee7319be86c548ac649e8c047",
>>>>>>> 442b5ff8
   "name": "batteries",
   "manifestFile": "lake-manifest.json",
   "inputRev": "lean-pr-testing-8820",
   "inherited": false,
   "configFile": "lakefile.toml"},
  {"url": "https://github.com/leanprover/lean4-cli",
   "type": "git",
   "subDir": null,
   "scope": "leanprover",
   "rev": "1604206fcd0462da9a241beeac0e2df471647435",
   "name": "Cli",
   "manifestFile": "lake-manifest.json",
   "inputRev": "main",
   "inherited": true,
   "configFile": "lakefile.toml"}],
 "name": "mathlib",
 "lakeDir": ".lake"}<|MERGE_RESOLUTION|>--- conflicted
+++ resolved
@@ -65,11 +65,7 @@
    "type": "git",
    "subDir": null,
    "scope": "leanprover-community",
-<<<<<<< HEAD
-   "rev": "3bf64274b577f9c31a15ad4d0aa6c535ee232261",
-=======
-   "rev": "535804a65d81e5dee7319be86c548ac649e8c047",
->>>>>>> 442b5ff8
+   "rev": "93b12600b234da2830d1317e40aa8bcca63ab497",
    "name": "batteries",
    "manifestFile": "lake-manifest.json",
    "inputRev": "lean-pr-testing-8820",
