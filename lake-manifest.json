--- conflicted
+++ resolved
@@ -5,11 +5,7 @@
    "type": "git",
    "subDir": null,
    "scope": "leanprover-community",
-<<<<<<< HEAD
-   "rev": "4625fa0a458836d85a135f3c616435ac8553f82b",
-=======
    "rev": "2cef4581b28b424779059ca0b575243f3362a604",
->>>>>>> 183d7f97
    "name": "batteries",
    "manifestFile": "lake-manifest.json",
    "inputRev": "nightly-testing",
