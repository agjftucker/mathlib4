--- conflicted
+++ resolved
@@ -76,12 +76,8 @@
 
 theorem eventually_cofinite_indicator (hf : UnifTight f p μ) {ε : ℝ≥0∞} (hε : ε ≠ 0) :
     ∀ᶠ s in μ.cofinite.smallSets, ∀ i, eLpNorm (s.indicator (f i)) p μ ≤ ε := by
-<<<<<<< HEAD
-  by_cases hε_top : ε = ∞; subst hε_top; simp
-=======
   by_cases hε_top : ε = ∞
   · subst hε_top; simp
->>>>>>> d0df76bd
   rcases hf (pos_iff_ne_zero.2 (toNNReal_ne_zero.mpr ⟨hε,hε_top⟩)) with ⟨s, hμs, hfs⟩
   refine (eventually_smallSets' ?_).2 ⟨sᶜ, ?_, fun i ↦ (coe_toNNReal hε_top) ▸ hfs i⟩
   · intro s t hst ht i
@@ -291,22 +287,14 @@
   have hgEcε := calc
     eLpNorm (Eᶜ.indicator g) p μ
       ≤ eLpNorm (Efᶜ.indicator (Egᶜ.indicator g)) p μ := by
-<<<<<<< HEAD
-        unfold_let E; rw [compl_union, ← indicator_indicator]
-=======
         unfold E; rw [compl_union, ← indicator_indicator]
->>>>>>> d0df76bd
     _ ≤ eLpNorm (Egᶜ.indicator g) p μ := eLpNorm_indicator_le _
     _ ≤ ε / 3 := hgε.le
   have hmfnEc : AEStronglyMeasurable _ μ := ((hf n).indicator hmE.compl).aestronglyMeasurable
   have hfnEcε : eLpNorm (Eᶜ.indicator (f n)) p μ ≤ ε / 3 := calc
     eLpNorm (Eᶜ.indicator (f n)) p μ
       ≤ eLpNorm (Egᶜ.indicator (Efᶜ.indicator (f n))) p μ := by
-<<<<<<< HEAD
-        unfold_let E; rw [compl_union, inter_comm, ← indicator_indicator]
-=======
         unfold E; rw [compl_union, inter_comm, ← indicator_indicator]
->>>>>>> d0df76bd
     _ ≤ eLpNorm (Efᶜ.indicator (f n)) p μ := eLpNorm_indicator_le _
     _ ≤ ε / 3 := hfε n
   have hmfngEc : AEStronglyMeasurable _ μ :=
