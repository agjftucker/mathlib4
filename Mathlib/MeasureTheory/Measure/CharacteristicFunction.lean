--- conflicted
+++ resolved
@@ -217,11 +217,7 @@
 lemma charFun_map_const_add [BorelSpace E] (r t : E) :
     charFun (μ.map (r + ·)) t = charFun μ t * cexp (⟪r, t⟫ * I) := by
   simp_rw [add_comm r]
-<<<<<<< HEAD
-  rw [charFun_map_add_const]
-=======
   exact charFun_map_add_const _ _
->>>>>>> 7a1b9b04
 
 variable [BorelSpace E] [SecondCountableTopology E]
 
@@ -310,11 +306,7 @@
 lemma charFunDual_map_const_add [BorelSpace E] (r : E) (L : Dual ℝ E) :
     charFunDual (μ.map (r + ·)) L = charFunDual μ L * cexp (L r * I) := by
   simp_rw [add_comm r]
-<<<<<<< HEAD
-  rw [charFunDual_map_add_const]
-=======
   exact charFunDual_map_add_const _ _
->>>>>>> 7a1b9b04
 
 /-- The characteristic function of a product of measures is a product of
 characteristic functions. -/
