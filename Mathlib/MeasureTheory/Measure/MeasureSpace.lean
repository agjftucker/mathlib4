/-
Copyright (c) 2017 Johannes Hölzl. All rights reserved.
Released under Apache 2.0 license as described in the file LICENSE.
Authors: Johannes Hölzl, Mario Carneiro
-/
import Mathlib.MeasureTheory.Measure.NullMeasurable
import Mathlib.MeasureTheory.MeasurableSpace.Embedding
import Mathlib.MeasureTheory.OuterMeasure.BorelCantelli
import Mathlib.Topology.Algebra.Order.LiminfLimsup

/-!
# Measure spaces

The definition of a measure and a measure space are in `MeasureTheory.MeasureSpaceDef`, with
only a few basic properties. This file provides many more properties of these objects.
This separation allows the measurability tactic to import only the file `MeasureSpaceDef`, and to
be available in `MeasureSpace` (through `MeasurableSpace`).

Given a measurable space `α`, a measure on `α` is a function that sends measurable sets to the
extended nonnegative reals that satisfies the following conditions:
1. `μ ∅ = 0`;
2. `μ` is countably additive. This means that the measure of a countable union of pairwise disjoint
   sets is equal to the measure of the individual sets.

Every measure can be canonically extended to an outer measure, so that it assigns values to
all subsets, not just the measurable subsets. On the other hand, a measure that is countably
additive on measurable sets can be restricted to measurable sets to obtain a measure.
In this file a measure is defined to be an outer measure that is countably additive on
measurable sets, with the additional assumption that the outer measure is the canonical
extension of the restricted measure.

Measures on `α` form a complete lattice, and are closed under scalar multiplication with `ℝ≥0∞`.

Given a measure, the null sets are the sets where `μ s = 0`, where `μ` denotes the corresponding
outer measure (so `s` might not be measurable). We can then define the completion of `μ` as the
measure on the least `σ`-algebra that also contains all null sets, by defining the measure to be `0`
on the null sets.

## Main statements

* `completion` is the completion of a measure to all null measurable sets.
* `Measure.ofMeasurable` and `OuterMeasure.toMeasure` are two important ways to define a measure.

## Implementation notes

Given `μ : Measure α`, `μ s` is the value of the *outer measure* applied to `s`.
This conveniently allows us to apply the measure to sets without proving that they are measurable.
We get countable subadditivity for all sets, but only countable additivity for measurable sets.

You often don't want to define a measure via its constructor.
Two ways that are sometimes more convenient:
* `Measure.ofMeasurable` is a way to define a measure by only giving its value on measurable sets
  and proving the properties (1) and (2) mentioned above.
* `OuterMeasure.toMeasure` is a way of obtaining a measure from an outer measure by showing that
  all measurable sets in the measurable space are Carathéodory measurable.

To prove that two measures are equal, there are multiple options:
* `ext`: two measures are equal if they are equal on all measurable sets.
* `ext_of_generateFrom_of_iUnion`: two measures are equal if they are equal on a π-system generating
  the measurable sets, if the π-system contains a spanning increasing sequence of sets where the
  measures take finite value (in particular the measures are σ-finite). This is a special case of
  the more general `ext_of_generateFrom_of_cover`
* `ext_of_generate_finite`: two finite measures are equal if they are equal on a π-system
  generating the measurable sets. This is a special case of `ext_of_generateFrom_of_iUnion` using
  `C ∪ {univ}`, but is easier to work with.

A `MeasureSpace` is a class that is a measurable space with a canonical measure.
The measure is denoted `volume`.

## References

* <https://en.wikipedia.org/wiki/Measure_(mathematics)>
* <https://en.wikipedia.org/wiki/Complete_measure>
* <https://en.wikipedia.org/wiki/Almost_everywhere>

## Tags

measure, almost everywhere, measure space, completion, null set, null measurable set
-/

noncomputable section

open Set

open Filter hiding map

open Function MeasurableSpace Topology Filter ENNReal NNReal Interval MeasureTheory
open scoped symmDiff

variable {α β γ δ ι R R' : Type*}

namespace MeasureTheory

section

variable {m : MeasurableSpace α} {μ μ₁ μ₂ : Measure α} {s s₁ s₂ t : Set α}

instance ae_isMeasurablyGenerated : IsMeasurablyGenerated (ae μ) :=
  ⟨fun _s hs =>
    let ⟨t, hst, htm, htμ⟩ := exists_measurable_superset_of_null hs
    ⟨tᶜ, compl_mem_ae_iff.2 htμ, htm.compl, compl_subset_comm.1 hst⟩⟩

/-- See also `MeasureTheory.ae_restrict_uIoc_iff`. -/
theorem ae_uIoc_iff [LinearOrder α] {a b : α} {P : α → Prop} :
    (∀ᵐ x ∂μ, x ∈ Ι a b → P x) ↔ (∀ᵐ x ∂μ, x ∈ Ioc a b → P x) ∧ ∀ᵐ x ∂μ, x ∈ Ioc b a → P x := by
  simp only [uIoc_eq_union, mem_union, or_imp, eventually_and]

theorem measure_union (hd : Disjoint s₁ s₂) (h : MeasurableSet s₂) : μ (s₁ ∪ s₂) = μ s₁ + μ s₂ :=
  measure_union₀ h.nullMeasurableSet hd.aedisjoint

theorem measure_union' (hd : Disjoint s₁ s₂) (h : MeasurableSet s₁) : μ (s₁ ∪ s₂) = μ s₁ + μ s₂ :=
  measure_union₀' h.nullMeasurableSet hd.aedisjoint

theorem measure_inter_add_diff (s : Set α) (ht : MeasurableSet t) : μ (s ∩ t) + μ (s \ t) = μ s :=
  measure_inter_add_diff₀ _ ht.nullMeasurableSet

theorem measure_diff_add_inter (s : Set α) (ht : MeasurableSet t) : μ (s \ t) + μ (s ∩ t) = μ s :=
  (add_comm _ _).trans (measure_inter_add_diff s ht)

theorem measure_union_add_inter (s : Set α) (ht : MeasurableSet t) :
    μ (s ∪ t) + μ (s ∩ t) = μ s + μ t := by
  rw [← measure_inter_add_diff (s ∪ t) ht, Set.union_inter_cancel_right, union_diff_right, ←
    measure_inter_add_diff s ht]
  ac_rfl

theorem measure_union_add_inter' (hs : MeasurableSet s) (t : Set α) :
    μ (s ∪ t) + μ (s ∩ t) = μ s + μ t := by
  rw [union_comm, inter_comm, measure_union_add_inter t hs, add_comm]

lemma measure_symmDiff_eq (hs : NullMeasurableSet s μ) (ht : NullMeasurableSet t μ) :
    μ (s ∆ t) = μ (s \ t) + μ (t \ s) := by
  simpa only [symmDiff_def, sup_eq_union]
    using measure_union₀ (ht.diff hs) disjoint_sdiff_sdiff.aedisjoint

lemma measure_symmDiff_le (s t u : Set α) :
    μ (s ∆ u) ≤ μ (s ∆ t) + μ (t ∆ u) :=
  le_trans (μ.mono <| symmDiff_triangle s t u) (measure_union_le (s ∆ t) (t ∆ u))

theorem measure_add_measure_compl (h : MeasurableSet s) : μ s + μ sᶜ = μ univ :=
  measure_add_measure_compl₀ h.nullMeasurableSet

theorem measure_biUnion₀ {s : Set β} {f : β → Set α} (hs : s.Countable)
    (hd : s.Pairwise (AEDisjoint μ on f)) (h : ∀ b ∈ s, NullMeasurableSet (f b) μ) :
    μ (⋃ b ∈ s, f b) = ∑' p : s, μ (f p) := by
  haveI := hs.toEncodable
  rw [biUnion_eq_iUnion]
  exact measure_iUnion₀ (hd.on_injective Subtype.coe_injective fun x => x.2) fun x => h x x.2

theorem measure_biUnion {s : Set β} {f : β → Set α} (hs : s.Countable) (hd : s.PairwiseDisjoint f)
    (h : ∀ b ∈ s, MeasurableSet (f b)) : μ (⋃ b ∈ s, f b) = ∑' p : s, μ (f p) :=
  measure_biUnion₀ hs hd.aedisjoint fun b hb => (h b hb).nullMeasurableSet

theorem measure_sUnion₀ {S : Set (Set α)} (hs : S.Countable) (hd : S.Pairwise (AEDisjoint μ))
    (h : ∀ s ∈ S, NullMeasurableSet s μ) : μ (⋃₀ S) = ∑' s : S, μ s := by
  rw [sUnion_eq_biUnion, measure_biUnion₀ hs hd h]

theorem measure_sUnion {S : Set (Set α)} (hs : S.Countable) (hd : S.Pairwise Disjoint)
    (h : ∀ s ∈ S, MeasurableSet s) : μ (⋃₀ S) = ∑' s : S, μ s := by
  rw [sUnion_eq_biUnion, measure_biUnion hs hd h]

theorem measure_biUnion_finset₀ {s : Finset ι} {f : ι → Set α}
    (hd : Set.Pairwise (↑s) (AEDisjoint μ on f)) (hm : ∀ b ∈ s, NullMeasurableSet (f b) μ) :
    μ (⋃ b ∈ s, f b) = ∑ p ∈ s, μ (f p) := by
  rw [← Finset.sum_attach, Finset.attach_eq_univ, ← tsum_fintype]
  exact measure_biUnion₀ s.countable_toSet hd hm

theorem measure_biUnion_finset {s : Finset ι} {f : ι → Set α} (hd : PairwiseDisjoint (↑s) f)
    (hm : ∀ b ∈ s, MeasurableSet (f b)) : μ (⋃ b ∈ s, f b) = ∑ p ∈ s, μ (f p) :=
  measure_biUnion_finset₀ hd.aedisjoint fun b hb => (hm b hb).nullMeasurableSet

/-- The measure of an a.e. disjoint union (even uncountable) of null-measurable sets is at least
the sum of the measures of the sets. -/
theorem tsum_meas_le_meas_iUnion_of_disjoint₀ {ι : Type*} [MeasurableSpace α] (μ : Measure α)
    {As : ι → Set α} (As_mble : ∀ i : ι, NullMeasurableSet (As i) μ)
    (As_disj : Pairwise (AEDisjoint μ on As)) : (∑' i, μ (As i)) ≤ μ (⋃ i, As i) := by
  rw [ENNReal.tsum_eq_iSup_sum, iSup_le_iff]
  intro s
  simp only [← measure_biUnion_finset₀ (fun _i _hi _j _hj hij => As_disj hij) fun i _ => As_mble i]
  gcongr
  exact iUnion_subset fun _ ↦ Subset.rfl

/-- The measure of a disjoint union (even uncountable) of measurable sets is at least the sum of
the measures of the sets. -/
theorem tsum_meas_le_meas_iUnion_of_disjoint {ι : Type*} [MeasurableSpace α] (μ : Measure α)
    {As : ι → Set α} (As_mble : ∀ i : ι, MeasurableSet (As i))
    (As_disj : Pairwise (Disjoint on As)) : (∑' i, μ (As i)) ≤ μ (⋃ i, As i) :=
  tsum_meas_le_meas_iUnion_of_disjoint₀ μ (fun i ↦ (As_mble i).nullMeasurableSet)
    (fun _ _ h ↦ Disjoint.aedisjoint (As_disj h))

/-- If `s` is a countable set, then the measure of its preimage can be found as the sum of measures
of the fibers `f ⁻¹' {y}`. -/
theorem tsum_measure_preimage_singleton {s : Set β} (hs : s.Countable) {f : α → β}
    (hf : ∀ y ∈ s, MeasurableSet (f ⁻¹' {y})) : (∑' b : s, μ (f ⁻¹' {↑b})) = μ (f ⁻¹' s) := by
  rw [← Set.biUnion_preimage_singleton, measure_biUnion hs (pairwiseDisjoint_fiber f s) hf]

lemma measure_preimage_eq_zero_iff_of_countable {s : Set β} {f : α → β} (hs : s.Countable) :
    μ (f ⁻¹' s) = 0 ↔ ∀ x ∈ s, μ (f ⁻¹' {x}) = 0 := by
  rw [← biUnion_preimage_singleton, measure_biUnion_null_iff hs]

/-- If `s` is a `Finset`, then the measure of its preimage can be found as the sum of measures
of the fibers `f ⁻¹' {y}`. -/
theorem sum_measure_preimage_singleton (s : Finset β) {f : α → β}
    (hf : ∀ y ∈ s, MeasurableSet (f ⁻¹' {y})) : (∑ b ∈ s, μ (f ⁻¹' {b})) = μ (f ⁻¹' ↑s) := by
  simp only [← measure_biUnion_finset (pairwiseDisjoint_fiber f s) hf,
    Finset.set_biUnion_preimage_singleton]

theorem measure_diff_null' (h : μ (s₁ ∩ s₂) = 0) : μ (s₁ \ s₂) = μ s₁ :=
  measure_congr <| diff_ae_eq_self.2 h

theorem measure_add_diff (hs : NullMeasurableSet s μ) (t : Set α) :
    μ s + μ (t \ s) = μ (s ∪ t) := by
  rw [← measure_union₀' hs disjoint_sdiff_right.aedisjoint, union_diff_self]

theorem measure_diff' (s : Set α) (hm : NullMeasurableSet t μ) (h_fin : μ t ≠ ∞) :
    μ (s \ t) = μ (s ∪ t) - μ t :=
  Eq.symm <| ENNReal.sub_eq_of_add_eq h_fin <| by rw [add_comm, measure_add_diff hm, union_comm]

theorem measure_diff (h : s₂ ⊆ s₁) (h₂ : NullMeasurableSet s₂ μ) (h_fin : μ s₂ ≠ ∞) :
    μ (s₁ \ s₂) = μ s₁ - μ s₂ := by rw [measure_diff' _ h₂ h_fin, union_eq_self_of_subset_right h]

theorem le_measure_diff : μ s₁ - μ s₂ ≤ μ (s₁ \ s₂) :=
  tsub_le_iff_left.2 <| (measure_le_inter_add_diff μ s₁ s₂).trans <| by
    gcongr; apply inter_subset_right

/-- If the measure of the symmetric difference of two sets is finite,
then one has infinite measure if and only if the other one does. -/
theorem measure_eq_top_iff_of_symmDiff (hμst : μ (s ∆ t) ≠ ∞) : μ s = ∞ ↔ μ t = ∞ := by
  suffices h : ∀ u v, μ (u ∆ v) ≠ ∞ → μ u = ∞ → μ v = ∞
    from ⟨h s t hμst, h t s (symmDiff_comm s t ▸ hμst)⟩
  intro u v hμuv hμu
  by_contra! hμv
  apply hμuv
  rw [Set.symmDiff_def, eq_top_iff]
  calc
    ∞ = μ u - μ v := (WithTop.sub_eq_top_iff.2 ⟨hμu, hμv⟩).symm
    _ ≤ μ (u \ v) := le_measure_diff
    _ ≤ μ (u \ v ∪ v \ u) := measure_mono subset_union_left

/-- If the measure of the symmetric difference of two sets is finite,
then one has finite measure if and only if the other one does. -/
theorem measure_ne_top_iff_of_symmDiff (hμst : μ (s ∆ t) ≠ ∞) : μ s ≠ ∞ ↔ μ t ≠ ∞ :=
    (measure_eq_top_iff_of_symmDiff hμst).ne

theorem measure_diff_lt_of_lt_add (hs : NullMeasurableSet s μ) (hst : s ⊆ t) (hs' : μ s ≠ ∞)
    {ε : ℝ≥0∞} (h : μ t < μ s + ε) : μ (t \ s) < ε := by
  rw [measure_diff hst hs hs']; rw [add_comm] at h
  exact ENNReal.sub_lt_of_lt_add (measure_mono hst) h

theorem measure_diff_le_iff_le_add (hs : NullMeasurableSet s μ) (hst : s ⊆ t) (hs' : μ s ≠ ∞)
    {ε : ℝ≥0∞} : μ (t \ s) ≤ ε ↔ μ t ≤ μ s + ε := by
  rw [measure_diff hst hs hs', tsub_le_iff_left]

theorem measure_eq_measure_of_null_diff {s t : Set α} (hst : s ⊆ t) (h_nulldiff : μ (t \ s) = 0) :
    μ s = μ t := measure_congr <|
      EventuallyLE.antisymm (HasSubset.Subset.eventuallyLE hst) (ae_le_set.mpr h_nulldiff)

theorem measure_eq_measure_of_between_null_diff {s₁ s₂ s₃ : Set α} (h12 : s₁ ⊆ s₂) (h23 : s₂ ⊆ s₃)
    (h_nulldiff : μ (s₃ \ s₁) = 0) : μ s₁ = μ s₂ ∧ μ s₂ = μ s₃ := by
  have le12 : μ s₁ ≤ μ s₂ := measure_mono h12
  have le23 : μ s₂ ≤ μ s₃ := measure_mono h23
  have key : μ s₃ ≤ μ s₁ :=
    calc
      μ s₃ = μ (s₃ \ s₁ ∪ s₁) := by rw [diff_union_of_subset (h12.trans h23)]
      _ ≤ μ (s₃ \ s₁) + μ s₁ := measure_union_le _ _
      _ = μ s₁ := by simp only [h_nulldiff, zero_add]
  exact ⟨le12.antisymm (le23.trans key), le23.antisymm (key.trans le12)⟩

theorem measure_eq_measure_smaller_of_between_null_diff {s₁ s₂ s₃ : Set α} (h12 : s₁ ⊆ s₂)
    (h23 : s₂ ⊆ s₃) (h_nulldiff : μ (s₃ \ s₁) = 0) : μ s₁ = μ s₂ :=
  (measure_eq_measure_of_between_null_diff h12 h23 h_nulldiff).1

theorem measure_eq_measure_larger_of_between_null_diff {s₁ s₂ s₃ : Set α} (h12 : s₁ ⊆ s₂)
    (h23 : s₂ ⊆ s₃) (h_nulldiff : μ (s₃ \ s₁) = 0) : μ s₂ = μ s₃ :=
  (measure_eq_measure_of_between_null_diff h12 h23 h_nulldiff).2

lemma measure_compl₀ (h : NullMeasurableSet s μ) (hs : μ s ≠ ∞) :
    μ sᶜ = μ Set.univ - μ s := by
  rw [← measure_add_measure_compl₀ h, ENNReal.add_sub_cancel_left hs]

theorem measure_compl (h₁ : MeasurableSet s) (h_fin : μ s ≠ ∞) : μ sᶜ = μ univ - μ s :=
  measure_compl₀ h₁.nullMeasurableSet h_fin

lemma measure_inter_conull' (ht : μ (s \ t) = 0) : μ (s ∩ t) = μ s := by
  rw [← diff_compl, measure_diff_null']; rwa [← diff_eq]

lemma measure_inter_conull (ht : μ tᶜ = 0) : μ (s ∩ t) = μ s := by
  rw [← diff_compl, measure_diff_null ht]

@[simp]
theorem union_ae_eq_left_iff_ae_subset : (s ∪ t : Set α) =ᵐ[μ] s ↔ t ≤ᵐ[μ] s := by
  rw [ae_le_set]
  refine
    ⟨fun h => by simpa only [union_diff_left] using (ae_eq_set.mp h).1, fun h =>
      eventuallyLE_antisymm_iff.mpr
        ⟨by rwa [ae_le_set, union_diff_left],
          HasSubset.Subset.eventuallyLE subset_union_left⟩⟩

@[simp]
theorem union_ae_eq_right_iff_ae_subset : (s ∪ t : Set α) =ᵐ[μ] t ↔ s ≤ᵐ[μ] t := by
  rw [union_comm, union_ae_eq_left_iff_ae_subset]

theorem ae_eq_of_ae_subset_of_measure_ge (h₁ : s ≤ᵐ[μ] t) (h₂ : μ t ≤ μ s)
    (hsm : NullMeasurableSet s μ) (ht : μ t ≠ ∞) : s =ᵐ[μ] t := by
  refine eventuallyLE_antisymm_iff.mpr ⟨h₁, ae_le_set.mpr ?_⟩
  replace h₂ : μ t = μ s := h₂.antisymm (measure_mono_ae h₁)
  replace ht : μ s ≠ ∞ := h₂ ▸ ht
  rw [measure_diff' t hsm ht, measure_congr (union_ae_eq_left_iff_ae_subset.mpr h₁), h₂, tsub_self]

/-- If `s ⊆ t`, `μ t ≤ μ s`, `μ t ≠ ∞`, and `s` is measurable, then `s =ᵐ[μ] t`. -/
theorem ae_eq_of_subset_of_measure_ge (h₁ : s ⊆ t) (h₂ : μ t ≤ μ s) (hsm : NullMeasurableSet s μ)
    (ht : μ t ≠ ∞) : s =ᵐ[μ] t :=
  ae_eq_of_ae_subset_of_measure_ge (HasSubset.Subset.eventuallyLE h₁) h₂ hsm ht

theorem measure_iUnion_congr_of_subset [Countable β] {s : β → Set α} {t : β → Set α}
    (hsub : ∀ b, s b ⊆ t b) (h_le : ∀ b, μ (t b) ≤ μ (s b)) : μ (⋃ b, s b) = μ (⋃ b, t b) := by
  rcases Classical.em (∃ b, μ (t b) = ∞) with (⟨b, hb⟩ | htop)
  · calc
      μ (⋃ b, s b) = ∞ := top_unique (hb ▸ (h_le b).trans <| measure_mono <| subset_iUnion _ _)
      _ = μ (⋃ b, t b) := Eq.symm <| top_unique <| hb ▸ measure_mono (subset_iUnion _ _)
  push_neg at htop
  refine le_antisymm (measure_mono (iUnion_mono hsub)) ?_
  set M := toMeasurable μ
  have H : ∀ b, (M (t b) ∩ M (⋃ b, s b) : Set α) =ᵐ[μ] M (t b) := by
    refine fun b => ae_eq_of_subset_of_measure_ge inter_subset_left ?_ ?_ ?_
    · calc
        μ (M (t b)) = μ (t b) := measure_toMeasurable _
        _ ≤ μ (s b) := h_le b
        _ ≤ μ (M (t b) ∩ M (⋃ b, s b)) :=
          measure_mono <|
            subset_inter ((hsub b).trans <| subset_toMeasurable _ _)
              ((subset_iUnion _ _).trans <| subset_toMeasurable _ _)
    · measurability
    · rw [measure_toMeasurable]
      exact htop b
  calc
    μ (⋃ b, t b) ≤ μ (⋃ b, M (t b)) := measure_mono (iUnion_mono fun b => subset_toMeasurable _ _)
    _ = μ (⋃ b, M (t b) ∩ M (⋃ b, s b)) := measure_congr (EventuallyEq.countable_iUnion H).symm
    _ ≤ μ (M (⋃ b, s b)) := measure_mono (iUnion_subset fun b => inter_subset_right)
    _ = μ (⋃ b, s b) := measure_toMeasurable _

theorem measure_union_congr_of_subset {t₁ t₂ : Set α} (hs : s₁ ⊆ s₂) (hsμ : μ s₂ ≤ μ s₁)
    (ht : t₁ ⊆ t₂) (htμ : μ t₂ ≤ μ t₁) : μ (s₁ ∪ t₁) = μ (s₂ ∪ t₂) := by
  rw [union_eq_iUnion, union_eq_iUnion]
  exact measure_iUnion_congr_of_subset (Bool.forall_bool.2 ⟨ht, hs⟩) (Bool.forall_bool.2 ⟨htμ, hsμ⟩)

@[simp]
theorem measure_iUnion_toMeasurable [Countable β] (s : β → Set α) :
    μ (⋃ b, toMeasurable μ (s b)) = μ (⋃ b, s b) :=
  Eq.symm <|
    measure_iUnion_congr_of_subset (fun _b => subset_toMeasurable _ _) fun _b =>
      (measure_toMeasurable _).le

theorem measure_biUnion_toMeasurable {I : Set β} (hc : I.Countable) (s : β → Set α) :
    μ (⋃ b ∈ I, toMeasurable μ (s b)) = μ (⋃ b ∈ I, s b) := by
  haveI := hc.toEncodable
  simp only [biUnion_eq_iUnion, measure_iUnion_toMeasurable]

@[simp]
theorem measure_toMeasurable_union : μ (toMeasurable μ s ∪ t) = μ (s ∪ t) :=
  Eq.symm <|
    measure_union_congr_of_subset (subset_toMeasurable _ _) (measure_toMeasurable _).le Subset.rfl
      le_rfl

@[simp]
theorem measure_union_toMeasurable : μ (s ∪ toMeasurable μ t) = μ (s ∪ t) :=
  Eq.symm <|
    measure_union_congr_of_subset Subset.rfl le_rfl (subset_toMeasurable _ _)
      (measure_toMeasurable _).le

theorem sum_measure_le_measure_univ {s : Finset ι} {t : ι → Set α}
    (h : ∀ i ∈ s, NullMeasurableSet (t i) μ) (H : Set.Pairwise s (AEDisjoint μ on t)) :
    (∑ i ∈ s, μ (t i)) ≤ μ (univ : Set α) := by
  rw [← measure_biUnion_finset₀ H h]
  exact measure_mono (subset_univ _)

theorem tsum_measure_le_measure_univ {s : ι → Set α} (hs : ∀ i, NullMeasurableSet (s i) μ)
    (H : Pairwise (AEDisjoint μ on s)) : ∑' i, μ (s i) ≤ μ (univ : Set α) := by
  rw [ENNReal.tsum_eq_iSup_sum]
  exact iSup_le fun s =>
    sum_measure_le_measure_univ (fun i _hi => hs i) fun i _hi j _hj hij => H hij

/-- Pigeonhole principle for measure spaces: if `∑' i, μ (s i) > μ univ`, then
one of the intersections `s i ∩ s j` is not empty. -/
theorem exists_nonempty_inter_of_measure_univ_lt_tsum_measure {m : MeasurableSpace α}
    (μ : Measure α) {s : ι → Set α} (hs : ∀ i, NullMeasurableSet (s i) μ)
    (H : μ (univ : Set α) < ∑' i, μ (s i)) : ∃ i j, i ≠ j ∧ (s i ∩ s j).Nonempty := by
  contrapose! H
  apply tsum_measure_le_measure_univ hs
  intro i j hij
  exact (disjoint_iff_inter_eq_empty.mpr (H i j hij)).aedisjoint

/-- Pigeonhole principle for measure spaces: if `s` is a `Finset` and
`∑ i ∈ s, μ (t i) > μ univ`, then one of the intersections `t i ∩ t j` is not empty. -/
theorem exists_nonempty_inter_of_measure_univ_lt_sum_measure {m : MeasurableSpace α} (μ : Measure α)
    {s : Finset ι} {t : ι → Set α} (h : ∀ i ∈ s, NullMeasurableSet (t i) μ)
    (H : μ (univ : Set α) < ∑ i ∈ s, μ (t i)) :
    ∃ i ∈ s, ∃ j ∈ s, ∃ _h : i ≠ j, (t i ∩ t j).Nonempty := by
  contrapose! H
  apply sum_measure_le_measure_univ h
  intro i hi j hj hij
  exact (disjoint_iff_inter_eq_empty.mpr (H i hi j hj hij)).aedisjoint

/-- If two sets `s` and `t` are included in a set `u`, and `μ s + μ t > μ u`,
then `s` intersects `t`. Version assuming that `t` is measurable. -/
theorem nonempty_inter_of_measure_lt_add {m : MeasurableSpace α} (μ : Measure α) {s t u : Set α}
    (ht : MeasurableSet t) (h's : s ⊆ u) (h't : t ⊆ u) (h : μ u < μ s + μ t) :
    (s ∩ t).Nonempty := by
  rw [← Set.not_disjoint_iff_nonempty_inter]
  contrapose! h
  calc
    μ s + μ t = μ (s ∪ t) := (measure_union h ht).symm
    _ ≤ μ u := measure_mono (union_subset h's h't)

/-- If two sets `s` and `t` are included in a set `u`, and `μ s + μ t > μ u`,
then `s` intersects `t`. Version assuming that `s` is measurable. -/
theorem nonempty_inter_of_measure_lt_add' {m : MeasurableSpace α} (μ : Measure α) {s t u : Set α}
    (hs : MeasurableSet s) (h's : s ⊆ u) (h't : t ⊆ u) (h : μ u < μ s + μ t) :
    (s ∩ t).Nonempty := by
  rw [add_comm] at h
  rw [inter_comm]
  exact nonempty_inter_of_measure_lt_add μ hs h't h's h

/-- Continuity from below: the measure of the union of a directed sequence of (not necessarily
-measurable) sets is the supremum of the measures. -/
theorem measure_iUnion_eq_iSup [Countable ι] {s : ι → Set α} (hd : Directed (· ⊆ ·) s) :
    μ (⋃ i, s i) = ⨆ i, μ (s i) := by
  cases nonempty_encodable ι
  -- WLOG, `ι = ℕ`
  generalize ht : Function.extend Encodable.encode s ⊥ = t
  replace hd : Directed (· ⊆ ·) t := ht ▸ hd.extend_bot Encodable.encode_injective
  suffices μ (⋃ n, t n) = ⨆ n, μ (t n) by
    simp only [← ht, Function.apply_extend μ, ← iSup_eq_iUnion,
      iSup_extend_bot Encodable.encode_injective, Function.comp_def, Pi.bot_apply, bot_eq_empty,
      measure_empty] at this
    exact this.trans (iSup_extend_bot Encodable.encode_injective _)
  clear! ι
  -- The `≥` inequality is trivial
  refine le_antisymm ?_ (iSup_le fun i => measure_mono <| subset_iUnion _ _)
  -- Choose `T n ⊇ t n` of the same measure, put `Td n = disjointed T`
  set T : ℕ → Set α := fun n => toMeasurable μ (t n)
  set Td : ℕ → Set α := disjointed T
  have hm : ∀ n, MeasurableSet (Td n) :=
    MeasurableSet.disjointed fun n => measurableSet_toMeasurable _ _
  calc
    μ (⋃ n, t n) ≤ μ (⋃ n, T n) := measure_mono (iUnion_mono fun i => subset_toMeasurable _ _)
    _ = μ (⋃ n, Td n) := by rw [iUnion_disjointed]
    _ ≤ ∑' n, μ (Td n) := measure_iUnion_le _
    _ = ⨆ I : Finset ℕ, ∑ n ∈ I, μ (Td n) := ENNReal.tsum_eq_iSup_sum
    _ ≤ ⨆ n, μ (t n) := iSup_le fun I => by
      rcases hd.finset_le I with ⟨N, hN⟩
      calc
        (∑ n ∈ I, μ (Td n)) = μ (⋃ n ∈ I, Td n) :=
          (measure_biUnion_finset ((disjoint_disjointed T).set_pairwise I) fun n _ => hm n).symm
        _ ≤ μ (⋃ n ∈ I, T n) := measure_mono (iUnion₂_mono fun n _hn => disjointed_subset _ _)
        _ = μ (⋃ n ∈ I, t n) := measure_biUnion_toMeasurable I.countable_toSet _
        _ ≤ μ (t N) := measure_mono (iUnion₂_subset hN)
        _ ≤ ⨆ n, μ (t n) := le_iSup (μ ∘ t) N

/-- Continuity from below: the measure of the union of a sequence of
(not necessarily measurable) sets is the supremum of the measures of the partial unions. -/
theorem measure_iUnion_eq_iSup' {α ι : Type*} [MeasurableSpace α] {μ : Measure α}
    [Countable ι] [Preorder ι] [IsDirected ι (· ≤ ·)]
    {f : ι → Set α} : μ (⋃ i, f i) = ⨆ i, μ (Accumulate f i) := by
  have hd : Directed (· ⊆ ·) (Accumulate f) := by
    intro i j
    rcases directed_of (· ≤ ·) i j with ⟨k, rik, rjk⟩
    exact ⟨k, biUnion_subset_biUnion_left fun l rli ↦ le_trans rli rik,
      biUnion_subset_biUnion_left fun l rlj ↦ le_trans rlj rjk⟩
  rw [← iUnion_accumulate]
  exact measure_iUnion_eq_iSup hd

theorem measure_biUnion_eq_iSup {s : ι → Set α} {t : Set ι} (ht : t.Countable)
    (hd : DirectedOn ((· ⊆ ·) on s) t) : μ (⋃ i ∈ t, s i) = ⨆ i ∈ t, μ (s i) := by
  haveI := ht.toEncodable
  rw [biUnion_eq_iUnion, measure_iUnion_eq_iSup hd.directed_val, ← iSup_subtype'']

/-- Continuity from above: the measure of the intersection of a decreasing sequence of measurable
sets is the infimum of the measures. -/
theorem measure_iInter_eq_iInf [Countable ι] {s : ι → Set α} (h : ∀ i, NullMeasurableSet (s i) μ)
    (hd : Directed (· ⊇ ·) s) (hfin : ∃ i, μ (s i) ≠ ∞) : μ (⋂ i, s i) = ⨅ i, μ (s i) := by
  rcases hfin with ⟨k, hk⟩
  have : ∀ t ⊆ s k, μ t ≠ ∞ := fun t ht => ne_top_of_le_ne_top hk (measure_mono ht)
  rw [← ENNReal.sub_sub_cancel hk (iInf_le _ k), ENNReal.sub_iInf, ←
    ENNReal.sub_sub_cancel hk (measure_mono (iInter_subset _ k)), ←
    measure_diff (iInter_subset _ k) (.iInter h) (this _ (iInter_subset _ k)),
    diff_iInter, measure_iUnion_eq_iSup]
  · congr 1
    refine le_antisymm (iSup_mono' fun i => ?_) (iSup_mono fun i => ?_)
    · rcases hd i k with ⟨j, hji, hjk⟩
      use j
      rw [← measure_diff hjk (h _) (this _ hjk)]
      gcongr
    · apply le_measure_diff
  · exact hd.mono_comp _ fun _ _ => diff_subset_diff_right

/-- Continuity from above: the measure of the intersection of a sequence of
measurable sets is the infimum of the measures of the partial intersections. -/
theorem measure_iInter_eq_iInf' {α ι : Type*} [MeasurableSpace α] {μ : Measure α}
    [Countable ι] [Preorder ι] [IsDirected ι (· ≤ ·)]
    {f : ι → Set α} (h : ∀ i, NullMeasurableSet (f i) μ) (hfin : ∃ i, μ (f i) ≠ ∞) :
    μ (⋂ i, f i) = ⨅ i, μ (⋂ j ≤ i, f j) := by
  let s := fun i ↦ ⋂ j ≤ i, f j
  have iInter_eq : ⋂ i, f i = ⋂ i, s i := by
    ext x; simp only [mem_iInter, s]; constructor
    · exact fun h _ j _ ↦ h j
    · intro h i
      rcases directed_of (· ≤ ·) i i with ⟨j, rij, -⟩
      exact h j i rij
  have ms : ∀ i, NullMeasurableSet (s i) μ :=
    fun i ↦ .biInter (to_countable _) fun i _ ↦ h i
  have hd : Directed (· ⊇ ·) s := by
    intro i j
    rcases directed_of (· ≤ ·) i j with ⟨k, rik, rjk⟩
    exact ⟨k, biInter_subset_biInter_left fun j rji ↦ le_trans rji rik,
      biInter_subset_biInter_left fun i rij ↦ le_trans rij rjk⟩
  have hfin' : ∃ i, μ (s i) ≠ ∞ := by
    rcases hfin with ⟨i, hi⟩
    rcases directed_of (· ≤ ·) i i with ⟨j, rij, -⟩
    exact ⟨j, ne_top_of_le_ne_top hi <| measure_mono <| biInter_subset_of_mem rij⟩
  exact iInter_eq ▸ measure_iInter_eq_iInf ms hd hfin'

/-- Continuity from below: the measure of the union of an increasing sequence of (not necessarily
measurable) sets is the limit of the measures. -/
theorem tendsto_measure_iUnion [Preorder ι] [IsDirected ι (· ≤ ·)] [Countable ι]
    {s : ι → Set α} (hm : Monotone s) : Tendsto (μ ∘ s) atTop (𝓝 (μ (⋃ n, s n))) := by
  rw [measure_iUnion_eq_iSup hm.directed_le]
  exact tendsto_atTop_iSup fun n m hnm => measure_mono <| hm hnm

/-- Continuity from below: the measure of the union of a sequence of (not necessarily measurable)
sets is the limit of the measures of the partial unions. -/
theorem tendsto_measure_iUnion' {α ι : Type*} [MeasurableSpace α] {μ : Measure α} [Countable ι]
    [Preorder ι] [IsDirected ι (· ≤ ·)] {f : ι → Set α} :
    Tendsto (fun i ↦ μ (Accumulate f i)) atTop (𝓝 (μ (⋃ i, f i))) := by
  rw [measure_iUnion_eq_iSup']
  exact tendsto_atTop_iSup fun i j hij ↦ by gcongr

/-- Continuity from above: the measure of the intersection of a decreasing sequence of measurable
sets is the limit of the measures. -/
theorem tendsto_measure_iInter [Countable ι] [Preorder ι] [IsDirected ι (· ≤ ·)] {s : ι → Set α}
    (hs : ∀ n, NullMeasurableSet (s n) μ) (hm : Antitone s) (hf : ∃ i, μ (s i) ≠ ∞) :
    Tendsto (μ ∘ s) atTop (𝓝 (μ (⋂ n, s n))) := by
  rw [measure_iInter_eq_iInf hs hm.directed_ge hf]
  exact tendsto_atTop_iInf fun n m hnm => measure_mono <| hm hnm

/-- Continuity from above: the measure of the intersection of a sequence of measurable
sets such that one has finite measure is the limit of the measures of the partial intersections. -/
theorem tendsto_measure_iInter' {α ι : Type*} [MeasurableSpace α] {μ : Measure α} [Countable ι]
    [Preorder ι] [IsDirected ι (· ≤ ·)] {f : ι → Set α} (hm : ∀ i, NullMeasurableSet (f i) μ)
    (hf : ∃ i, μ (f i) ≠ ∞) :
    Tendsto (fun i ↦ μ (⋂ j ∈ {j | j ≤ i}, f j)) atTop (𝓝 (μ (⋂ i, f i))) := by
  rw [measure_iInter_eq_iInf' hm hf]
  exact tendsto_atTop_iInf
    fun i j hij ↦ measure_mono <| biInter_subset_biInter_left fun k hki ↦ le_trans hki hij

/-- The measure of the intersection of a decreasing sequence of measurable
sets indexed by a linear order with first countable topology is the limit of the measures. -/
theorem tendsto_measure_biInter_gt {ι : Type*} [LinearOrder ι] [TopologicalSpace ι]
    [OrderTopology ι] [DenselyOrdered ι] [FirstCountableTopology ι] {s : ι → Set α}
    {a : ι} (hs : ∀ r > a, NullMeasurableSet (s r) μ) (hm : ∀ i j, a < i → i ≤ j → s i ⊆ s j)
    (hf : ∃ r > a, μ (s r) ≠ ∞) : Tendsto (μ ∘ s) (𝓝[Ioi a] a) (𝓝 (μ (⋂ r > a, s r))) := by
  refine tendsto_order.2 ⟨fun l hl => ?_, fun L hL => ?_⟩
  · filter_upwards [self_mem_nhdsWithin (s := Ioi a)] with r hr using hl.trans_le
        (measure_mono (biInter_subset_of_mem hr))
  obtain ⟨u, u_anti, u_pos, u_lim⟩ :
    ∃ u : ℕ → ι, StrictAnti u ∧ (∀ n : ℕ, a < u n) ∧ Tendsto u atTop (𝓝 a) := by
    rcases hf with ⟨r, ar, _⟩
    rcases exists_seq_strictAnti_tendsto' ar with ⟨w, w_anti, w_mem, w_lim⟩
    exact ⟨w, w_anti, fun n => (w_mem n).1, w_lim⟩
  have A : Tendsto (μ ∘ s ∘ u) atTop (𝓝 (μ (⋂ n, s (u n)))) := by
    refine tendsto_measure_iInter (fun n => hs _ (u_pos n)) ?_ ?_
    · intro m n hmn
      exact hm _ _ (u_pos n) (u_anti.antitone hmn)
    · rcases hf with ⟨r, rpos, hr⟩
      obtain ⟨n, hn⟩ : ∃ n : ℕ, u n < r := ((tendsto_order.1 u_lim).2 r rpos).exists
      refine ⟨n, ne_of_lt (lt_of_le_of_lt ?_ hr.lt_top)⟩
      exact measure_mono (hm _ _ (u_pos n) hn.le)
  have B : ⋂ n, s (u n) = ⋂ r > a, s r := by
    apply Subset.antisymm
    · simp only [subset_iInter_iff, gt_iff_lt]
      intro r rpos
      obtain ⟨n, hn⟩ : ∃ n, u n < r := ((tendsto_order.1 u_lim).2 _ rpos).exists
      exact Subset.trans (iInter_subset _ n) (hm (u n) r (u_pos n) hn.le)
    · simp only [subset_iInter_iff, gt_iff_lt]
      intro n
      apply biInter_subset_of_mem
      exact u_pos n
  rw [B] at A
  obtain ⟨n, hn⟩ : ∃ n, μ (s (u n)) < L := ((tendsto_order.1 A).2 _ hL).exists
  have : Ioc a (u n) ∈ 𝓝[>] a := Ioc_mem_nhdsWithin_Ioi ⟨le_rfl, u_pos n⟩
  filter_upwards [this] with r hr using lt_of_le_of_lt (measure_mono (hm _ _ hr.1 hr.2)) hn

<<<<<<< HEAD
/-- One direction of the **Borel-Cantelli lemma** (sometimes called the "*first* Borel-Cantelli
lemma"): if (sᵢ) is a sequence of sets such that `∑ μ sᵢ` is finite, then the limit superior of the
`sᵢ` is a null set.

Note: for the *second* Borel-Cantelli lemma (applying to independent sets in a probability space),
see `ProbabilityTheory.measure_limsup_eq_one`. -/
theorem measure_limsup_eq_zero {s : ℕ → Set α} (hs : (∑' i, μ (s i)) ≠ ∞) :
    μ (limsup s atTop) = 0 := by
  -- First we replace the sequence `sₙ` with a sequence of measurable sets `tₙ ⊇ sₙ` of the same
  -- measure.
  set t : ℕ → Set α := fun n => toMeasurable μ (s n)
  have ht : (∑' i, μ (t i)) ≠ ∞ := by simpa only [t, measure_toMeasurable] using hs
  suffices μ (limsup t atTop) = 0 by
    have A : s ≤ t := fun n => subset_toMeasurable μ (s n)
    -- TODO default args fail
    exact measure_mono_null (limsup_le_limsup (Eventually.of_forall (Pi.le_def.mp A))) this
  -- Next we unfold `limsup` for sets and replace equality with an inequality
  simp only [limsup_eq_iInf_iSup_of_nat', Set.iInf_eq_iInter, Set.iSup_eq_iUnion, ←
    nonpos_iff_eq_zero]
  -- Finally, we estimate `μ (⋃ i, t (i + n))` by `∑ i', μ (t (i + n))`
  refine
    le_of_tendsto_of_tendsto'
      (tendsto_measure_iInter
        (fun i => .iUnion fun b => (measurableSet_toMeasurable _ _).nullMeasurableSet) ?_
        ⟨0, ne_top_of_le_ne_top ht (measure_iUnion_le t)⟩)
      (ENNReal.tendsto_sum_nat_add (μ ∘ t) ht) fun n => measure_iUnion_le _
  intro n m hnm x
  simp only [Set.mem_iUnion]
  exact fun ⟨i, hi⟩ => ⟨i + (m - n), by simpa only [add_assoc, tsub_add_cancel_of_le hnm] using hi⟩

theorem measure_liminf_eq_zero {s : ℕ → Set α} (h : (∑' i, μ (s i)) ≠ ∞) :
    μ (liminf s atTop) = 0 := by
  rw [← le_zero_iff]
  have : liminf s atTop ≤ limsup s atTop := liminf_le_limsup
  exact (μ.mono this).trans (by simp [measure_limsup_eq_zero h])

-- Need to specify `α := Set α` below because of diamond; see #19041
theorem limsup_ae_eq_of_forall_ae_eq (s : ℕ → Set α) {t : Set α}
    (h : ∀ n, s n =ᵐ[μ] t) : limsup (α := Set α) s atTop =ᵐ[μ] t := by
  simp_rw [ae_eq_set] at h ⊢
  constructor
  · rw [atTop.limsup_sdiff s t]
    apply measure_limsup_eq_zero
    simp [h]
  · rw [atTop.sdiff_limsup s t]
    apply measure_liminf_eq_zero
    simp [h]

-- Need to specify `α := Set α` above because of diamond; see #19041
theorem liminf_ae_eq_of_forall_ae_eq (s : ℕ → Set α) {t : Set α}
    (h : ∀ n, s n =ᵐ[μ] t) : liminf (α := Set α) s atTop =ᵐ[μ] t := by
  simp_rw [ae_eq_set] at h ⊢
  constructor
  · rw [atTop.liminf_sdiff s t]
    apply measure_liminf_eq_zero
    simp [h]
  · rw [atTop.sdiff_liminf s t]
    apply measure_limsup_eq_zero
    simp [h]

=======
>>>>>>> 75dcc6c1
theorem measure_if {x : β} {t : Set β} {s : Set α} [Decidable (x ∈ t)] :
    μ (if x ∈ t then s else ∅) = indicator t (fun _ => μ s) x := by split_ifs with h <;> simp [h]

end

section OuterMeasure

variable [ms : MeasurableSpace α] {s t : Set α}

/-- Obtain a measure by giving an outer measure where all sets in the σ-algebra are
  Carathéodory measurable. -/
def OuterMeasure.toMeasure (m : OuterMeasure α) (h : ms ≤ m.caratheodory) : Measure α :=
  Measure.ofMeasurable (fun s _ => m s) m.empty fun _f hf hd =>
    m.iUnion_eq_of_caratheodory (fun i => h _ (hf i)) hd

theorem le_toOuterMeasure_caratheodory (μ : Measure α) : ms ≤ μ.toOuterMeasure.caratheodory :=
  fun _s hs _t => (measure_inter_add_diff _ hs).symm

@[simp]
theorem toMeasure_toOuterMeasure (m : OuterMeasure α) (h : ms ≤ m.caratheodory) :
    (m.toMeasure h).toOuterMeasure = m.trim :=
  rfl

@[simp]
theorem toMeasure_apply (m : OuterMeasure α) (h : ms ≤ m.caratheodory) {s : Set α}
    (hs : MeasurableSet s) : m.toMeasure h s = m s :=
  m.trim_eq hs

theorem le_toMeasure_apply (m : OuterMeasure α) (h : ms ≤ m.caratheodory) (s : Set α) :
    m s ≤ m.toMeasure h s :=
  m.le_trim s

theorem toMeasure_apply₀ (m : OuterMeasure α) (h : ms ≤ m.caratheodory) {s : Set α}
    (hs : NullMeasurableSet s (m.toMeasure h)) : m.toMeasure h s = m s := by
  refine le_antisymm ?_ (le_toMeasure_apply _ _ _)
  rcases hs.exists_measurable_subset_ae_eq with ⟨t, hts, htm, heq⟩
  calc
    m.toMeasure h s = m.toMeasure h t := measure_congr heq.symm
    _ = m t := toMeasure_apply m h htm
    _ ≤ m s := m.mono hts

@[simp]
theorem toOuterMeasure_toMeasure {μ : Measure α} :
    μ.toOuterMeasure.toMeasure (le_toOuterMeasure_caratheodory _) = μ :=
  Measure.ext fun _s => μ.toOuterMeasure.trim_eq

@[simp]
theorem boundedBy_measure (μ : Measure α) : OuterMeasure.boundedBy μ = μ.toOuterMeasure :=
  μ.toOuterMeasure.boundedBy_eq_self

end OuterMeasure

section

/- Porting note: These variables are wrapped by an anonymous section because they interrupt
synthesizing instances in `MeasureSpace` section. -/

variable {m0 : MeasurableSpace α} [MeasurableSpace β] [MeasurableSpace γ]
variable {μ μ₁ μ₂ μ₃ ν ν' ν₁ ν₂ : Measure α} {s s' t : Set α}
namespace Measure

/-- If `u` is a superset of `t` with the same (finite) measure (both sets possibly non-measurable),
then for any measurable set `s` one also has `μ (t ∩ s) = μ (u ∩ s)`. -/
theorem measure_inter_eq_of_measure_eq {s t u : Set α} (hs : MeasurableSet s) (h : μ t = μ u)
    (htu : t ⊆ u) (ht_ne_top : μ t ≠ ∞) : μ (t ∩ s) = μ (u ∩ s) := by
  rw [h] at ht_ne_top
  refine le_antisymm (by gcongr) ?_
  have A : μ (u ∩ s) + μ (u \ s) ≤ μ (t ∩ s) + μ (u \ s) :=
    calc
      μ (u ∩ s) + μ (u \ s) = μ u := measure_inter_add_diff _ hs
      _ = μ t := h.symm
      _ = μ (t ∩ s) + μ (t \ s) := (measure_inter_add_diff _ hs).symm
      _ ≤ μ (t ∩ s) + μ (u \ s) := by gcongr
  have B : μ (u \ s) ≠ ∞ := (lt_of_le_of_lt (measure_mono diff_subset) ht_ne_top.lt_top).ne
  exact ENNReal.le_of_add_le_add_right B A

/-- The measurable superset `toMeasurable μ t` of `t` (which has the same measure as `t`)
satisfies, for any measurable set `s`, the equality `μ (toMeasurable μ t ∩ s) = μ (u ∩ s)`.
Here, we require that the measure of `t` is finite. The conclusion holds without this assumption
when the measure is s-finite (for example when it is σ-finite),
see `measure_toMeasurable_inter_of_sFinite`. -/
theorem measure_toMeasurable_inter {s t : Set α} (hs : MeasurableSet s) (ht : μ t ≠ ∞) :
    μ (toMeasurable μ t ∩ s) = μ (t ∩ s) :=
  (measure_inter_eq_of_measure_eq hs (measure_toMeasurable t).symm (subset_toMeasurable μ t)
      ht).symm

/-! ### The `ℝ≥0∞`-module of measures -/

instance instZero [MeasurableSpace α] : Zero (Measure α) :=
  ⟨{  toOuterMeasure := 0
      m_iUnion := fun _f _hf _hd => tsum_zero.symm
      trim_le := OuterMeasure.trim_zero.le }⟩

@[simp]
theorem zero_toOuterMeasure {_m : MeasurableSpace α} : (0 : Measure α).toOuterMeasure = 0 :=
  rfl

@[simp, norm_cast]
theorem coe_zero {_m : MeasurableSpace α} : ⇑(0 : Measure α) = 0 :=
  rfl

@[simp] lemma _root_.MeasureTheory.OuterMeasure.toMeasure_zero
    [ms : MeasurableSpace α](h : ms ≤ (0 : OuterMeasure α).caratheodory) :
    (0 : OuterMeasure α).toMeasure h = 0 := by
  ext s hs
  simp [hs]

@[nontriviality]
lemma apply_eq_zero_of_isEmpty [IsEmpty α] {_ : MeasurableSpace α} (μ : Measure α) (s : Set α) :
    μ s = 0 := by
  rw [eq_empty_of_isEmpty s, measure_empty]

instance instSubsingleton [IsEmpty α] {m : MeasurableSpace α} : Subsingleton (Measure α) :=
  ⟨fun μ ν => by ext1 s _; rw [apply_eq_zero_of_isEmpty, apply_eq_zero_of_isEmpty]⟩

theorem eq_zero_of_isEmpty [IsEmpty α] {_m : MeasurableSpace α} (μ : Measure α) : μ = 0 :=
  Subsingleton.elim μ 0

instance instInhabited [MeasurableSpace α] : Inhabited (Measure α) :=
  ⟨0⟩

instance instAdd [MeasurableSpace α] : Add (Measure α) :=
  ⟨fun μ₁ μ₂ =>
    { toOuterMeasure := μ₁.toOuterMeasure + μ₂.toOuterMeasure
      m_iUnion := fun s hs hd =>
        show μ₁ (⋃ i, s i) + μ₂ (⋃ i, s i) = ∑' i, (μ₁ (s i) + μ₂ (s i)) by
          rw [ENNReal.tsum_add, measure_iUnion hd hs, measure_iUnion hd hs]
      trim_le := by rw [OuterMeasure.trim_add, μ₁.trimmed, μ₂.trimmed] }⟩

@[simp]
theorem add_toOuterMeasure {_m : MeasurableSpace α} (μ₁ μ₂ : Measure α) :
    (μ₁ + μ₂).toOuterMeasure = μ₁.toOuterMeasure + μ₂.toOuterMeasure :=
  rfl

@[simp, norm_cast]
theorem coe_add {_m : MeasurableSpace α} (μ₁ μ₂ : Measure α) : ⇑(μ₁ + μ₂) = μ₁ + μ₂ :=
  rfl

theorem add_apply {_m : MeasurableSpace α} (μ₁ μ₂ : Measure α) (s : Set α) :
    (μ₁ + μ₂) s = μ₁ s + μ₂ s :=
  rfl

section SMul

variable [SMul R ℝ≥0∞] [IsScalarTower R ℝ≥0∞ ℝ≥0∞]
variable [SMul R' ℝ≥0∞] [IsScalarTower R' ℝ≥0∞ ℝ≥0∞]

instance instSMul [MeasurableSpace α] : SMul R (Measure α) :=
  ⟨fun c μ =>
    { toOuterMeasure := c • μ.toOuterMeasure
      m_iUnion := fun s hs hd => by
        simp only [OuterMeasure.smul_apply, coe_toOuterMeasure, ENNReal.tsum_const_smul,
          measure_iUnion hd hs]
      trim_le := by rw [OuterMeasure.trim_smul, μ.trimmed] }⟩

@[simp]
theorem smul_toOuterMeasure {_m : MeasurableSpace α} (c : R) (μ : Measure α) :
    (c • μ).toOuterMeasure = c • μ.toOuterMeasure :=
  rfl

@[simp, norm_cast]
theorem coe_smul {_m : MeasurableSpace α} (c : R) (μ : Measure α) : ⇑(c • μ) = c • ⇑μ :=
  rfl

@[simp]
theorem smul_apply {_m : MeasurableSpace α} (c : R) (μ : Measure α) (s : Set α) :
    (c • μ) s = c • μ s :=
  rfl

instance instSMulCommClass [SMulCommClass R R' ℝ≥0∞] [MeasurableSpace α] :
    SMulCommClass R R' (Measure α) :=
  ⟨fun _ _ _ => ext fun _ _ => smul_comm _ _ _⟩

instance instIsScalarTower [SMul R R'] [IsScalarTower R R' ℝ≥0∞] [MeasurableSpace α] :
    IsScalarTower R R' (Measure α) :=
  ⟨fun _ _ _ => ext fun _ _ => smul_assoc _ _ _⟩

instance instIsCentralScalar [SMul Rᵐᵒᵖ ℝ≥0∞] [IsCentralScalar R ℝ≥0∞] [MeasurableSpace α] :
    IsCentralScalar R (Measure α) :=
  ⟨fun _ _ => ext fun _ _ => op_smul_eq_smul _ _⟩

end SMul

instance instNoZeroSMulDivisors [Zero R] [SMulWithZero R ℝ≥0∞] [IsScalarTower R ℝ≥0∞ ℝ≥0∞]
    [NoZeroSMulDivisors R ℝ≥0∞] : NoZeroSMulDivisors R (Measure α) where
  eq_zero_or_eq_zero_of_smul_eq_zero h := by simpa [Ne, ext_iff', forall_or_left] using h

instance instMulAction [Monoid R] [MulAction R ℝ≥0∞] [IsScalarTower R ℝ≥0∞ ℝ≥0∞]
    [MeasurableSpace α] : MulAction R (Measure α) :=
  Injective.mulAction _ toOuterMeasure_injective smul_toOuterMeasure

instance instAddCommMonoid [MeasurableSpace α] : AddCommMonoid (Measure α) :=
  toOuterMeasure_injective.addCommMonoid toOuterMeasure zero_toOuterMeasure add_toOuterMeasure
    fun _ _ => smul_toOuterMeasure _ _

/-- Coercion to function as an additive monoid homomorphism. -/
def coeAddHom {_ : MeasurableSpace α} : Measure α →+ Set α → ℝ≥0∞ where
  toFun := (⇑)
  map_zero' := coe_zero
  map_add' := coe_add

@[simp]
theorem coe_finset_sum {_m : MeasurableSpace α} (I : Finset ι) (μ : ι → Measure α) :
    ⇑(∑ i ∈ I, μ i) = ∑ i ∈ I, ⇑(μ i) := map_sum coeAddHom μ I

theorem finset_sum_apply {m : MeasurableSpace α} (I : Finset ι) (μ : ι → Measure α) (s : Set α) :
    (∑ i ∈ I, μ i) s = ∑ i ∈ I, μ i s := by rw [coe_finset_sum, Finset.sum_apply]

instance instDistribMulAction [Monoid R] [DistribMulAction R ℝ≥0∞] [IsScalarTower R ℝ≥0∞ ℝ≥0∞]
    [MeasurableSpace α] : DistribMulAction R (Measure α) :=
  Injective.distribMulAction ⟨⟨toOuterMeasure, zero_toOuterMeasure⟩, add_toOuterMeasure⟩
    toOuterMeasure_injective smul_toOuterMeasure

instance instModule [Semiring R] [Module R ℝ≥0∞] [IsScalarTower R ℝ≥0∞ ℝ≥0∞] [MeasurableSpace α] :
    Module R (Measure α) :=
  Injective.module R ⟨⟨toOuterMeasure, zero_toOuterMeasure⟩, add_toOuterMeasure⟩
    toOuterMeasure_injective smul_toOuterMeasure

@[simp]
theorem coe_nnreal_smul_apply {_m : MeasurableSpace α} (c : ℝ≥0) (μ : Measure α) (s : Set α) :
    (c • μ) s = c * μ s :=
  rfl

@[simp]
theorem nnreal_smul_coe_apply {_m : MeasurableSpace α} (c : ℝ≥0) (μ : Measure α) (s : Set α) :
    c • μ s = c * μ s := by
  rfl

section SMulWithZero

variable {R : Type*} [Zero R] [SMulWithZero R ℝ≥0∞] [IsScalarTower R ℝ≥0∞ ℝ≥0∞]
  [NoZeroSMulDivisors R ℝ≥0∞] {c : R} {p : α → Prop}

lemma ae_smul_measure_iff (hc : c ≠ 0) {μ : Measure α} : (∀ᵐ x ∂c • μ, p x) ↔ ∀ᵐ x ∂μ, p x := by
  simp [ae_iff, hc]

@[simp] lemma ae_smul_measure_eq (hc : c ≠ 0) (μ : Measure α) : ae (c • μ) = ae μ := by
  ext; exact ae_smul_measure_iff hc

end SMulWithZero

theorem measure_eq_left_of_subset_of_measure_add_eq {s t : Set α} (h : (μ + ν) t ≠ ∞) (h' : s ⊆ t)
    (h'' : (μ + ν) s = (μ + ν) t) : μ s = μ t := by
  refine le_antisymm (measure_mono h') ?_
  have : μ t + ν t ≤ μ s + ν t :=
    calc
      μ t + ν t = μ s + ν s := h''.symm
      _ ≤ μ s + ν t := by gcongr
  apply ENNReal.le_of_add_le_add_right _ this
  exact ne_top_of_le_ne_top h (le_add_left le_rfl)

theorem measure_eq_right_of_subset_of_measure_add_eq {s t : Set α} (h : (μ + ν) t ≠ ∞) (h' : s ⊆ t)
    (h'' : (μ + ν) s = (μ + ν) t) : ν s = ν t := by
  rw [add_comm] at h'' h
  exact measure_eq_left_of_subset_of_measure_add_eq h h' h''

theorem measure_toMeasurable_add_inter_left {s t : Set α} (hs : MeasurableSet s)
    (ht : (μ + ν) t ≠ ∞) : μ (toMeasurable (μ + ν) t ∩ s) = μ (t ∩ s) := by
  refine (measure_inter_eq_of_measure_eq hs ?_ (subset_toMeasurable _ _) ?_).symm
  · refine
      measure_eq_left_of_subset_of_measure_add_eq ?_ (subset_toMeasurable _ _)
        (measure_toMeasurable t).symm
    rwa [measure_toMeasurable t]
  · simp only [not_or, ENNReal.add_eq_top, Pi.add_apply, Ne, coe_add] at ht
    exact ht.1

theorem measure_toMeasurable_add_inter_right {s t : Set α} (hs : MeasurableSet s)
    (ht : (μ + ν) t ≠ ∞) : ν (toMeasurable (μ + ν) t ∩ s) = ν (t ∩ s) := by
  rw [add_comm] at ht ⊢
  exact measure_toMeasurable_add_inter_left hs ht

/-! ### The complete lattice of measures -/


/-- Measures are partially ordered. -/
instance instPartialOrder [MeasurableSpace α] : PartialOrder (Measure α) where
  le m₁ m₂ := ∀ s, m₁ s ≤ m₂ s
  le_refl m s := le_rfl
  le_trans m₁ m₂ m₃ h₁ h₂ s := le_trans (h₁ s) (h₂ s)
  le_antisymm m₁ m₂ h₁ h₂ := ext fun s _ => le_antisymm (h₁ s) (h₂ s)

theorem toOuterMeasure_le : μ₁.toOuterMeasure ≤ μ₂.toOuterMeasure ↔ μ₁ ≤ μ₂ := .rfl

theorem le_iff : μ₁ ≤ μ₂ ↔ ∀ s, MeasurableSet s → μ₁ s ≤ μ₂ s := outerMeasure_le_iff

theorem le_intro (h : ∀ s, MeasurableSet s → s.Nonempty → μ₁ s ≤ μ₂ s) : μ₁ ≤ μ₂ :=
  le_iff.2 fun s hs ↦ s.eq_empty_or_nonempty.elim (by rintro rfl; simp) (h s hs)

theorem le_iff' : μ₁ ≤ μ₂ ↔ ∀ s, μ₁ s ≤ μ₂ s := .rfl

theorem lt_iff : μ < ν ↔ μ ≤ ν ∧ ∃ s, MeasurableSet s ∧ μ s < ν s :=
  lt_iff_le_not_le.trans <|
    and_congr Iff.rfl <| by simp only [le_iff, not_forall, not_le, exists_prop]

theorem lt_iff' : μ < ν ↔ μ ≤ ν ∧ ∃ s, μ s < ν s :=
  lt_iff_le_not_le.trans <| and_congr Iff.rfl <| by simp only [le_iff', not_forall, not_le]

instance covariantAddLE [MeasurableSpace α] :
    CovariantClass (Measure α) (Measure α) (· + ·) (· ≤ ·) :=
  ⟨fun _ν _μ₁ _μ₂ hμ s => add_le_add_left (hμ s) _⟩

protected theorem le_add_left (h : μ ≤ ν) : μ ≤ ν' + ν := fun s => le_add_left (h s)

protected theorem le_add_right (h : μ ≤ ν) : μ ≤ ν + ν' := fun s => le_add_right (h s)

section sInf

variable {m : Set (Measure α)}

theorem sInf_caratheodory (s : Set α) (hs : MeasurableSet s) :
    MeasurableSet[(sInf (toOuterMeasure '' m)).caratheodory] s := by
  rw [OuterMeasure.sInf_eq_boundedBy_sInfGen]
  refine OuterMeasure.boundedBy_caratheodory fun t => ?_
  simp only [OuterMeasure.sInfGen, le_iInf_iff, forall_mem_image, measure_eq_iInf t,
    coe_toOuterMeasure]
  intro μ hμ u htu _hu
  have hm : ∀ {s t}, s ⊆ t → OuterMeasure.sInfGen (toOuterMeasure '' m) s ≤ μ t := by
    intro s t hst
    rw [OuterMeasure.sInfGen_def, iInf_image]
    exact iInf₂_le_of_le μ hμ <| measure_mono hst
  rw [← measure_inter_add_diff u hs]
  exact add_le_add (hm <| inter_subset_inter_left _ htu) (hm <| diff_subset_diff_left htu)

instance [MeasurableSpace α] : InfSet (Measure α) :=
  ⟨fun m => (sInf (toOuterMeasure '' m)).toMeasure <| sInf_caratheodory⟩

theorem sInf_apply (hs : MeasurableSet s) : sInf m s = sInf (toOuterMeasure '' m) s :=
  toMeasure_apply _ _ hs

private theorem measure_sInf_le (h : μ ∈ m) : sInf m ≤ μ :=
  have : sInf (toOuterMeasure '' m) ≤ μ.toOuterMeasure := sInf_le (mem_image_of_mem _ h)
  le_iff.2 fun s hs => by rw [sInf_apply hs]; exact this s

private theorem measure_le_sInf (h : ∀ μ' ∈ m, μ ≤ μ') : μ ≤ sInf m :=
  have : μ.toOuterMeasure ≤ sInf (toOuterMeasure '' m) :=
    le_sInf <| forall_mem_image.2 fun μ hμ ↦ toOuterMeasure_le.2 <| h _ hμ
  le_iff.2 fun s hs => by rw [sInf_apply hs]; exact this s

instance instCompleteSemilatticeInf [MeasurableSpace α] : CompleteSemilatticeInf (Measure α) :=
  { (by infer_instance : PartialOrder (Measure α)),
    (by infer_instance : InfSet (Measure α)) with
    sInf_le := fun _s _a => measure_sInf_le
    le_sInf := fun _s _a => measure_le_sInf }

instance instCompleteLattice [MeasurableSpace α] : CompleteLattice (Measure α) :=
  { completeLatticeOfCompleteSemilatticeInf (Measure α) with
    top :=
      { toOuterMeasure := ⊤,
        m_iUnion := by
          intro f _ _
          refine (measure_iUnion_le _).antisymm ?_
          if hne : (⋃ i, f i).Nonempty then
            rw [OuterMeasure.top_apply hne]
            exact le_top
          else
            simp_all [Set.not_nonempty_iff_eq_empty]
        trim_le := le_top },
    le_top := fun μ => toOuterMeasure_le.mp le_top
    bot := 0
    bot_le := fun _a _s => bot_le }

end sInf

@[simp]
theorem _root_.MeasureTheory.OuterMeasure.toMeasure_top :
    (⊤ : OuterMeasure α).toMeasure (by rw [OuterMeasure.top_caratheodory]; exact le_top) =
      (⊤ : Measure α) :=
  toOuterMeasure_toMeasure (μ := ⊤)

@[simp]
theorem toOuterMeasure_top [MeasurableSpace α] :
    (⊤ : Measure α).toOuterMeasure = (⊤ : OuterMeasure α) :=
  rfl

@[simp]
theorem top_add : ⊤ + μ = ⊤ :=
  top_unique <| Measure.le_add_right le_rfl

@[simp]
theorem add_top : μ + ⊤ = ⊤ :=
  top_unique <| Measure.le_add_left le_rfl

protected theorem zero_le {_m0 : MeasurableSpace α} (μ : Measure α) : 0 ≤ μ :=
  bot_le

theorem nonpos_iff_eq_zero' : μ ≤ 0 ↔ μ = 0 :=
  μ.zero_le.le_iff_eq

@[simp]
theorem measure_univ_eq_zero : μ univ = 0 ↔ μ = 0 :=
  ⟨fun h => bot_unique fun s => (h ▸ measure_mono (subset_univ s) : μ s ≤ 0), fun h =>
    h.symm ▸ rfl⟩

theorem measure_univ_ne_zero : μ univ ≠ 0 ↔ μ ≠ 0 :=
  measure_univ_eq_zero.not

instance [NeZero μ] : NeZero (μ univ) := ⟨measure_univ_ne_zero.2 <| NeZero.ne μ⟩

@[simp]
theorem measure_univ_pos : 0 < μ univ ↔ μ ≠ 0 :=
  pos_iff_ne_zero.trans measure_univ_ne_zero

/-! ### Pushforward and pullback -/


/-- Lift a linear map between `OuterMeasure` spaces such that for each measure `μ` every measurable
set is caratheodory-measurable w.r.t. `f μ` to a linear map between `Measure` spaces. -/
def liftLinear {m0 : MeasurableSpace α} (f : OuterMeasure α →ₗ[ℝ≥0∞] OuterMeasure β)
    (hf : ∀ μ : Measure α, ‹_› ≤ (f μ.toOuterMeasure).caratheodory) :
    Measure α →ₗ[ℝ≥0∞] Measure β where
  toFun μ := (f μ.toOuterMeasure).toMeasure (hf μ)
  map_add' μ₁ μ₂ := ext fun s hs => by
    simp only [map_add, coe_add, Pi.add_apply, toMeasure_apply, add_toOuterMeasure,
      OuterMeasure.coe_add, hs]
  map_smul' c μ := ext fun s hs => by
    simp only [LinearMap.map_smulₛₗ, coe_smul, Pi.smul_apply,
      toMeasure_apply, smul_toOuterMeasure (R := ℝ≥0∞), OuterMeasure.coe_smul (R := ℝ≥0∞),
      smul_apply, hs]

lemma liftLinear_apply₀ {f : OuterMeasure α →ₗ[ℝ≥0∞] OuterMeasure β} (hf) {s : Set β}
    (hs : NullMeasurableSet s (liftLinear f hf μ)) : liftLinear f hf μ s = f μ.toOuterMeasure s :=
  toMeasure_apply₀ _ (hf μ) hs

@[simp]
theorem liftLinear_apply {f : OuterMeasure α →ₗ[ℝ≥0∞] OuterMeasure β} (hf) {s : Set β}
    (hs : MeasurableSet s) : liftLinear f hf μ s = f μ.toOuterMeasure s :=
  toMeasure_apply _ (hf μ) hs

theorem le_liftLinear_apply {f : OuterMeasure α →ₗ[ℝ≥0∞] OuterMeasure β} (hf) (s : Set β) :
    f μ.toOuterMeasure s ≤ liftLinear f hf μ s :=
  le_toMeasure_apply _ (hf μ) s

open Classical in
/-- The pushforward of a measure as a linear map. It is defined to be `0` if `f` is not
a measurable function. -/
def mapₗ [MeasurableSpace α] (f : α → β) : Measure α →ₗ[ℝ≥0∞] Measure β :=
  if hf : Measurable f then
    liftLinear (OuterMeasure.map f) fun μ _s hs t =>
      le_toOuterMeasure_caratheodory μ _ (hf hs) (f ⁻¹' t)
  else 0

theorem mapₗ_congr {f g : α → β} (hf : Measurable f) (hg : Measurable g) (h : f =ᵐ[μ] g) :
    mapₗ f μ = mapₗ g μ := by
  ext1 s hs
  simpa only [mapₗ, hf, hg, hs, dif_pos, liftLinear_apply, OuterMeasure.map_apply]
    using measure_congr (h.preimage s)

open Classical in
/-- The pushforward of a measure. It is defined to be `0` if `f` is not an almost everywhere
measurable function. -/
irreducible_def map [MeasurableSpace α] (f : α → β) (μ : Measure α) : Measure β :=
  if hf : AEMeasurable f μ then mapₗ (hf.mk f) μ else 0

theorem mapₗ_mk_apply_of_aemeasurable {f : α → β} (hf : AEMeasurable f μ) :
    mapₗ (hf.mk f) μ = map f μ := by simp [map, hf]

theorem mapₗ_apply_of_measurable {f : α → β} (hf : Measurable f) (μ : Measure α) :
    mapₗ f μ = map f μ := by
  simp only [← mapₗ_mk_apply_of_aemeasurable hf.aemeasurable]
  exact mapₗ_congr hf hf.aemeasurable.measurable_mk hf.aemeasurable.ae_eq_mk

@[simp]
theorem map_add (μ ν : Measure α) {f : α → β} (hf : Measurable f) :
    (μ + ν).map f = μ.map f + ν.map f := by simp [← mapₗ_apply_of_measurable hf]

@[simp]
theorem map_zero (f : α → β) : (0 : Measure α).map f = 0 := by
  by_cases hf : AEMeasurable f (0 : Measure α) <;> simp [map, hf]

@[simp]
theorem map_of_not_aemeasurable {f : α → β} {μ : Measure α} (hf : ¬AEMeasurable f μ) :
    μ.map f = 0 := by simp [map, hf]

theorem map_congr {f g : α → β} (h : f =ᵐ[μ] g) : Measure.map f μ = Measure.map g μ := by
  by_cases hf : AEMeasurable f μ
  · have hg : AEMeasurable g μ := hf.congr h
    simp only [← mapₗ_mk_apply_of_aemeasurable hf, ← mapₗ_mk_apply_of_aemeasurable hg]
    exact
      mapₗ_congr hf.measurable_mk hg.measurable_mk (hf.ae_eq_mk.symm.trans (h.trans hg.ae_eq_mk))
  · have hg : ¬AEMeasurable g μ := by simpa [← aemeasurable_congr h] using hf
    simp [map_of_not_aemeasurable, hf, hg]

@[simp]
protected theorem map_smul (c : ℝ≥0∞) (μ : Measure α) (f : α → β) :
    (c • μ).map f = c • μ.map f := by
  rcases eq_or_ne c 0 with (rfl | hc); · simp
  by_cases hf : AEMeasurable f μ
  · have hfc : AEMeasurable f (c • μ) :=
      ⟨hf.mk f, hf.measurable_mk, (ae_smul_measure_iff hc).2 hf.ae_eq_mk⟩
    simp only [← mapₗ_mk_apply_of_aemeasurable hf, ← mapₗ_mk_apply_of_aemeasurable hfc,
      LinearMap.map_smulₛₗ, RingHom.id_apply]
    congr 1
    apply mapₗ_congr hfc.measurable_mk hf.measurable_mk
    exact EventuallyEq.trans ((ae_smul_measure_iff hc).1 hfc.ae_eq_mk.symm) hf.ae_eq_mk
  · have hfc : ¬AEMeasurable f (c • μ) := by
      intro hfc
      exact hf ⟨hfc.mk f, hfc.measurable_mk, (ae_smul_measure_iff hc).1 hfc.ae_eq_mk⟩
    simp [map_of_not_aemeasurable hf, map_of_not_aemeasurable hfc]

@[simp]
protected theorem map_smul_nnreal (c : ℝ≥0) (μ : Measure α) (f : α → β) :
    (c • μ).map f = c • μ.map f :=
  μ.map_smul (c : ℝ≥0∞) f

variable {f : α → β}

lemma map_apply₀ {f : α → β} (hf : AEMeasurable f μ) {s : Set β}
    (hs : NullMeasurableSet s (map f μ)) : μ.map f s = μ (f ⁻¹' s) := by
  rw [map, dif_pos hf, mapₗ, dif_pos hf.measurable_mk] at hs ⊢
  rw [liftLinear_apply₀ _ hs, measure_congr (hf.ae_eq_mk.preimage s)]
  rfl

/-- We can evaluate the pushforward on measurable sets. For non-measurable sets, see
  `MeasureTheory.Measure.le_map_apply` and `MeasurableEquiv.map_apply`. -/
@[simp]
theorem map_apply_of_aemeasurable (hf : AEMeasurable f μ) {s : Set β} (hs : MeasurableSet s) :
    μ.map f s = μ (f ⁻¹' s) := map_apply₀ hf hs.nullMeasurableSet

@[simp]
theorem map_apply (hf : Measurable f) {s : Set β} (hs : MeasurableSet s) :
    μ.map f s = μ (f ⁻¹' s) :=
  map_apply_of_aemeasurable hf.aemeasurable hs

theorem map_toOuterMeasure (hf : AEMeasurable f μ) :
    (μ.map f).toOuterMeasure = (OuterMeasure.map f μ.toOuterMeasure).trim := by
  rw [← trimmed, OuterMeasure.trim_eq_trim_iff]
  intro s hs
  simp [hf, hs]

@[simp] lemma map_eq_zero_iff (hf : AEMeasurable f μ) : μ.map f = 0 ↔ μ = 0 := by
  simp_rw [← measure_univ_eq_zero, map_apply_of_aemeasurable hf .univ, preimage_univ]

@[simp] lemma mapₗ_eq_zero_iff (hf : Measurable f) : Measure.mapₗ f μ = 0 ↔ μ = 0 := by
  rw [mapₗ_apply_of_measurable hf, map_eq_zero_iff hf.aemeasurable]

/-- If `map f μ = μ`, then the measure of the preimage of any null measurable set `s`
is equal to the measure of `s`.
Note that this lemma does not assume (a.e.) measurability of `f`. -/
lemma measure_preimage_of_map_eq_self {f : α → α} (hf : map f μ = μ)
    {s : Set α} (hs : NullMeasurableSet s μ) : μ (f ⁻¹' s) = μ s := by
  if hfm : AEMeasurable f μ then
    rw [← map_apply₀ hfm, hf]
    rwa [hf]
  else
    rw [map_of_not_aemeasurable hfm] at hf
    simp [← hf]

lemma map_ne_zero_iff (hf : AEMeasurable f μ) : μ.map f ≠ 0 ↔ μ ≠ 0 := (map_eq_zero_iff hf).not
lemma mapₗ_ne_zero_iff (hf : Measurable f) : Measure.mapₗ f μ ≠ 0 ↔ μ ≠ 0 :=
  (mapₗ_eq_zero_iff hf).not

@[simp]
theorem map_id : map id μ = μ :=
  ext fun _ => map_apply measurable_id

@[simp]
theorem map_id' : map (fun x => x) μ = μ :=
  map_id

theorem map_map {g : β → γ} {f : α → β} (hg : Measurable g) (hf : Measurable f) :
    (μ.map f).map g = μ.map (g ∘ f) :=
  ext fun s hs => by simp [hf, hg, hs, hg hs, hg.comp hf, ← preimage_comp]

@[mono]
theorem map_mono {f : α → β} (h : μ ≤ ν) (hf : Measurable f) : μ.map f ≤ ν.map f :=
  le_iff.2 fun s hs ↦ by simp [hf.aemeasurable, hs, h _]

/-- Even if `s` is not measurable, we can bound `map f μ s` from below.
  See also `MeasurableEquiv.map_apply`. -/
theorem le_map_apply {f : α → β} (hf : AEMeasurable f μ) (s : Set β) : μ (f ⁻¹' s) ≤ μ.map f s :=
  calc
    μ (f ⁻¹' s) ≤ μ (f ⁻¹' toMeasurable (μ.map f) s) := by gcongr; apply subset_toMeasurable
    _ = μ.map f (toMeasurable (μ.map f) s) :=
      (map_apply_of_aemeasurable hf <| measurableSet_toMeasurable _ _).symm
    _ = μ.map f s := measure_toMeasurable _

theorem le_map_apply_image {f : α → β} (hf : AEMeasurable f μ) (s : Set α) :
    μ s ≤ μ.map f (f '' s) :=
  (measure_mono (subset_preimage_image f s)).trans (le_map_apply hf _)

/-- Even if `s` is not measurable, `map f μ s = 0` implies that `μ (f ⁻¹' s) = 0`. -/
theorem preimage_null_of_map_null {f : α → β} (hf : AEMeasurable f μ) {s : Set β}
    (hs : μ.map f s = 0) : μ (f ⁻¹' s) = 0 :=
  nonpos_iff_eq_zero.mp <| (le_map_apply hf s).trans_eq hs

theorem tendsto_ae_map {f : α → β} (hf : AEMeasurable f μ) : Tendsto f (ae μ) (ae (μ.map f)) :=
  fun _ hs => preimage_null_of_map_null hf hs

open Classical in
/-- Pullback of a `Measure` as a linear map. If `f` sends each measurable set to a measurable
set, then for each measurable set `s` we have `comapₗ f μ s = μ (f '' s)`.

Note that if `f` is not injective, this definition assigns `Set.univ` measure zero.

If the linearity is not needed, please use `comap` instead, which works for a larger class of
functions. `comapₗ` is an auxiliary definition and most lemmas deal with comap. -/
def comapₗ [MeasurableSpace α] (f : α → β) : Measure β →ₗ[ℝ≥0∞] Measure α :=
  if hf : Injective f ∧ ∀ s, MeasurableSet s → MeasurableSet (f '' s) then
    liftLinear (OuterMeasure.comap f) fun μ s hs t => by
      simp only [OuterMeasure.comap_apply, image_inter hf.1, image_diff hf.1]
      apply le_toOuterMeasure_caratheodory
      exact hf.2 s hs
  else 0

theorem comapₗ_apply {β} [MeasurableSpace α] {mβ : MeasurableSpace β} (f : α → β)
    (hfi : Injective f) (hf : ∀ s, MeasurableSet s → MeasurableSet (f '' s)) (μ : Measure β)
    (hs : MeasurableSet s) : comapₗ f μ s = μ (f '' s) := by
  rw [comapₗ, dif_pos, liftLinear_apply _ hs, OuterMeasure.comap_apply, coe_toOuterMeasure]
  exact ⟨hfi, hf⟩

open Classical in
/-- Pullback of a `Measure`. If `f` sends each measurable set to a null-measurable set,
then for each measurable set `s` we have `comap f μ s = μ (f '' s)`.

Note that if `f` is not injective, this definition assigns `Set.univ` measure zero. -/
def comap [MeasurableSpace α] (f : α → β) (μ : Measure β) : Measure α :=
  if hf : Injective f ∧ ∀ s, MeasurableSet s → NullMeasurableSet (f '' s) μ then
    (OuterMeasure.comap f μ.toOuterMeasure).toMeasure fun s hs t => by
      simp only [OuterMeasure.comap_apply, image_inter hf.1, image_diff hf.1]
      exact (measure_inter_add_diff₀ _ (hf.2 s hs)).symm
  else 0

theorem comap_apply₀ [MeasurableSpace α] (f : α → β) (μ : Measure β) (hfi : Injective f)
    (hf : ∀ s, MeasurableSet s → NullMeasurableSet (f '' s) μ)
    (hs : NullMeasurableSet s (comap f μ)) : comap f μ s = μ (f '' s) := by
  rw [comap, dif_pos (And.intro hfi hf)] at hs ⊢
  rw [toMeasure_apply₀ _ _ hs, OuterMeasure.comap_apply, coe_toOuterMeasure]

theorem le_comap_apply {β} [MeasurableSpace α] {mβ : MeasurableSpace β} (f : α → β) (μ : Measure β)
    (hfi : Injective f) (hf : ∀ s, MeasurableSet s → NullMeasurableSet (f '' s) μ) (s : Set α) :
    μ (f '' s) ≤ comap f μ s := by
  rw [comap, dif_pos (And.intro hfi hf)]
  exact le_toMeasure_apply _ _ _

theorem comap_apply {β} [MeasurableSpace α] {_mβ : MeasurableSpace β} (f : α → β)
    (hfi : Injective f) (hf : ∀ s, MeasurableSet s → MeasurableSet (f '' s)) (μ : Measure β)
    (hs : MeasurableSet s) : comap f μ s = μ (f '' s) :=
  comap_apply₀ f μ hfi (fun s hs => (hf s hs).nullMeasurableSet) hs.nullMeasurableSet

theorem comapₗ_eq_comap {β} [MeasurableSpace α] {_mβ : MeasurableSpace β} (f : α → β)
    (hfi : Injective f) (hf : ∀ s, MeasurableSet s → MeasurableSet (f '' s)) (μ : Measure β)
    (hs : MeasurableSet s) : comapₗ f μ s = comap f μ s :=
  (comapₗ_apply f hfi hf μ hs).trans (comap_apply f hfi hf μ hs).symm

theorem measure_image_eq_zero_of_comap_eq_zero {β} [MeasurableSpace α] {_mβ : MeasurableSpace β}
    (f : α → β) (μ : Measure β) (hfi : Injective f)
    (hf : ∀ s, MeasurableSet s → NullMeasurableSet (f '' s) μ) {s : Set α} (hs : comap f μ s = 0) :
    μ (f '' s) = 0 :=
  le_antisymm ((le_comap_apply f μ hfi hf s).trans hs.le) (zero_le _)

theorem ae_eq_image_of_ae_eq_comap {β} [MeasurableSpace α] {mβ : MeasurableSpace β} (f : α → β)
    (μ : Measure β) (hfi : Injective f) (hf : ∀ s, MeasurableSet s → NullMeasurableSet (f '' s) μ)
    {s t : Set α} (hst : s =ᵐ[comap f μ] t) : f '' s =ᵐ[μ] f '' t := by
  rw [EventuallyEq, ae_iff] at hst ⊢
  have h_eq_α : { a : α | ¬s a = t a } = s \ t ∪ t \ s := by
    ext1 x
    simp only [eq_iff_iff, mem_setOf_eq, mem_union, mem_diff]
    tauto
  have h_eq_β : { a : β | ¬(f '' s) a = (f '' t) a } = f '' s \ f '' t ∪ f '' t \ f '' s := by
    ext1 x
    simp only [eq_iff_iff, mem_setOf_eq, mem_union, mem_diff]
    tauto
  rw [← Set.image_diff hfi, ← Set.image_diff hfi, ← Set.image_union] at h_eq_β
  rw [h_eq_β]
  rw [h_eq_α] at hst
  exact measure_image_eq_zero_of_comap_eq_zero f μ hfi hf hst

theorem NullMeasurableSet.image {β} [MeasurableSpace α] {mβ : MeasurableSpace β} (f : α → β)
    (μ : Measure β) (hfi : Injective f) (hf : ∀ s, MeasurableSet s → NullMeasurableSet (f '' s) μ)
    {s : Set α} (hs : NullMeasurableSet s (μ.comap f)) : NullMeasurableSet (f '' s) μ := by
  refine ⟨toMeasurable μ (f '' toMeasurable (μ.comap f) s), measurableSet_toMeasurable _ _, ?_⟩
  refine EventuallyEq.trans ?_ (NullMeasurableSet.toMeasurable_ae_eq ?_).symm
  swap
  · exact hf _ (measurableSet_toMeasurable _ _)
  have h : toMeasurable (comap f μ) s =ᵐ[comap f μ] s :=
    NullMeasurableSet.toMeasurable_ae_eq hs
  exact ae_eq_image_of_ae_eq_comap f μ hfi hf h.symm

theorem comap_preimage {β} [MeasurableSpace α] {mβ : MeasurableSpace β} (f : α → β) (μ : Measure β)
    {s : Set β} (hf : Injective f) (hf' : Measurable f)
    (h : ∀ t, MeasurableSet t → NullMeasurableSet (f '' t) μ) (hs : MeasurableSet s) :
    μ.comap f (f ⁻¹' s) = μ (s ∩ range f) := by
  rw [comap_apply₀ _ _ hf h (hf' hs).nullMeasurableSet, image_preimage_eq_inter_range]

@[simp] lemma comap_zero : (0 : Measure β).comap f = 0 := by
  by_cases hf : Injective f ∧ ∀ s, MeasurableSet s → NullMeasurableSet (f '' s) (0 : Measure β)
  · simp [comap, hf]
  · simp [comap, hf]

section Sum
variable {f : ι → Measure α}

/-- Sum of an indexed family of measures. -/
noncomputable def sum (f : ι → Measure α) : Measure α :=
  (OuterMeasure.sum fun i => (f i).toOuterMeasure).toMeasure <|
    le_trans (le_iInf fun _ => le_toOuterMeasure_caratheodory _)
      (OuterMeasure.le_sum_caratheodory _)

theorem le_sum_apply (f : ι → Measure α) (s : Set α) : ∑' i, f i s ≤ sum f s :=
  le_toMeasure_apply _ _ _

@[simp]
theorem sum_apply (f : ι → Measure α) {s : Set α} (hs : MeasurableSet s) :
    sum f s = ∑' i, f i s :=
  toMeasure_apply _ _ hs

theorem sum_apply₀ (f : ι → Measure α) {s : Set α} (hs : NullMeasurableSet s (sum f)) :
    sum f s = ∑' i, f i s := by
  apply le_antisymm ?_ (le_sum_apply _ _)
  rcases hs.exists_measurable_subset_ae_eq with ⟨t, ts, t_meas, ht⟩
  calc
  sum f s = sum f t := measure_congr ht.symm
  _ = ∑' i, f i t := sum_apply _ t_meas
  _ ≤ ∑' i, f i s := ENNReal.tsum_le_tsum fun i ↦ measure_mono ts

/-! For the next theorem, the countability assumption is necessary. For a counterexample, consider
an uncountable space, with a distinguished point `x₀`, and the sigma-algebra made of countable sets
not containing `x₀`, and their complements. All points but `x₀` are measurable.
Consider the sum of the Dirac masses at points different from `x₀`, and `s = x₀`. For any Dirac mass
`δ_x`, we have `δ_x (x₀) = 0`, so `∑' x, δ_x (x₀) = 0`. On the other hand, the measure `sum δ_x`
gives mass one to each point different from `x₀`, so it gives infinite mass to any measurable set
containing `x₀` (as such a set is uncountable), and by outer regularity one get `sum δ_x {x₀} = ∞`.
-/
theorem sum_apply_of_countable [Countable ι] (f : ι → Measure α) (s : Set α) :
    sum f s = ∑' i, f i s := by
  apply le_antisymm ?_ (le_sum_apply _ _)
  rcases exists_measurable_superset_forall_eq f s with ⟨t, hst, htm, ht⟩
  calc
  sum f s ≤ sum f t := measure_mono hst
  _ = ∑' i, f i t := sum_apply _ htm
  _ = ∑' i, f i s := by simp [ht]

theorem le_sum (μ : ι → Measure α) (i : ι) : μ i ≤ sum μ :=
  le_iff.2 fun s hs ↦ by simpa only [sum_apply μ hs] using ENNReal.le_tsum i

@[simp]
theorem sum_apply_eq_zero [Countable ι] {μ : ι → Measure α} {s : Set α} :
    sum μ s = 0 ↔ ∀ i, μ i s = 0 := by
  simp [sum_apply_of_countable]

theorem sum_apply_eq_zero' {μ : ι → Measure α} {s : Set α} (hs : MeasurableSet s) :
    sum μ s = 0 ↔ ∀ i, μ i s = 0 := by simp [hs]

@[simp] lemma sum_eq_zero : sum f = 0 ↔ ∀ i, f i = 0 := by
  simp (config := { contextual := true }) [Measure.ext_iff, forall_swap (α := ι)]

@[simp]
lemma sum_zero : Measure.sum (fun (_ : ι) ↦ (0 : Measure α)) = 0 := by
  ext s hs
  simp [Measure.sum_apply _ hs]

theorem sum_sum {ι' : Type*} (μ : ι → ι' → Measure α) :
    (sum fun n => sum (μ n)) = sum (fun (p : ι × ι') ↦ μ p.1 p.2) := by
  ext1 s hs
  simp [sum_apply _ hs, ENNReal.tsum_prod']

theorem sum_comm {ι' : Type*} (μ : ι → ι' → Measure α) :
    (sum fun n => sum (μ n)) = sum fun m => sum fun n => μ n m := by
  ext1 s hs
  simp_rw [sum_apply _ hs]
  rw [ENNReal.tsum_comm]

theorem ae_sum_iff [Countable ι] {μ : ι → Measure α} {p : α → Prop} :
    (∀ᵐ x ∂sum μ, p x) ↔ ∀ i, ∀ᵐ x ∂μ i, p x :=
  sum_apply_eq_zero

theorem ae_sum_iff' {μ : ι → Measure α} {p : α → Prop} (h : MeasurableSet { x | p x }) :
    (∀ᵐ x ∂sum μ, p x) ↔ ∀ i, ∀ᵐ x ∂μ i, p x :=
  sum_apply_eq_zero' h.compl

@[simp]
theorem sum_fintype [Fintype ι] (μ : ι → Measure α) : sum μ = ∑ i, μ i := by
  ext1 s hs
  simp only [sum_apply, finset_sum_apply, hs, tsum_fintype]

theorem sum_coe_finset (s : Finset ι) (μ : ι → Measure α) :
    (sum fun i : s => μ i) = ∑ i ∈ s, μ i := by rw [sum_fintype, Finset.sum_coe_sort s μ]

@[simp]
theorem ae_sum_eq [Countable ι] (μ : ι → Measure α) : ae (sum μ) = ⨆ i, ae (μ i) :=
  Filter.ext fun _ => ae_sum_iff.trans mem_iSup.symm

theorem sum_bool (f : Bool → Measure α) : sum f = f true + f false := by
  rw [sum_fintype, Fintype.sum_bool]

theorem sum_cond (μ ν : Measure α) : (sum fun b => cond b μ ν) = μ + ν :=
  sum_bool _

@[simp]
theorem sum_of_isEmpty [IsEmpty ι] (μ : ι → Measure α) : sum μ = 0 := by
  rw [← measure_univ_eq_zero, sum_apply _ MeasurableSet.univ, tsum_empty]

@[deprecated (since := "2024-06-11")] alias sum_of_empty := sum_of_isEmpty

theorem sum_add_sum_compl (s : Set ι) (μ : ι → Measure α) :
    ((sum fun i : s => μ i) + sum fun i : ↥sᶜ => μ i) = sum μ := by
  ext1 t ht
  simp only [add_apply, sum_apply _ ht]
  exact tsum_add_tsum_compl (f := fun i => μ i t) ENNReal.summable ENNReal.summable

theorem sum_congr {μ ν : ℕ → Measure α} (h : ∀ n, μ n = ν n) : sum μ = sum ν :=
  congr_arg sum (funext h)

theorem sum_add_sum {ι : Type*} (μ ν : ι → Measure α) : sum μ + sum ν = sum fun n => μ n + ν n := by
  ext1 s hs
  simp only [add_apply, sum_apply _ hs, Pi.add_apply, coe_add,
    tsum_add ENNReal.summable ENNReal.summable]

@[simp] lemma sum_comp_equiv {ι ι' : Type*} (e : ι' ≃ ι) (m : ι → Measure α) :
    sum (m ∘ e) = sum m := by
  ext s hs
  simpa [hs, sum_apply] using e.tsum_eq (fun n ↦ m n s)

@[simp] lemma sum_extend_zero {ι ι' : Type*} {f : ι → ι'} (hf : Injective f) (m : ι → Measure α) :
    sum (Function.extend f m 0) = sum m := by
  ext s hs
  simp [*, Function.apply_extend (fun μ : Measure α ↦ μ s)]
end Sum

/-! ### Absolute continuity -/

/-- We say that `μ` is absolutely continuous with respect to `ν`, or that `μ` is dominated by `ν`,
  if `ν(A) = 0` implies that `μ(A) = 0`. -/
def AbsolutelyContinuous {_m0 : MeasurableSpace α} (μ ν : Measure α) : Prop :=
  ∀ ⦃s : Set α⦄, ν s = 0 → μ s = 0

@[inherit_doc MeasureTheory.Measure.AbsolutelyContinuous]
scoped[MeasureTheory] infixl:50 " ≪ " => MeasureTheory.Measure.AbsolutelyContinuous

theorem absolutelyContinuous_of_le (h : μ ≤ ν) : μ ≪ ν := fun s hs =>
  nonpos_iff_eq_zero.1 <| hs ▸ le_iff'.1 h s

alias _root_.LE.le.absolutelyContinuous := absolutelyContinuous_of_le

theorem absolutelyContinuous_of_eq (h : μ = ν) : μ ≪ ν :=
  h.le.absolutelyContinuous

alias _root_.Eq.absolutelyContinuous := absolutelyContinuous_of_eq

namespace AbsolutelyContinuous

theorem mk (h : ∀ ⦃s : Set α⦄, MeasurableSet s → ν s = 0 → μ s = 0) : μ ≪ ν := by
  intro s hs
  rcases exists_measurable_superset_of_null hs with ⟨t, h1t, h2t, h3t⟩
  exact measure_mono_null h1t (h h2t h3t)

@[refl]
protected theorem refl {_m0 : MeasurableSpace α} (μ : Measure α) : μ ≪ μ :=
  rfl.absolutelyContinuous

protected theorem rfl : μ ≪ μ := fun _s hs => hs

instance instIsRefl [MeasurableSpace α] : IsRefl (Measure α) (· ≪ ·) :=
  ⟨fun _ => AbsolutelyContinuous.rfl⟩

@[simp]
protected lemma zero (μ : Measure α) : 0 ≪ μ := fun s _ ↦ by simp

@[trans]
protected theorem trans (h1 : μ₁ ≪ μ₂) (h2 : μ₂ ≪ μ₃) : μ₁ ≪ μ₃ := fun _s hs => h1 <| h2 hs

@[mono]
protected theorem map (h : μ ≪ ν) {f : α → β} (hf : Measurable f) : μ.map f ≪ ν.map f :=
  AbsolutelyContinuous.mk fun s hs => by simpa [hf, hs] using @h _

protected theorem smul [Monoid R] [DistribMulAction R ℝ≥0∞] [IsScalarTower R ℝ≥0∞ ℝ≥0∞]
    (h : μ ≪ ν) (c : R) : c • μ ≪ ν := fun s hνs => by
  simp only [h hνs, smul_eq_mul, smul_apply, smul_zero]

protected lemma add (h1 : μ₁ ≪ ν) (h2 : μ₂ ≪ ν') : μ₁ + μ₂ ≪ ν + ν' := by
  intro s hs
  simp only [coe_add, Pi.add_apply, add_eq_zero] at hs ⊢
  exact ⟨h1 hs.1, h2 hs.2⟩

lemma add_left_iff {μ₁ μ₂ ν : Measure α} :
    μ₁ + μ₂ ≪ ν ↔ μ₁ ≪ ν ∧ μ₂ ≪ ν := by
  refine ⟨fun h ↦ ?_, fun h ↦ (h.1.add h.2).trans ?_⟩
  · have : ∀ s, ν s = 0 → μ₁ s = 0 ∧ μ₂ s = 0 := by intro s hs0; simpa using h hs0
    exact ⟨fun s hs0 ↦ (this s hs0).1, fun s hs0 ↦ (this s hs0).2⟩
  · have : ν + ν = 2 • ν := by ext; simp [two_mul]
    rw [this]
    exact AbsolutelyContinuous.rfl.smul 2

lemma add_left {μ₁ μ₂ ν : Measure α} (h₁ : μ₁ ≪ ν) (h₂ : μ₂ ≪ ν) : μ₁ + μ₂ ≪ ν :=
  Measure.AbsolutelyContinuous.add_left_iff.mpr ⟨h₁, h₂⟩

lemma add_right (h1 : μ ≪ ν) (ν' : Measure α) : μ ≪ ν + ν' := by
  intro s hs
  simp only [coe_add, Pi.add_apply, add_eq_zero] at hs ⊢
  exact h1 hs.1

end AbsolutelyContinuous

@[simp]
lemma absolutelyContinuous_zero_iff : μ ≪ 0 ↔ μ = 0 :=
  ⟨fun h ↦ measure_univ_eq_zero.mp (h rfl), fun h ↦ h.symm ▸ AbsolutelyContinuous.zero _⟩

alias absolutelyContinuous_refl := AbsolutelyContinuous.refl
alias absolutelyContinuous_rfl := AbsolutelyContinuous.rfl

lemma absolutelyContinuous_sum_left {μs : ι → Measure α} (hμs : ∀ i, μs i ≪ ν) :
    Measure.sum μs ≪ ν :=
  AbsolutelyContinuous.mk fun s hs hs0 ↦ by simp [sum_apply _ hs, fun i ↦ hμs i hs0]

lemma absolutelyContinuous_sum_right {μs : ι → Measure α} (i : ι) (hνμ : ν ≪ μs i) :
    ν ≪ Measure.sum μs := by
  refine AbsolutelyContinuous.mk fun s hs hs0 ↦ ?_
  simp only [sum_apply _ hs, ENNReal.tsum_eq_zero] at hs0
  exact hνμ (hs0 i)

theorem absolutelyContinuous_of_le_smul {μ' : Measure α} {c : ℝ≥0∞} (hμ'_le : μ' ≤ c • μ) :
    μ' ≪ μ :=
  (Measure.absolutelyContinuous_of_le hμ'_le).trans (Measure.AbsolutelyContinuous.rfl.smul c)

lemma smul_absolutelyContinuous {c : ℝ≥0∞} : c • μ ≪ μ := absolutelyContinuous_of_le_smul le_rfl

lemma absolutelyContinuous_smul {c : ℝ≥0∞} (hc : c ≠ 0) : μ ≪ c • μ := by
  simp [AbsolutelyContinuous, hc]

theorem ae_le_iff_absolutelyContinuous : ae μ ≤ ae ν ↔ μ ≪ ν :=
  ⟨fun h s => by
    rw [measure_zero_iff_ae_nmem, measure_zero_iff_ae_nmem]
    exact fun hs => h hs, fun h s hs => h hs⟩

alias ⟨_root_.LE.le.absolutelyContinuous_of_ae, AbsolutelyContinuous.ae_le⟩ :=
  ae_le_iff_absolutelyContinuous

alias ae_mono' := AbsolutelyContinuous.ae_le

theorem AbsolutelyContinuous.ae_eq (h : μ ≪ ν) {f g : α → δ} (h' : f =ᵐ[ν] g) : f =ᵐ[μ] g :=
  h.ae_le h'

protected theorem _root_.MeasureTheory.AEDisjoint.of_absolutelyContinuous
    (h : AEDisjoint μ s t) {ν : Measure α} (h' : ν ≪ μ) :
    AEDisjoint ν s t := h' h

protected theorem _root_.MeasureTheory.AEDisjoint.of_le
    (h : AEDisjoint μ s t) {ν : Measure α} (h' : ν ≤ μ) :
    AEDisjoint ν s t :=
  h.of_absolutelyContinuous (Measure.absolutelyContinuous_of_le h')

/-! ### Quasi measure preserving maps (a.k.a. non-singular maps) -/


/-- A map `f : α → β` is said to be *quasi measure preserving* (a.k.a. non-singular) w.r.t. measures
`μa` and `μb` if it is measurable and `μb s = 0` implies `μa (f ⁻¹' s) = 0`. -/
structure QuasiMeasurePreserving {m0 : MeasurableSpace α} (f : α → β)
  (μa : Measure α := by volume_tac)
  (μb : Measure β := by volume_tac) : Prop where
  protected measurable : Measurable f
  protected absolutelyContinuous : μa.map f ≪ μb

namespace QuasiMeasurePreserving

protected theorem id {_m0 : MeasurableSpace α} (μ : Measure α) : QuasiMeasurePreserving id μ μ :=
  ⟨measurable_id, map_id.absolutelyContinuous⟩

variable {μa μa' : Measure α} {μb μb' : Measure β} {μc : Measure γ} {f : α → β}

protected theorem _root_.Measurable.quasiMeasurePreserving
    {_m0 : MeasurableSpace α} (hf : Measurable f) (μ : Measure α) :
    QuasiMeasurePreserving f μ (μ.map f) :=
  ⟨hf, AbsolutelyContinuous.rfl⟩

theorem mono_left (h : QuasiMeasurePreserving f μa μb) (ha : μa' ≪ μa) :
    QuasiMeasurePreserving f μa' μb :=
  ⟨h.1, (ha.map h.1).trans h.2⟩

theorem mono_right (h : QuasiMeasurePreserving f μa μb) (ha : μb ≪ μb') :
    QuasiMeasurePreserving f μa μb' :=
  ⟨h.1, h.2.trans ha⟩

@[mono]
theorem mono (ha : μa' ≪ μa) (hb : μb ≪ μb') (h : QuasiMeasurePreserving f μa μb) :
    QuasiMeasurePreserving f μa' μb' :=
  (h.mono_left ha).mono_right hb

protected theorem comp {g : β → γ} {f : α → β} (hg : QuasiMeasurePreserving g μb μc)
    (hf : QuasiMeasurePreserving f μa μb) : QuasiMeasurePreserving (g ∘ f) μa μc :=
  ⟨hg.measurable.comp hf.measurable, by
    rw [← map_map hg.1 hf.1]
    exact (hf.2.map hg.1).trans hg.2⟩

protected theorem iterate {f : α → α} (hf : QuasiMeasurePreserving f μa μa) :
    ∀ n, QuasiMeasurePreserving f^[n] μa μa
  | 0 => QuasiMeasurePreserving.id μa
  | n + 1 => (hf.iterate n).comp hf

protected theorem aemeasurable (hf : QuasiMeasurePreserving f μa μb) : AEMeasurable f μa :=
  hf.1.aemeasurable

theorem ae_map_le (h : QuasiMeasurePreserving f μa μb) : ae (μa.map f) ≤ ae μb :=
  h.2.ae_le

theorem tendsto_ae (h : QuasiMeasurePreserving f μa μb) : Tendsto f (ae μa) (ae μb) :=
  (tendsto_ae_map h.aemeasurable).mono_right h.ae_map_le

theorem ae (h : QuasiMeasurePreserving f μa μb) {p : β → Prop} (hg : ∀ᵐ x ∂μb, p x) :
    ∀ᵐ x ∂μa, p (f x) :=
  h.tendsto_ae hg

theorem ae_eq (h : QuasiMeasurePreserving f μa μb) {g₁ g₂ : β → δ} (hg : g₁ =ᵐ[μb] g₂) :
    g₁ ∘ f =ᵐ[μa] g₂ ∘ f :=
  h.ae hg

theorem preimage_null (h : QuasiMeasurePreserving f μa μb) {s : Set β} (hs : μb s = 0) :
    μa (f ⁻¹' s) = 0 :=
  preimage_null_of_map_null h.aemeasurable (h.2 hs)

theorem preimage_mono_ae {s t : Set β} (hf : QuasiMeasurePreserving f μa μb) (h : s ≤ᵐ[μb] t) :
    f ⁻¹' s ≤ᵐ[μa] f ⁻¹' t :=
  eventually_map.mp <|
    Eventually.filter_mono (tendsto_ae_map hf.aemeasurable) (Eventually.filter_mono hf.ae_map_le h)

theorem preimage_ae_eq {s t : Set β} (hf : QuasiMeasurePreserving f μa μb) (h : s =ᵐ[μb] t) :
    f ⁻¹' s =ᵐ[μa] f ⁻¹' t :=
  EventuallyLE.antisymm (hf.preimage_mono_ae h.le) (hf.preimage_mono_ae h.symm.le)

/-- The preimage of a null measurable set under a (quasi) measure preserving map is a null
measurable set. -/
theorem _root_.MeasureTheory.NullMeasurableSet.preimage {s : Set β} (hs : NullMeasurableSet s μb)
    (hf : QuasiMeasurePreserving f μa μb) : NullMeasurableSet (f ⁻¹' s) μa :=
  let ⟨t, htm, hst⟩ := hs
  ⟨f ⁻¹' t, hf.measurable htm, hf.preimage_ae_eq hst⟩

theorem preimage_iterate_ae_eq {s : Set α} {f : α → α} (hf : QuasiMeasurePreserving f μ μ) (k : ℕ)
    (hs : f ⁻¹' s =ᵐ[μ] s) : f^[k] ⁻¹' s =ᵐ[μ] s := by
  induction' k with k ih; · rfl
  rw [iterate_succ, preimage_comp]
  exact EventuallyEq.trans (hf.preimage_ae_eq ih) hs

theorem image_zpow_ae_eq {s : Set α} {e : α ≃ α} (he : QuasiMeasurePreserving e μ μ)
    (he' : QuasiMeasurePreserving e.symm μ μ) (k : ℤ) (hs : e '' s =ᵐ[μ] s) :
    (⇑(e ^ k)) '' s =ᵐ[μ] s := by
  rw [Equiv.image_eq_preimage]
  obtain ⟨k, rfl | rfl⟩ := k.eq_nat_or_neg
  · replace hs : (⇑e⁻¹) ⁻¹' s =ᵐ[μ] s := by rwa [Equiv.image_eq_preimage] at hs
    replace he' : (⇑e⁻¹)^[k] ⁻¹' s =ᵐ[μ] s := he'.preimage_iterate_ae_eq k hs
    rwa [Equiv.Perm.iterate_eq_pow e⁻¹ k, inv_pow e k] at he'
  · rw [zpow_neg, zpow_natCast]
    replace hs : e ⁻¹' s =ᵐ[μ] s := by
      convert he.preimage_ae_eq hs.symm
      rw [Equiv.preimage_image]
    replace he : (⇑e)^[k] ⁻¹' s =ᵐ[μ] s := he.preimage_iterate_ae_eq k hs
    rwa [Equiv.Perm.iterate_eq_pow e k] at he

-- Need to specify `α := Set α` below because of diamond; see #10941
theorem limsup_preimage_iterate_ae_eq {f : α → α} (hf : QuasiMeasurePreserving f μ μ)
    (hs : f ⁻¹' s =ᵐ[μ] s) : limsup (α := Set α) (fun n => (preimage f)^[n] s) atTop =ᵐ[μ] s :=
  limsup_ae_eq_of_forall_ae_eq (fun n => (preimage f)^[n] s) fun n ↦ by
    simpa only [Set.preimage_iterate_eq] using hf.preimage_iterate_ae_eq n hs

-- Need to specify `α := Set α` below because of diamond; see #10941
theorem liminf_preimage_iterate_ae_eq {f : α → α} (hf : QuasiMeasurePreserving f μ μ)
    (hs : f ⁻¹' s =ᵐ[μ] s) : liminf (α := Set α) (fun n => (preimage f)^[n] s) atTop =ᵐ[μ] s :=
  liminf_ae_eq_of_forall_ae_eq (fun n => (preimage f)^[n] s) fun n ↦ by
    simpa only [Set.preimage_iterate_eq] using hf.preimage_iterate_ae_eq n hs

/-- For a quasi measure preserving self-map `f`, if a null measurable set `s` is a.e. invariant,
then it is a.e. equal to a measurable invariant set.
-/
theorem exists_preimage_eq_of_preimage_ae {f : α → α} (h : QuasiMeasurePreserving f μ μ)
    (hs : NullMeasurableSet s μ) (hs' : f ⁻¹' s =ᵐ[μ] s) :
    ∃ t : Set α, MeasurableSet t ∧ t =ᵐ[μ] s ∧ f ⁻¹' t = t := by
  obtain ⟨t, htm, ht⟩ := hs
  refine ⟨limsup (f^[·] ⁻¹' t) atTop, ?_, ?_, ?_⟩
  · exact .measurableSet_limsup fun n ↦ h.measurable.iterate n htm
  · have : f ⁻¹' t =ᵐ[μ] t := (h.preimage_ae_eq ht.symm).trans (hs'.trans ht)
    exact limsup_ae_eq_of_forall_ae_eq _ fun n ↦ .trans (h.preimage_iterate_ae_eq _ this) ht.symm
  · simp only [Set.preimage_iterate_eq]
    exact CompleteLatticeHom.apply_limsup_iterate (CompleteLatticeHom.setPreimage f) t

open Pointwise

@[to_additive]
theorem smul_ae_eq_of_ae_eq {G α : Type*} [Group G] [MulAction G α] [MeasurableSpace α]
    {s t : Set α} {μ : Measure α} (g : G)
    (h_qmp : QuasiMeasurePreserving (g⁻¹ • · : α → α) μ μ)
    (h_ae_eq : s =ᵐ[μ] t) : (g • s : Set α) =ᵐ[μ] (g • t : Set α) := by
  simpa only [← preimage_smul_inv] using h_qmp.ae_eq h_ae_eq

end QuasiMeasurePreserving

section Pointwise

open Pointwise

@[to_additive]
theorem pairwise_aedisjoint_of_aedisjoint_forall_ne_one {G α : Type*} [Group G] [MulAction G α]
    [MeasurableSpace α] {μ : Measure α} {s : Set α}
    (h_ae_disjoint : ∀ g ≠ (1 : G), AEDisjoint μ (g • s) s)
    (h_qmp : ∀ g : G, QuasiMeasurePreserving (g • ·) μ μ) :
    Pairwise (AEDisjoint μ on fun g : G => g • s) := by
  intro g₁ g₂ hg
  let g := g₂⁻¹ * g₁
  replace hg : g ≠ 1 := by
    rw [Ne, inv_mul_eq_one]
    exact hg.symm
  have : (g₂⁻¹ • ·) ⁻¹' (g • s ∩ s) = g₁ • s ∩ g₂ • s := by
    rw [preimage_eq_iff_eq_image (MulAction.bijective g₂⁻¹), image_smul, smul_set_inter, smul_smul,
      smul_smul, inv_mul_cancel, one_smul]
  change μ (g₁ • s ∩ g₂ • s) = 0
  exact this ▸ (h_qmp g₂⁻¹).preimage_null (h_ae_disjoint g hg)

end Pointwise

/-! ### The `cofinite` filter -/

/-- The filter of sets `s` such that `sᶜ` has finite measure. -/
def cofinite {m0 : MeasurableSpace α} (μ : Measure α) : Filter α :=
  comk (μ · < ∞) (by simp) (fun t ht s hs ↦ (measure_mono hs).trans_lt ht) fun s hs t ht ↦
    (measure_union_le s t).trans_lt <| ENNReal.add_lt_top.2 ⟨hs, ht⟩

theorem mem_cofinite : s ∈ μ.cofinite ↔ μ sᶜ < ∞ :=
  Iff.rfl

theorem compl_mem_cofinite : sᶜ ∈ μ.cofinite ↔ μ s < ∞ := by rw [mem_cofinite, compl_compl]

theorem eventually_cofinite {p : α → Prop} : (∀ᶠ x in μ.cofinite, p x) ↔ μ { x | ¬p x } < ∞ :=
  Iff.rfl

instance cofinite.instIsMeasurablyGenerated : IsMeasurablyGenerated μ.cofinite where
  exists_measurable_subset s hs := by
    refine ⟨(toMeasurable μ sᶜ)ᶜ, ?_, (measurableSet_toMeasurable _ _).compl, ?_⟩
    · rwa [compl_mem_cofinite, measure_toMeasurable]
    · rw [compl_subset_comm]
      apply subset_toMeasurable

end Measure

open Measure

open MeasureTheory

protected theorem _root_.AEMeasurable.nullMeasurable {f : α → β} (h : AEMeasurable f μ) :
    NullMeasurable f μ :=
  let ⟨_g, hgm, hg⟩ := h; hgm.nullMeasurable.congr hg.symm

lemma _root_.AEMeasurable.nullMeasurableSet_preimage {f : α → β} {s : Set β}
    (hf : AEMeasurable f μ) (hs : MeasurableSet s) : NullMeasurableSet (f ⁻¹' s) μ :=
  hf.nullMeasurable hs

theorem NullMeasurableSet.mono_ac (h : NullMeasurableSet s μ) (hle : ν ≪ μ) :
    NullMeasurableSet s ν :=
  h.preimage <| (QuasiMeasurePreserving.id μ).mono_left hle

theorem NullMeasurableSet.mono (h : NullMeasurableSet s μ) (hle : ν ≤ μ) : NullMeasurableSet s ν :=
  h.mono_ac hle.absolutelyContinuous

theorem AEDisjoint.preimage {ν : Measure β} {f : α → β} {s t : Set β} (ht : AEDisjoint ν s t)
    (hf : QuasiMeasurePreserving f μ ν) : AEDisjoint μ (f ⁻¹' s) (f ⁻¹' t) :=
  hf.preimage_null ht

@[simp]
theorem ae_eq_bot : ae μ = ⊥ ↔ μ = 0 := by
  rw [← empty_mem_iff_bot, mem_ae_iff, compl_empty, measure_univ_eq_zero]

@[simp]
theorem ae_neBot : (ae μ).NeBot ↔ μ ≠ 0 :=
  neBot_iff.trans (not_congr ae_eq_bot)

instance Measure.ae.neBot [NeZero μ] : (ae μ).NeBot := ae_neBot.2 <| NeZero.ne μ

@[simp]
theorem ae_zero {_m0 : MeasurableSpace α} : ae (0 : Measure α) = ⊥ :=
  ae_eq_bot.2 rfl

@[mono]
theorem ae_mono (h : μ ≤ ν) : ae μ ≤ ae ν :=
  h.absolutelyContinuous.ae_le

theorem mem_ae_map_iff {f : α → β} (hf : AEMeasurable f μ) {s : Set β} (hs : MeasurableSet s) :
    s ∈ ae (μ.map f) ↔ f ⁻¹' s ∈ ae μ := by
  simp only [mem_ae_iff, map_apply_of_aemeasurable hf hs.compl, preimage_compl]

theorem mem_ae_of_mem_ae_map {f : α → β} (hf : AEMeasurable f μ) {s : Set β}
    (hs : s ∈ ae (μ.map f)) : f ⁻¹' s ∈ ae μ :=
  (tendsto_ae_map hf).eventually hs

theorem ae_map_iff {f : α → β} (hf : AEMeasurable f μ) {p : β → Prop}
    (hp : MeasurableSet { x | p x }) : (∀ᵐ y ∂μ.map f, p y) ↔ ∀ᵐ x ∂μ, p (f x) :=
  mem_ae_map_iff hf hp

theorem ae_of_ae_map {f : α → β} (hf : AEMeasurable f μ) {p : β → Prop} (h : ∀ᵐ y ∂μ.map f, p y) :
    ∀ᵐ x ∂μ, p (f x) :=
  mem_ae_of_mem_ae_map hf h

theorem ae_map_mem_range {m0 : MeasurableSpace α} (f : α → β) (hf : MeasurableSet (range f))
    (μ : Measure α) : ∀ᵐ x ∂μ.map f, x ∈ range f := by
  by_cases h : AEMeasurable f μ
  · change range f ∈ ae (μ.map f)
    rw [mem_ae_map_iff h hf]
    filter_upwards using mem_range_self
  · simp [map_of_not_aemeasurable h]


section Intervals

theorem biSup_measure_Iic [Preorder α] {s : Set α} (hsc : s.Countable)
    (hst : ∀ x : α, ∃ y ∈ s, x ≤ y) (hdir : DirectedOn (· ≤ ·) s) :
    ⨆ x ∈ s, μ (Iic x) = μ univ := by
  rw [← measure_biUnion_eq_iSup hsc]
  · congr
    simp only [← bex_def] at hst
    exact iUnion₂_eq_univ_iff.2 hst
  · exact directedOn_iff_directed.2 (hdir.directed_val.mono_comp _ fun x y => Iic_subset_Iic.2)

theorem tendsto_measure_Ico_atTop [SemilatticeSup α] [NoMaxOrder α]
    [(atTop : Filter α).IsCountablyGenerated] (μ : Measure α) (a : α) :
    Tendsto (fun x => μ (Ico a x)) atTop (𝓝 (μ (Ici a))) := by
  haveI : Nonempty α := ⟨a⟩
  have h_mono : Monotone fun x => μ (Ico a x) := fun i j hij => by simp only; gcongr
  convert tendsto_atTop_iSup h_mono
  obtain ⟨xs, hxs_mono, hxs_tendsto⟩ := exists_seq_monotone_tendsto_atTop_atTop α
  have h_Ici : Ici a = ⋃ n, Ico a (xs n) := by
    ext1 x
    simp only [mem_Ici, mem_iUnion, mem_Ico, exists_and_left, iff_self_and]
    intro
    obtain ⟨y, hxy⟩ := NoMaxOrder.exists_gt x
    obtain ⟨n, hn⟩ := tendsto_atTop_atTop.mp hxs_tendsto y
    exact ⟨n, hxy.trans_le (hn n le_rfl)⟩
  rw [h_Ici, measure_iUnion_eq_iSup, iSup_eq_iSup_subseq_of_monotone h_mono hxs_tendsto]
  exact Monotone.directed_le fun i j hij => Ico_subset_Ico_right (hxs_mono hij)

theorem tendsto_measure_Ioc_atBot [SemilatticeInf α] [NoMinOrder α]
    [(atBot : Filter α).IsCountablyGenerated] (μ : Measure α) (a : α) :
    Tendsto (fun x => μ (Ioc x a)) atBot (𝓝 (μ (Iic a))) := by
  haveI : Nonempty α := ⟨a⟩
  have h_mono : Antitone fun x => μ (Ioc x a) := fun i j hij => by simp only; gcongr
  convert tendsto_atBot_iSup h_mono
  obtain ⟨xs, hxs_mono, hxs_tendsto⟩ := exists_seq_antitone_tendsto_atTop_atBot α
  have h_Iic : Iic a = ⋃ n, Ioc (xs n) a := by
    ext1 x
    simp only [mem_Iic, mem_iUnion, mem_Ioc, exists_and_right, iff_and_self]
    intro
    obtain ⟨y, hxy⟩ := NoMinOrder.exists_lt x
    obtain ⟨n, hn⟩ := tendsto_atTop_atBot.mp hxs_tendsto y
    exact ⟨n, (hn n le_rfl).trans_lt hxy⟩
  rw [h_Iic, measure_iUnion_eq_iSup, iSup_eq_iSup_subseq_of_antitone h_mono hxs_tendsto]
  exact Monotone.directed_le fun i j hij => Ioc_subset_Ioc_left (hxs_mono hij)

theorem tendsto_measure_Iic_atTop [SemilatticeSup α] [(atTop : Filter α).IsCountablyGenerated]
    (μ : Measure α) : Tendsto (fun x => μ (Iic x)) atTop (𝓝 (μ univ)) := by
  cases isEmpty_or_nonempty α
  · have h1 : ∀ x : α, Iic x = ∅ := fun x => Subsingleton.elim _ _
    have h2 : (univ : Set α) = ∅ := Subsingleton.elim _ _
    simp_rw [h1, h2]
    exact tendsto_const_nhds
  have h_mono : Monotone fun x => μ (Iic x) := fun i j hij => by simp only; gcongr
  convert tendsto_atTop_iSup h_mono
  obtain ⟨xs, hxs_mono, hxs_tendsto⟩ := exists_seq_monotone_tendsto_atTop_atTop α
  have h_univ : (univ : Set α) = ⋃ n, Iic (xs n) := by
    ext1 x
    simp only [mem_univ, mem_iUnion, mem_Iic, true_iff_iff]
    obtain ⟨n, hn⟩ := tendsto_atTop_atTop.mp hxs_tendsto x
    exact ⟨n, hn n le_rfl⟩
  rw [h_univ, measure_iUnion_eq_iSup, iSup_eq_iSup_subseq_of_monotone h_mono hxs_tendsto]
  exact Monotone.directed_le fun i j hij => Iic_subset_Iic.mpr (hxs_mono hij)

theorem tendsto_measure_Ici_atBot [SemilatticeInf α] [h : (atBot : Filter α).IsCountablyGenerated]
    (μ : Measure α) : Tendsto (fun x => μ (Ici x)) atBot (𝓝 (μ univ)) :=
  @tendsto_measure_Iic_atTop αᵒᵈ _ _ h μ

variable [PartialOrder α] {a b : α}

theorem Iio_ae_eq_Iic' (ha : μ {a} = 0) : Iio a =ᵐ[μ] Iic a := by
  rw [← Iic_diff_right, diff_ae_eq_self, measure_mono_null Set.inter_subset_right ha]

theorem Ioi_ae_eq_Ici' (ha : μ {a} = 0) : Ioi a =ᵐ[μ] Ici a :=
  Iio_ae_eq_Iic' (α := αᵒᵈ) ha

theorem Ioo_ae_eq_Ioc' (hb : μ {b} = 0) : Ioo a b =ᵐ[μ] Ioc a b :=
  (ae_eq_refl _).inter (Iio_ae_eq_Iic' hb)

theorem Ioc_ae_eq_Icc' (ha : μ {a} = 0) : Ioc a b =ᵐ[μ] Icc a b :=
  (Ioi_ae_eq_Ici' ha).inter (ae_eq_refl _)

theorem Ioo_ae_eq_Ico' (ha : μ {a} = 0) : Ioo a b =ᵐ[μ] Ico a b :=
  (Ioi_ae_eq_Ici' ha).inter (ae_eq_refl _)

theorem Ioo_ae_eq_Icc' (ha : μ {a} = 0) (hb : μ {b} = 0) : Ioo a b =ᵐ[μ] Icc a b :=
  (Ioi_ae_eq_Ici' ha).inter (Iio_ae_eq_Iic' hb)

theorem Ico_ae_eq_Icc' (hb : μ {b} = 0) : Ico a b =ᵐ[μ] Icc a b :=
  (ae_eq_refl _).inter (Iio_ae_eq_Iic' hb)

theorem Ico_ae_eq_Ioc' (ha : μ {a} = 0) (hb : μ {b} = 0) : Ico a b =ᵐ[μ] Ioc a b :=
  (Ioo_ae_eq_Ico' ha).symm.trans (Ioo_ae_eq_Ioc' hb)

end Intervals

end

end MeasureTheory

namespace MeasurableEmbedding

open MeasureTheory Measure

variable {m0 : MeasurableSpace α} {m1 : MeasurableSpace β} {f : α → β} {μ ν : Measure α}

nonrec theorem map_apply (hf : MeasurableEmbedding f) (μ : Measure α) (s : Set β) :
    μ.map f s = μ (f ⁻¹' s) := by
  refine le_antisymm ?_ (le_map_apply hf.measurable.aemeasurable s)
  set t := f '' toMeasurable μ (f ⁻¹' s) ∪ (range f)ᶜ
  have htm : MeasurableSet t :=
    (hf.measurableSet_image.2 <| measurableSet_toMeasurable _ _).union
      hf.measurableSet_range.compl
  have hst : s ⊆ t := by
    rw [subset_union_compl_iff_inter_subset, ← image_preimage_eq_inter_range]
    exact image_subset _ (subset_toMeasurable _ _)
  have hft : f ⁻¹' t = toMeasurable μ (f ⁻¹' s) := by
    rw [preimage_union, preimage_compl, preimage_range, compl_univ, union_empty,
      hf.injective.preimage_image]
  calc
    μ.map f s ≤ μ.map f t := by gcongr
    _ = μ (f ⁻¹' s) := by rw [map_apply hf.measurable htm, hft, measure_toMeasurable]

lemma comap_add (hf : MeasurableEmbedding f) (μ ν : Measure β) :
    (μ + ν).comap f = μ.comap f + ν.comap f := by
  ext s hs
  simp only [← comapₗ_eq_comap _ hf.injective (fun _ ↦ hf.measurableSet_image.mpr) _ hs,
    _root_.map_add, add_apply]

lemma absolutelyContinuous_map (hf : MeasurableEmbedding f) (hμν : μ ≪ ν) :
    μ.map f ≪ ν.map f := by
  intro t ht
  rw [hf.map_apply] at ht ⊢
  exact hμν ht

end MeasurableEmbedding

namespace MeasurableEquiv

/-! Interactions of measurable equivalences and measures -/

open Equiv MeasureTheory.Measure

variable [MeasurableSpace α] [MeasurableSpace β] {μ : Measure α} {ν : Measure β}

/-- If we map a measure along a measurable equivalence, we can compute the measure on all sets
  (not just the measurable ones). -/
protected theorem map_apply (f : α ≃ᵐ β) (s : Set β) : μ.map f s = μ (f ⁻¹' s) :=
  f.measurableEmbedding.map_apply _ _

lemma comap_symm (e : α ≃ᵐ β) : μ.comap e.symm = μ.map e := by
  ext s hs
  rw [e.map_apply, Measure.comap_apply _ e.symm.injective _ _ hs, image_symm]
  exact fun t ht ↦ e.symm.measurableSet_image.mpr ht

lemma map_symm (e : β ≃ᵐ α) : μ.map e.symm = μ.comap e := by
  rw [← comap_symm, symm_symm]

@[simp]
theorem map_symm_map (e : α ≃ᵐ β) : (μ.map e).map e.symm = μ := by
  simp [map_map e.symm.measurable e.measurable]

@[simp]
theorem map_map_symm (e : α ≃ᵐ β) : (ν.map e.symm).map e = ν := by
  simp [map_map e.measurable e.symm.measurable]

theorem map_measurableEquiv_injective (e : α ≃ᵐ β) : Injective (Measure.map e) := by
  intro μ₁ μ₂ hμ
  apply_fun Measure.map e.symm at hμ
  simpa [map_symm_map e] using hμ

theorem map_apply_eq_iff_map_symm_apply_eq (e : α ≃ᵐ β) : μ.map e = ν ↔ ν.map e.symm = μ := by
  rw [← (map_measurableEquiv_injective e).eq_iff, map_map_symm, eq_comm]

theorem map_ae (f : α ≃ᵐ β) (μ : Measure α) : Filter.map f (ae μ) = ae (map f μ) := by
  ext s
  simp_rw [mem_map, mem_ae_iff, ← preimage_compl, f.map_apply]

theorem quasiMeasurePreserving_symm (μ : Measure α) (e : α ≃ᵐ β) :
    QuasiMeasurePreserving e.symm (map e μ) μ :=
  ⟨e.symm.measurable, by rw [Measure.map_map, e.symm_comp_self, Measure.map_id] <;> measurability⟩

end MeasurableEquiv

end

set_option linter.style.longFile 2000<|MERGE_RESOLUTION|>--- conflicted
+++ resolved
@@ -589,69 +589,6 @@
   have : Ioc a (u n) ∈ 𝓝[>] a := Ioc_mem_nhdsWithin_Ioi ⟨le_rfl, u_pos n⟩
   filter_upwards [this] with r hr using lt_of_le_of_lt (measure_mono (hm _ _ hr.1 hr.2)) hn
 
-<<<<<<< HEAD
-/-- One direction of the **Borel-Cantelli lemma** (sometimes called the "*first* Borel-Cantelli
-lemma"): if (sᵢ) is a sequence of sets such that `∑ μ sᵢ` is finite, then the limit superior of the
-`sᵢ` is a null set.
-
-Note: for the *second* Borel-Cantelli lemma (applying to independent sets in a probability space),
-see `ProbabilityTheory.measure_limsup_eq_one`. -/
-theorem measure_limsup_eq_zero {s : ℕ → Set α} (hs : (∑' i, μ (s i)) ≠ ∞) :
-    μ (limsup s atTop) = 0 := by
-  -- First we replace the sequence `sₙ` with a sequence of measurable sets `tₙ ⊇ sₙ` of the same
-  -- measure.
-  set t : ℕ → Set α := fun n => toMeasurable μ (s n)
-  have ht : (∑' i, μ (t i)) ≠ ∞ := by simpa only [t, measure_toMeasurable] using hs
-  suffices μ (limsup t atTop) = 0 by
-    have A : s ≤ t := fun n => subset_toMeasurable μ (s n)
-    -- TODO default args fail
-    exact measure_mono_null (limsup_le_limsup (Eventually.of_forall (Pi.le_def.mp A))) this
-  -- Next we unfold `limsup` for sets and replace equality with an inequality
-  simp only [limsup_eq_iInf_iSup_of_nat', Set.iInf_eq_iInter, Set.iSup_eq_iUnion, ←
-    nonpos_iff_eq_zero]
-  -- Finally, we estimate `μ (⋃ i, t (i + n))` by `∑ i', μ (t (i + n))`
-  refine
-    le_of_tendsto_of_tendsto'
-      (tendsto_measure_iInter
-        (fun i => .iUnion fun b => (measurableSet_toMeasurable _ _).nullMeasurableSet) ?_
-        ⟨0, ne_top_of_le_ne_top ht (measure_iUnion_le t)⟩)
-      (ENNReal.tendsto_sum_nat_add (μ ∘ t) ht) fun n => measure_iUnion_le _
-  intro n m hnm x
-  simp only [Set.mem_iUnion]
-  exact fun ⟨i, hi⟩ => ⟨i + (m - n), by simpa only [add_assoc, tsub_add_cancel_of_le hnm] using hi⟩
-
-theorem measure_liminf_eq_zero {s : ℕ → Set α} (h : (∑' i, μ (s i)) ≠ ∞) :
-    μ (liminf s atTop) = 0 := by
-  rw [← le_zero_iff]
-  have : liminf s atTop ≤ limsup s atTop := liminf_le_limsup
-  exact (μ.mono this).trans (by simp [measure_limsup_eq_zero h])
-
--- Need to specify `α := Set α` below because of diamond; see #19041
-theorem limsup_ae_eq_of_forall_ae_eq (s : ℕ → Set α) {t : Set α}
-    (h : ∀ n, s n =ᵐ[μ] t) : limsup (α := Set α) s atTop =ᵐ[μ] t := by
-  simp_rw [ae_eq_set] at h ⊢
-  constructor
-  · rw [atTop.limsup_sdiff s t]
-    apply measure_limsup_eq_zero
-    simp [h]
-  · rw [atTop.sdiff_limsup s t]
-    apply measure_liminf_eq_zero
-    simp [h]
-
--- Need to specify `α := Set α` above because of diamond; see #19041
-theorem liminf_ae_eq_of_forall_ae_eq (s : ℕ → Set α) {t : Set α}
-    (h : ∀ n, s n =ᵐ[μ] t) : liminf (α := Set α) s atTop =ᵐ[μ] t := by
-  simp_rw [ae_eq_set] at h ⊢
-  constructor
-  · rw [atTop.liminf_sdiff s t]
-    apply measure_liminf_eq_zero
-    simp [h]
-  · rw [atTop.sdiff_liminf s t]
-    apply measure_limsup_eq_zero
-    simp [h]
-
-=======
->>>>>>> 75dcc6c1
 theorem measure_if {x : β} {t : Set β} {s : Set α} [Decidable (x ∈ t)] :
     μ (if x ∈ t then s else ∅) = indicator t (fun _ => μ s) x := by split_ifs with h <;> simp [h]
 
