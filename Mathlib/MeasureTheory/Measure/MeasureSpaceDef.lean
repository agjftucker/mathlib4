--- conflicted
+++ resolved
@@ -208,13 +208,6 @@
   · ext
     rw [Finite.mem_toFinset]
   · simpa only [ENNReal.sum_lt_top, Finite.mem_toFinset]
-<<<<<<< HEAD
-
-@[deprecated measure_iUnion_null_iff (since := "2024-01-14")]
-theorem measure_iUnion_null_iff' {ι : Prop} {s : ι → Set α} : μ (⋃ i, s i) = 0 ↔ ∀ i, μ (s i) = 0 :=
-  measure_iUnion_null_iff
-=======
->>>>>>> d0df76bd
 
 theorem measure_union_lt_top (hs : μ s < ∞) (ht : μ t < ∞) : μ (s ∪ t) < ∞ :=
   (measure_union_le s t).trans_lt (ENNReal.add_lt_top.mpr ⟨hs, ht⟩)
