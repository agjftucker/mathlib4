--- conflicted
+++ resolved
@@ -74,13 +74,8 @@
 
 noncomputable section
 
-<<<<<<< HEAD
-open MeasureTheory Set Filter BoundedContinuousFunction
-open scoped Topology ENNReal NNReal BoundedContinuousFunction
-=======
 open Set Filter BoundedContinuousFunction Topology
 open scoped ENNReal NNReal
->>>>>>> d0df76bd
 
 namespace MeasureTheory
 
@@ -259,18 +254,12 @@
 -- The canonical mapping from probability measures to finite measures is an embedding.
 theorem toFiniteMeasure_isEmbedding (Ω : Type*) [MeasurableSpace Ω] [TopologicalSpace Ω]
     [OpensMeasurableSpace Ω] :
-<<<<<<< HEAD
-    Embedding (toFiniteMeasure : ProbabilityMeasure Ω → FiniteMeasure Ω) :=
-  { induced := rfl
-    inj := fun _μ _ν h ↦ Subtype.eq <| congr_arg FiniteMeasure.toMeasure h }
-=======
     IsEmbedding (toFiniteMeasure : ProbabilityMeasure Ω → FiniteMeasure Ω) where
   eq_induced := rfl
   injective _μ _ν h := Subtype.eq <| congr_arg FiniteMeasure.toMeasure h
 
 @[deprecated (since := "2024-10-26")]
 alias toFiniteMeasure_embedding := toFiniteMeasure_isEmbedding
->>>>>>> d0df76bd
 
 theorem tendsto_nhds_iff_toFiniteMeasure_tendsto_nhds {δ : Type*} (F : Filter δ)
     {μs : δ → ProbabilityMeasure Ω} {μ₀ : ProbabilityMeasure Ω} :
