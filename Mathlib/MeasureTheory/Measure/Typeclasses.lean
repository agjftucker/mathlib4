/-
Copyright (c) 2017 Johannes Hölzl. All rights reserved.
Released under Apache 2.0 license as described in the file LICENSE.
Authors: Johannes Hölzl, Mario Carneiro
-/
import Mathlib.MeasureTheory.Measure.Restrict

/-!
# Classes of measures

We introduce the following typeclasses for measures:

* `IsProbabilityMeasure μ`: `μ univ = 1`;
* `IsFiniteMeasure μ`: `μ univ < ∞`;
* `IsZeroOrProbabilityMeasure μ`: `μ univ = 0 ∨ μ univ = 1`;
* `SigmaFinite μ`: there exists a countable collection of sets that cover `univ`
  where `μ` is finite;
* `SFinite μ`: the measure `μ` can be written as a countable sum of finite measures;
* `IsLocallyFiniteMeasure μ` : `∀ x, ∃ s ∈ 𝓝 x, μ s < ∞`;
* `NoAtoms μ` : `∀ x, μ {x} = 0`; possibly should be redefined as
  `∀ s, 0 < μ s → ∃ t ⊆ s, 0 < μ t ∧ μ t < μ s`.
-/

open scoped ENNReal NNReal Topology
open Set MeasureTheory Measure Filter Function MeasurableSpace ENNReal

variable {α β δ ι : Type*}

namespace MeasureTheory

variable {m0 : MeasurableSpace α} [MeasurableSpace β] {μ ν ν₁ ν₂ : Measure α}
  {s t : Set α}

section IsFiniteMeasure

/-- A measure `μ` is called finite if `μ univ < ∞`. -/
class IsFiniteMeasure (μ : Measure α) : Prop where
  measure_univ_lt_top : μ univ < ∞

theorem not_isFiniteMeasure_iff : ¬IsFiniteMeasure μ ↔ μ Set.univ = ∞ := by
  refine ⟨fun h => ?_, fun h => fun h' => h'.measure_univ_lt_top.ne h⟩
  by_contra h'
  exact h ⟨lt_top_iff_ne_top.mpr h'⟩

instance Restrict.isFiniteMeasure (μ : Measure α) [hs : Fact (μ s < ∞)] :
    IsFiniteMeasure (μ.restrict s) :=
  ⟨by simpa using hs.elim⟩

@[simp]
theorem measure_lt_top (μ : Measure α) [IsFiniteMeasure μ] (s : Set α) : μ s < ∞ :=
  (measure_mono (subset_univ s)).trans_lt IsFiniteMeasure.measure_univ_lt_top

instance isFiniteMeasureRestrict (μ : Measure α) (s : Set α) [h : IsFiniteMeasure μ] :
    IsFiniteMeasure (μ.restrict s) := ⟨by simp⟩

@[simp]
theorem measure_ne_top (μ : Measure α) [IsFiniteMeasure μ] (s : Set α) : μ s ≠ ∞ :=
  ne_of_lt (measure_lt_top μ s)

theorem measure_compl_le_add_of_le_add [IsFiniteMeasure μ] (hs : MeasurableSet s)
    (ht : MeasurableSet t) {ε : ℝ≥0∞} (h : μ s ≤ μ t + ε) : μ tᶜ ≤ μ sᶜ + ε := by
  rw [measure_compl ht (measure_ne_top μ _), measure_compl hs (measure_ne_top μ _),
    tsub_le_iff_right]
  calc
    μ univ = μ univ - μ s + μ s := (tsub_add_cancel_of_le <| measure_mono s.subset_univ).symm
    _ ≤ μ univ - μ s + (μ t + ε) := add_le_add_left h _
    _ = _ := by rw [add_right_comm, add_assoc]

theorem measure_compl_le_add_iff [IsFiniteMeasure μ] (hs : MeasurableSet s) (ht : MeasurableSet t)
    {ε : ℝ≥0∞} : μ sᶜ ≤ μ tᶜ + ε ↔ μ t ≤ μ s + ε :=
  ⟨fun h => compl_compl s ▸ compl_compl t ▸ measure_compl_le_add_of_le_add hs.compl ht.compl h,
    measure_compl_le_add_of_le_add ht hs⟩

/-- The measure of the whole space with respect to a finite measure, considered as `ℝ≥0`. -/
def measureUnivNNReal (μ : Measure α) : ℝ≥0 :=
  (μ univ).toNNReal

@[simp]
theorem coe_measureUnivNNReal (μ : Measure α) [IsFiniteMeasure μ] :
    ↑(measureUnivNNReal μ) = μ univ :=
  ENNReal.coe_toNNReal (measure_ne_top μ univ)

instance isFiniteMeasureZero : IsFiniteMeasure (0 : Measure α) :=
  ⟨by simp⟩

instance (priority := 50) isFiniteMeasureOfIsEmpty [IsEmpty α] : IsFiniteMeasure μ := by
  rw [eq_zero_of_isEmpty μ]
  infer_instance

@[simp]
theorem measureUnivNNReal_zero : measureUnivNNReal (0 : Measure α) = 0 :=
  rfl

instance isFiniteMeasureAdd [IsFiniteMeasure μ] [IsFiniteMeasure ν] : IsFiniteMeasure (μ + ν) where
  measure_univ_lt_top := by
    rw [Measure.coe_add, Pi.add_apply, ENNReal.add_lt_top]
    exact ⟨measure_lt_top _ _, measure_lt_top _ _⟩

instance isFiniteMeasureSMulNNReal [IsFiniteMeasure μ] {r : ℝ≥0} : IsFiniteMeasure (r • μ) where
  measure_univ_lt_top := ENNReal.mul_lt_top ENNReal.coe_lt_top (measure_lt_top _ _)

instance IsFiniteMeasure.average : IsFiniteMeasure ((μ univ)⁻¹ • μ) where
  measure_univ_lt_top := by
    rw [smul_apply, smul_eq_mul, ← ENNReal.div_eq_inv_mul]
    exact ENNReal.div_self_le_one.trans_lt ENNReal.one_lt_top

instance isFiniteMeasureSMulOfNNRealTower {R} [SMul R ℝ≥0] [SMul R ℝ≥0∞] [IsScalarTower R ℝ≥0 ℝ≥0∞]
    [IsScalarTower R ℝ≥0∞ ℝ≥0∞] [IsFiniteMeasure μ] {r : R} : IsFiniteMeasure (r • μ) := by
  rw [← smul_one_smul ℝ≥0 r μ]
  infer_instance

theorem isFiniteMeasure_of_le (μ : Measure α) [IsFiniteMeasure μ] (h : ν ≤ μ) : IsFiniteMeasure ν :=
  { measure_univ_lt_top := (h Set.univ).trans_lt (measure_lt_top _ _) }

@[instance]
theorem Measure.isFiniteMeasure_map {m : MeasurableSpace α} (μ : Measure α) [IsFiniteMeasure μ]
    (f : α → β) : IsFiniteMeasure (μ.map f) := by
  by_cases hf : AEMeasurable f μ
  · constructor
    rw [map_apply_of_aemeasurable hf MeasurableSet.univ]
    exact measure_lt_top μ _
  · rw [map_of_not_aemeasurable hf]
    exact MeasureTheory.isFiniteMeasureZero

instance IsFiniteMeasure_comap (f : β → α) [IsFiniteMeasure μ] : IsFiniteMeasure (μ.comap f) where
  measure_univ_lt_top := by
    by_cases hf : Injective f ∧ ∀ s, MeasurableSet s → NullMeasurableSet (f '' s) μ
    · rw [Measure.comap_apply₀ _ _ hf.1 hf.2 MeasurableSet.univ.nullMeasurableSet]
      exact measure_lt_top μ _
    · rw [Measure.comap, dif_neg hf]
      exact zero_lt_top

@[simp]
theorem measureUnivNNReal_eq_zero [IsFiniteMeasure μ] : measureUnivNNReal μ = 0 ↔ μ = 0 := by
  rw [← MeasureTheory.Measure.measure_univ_eq_zero, ← coe_measureUnivNNReal]
  norm_cast

theorem measureUnivNNReal_pos [IsFiniteMeasure μ] (hμ : μ ≠ 0) : 0 < measureUnivNNReal μ := by
  contrapose! hμ
  simpa [measureUnivNNReal_eq_zero, Nat.le_zero] using hμ

/-- `le_of_add_le_add_left` is normally applicable to `OrderedCancelAddCommMonoid`,
but it holds for measures with the additional assumption that μ is finite. -/
theorem Measure.le_of_add_le_add_left [IsFiniteMeasure μ] (A2 : μ + ν₁ ≤ μ + ν₂) : ν₁ ≤ ν₂ :=
  fun S => ENNReal.le_of_add_le_add_left (MeasureTheory.measure_ne_top μ S) (A2 S)

theorem summable_measure_toReal [hμ : IsFiniteMeasure μ] {f : ℕ → Set α}
    (hf₁ : ∀ i : ℕ, MeasurableSet (f i)) (hf₂ : Pairwise (Disjoint on f)) :
    Summable fun x => (μ (f x)).toReal := by
  apply ENNReal.summable_toReal
  rw [← MeasureTheory.measure_iUnion hf₂ hf₁]
  exact ne_of_lt (measure_lt_top _ _)

theorem ae_eq_univ_iff_measure_eq [IsFiniteMeasure μ] (hs : NullMeasurableSet s μ) :
    s =ᵐ[μ] univ ↔ μ s = μ univ :=
  ⟨measure_congr, fun h ↦
    ae_eq_of_subset_of_measure_ge (subset_univ _) h.ge hs (measure_ne_top _ _)⟩

theorem ae_iff_measure_eq [IsFiniteMeasure μ] {p : α → Prop}
    (hp : NullMeasurableSet { a | p a } μ) : (∀ᵐ a ∂μ, p a) ↔ μ { a | p a } = μ univ := by
  rw [← ae_eq_univ_iff_measure_eq hp, eventuallyEq_univ, eventually_iff]

theorem ae_mem_iff_measure_eq [IsFiniteMeasure μ] {s : Set α} (hs : NullMeasurableSet s μ) :
    (∀ᵐ a ∂μ, a ∈ s) ↔ μ s = μ univ :=
  ae_iff_measure_eq hs

lemma tendsto_measure_biUnion_Ici_zero_of_pairwise_disjoint
    {X : Type*} [MeasurableSpace X] {μ : Measure X} [IsFiniteMeasure μ]
    {Es : ℕ → Set X} (Es_mble : ∀ i, NullMeasurableSet (Es i) μ)
    (Es_disj : Pairwise fun n m ↦ Disjoint (Es n) (Es m)) :
    Tendsto (μ ∘ fun n ↦ ⋃ i ≥ n, Es i) atTop (𝓝 0) := by
  have decr : Antitone fun n ↦ ⋃ i ≥ n, Es i :=
    fun n m hnm ↦ biUnion_mono (fun _ hi ↦ le_trans hnm hi) (fun _ _ ↦ subset_rfl)
  have nothing : ⋂ n, ⋃ i ≥ n, Es i = ∅ := by
    apply subset_antisymm _ (empty_subset _)
    intro x hx
    simp only [mem_iInter, mem_iUnion, exists_prop] at hx
    obtain ⟨j, _, x_in_Es_j⟩ := hx 0
    obtain ⟨k, k_gt_j, x_in_Es_k⟩ := hx (j+1)
    have oops := (Es_disj (Nat.ne_of_lt k_gt_j)).ne_of_mem x_in_Es_j x_in_Es_k
    contradiction
  -- TODO: `by measurability` fails
  have key := tendsto_measure_iInter (μ := μ) (fun n ↦ .iUnion fun _ ↦ .iUnion fun _ ↦ Es_mble _)
    decr ⟨0, measure_ne_top _ _⟩
  simp only [nothing, measure_empty] at key
  convert key

open scoped symmDiff

theorem abs_toReal_measure_sub_le_measure_symmDiff'
    (hs : NullMeasurableSet s μ) (ht : NullMeasurableSet t μ) (hs' : μ s ≠ ∞) (ht' : μ t ≠ ∞) :
    |(μ s).toReal - (μ t).toReal| ≤ (μ (s ∆ t)).toReal := by
  have hst : μ (s \ t) ≠ ∞ := (measure_lt_top_of_subset diff_subset hs').ne
  have hts : μ (t \ s) ≠ ∞ := (measure_lt_top_of_subset diff_subset ht').ne
  suffices (μ s).toReal - (μ t).toReal = (μ (s \ t)).toReal - (μ (t \ s)).toReal by
    rw [this, measure_symmDiff_eq hs ht, ENNReal.toReal_add hst hts]
    convert abs_sub (μ (s \ t)).toReal (μ (t \ s)).toReal <;> simp
  rw [measure_diff' s ht ht', measure_diff' t hs hs',
    ENNReal.toReal_sub_of_le measure_le_measure_union_right (measure_union_ne_top hs' ht'),
    ENNReal.toReal_sub_of_le measure_le_measure_union_right (measure_union_ne_top ht' hs'),
    union_comm t s]
  abel

theorem abs_toReal_measure_sub_le_measure_symmDiff [IsFiniteMeasure μ]
    (hs : NullMeasurableSet s μ) (ht : NullMeasurableSet t μ) :
    |(μ s).toReal - (μ t).toReal| ≤ (μ (s ∆ t)).toReal :=
  abs_toReal_measure_sub_le_measure_symmDiff' hs ht (measure_ne_top μ s) (measure_ne_top μ t)

instance {s : Finset ι} {μ : ι → Measure α} [∀ i, IsFiniteMeasure (μ i)] :
    IsFiniteMeasure (∑ i ∈ s, μ i) where measure_univ_lt_top := by simp [measure_lt_top]

instance [Finite ι] {μ : ι → Measure α} [∀ i, IsFiniteMeasure (μ i)] :
    IsFiniteMeasure (.sum μ) where
  measure_univ_lt_top := by
    cases nonempty_fintype ι
    simp [measure_lt_top]

end IsFiniteMeasure

section IsZeroOrProbabilityMeasure

/-- A measure `μ` is zero or a probability measure if `μ univ = 0` or `μ univ = 1`. This class
of measures appears naturally when conditioning on events, and many results which are true for
probability measures hold more generally over this class. -/
class IsZeroOrProbabilityMeasure (μ : Measure α) : Prop where
  measure_univ : μ univ = 0 ∨ μ univ = 1

lemma isZeroOrProbabilityMeasure_iff : IsZeroOrProbabilityMeasure μ ↔ μ univ = 0 ∨ μ univ = 1 :=
  ⟨fun _ ↦ IsZeroOrProbabilityMeasure.measure_univ, IsZeroOrProbabilityMeasure.mk⟩

lemma prob_le_one {μ : Measure α} [IsZeroOrProbabilityMeasure μ] {s : Set α} : μ s ≤ 1 := by
  apply (measure_mono (subset_univ _)).trans
  rcases IsZeroOrProbabilityMeasure.measure_univ (μ := μ) with h | h <;> simp [h]

@[simp]
theorem one_le_prob_iff {μ : Measure α} [IsZeroOrProbabilityMeasure μ] : 1 ≤ μ s ↔ μ s = 1 :=
  ⟨fun h => le_antisymm prob_le_one h, fun h => h ▸ le_refl _⟩

instance (priority := 100) IsZeroOrProbabilityMeasure.toIsFiniteMeasure (μ : Measure α)
    [IsZeroOrProbabilityMeasure μ] : IsFiniteMeasure μ :=
  ⟨prob_le_one.trans_lt one_lt_top⟩

instance : IsZeroOrProbabilityMeasure (0 : Measure α) :=
  ⟨Or.inl rfl⟩

end IsZeroOrProbabilityMeasure

section IsProbabilityMeasure

/-- A measure `μ` is called a probability measure if `μ univ = 1`. -/
class IsProbabilityMeasure (μ : Measure α) : Prop where
  measure_univ : μ univ = 1

export MeasureTheory.IsProbabilityMeasure (measure_univ)

attribute [simp] IsProbabilityMeasure.measure_univ

lemma isProbabilityMeasure_iff : IsProbabilityMeasure μ ↔ μ univ = 1 :=
  ⟨fun _ ↦ measure_univ, IsProbabilityMeasure.mk⟩

instance (priority := 100) (μ : Measure α) [IsProbabilityMeasure μ] :
    IsZeroOrProbabilityMeasure μ :=
  ⟨Or.inr measure_univ⟩

theorem IsProbabilityMeasure.ne_zero (μ : Measure α) [IsProbabilityMeasure μ] : μ ≠ 0 :=
  mt measure_univ_eq_zero.2 <| by simp [measure_univ]

instance (priority := 100) IsProbabilityMeasure.neZero (μ : Measure α) [IsProbabilityMeasure μ] :
    NeZero μ := ⟨IsProbabilityMeasure.ne_zero μ⟩

-- Porting note: no longer an `instance` because `inferInstance` can find it now
theorem IsProbabilityMeasure.ae_neBot [IsProbabilityMeasure μ] : NeBot (ae μ) := inferInstance

theorem prob_add_prob_compl [IsProbabilityMeasure μ] (h : MeasurableSet s) : μ s + μ sᶜ = 1 :=
  (measure_add_measure_compl h).trans measure_univ

-- Porting note: made an `instance`, using `NeZero`
instance isProbabilityMeasureSMul [IsFiniteMeasure μ] [NeZero μ] :
    IsProbabilityMeasure ((μ univ)⁻¹ • μ) :=
  ⟨ENNReal.inv_mul_cancel (NeZero.ne (μ univ)) (measure_ne_top _ _)⟩

variable [IsProbabilityMeasure μ] {p : α → Prop} {f : β → α}

theorem isProbabilityMeasure_map {f : α → β} (hf : AEMeasurable f μ) :
    IsProbabilityMeasure (map f μ) :=
  ⟨by simp [map_apply_of_aemeasurable, hf]⟩

instance IsProbabilityMeasure_comap_equiv (f : β ≃ᵐ α) : IsProbabilityMeasure (μ.comap f) := by
  rw [← MeasurableEquiv.map_symm]; exact isProbabilityMeasure_map f.symm.measurable.aemeasurable

/-- Note that this is not quite as useful as it looks because the measure takes values in `ℝ≥0∞`.
Thus the subtraction appearing is the truncated subtraction of `ℝ≥0∞`, rather than the
better-behaved subtraction of `ℝ`. -/
lemma prob_compl_eq_one_sub₀ (h : NullMeasurableSet s μ) : μ sᶜ = 1 - μ s := by
  rw [measure_compl₀ h (measure_ne_top _ _), measure_univ]

/-- Note that this is not quite as useful as it looks because the measure takes values in `ℝ≥0∞`.
Thus the subtraction appearing is the truncated subtraction of `ℝ≥0∞`, rather than the
better-behaved subtraction of `ℝ`. -/
theorem prob_compl_eq_one_sub (hs : MeasurableSet s) : μ sᶜ = 1 - μ s :=
  prob_compl_eq_one_sub₀ hs.nullMeasurableSet

@[simp] lemma prob_compl_eq_zero_iff₀ (hs : NullMeasurableSet s μ) : μ sᶜ = 0 ↔ μ s = 1 := by
  rw [prob_compl_eq_one_sub₀ hs, tsub_eq_zero_iff_le, one_le_prob_iff]

@[simp] lemma prob_compl_eq_zero_iff (hs : MeasurableSet s) : μ sᶜ = 0 ↔ μ s = 1 :=
  prob_compl_eq_zero_iff₀ hs.nullMeasurableSet

@[simp] lemma prob_compl_eq_one_iff₀ (hs : NullMeasurableSet s μ) : μ sᶜ = 1 ↔ μ s = 0 := by
  rw [← prob_compl_eq_zero_iff₀ hs.compl, compl_compl]

@[simp] lemma prob_compl_eq_one_iff (hs : MeasurableSet s) : μ sᶜ = 1 ↔ μ s = 0 :=
  prob_compl_eq_one_iff₀ hs.nullMeasurableSet

lemma mem_ae_iff_prob_eq_one₀ (hs : NullMeasurableSet s μ) : s ∈ ae μ ↔ μ s = 1 :=
  mem_ae_iff.trans <| prob_compl_eq_zero_iff₀ hs

lemma mem_ae_iff_prob_eq_one (hs : MeasurableSet s) : s ∈ ae μ ↔ μ s = 1 :=
  mem_ae_iff.trans <| prob_compl_eq_zero_iff hs

lemma ae_iff_prob_eq_one (hp : Measurable p) : (∀ᵐ a ∂μ, p a) ↔ μ {a | p a} = 1 :=
  mem_ae_iff_prob_eq_one hp.setOf

lemma isProbabilityMeasure_comap (hf : Injective f) (hf' : ∀ᵐ a ∂μ, a ∈ range f)
    (hf'' : ∀ s, MeasurableSet s → MeasurableSet (f '' s)) :
    IsProbabilityMeasure (μ.comap f) where
  measure_univ := by
    rw [comap_apply _ hf hf'' _ MeasurableSet.univ,
      ← mem_ae_iff_prob_eq_one (hf'' _ MeasurableSet.univ)]
    simpa

protected lemma _root_.MeasurableEmbedding.isProbabilityMeasure_comap (hf : MeasurableEmbedding f)
    (hf' : ∀ᵐ a ∂μ, a ∈ range f) : IsProbabilityMeasure (μ.comap f) :=
  isProbabilityMeasure_comap hf.injective hf' hf.measurableSet_image'

instance isProbabilityMeasure_map_up :
    IsProbabilityMeasure (μ.map ULift.up) := isProbabilityMeasure_map measurable_up.aemeasurable

instance isProbabilityMeasure_comap_down : IsProbabilityMeasure (μ.comap ULift.down) :=
  MeasurableEquiv.ulift.measurableEmbedding.isProbabilityMeasure_comap <| ae_of_all _ <| by
    simp [Function.Surjective.range_eq <| EquivLike.surjective _]

end IsProbabilityMeasure

section IsZeroOrProbabilityMeasure

instance isZeroOrProbabilityMeasureSMul :
    IsZeroOrProbabilityMeasure ((μ univ)⁻¹ • μ) := by
  rcases eq_zero_or_neZero μ with rfl | h
  · simp; infer_instance
  rcases eq_top_or_lt_top (μ univ) with h | h
  · simp [h]; infer_instance
  have : IsFiniteMeasure μ := ⟨h⟩
  infer_instance

variable [IsZeroOrProbabilityMeasure μ] {p : α → Prop} {f : β → α}

variable (μ) in
lemma eq_zero_or_isProbabilityMeasure : μ = 0 ∨ IsProbabilityMeasure μ := by
  rcases IsZeroOrProbabilityMeasure.measure_univ (μ := μ) with h | h
  · apply Or.inl (measure_univ_eq_zero.mp h)
  · exact Or.inr ⟨h⟩

instance {f : α → β} : IsZeroOrProbabilityMeasure (map f μ) := by
  by_cases hf : AEMeasurable f μ
  · simpa [isZeroOrProbabilityMeasure_iff, hf] using IsZeroOrProbabilityMeasure.measure_univ
  · simp [isZeroOrProbabilityMeasure_iff, hf]

lemma prob_compl_lt_one_sub_of_lt_prob {p : ℝ≥0∞} (hμs : p < μ s) (s_mble : MeasurableSet s) :
    μ sᶜ < 1 - p := by
  rcases eq_zero_or_isProbabilityMeasure μ with rfl | h
  · simp at hμs
  · rw [prob_compl_eq_one_sub s_mble]
    apply ENNReal.sub_lt_of_sub_lt prob_le_one (Or.inl one_ne_top)
    convert hμs
    exact ENNReal.sub_sub_cancel one_ne_top (lt_of_lt_of_le hμs prob_le_one).le

lemma prob_compl_le_one_sub_of_le_prob {p : ℝ≥0∞} (hμs : p ≤ μ s) (s_mble : MeasurableSet s) :
    μ sᶜ ≤ 1 - p := by
  rcases eq_zero_or_isProbabilityMeasure μ with rfl | h
  · simp
  · simpa [prob_compl_eq_one_sub s_mble] using tsub_le_tsub_left hμs 1

end IsZeroOrProbabilityMeasure

section NoAtoms

/-- Measure `μ` *has no atoms* if the measure of each singleton is zero.

NB: Wikipedia assumes that for any measurable set `s` with positive `μ`-measure,
there exists a measurable `t ⊆ s` such that `0 < μ t < μ s`. While this implies `μ {x} = 0`,
the converse is not true. -/
class NoAtoms {m0 : MeasurableSpace α} (μ : Measure α) : Prop where
  measure_singleton : ∀ x, μ {x} = 0

export MeasureTheory.NoAtoms (measure_singleton)

attribute [simp] measure_singleton

variable [NoAtoms μ]

theorem _root_.Set.Subsingleton.measure_zero (hs : s.Subsingleton) (μ : Measure α) [NoAtoms μ] :
    μ s = 0 :=
  hs.induction_on (p := fun s => μ s = 0) measure_empty measure_singleton

theorem Measure.restrict_singleton' {a : α} : μ.restrict {a} = 0 := by
  simp only [measure_singleton, Measure.restrict_eq_zero]

instance Measure.restrict.instNoAtoms (s : Set α) : NoAtoms (μ.restrict s) := by
  refine ⟨fun x => ?_⟩
  obtain ⟨t, hxt, ht1, ht2⟩ := exists_measurable_superset_of_null (measure_singleton x : μ {x} = 0)
  apply measure_mono_null hxt
  rw [Measure.restrict_apply ht1]
  apply measure_mono_null inter_subset_left ht2

theorem _root_.Set.Countable.measure_zero (h : s.Countable) (μ : Measure α) [NoAtoms μ] :
    μ s = 0 := by
  rw [← biUnion_of_singleton s, measure_biUnion_null_iff h]
  simp

theorem _root_.Set.Countable.ae_not_mem (h : s.Countable) (μ : Measure α) [NoAtoms μ] :
    ∀ᵐ x ∂μ, x ∉ s := by
  simpa only [ae_iff, Classical.not_not] using h.measure_zero μ

lemma _root_.Set.Countable.measure_restrict_compl (h : s.Countable) (μ : Measure α) [NoAtoms μ] :
    μ.restrict sᶜ = μ :=
  restrict_eq_self_of_ae_mem <| h.ae_not_mem μ

@[simp]
lemma restrict_compl_singleton (a : α) : μ.restrict ({a}ᶜ) = μ :=
  (countable_singleton _).measure_restrict_compl μ

theorem _root_.Set.Finite.measure_zero (h : s.Finite) (μ : Measure α) [NoAtoms μ] : μ s = 0 :=
  h.countable.measure_zero μ

theorem _root_.Finset.measure_zero (s : Finset α) (μ : Measure α) [NoAtoms μ] : μ s = 0 :=
  s.finite_toSet.measure_zero μ

theorem insert_ae_eq_self (a : α) (s : Set α) : (insert a s : Set α) =ᵐ[μ] s :=
  union_ae_eq_right.2 <| measure_mono_null diff_subset (measure_singleton _)

section

variable [PartialOrder α] {a b : α}

theorem Iio_ae_eq_Iic : Iio a =ᵐ[μ] Iic a :=
  Iio_ae_eq_Iic' (measure_singleton a)

theorem Ioi_ae_eq_Ici : Ioi a =ᵐ[μ] Ici a :=
  Ioi_ae_eq_Ici' (measure_singleton a)

theorem Ioo_ae_eq_Ioc : Ioo a b =ᵐ[μ] Ioc a b :=
  Ioo_ae_eq_Ioc' (measure_singleton b)

theorem Ioc_ae_eq_Icc : Ioc a b =ᵐ[μ] Icc a b :=
  Ioc_ae_eq_Icc' (measure_singleton a)

theorem Ioo_ae_eq_Ico : Ioo a b =ᵐ[μ] Ico a b :=
  Ioo_ae_eq_Ico' (measure_singleton a)

theorem Ioo_ae_eq_Icc : Ioo a b =ᵐ[μ] Icc a b :=
  Ioo_ae_eq_Icc' (measure_singleton a) (measure_singleton b)

theorem Ico_ae_eq_Icc : Ico a b =ᵐ[μ] Icc a b :=
  Ico_ae_eq_Icc' (measure_singleton b)

theorem Ico_ae_eq_Ioc : Ico a b =ᵐ[μ] Ioc a b :=
  Ico_ae_eq_Ioc' (measure_singleton a) (measure_singleton b)

theorem restrict_Iio_eq_restrict_Iic : μ.restrict (Iio a) = μ.restrict (Iic a) :=
  restrict_congr_set Iio_ae_eq_Iic

theorem restrict_Ioi_eq_restrict_Ici : μ.restrict (Ioi a) = μ.restrict (Ici a) :=
  restrict_congr_set Ioi_ae_eq_Ici

theorem restrict_Ioo_eq_restrict_Ioc : μ.restrict (Ioo a b) = μ.restrict (Ioc a b) :=
  restrict_congr_set Ioo_ae_eq_Ioc

theorem restrict_Ioc_eq_restrict_Icc : μ.restrict (Ioc a b) = μ.restrict (Icc a b) :=
  restrict_congr_set Ioc_ae_eq_Icc

theorem restrict_Ioo_eq_restrict_Ico : μ.restrict (Ioo a b) = μ.restrict (Ico a b) :=
  restrict_congr_set Ioo_ae_eq_Ico

theorem restrict_Ioo_eq_restrict_Icc : μ.restrict (Ioo a b) = μ.restrict (Icc a b) :=
  restrict_congr_set Ioo_ae_eq_Icc

theorem restrict_Ico_eq_restrict_Icc : μ.restrict (Ico a b) = μ.restrict (Icc a b) :=
  restrict_congr_set Ico_ae_eq_Icc

theorem restrict_Ico_eq_restrict_Ioc : μ.restrict (Ico a b) = μ.restrict (Ioc a b) :=
  restrict_congr_set Ico_ae_eq_Ioc

end

open Interval

theorem uIoc_ae_eq_interval [LinearOrder α] {a b : α} : Ι a b =ᵐ[μ] [[a, b]] :=
  Ioc_ae_eq_Icc

end NoAtoms

theorem ite_ae_eq_of_measure_zero {γ} (f : α → γ) (g : α → γ) (s : Set α) [DecidablePred (· ∈ s)]
    (hs_zero : μ s = 0) :
    (fun x => ite (x ∈ s) (f x) (g x)) =ᵐ[μ] g := by
  have h_ss : sᶜ ⊆ { a : α | ite (a ∈ s) (f a) (g a) = g a } := fun x hx => by
    simp [(Set.mem_compl_iff _ _).mp hx]
  refine measure_mono_null ?_ hs_zero
  conv_rhs => rw [← compl_compl s]
  rwa [Set.compl_subset_compl]

theorem ite_ae_eq_of_measure_compl_zero {γ} (f : α → γ) (g : α → γ)
    (s : Set α) [DecidablePred (· ∈ s)] (hs_zero : μ sᶜ = 0) :
    (fun x => ite (x ∈ s) (f x) (g x)) =ᵐ[μ] f := by
  rw [← mem_ae_iff] at hs_zero
  filter_upwards [hs_zero]
  intros
  split_ifs
  rfl

namespace Measure

/-- A measure is called finite at filter `f` if it is finite at some set `s ∈ f`.
Equivalently, it is eventually finite at `s` in `f.small_sets`. -/
def FiniteAtFilter {_m0 : MeasurableSpace α} (μ : Measure α) (f : Filter α) : Prop :=
  ∃ s ∈ f, μ s < ∞

theorem finiteAtFilter_of_finite {_m0 : MeasurableSpace α} (μ : Measure α) [IsFiniteMeasure μ]
    (f : Filter α) : μ.FiniteAtFilter f :=
  ⟨univ, univ_mem, measure_lt_top μ univ⟩

theorem FiniteAtFilter.exists_mem_basis {f : Filter α} (hμ : FiniteAtFilter μ f) {p : ι → Prop}
    {s : ι → Set α} (hf : f.HasBasis p s) : ∃ i, p i ∧ μ (s i) < ∞ :=
  (hf.exists_iff fun {_s _t} hst ht => (measure_mono hst).trans_lt ht).1 hμ

theorem finiteAtBot {m0 : MeasurableSpace α} (μ : Measure α) : μ.FiniteAtFilter ⊥ :=
  ⟨∅, mem_bot, by simp only [measure_empty, zero_lt_top]⟩

/-- `μ` has finite spanning sets in `C` if there is a countable sequence of sets in `C` that have
  finite measures. This structure is a type, which is useful if we want to record extra properties
  about the sets, such as that they are monotone.
  `SigmaFinite` is defined in terms of this: `μ` is σ-finite if there exists a sequence of
  finite spanning sets in the collection of all measurable sets. -/
-- Porting note(#5171): this linter isn't ported yet.
-- @[nolint has_nonempty_instance]
structure FiniteSpanningSetsIn {m0 : MeasurableSpace α} (μ : Measure α) (C : Set (Set α)) where
  protected set : ℕ → Set α
  protected set_mem : ∀ i, set i ∈ C
  protected finite : ∀ i, μ (set i) < ∞
  protected spanning : ⋃ i, set i = univ

end Measure

open Measure

section SFinite

/-- A measure is called s-finite if it is a countable sum of finite measures. -/
class SFinite (μ : Measure α) : Prop where
  out' : ∃ m : ℕ → Measure α, (∀ n, IsFiniteMeasure (m n)) ∧ μ = Measure.sum m

/-- A sequence of finite measures such that `μ = sum (sfiniteSeq μ)` (see `sum_sfiniteSeq`). -/
noncomputable def sfiniteSeq (μ : Measure α) [h : SFinite μ] : ℕ → Measure α := h.1.choose

@[deprecated (since := "2024-10-11")] alias sFiniteSeq := sfiniteSeq

instance isFiniteMeasure_sfiniteSeq [h : SFinite μ] (n : ℕ) : IsFiniteMeasure (sfiniteSeq μ n) :=
  h.1.choose_spec.1 n

set_option linter.deprecated false in
@[deprecated (since := "2024-10-11")]
instance isFiniteMeasure_sFiniteSeq [SFinite μ] (n : ℕ) : IsFiniteMeasure (sFiniteSeq μ n) :=
  isFiniteMeasure_sfiniteSeq n

lemma sum_sfiniteSeq (μ : Measure α) [h : SFinite μ] : sum (sfiniteSeq μ) = μ :=
  h.1.choose_spec.2.symm

@[deprecated (since := "2024-10-11")] alias sum_sFiniteSeq := sum_sfiniteSeq

lemma sfiniteSeq_le (μ : Measure α) [SFinite μ] (n : ℕ) : sfiniteSeq μ n ≤ μ :=
  (le_sum _ n).trans (sum_sfiniteSeq μ).le

@[deprecated (since := "2024-10-11")] alias sFiniteSeq_le := sfiniteSeq_le

instance : SFinite (0 : Measure α) := ⟨fun _ ↦ 0, inferInstance, by rw [Measure.sum_zero]⟩

@[simp]
lemma sfiniteSeq_zero (n : ℕ) : sfiniteSeq (0 : Measure α) n = 0 :=
  bot_unique <| sfiniteSeq_le _ _

@[deprecated (since := "2024-10-11")] alias sFiniteSeq_zero := sfiniteSeq_zero

/-- A countable sum of finite measures is s-finite.
This lemma is superseded by the instance below. -/
lemma sfinite_sum_of_countable [Countable ι]
    (m : ι → Measure α) [∀ n, IsFiniteMeasure (m n)] : SFinite (Measure.sum m) := by
  classical
  obtain ⟨f, hf⟩ : ∃ f : ι → ℕ, Function.Injective f := Countable.exists_injective_nat ι
  refine ⟨_, fun n ↦ ?_, (sum_extend_zero hf m).symm⟩
  rcases em (n ∈ range f) with ⟨i, rfl⟩ | hn
  · rw [hf.extend_apply]
    infer_instance
  · rw [Function.extend_apply' _ _ _ hn, Pi.zero_apply]
    infer_instance

instance [Countable ι] (m : ι → Measure α) [∀ n, SFinite (m n)] : SFinite (Measure.sum m) := by
  change SFinite (Measure.sum (fun i ↦ m i))
  simp_rw [← sum_sfiniteSeq (m _), Measure.sum_sum]
  apply sfinite_sum_of_countable

instance [SFinite μ] [SFinite ν] : SFinite (μ + ν) := by
  have : ∀ b : Bool, SFinite (cond b μ ν) := by simp [*]
  simpa using inferInstanceAs (SFinite (.sum (cond · μ ν)))

instance [SFinite μ] (s : Set α) : SFinite (μ.restrict s) :=
<<<<<<< HEAD
  ⟨fun n ↦ (sFiniteSeq μ n).restrict s, fun _ ↦ inferInstance,
    by rw [← restrict_sum_of_countable, sum_sFiniteSeq]⟩
=======
  ⟨fun n ↦ (sfiniteSeq μ n).restrict s, fun n ↦ inferInstance,
    by rw [← restrict_sum_of_countable, sum_sfiniteSeq]⟩
>>>>>>> e553fb08

variable (μ) in
/-- For an s-finite measure `μ`, there exists a finite measure `ν`
such that each of `μ` and `ν` is absolutely continuous with respect to the other.
-/
theorem exists_isFiniteMeasure_absolutelyContinuous [SFinite μ] :
    ∃ ν : Measure α, IsFiniteMeasure ν ∧ μ ≪ ν ∧ ν ≪ μ := by
  rcases ENNReal.exists_pos_tsum_mul_lt_of_countable top_ne_zero (sfiniteSeq μ · univ)
    fun _ ↦ measure_ne_top _ _ with ⟨c, hc₀, hc⟩
  have {s : Set α} : sum (fun n ↦ c n • sfiniteSeq μ n) s = 0 ↔ μ s = 0 := by
    conv_rhs => rw [← sum_sfiniteSeq μ, sum_apply_of_countable]
    simp [(hc₀ _).ne']
  refine ⟨.sum fun n ↦ c n • sfiniteSeq μ n, ⟨?_⟩, fun _ ↦ this.1, fun _ ↦ this.2⟩
  simpa [mul_comm] using hc

variable (μ) in
@[deprecated exists_isFiniteMeasure_absolutelyContinuous (since := "2024-08-25")]
theorem exists_absolutelyContinuous_isFiniteMeasure [SFinite μ] :
    ∃ ν : Measure α, IsFiniteMeasure ν ∧ μ ≪ ν :=
  let ⟨ν, hfin, h, _⟩ := exists_isFiniteMeasure_absolutelyContinuous μ; ⟨ν, hfin, h⟩

end SFinite

/-- A measure `μ` is called σ-finite if there is a countable collection of sets
 `{ A i | i ∈ ℕ }` such that `μ (A i) < ∞` and `⋃ i, A i = s`. -/
class SigmaFinite {m0 : MeasurableSpace α} (μ : Measure α) : Prop where
  out' : Nonempty (μ.FiniteSpanningSetsIn univ)

theorem sigmaFinite_iff : SigmaFinite μ ↔ Nonempty (μ.FiniteSpanningSetsIn univ) :=
  ⟨fun h => h.1, fun h => ⟨h⟩⟩

theorem SigmaFinite.out (h : SigmaFinite μ) : Nonempty (μ.FiniteSpanningSetsIn univ) :=
  h.1

/-- If `μ` is σ-finite it has finite spanning sets in the collection of all measurable sets. -/
def Measure.toFiniteSpanningSetsIn (μ : Measure α) [h : SigmaFinite μ] :
    μ.FiniteSpanningSetsIn { s | MeasurableSet s } where
  set n := toMeasurable μ (h.out.some.set n)
  set_mem _ := measurableSet_toMeasurable _ _
  finite n := by
    rw [measure_toMeasurable]
    exact h.out.some.finite n
  spanning := eq_univ_of_subset (iUnion_mono fun _ => subset_toMeasurable _ _) h.out.some.spanning

/-- A noncomputable way to get a monotone collection of sets that span `univ` and have finite
  measure using `Classical.choose`. This definition satisfies monotonicity in addition to all other
  properties in `SigmaFinite`. -/
def spanningSets (μ : Measure α) [SigmaFinite μ] (i : ℕ) : Set α :=
  Accumulate μ.toFiniteSpanningSetsIn.set i

theorem monotone_spanningSets (μ : Measure α) [SigmaFinite μ] : Monotone (spanningSets μ) :=
  monotone_accumulate

@[gcongr]
lemma spanningSets_mono [SigmaFinite μ] {m n : ℕ} (hmn : m ≤ n) :
    spanningSets μ m ⊆ spanningSets μ n := monotone_spanningSets _ hmn

theorem measurableSet_spanningSets (μ : Measure α) [SigmaFinite μ] (i : ℕ) :
    MeasurableSet (spanningSets μ i) :=
  MeasurableSet.iUnion fun j => MeasurableSet.iUnion fun _ => μ.toFiniteSpanningSetsIn.set_mem j

@[deprecated (since := "2024-10-16")] alias measurable_spanningSets := measurableSet_spanningSets

theorem measure_spanningSets_lt_top (μ : Measure α) [SigmaFinite μ] (i : ℕ) :
    μ (spanningSets μ i) < ∞ :=
  measure_biUnion_lt_top (finite_le_nat i) fun j _ => μ.toFiniteSpanningSetsIn.finite j

@[simp]
theorem iUnion_spanningSets (μ : Measure α) [SigmaFinite μ] : ⋃ i : ℕ, spanningSets μ i = univ := by
  simp_rw [spanningSets, iUnion_accumulate, μ.toFiniteSpanningSetsIn.spanning]

theorem isCountablySpanning_spanningSets (μ : Measure α) [SigmaFinite μ] :
    IsCountablySpanning (range (spanningSets μ)) :=
  ⟨spanningSets μ, mem_range_self, iUnion_spanningSets μ⟩

open scoped Classical in
/-- `spanningSetsIndex μ x` is the least `n : ℕ` such that `x ∈ spanningSets μ n`. -/
noncomputable def spanningSetsIndex (μ : Measure α) [SigmaFinite μ] (x : α) : ℕ :=
  Nat.find <| iUnion_eq_univ_iff.1 (iUnion_spanningSets μ) x

open scoped Classical in
theorem measurableSet_spanningSetsIndex (μ : Measure α) [SigmaFinite μ] :
    Measurable (spanningSetsIndex μ) :=
  measurable_find _ <| measurableSet_spanningSets μ

open scoped Classical in
theorem preimage_spanningSetsIndex_singleton (μ : Measure α) [SigmaFinite μ] (n : ℕ) :
    spanningSetsIndex μ ⁻¹' {n} = disjointed (spanningSets μ) n :=
  preimage_find_eq_disjointed _ _ _

theorem spanningSetsIndex_eq_iff (μ : Measure α) [SigmaFinite μ] {x : α} {n : ℕ} :
    spanningSetsIndex μ x = n ↔ x ∈ disjointed (spanningSets μ) n := by
  convert Set.ext_iff.1 (preimage_spanningSetsIndex_singleton μ n) x

theorem mem_disjointed_spanningSetsIndex (μ : Measure α) [SigmaFinite μ] (x : α) :
    x ∈ disjointed (spanningSets μ) (spanningSetsIndex μ x) :=
  (spanningSetsIndex_eq_iff μ).1 rfl

theorem mem_spanningSetsIndex (μ : Measure α) [SigmaFinite μ] (x : α) :
    x ∈ spanningSets μ (spanningSetsIndex μ x) :=
  disjointed_subset _ _ (mem_disjointed_spanningSetsIndex μ x)

theorem mem_spanningSets_of_index_le (μ : Measure α) [SigmaFinite μ] (x : α) {n : ℕ}
    (hn : spanningSetsIndex μ x ≤ n) : x ∈ spanningSets μ n :=
  monotone_spanningSets μ hn (mem_spanningSetsIndex μ x)

theorem eventually_mem_spanningSets (μ : Measure α) [SigmaFinite μ] (x : α) :
    ∀ᶠ n in atTop, x ∈ spanningSets μ n :=
  eventually_atTop.2 ⟨spanningSetsIndex μ x, fun _ => mem_spanningSets_of_index_le μ x⟩

theorem sum_restrict_disjointed_spanningSets (μ ν : Measure α) [SigmaFinite ν] :
    sum (fun n ↦ μ.restrict (disjointed (spanningSets ν) n)) = μ := by
  rw [← restrict_iUnion (disjoint_disjointed _)
      (MeasurableSet.disjointed (measurableSet_spanningSets _)),
    iUnion_disjointed, iUnion_spanningSets, restrict_univ]

instance (priority := 100) [SigmaFinite μ] : SFinite μ := by
  have : ∀ n, Fact (μ (disjointed (spanningSets μ) n) < ∞) :=
    fun n ↦ ⟨(measure_mono (disjointed_subset _ _)).trans_lt (measure_spanningSets_lt_top μ n)⟩
  exact ⟨⟨fun n ↦ μ.restrict (disjointed (spanningSets μ) n), fun n ↦ by infer_instance,
    (sum_restrict_disjointed_spanningSets μ μ).symm⟩⟩

namespace Measure

/-- A set in a σ-finite space has zero measure if and only if its intersection with
all members of the countable family of finite measure spanning sets has zero measure. -/
theorem forall_measure_inter_spanningSets_eq_zero [MeasurableSpace α] {μ : Measure α}
    [SigmaFinite μ] (s : Set α) : (∀ n, μ (s ∩ spanningSets μ n) = 0) ↔ μ s = 0 := by
  nth_rw 2 [show s = ⋃ n, s ∩ spanningSets μ n by
      rw [← inter_iUnion, iUnion_spanningSets, inter_univ] ]
  rw [measure_iUnion_null_iff]

/-- A set in a σ-finite space has positive measure if and only if its intersection with
some member of the countable family of finite measure spanning sets has positive measure. -/
theorem exists_measure_inter_spanningSets_pos [MeasurableSpace α] {μ : Measure α} [SigmaFinite μ]
    (s : Set α) : (∃ n, 0 < μ (s ∩ spanningSets μ n)) ↔ 0 < μ s := by
  rw [← not_iff_not]
  simp only [not_exists, not_lt, nonpos_iff_eq_zero]
  exact forall_measure_inter_spanningSets_eq_zero s

/-- If the union of a.e.-disjoint null-measurable sets has finite measure, then there are only
finitely many members of the union whose measure exceeds any given positive number. -/
theorem finite_const_le_meas_of_disjoint_iUnion₀ {ι : Type*} [MeasurableSpace α] (μ : Measure α)
    {ε : ℝ≥0∞} (ε_pos : 0 < ε) {As : ι → Set α} (As_mble : ∀ i : ι, NullMeasurableSet (As i) μ)
    (As_disj : Pairwise (AEDisjoint μ on As)) (Union_As_finite : μ (⋃ i, As i) ≠ ∞) :
    Set.Finite { i : ι | ε ≤ μ (As i) } :=
  ENNReal.finite_const_le_of_tsum_ne_top
    (ne_top_of_le_ne_top Union_As_finite (tsum_meas_le_meas_iUnion_of_disjoint₀ μ As_mble As_disj))
    ε_pos.ne'

/-- If the union of disjoint measurable sets has finite measure, then there are only
finitely many members of the union whose measure exceeds any given positive number. -/
theorem finite_const_le_meas_of_disjoint_iUnion {ι : Type*} [MeasurableSpace α] (μ : Measure α)
    {ε : ℝ≥0∞} (ε_pos : 0 < ε) {As : ι → Set α} (As_mble : ∀ i : ι, MeasurableSet (As i))
    (As_disj : Pairwise (Disjoint on As)) (Union_As_finite : μ (⋃ i, As i) ≠ ∞) :
    Set.Finite { i : ι | ε ≤ μ (As i) } :=
  finite_const_le_meas_of_disjoint_iUnion₀ μ ε_pos (fun i ↦ (As_mble i).nullMeasurableSet)
    (fun _ _ h ↦ Disjoint.aedisjoint (As_disj h)) Union_As_finite

/-- If all elements of an infinite set have measure uniformly separated from zero,
then the set has infinite measure. -/
theorem _root_.Set.Infinite.meas_eq_top [MeasurableSingletonClass α]
    {s : Set α} (hs : s.Infinite) (h' : ∃ ε, ε ≠ 0 ∧ ∀ x ∈ s, ε ≤ μ {x}) : μ s = ∞ := top_unique <|
  let ⟨ε, hne, hε⟩ := h'; have := hs.to_subtype
  calc
    ∞ = ∑' _ : s, ε := (ENNReal.tsum_const_eq_top_of_ne_zero hne).symm
    _ ≤ ∑' x : s, μ {x.1} := ENNReal.tsum_le_tsum fun x ↦ hε x x.2
    _ ≤ μ (⋃ x : s, {x.1}) := tsum_meas_le_meas_iUnion_of_disjoint _
      (fun _ ↦ MeasurableSet.singleton _) fun x y hne ↦ by simpa [Subtype.val_inj]
    _ = μ s := by simp

/-- If the union of a.e.-disjoint null-measurable sets has finite measure, then there are only
countably many members of the union whose measure is positive. -/
theorem countable_meas_pos_of_disjoint_of_meas_iUnion_ne_top₀ {ι : Type*} {_ : MeasurableSpace α}
    (μ : Measure α) {As : ι → Set α} (As_mble : ∀ i : ι, NullMeasurableSet (As i) μ)
    (As_disj : Pairwise (AEDisjoint μ on As)) (Union_As_finite : μ (⋃ i, As i) ≠ ∞) :
    Set.Countable { i : ι | 0 < μ (As i) } := by
  set posmeas := { i : ι | 0 < μ (As i) } with posmeas_def
  rcases exists_seq_strictAnti_tendsto' (zero_lt_one : (0 : ℝ≥0∞) < 1) with
    ⟨as, _, as_mem, as_lim⟩
  set fairmeas := fun n : ℕ => { i : ι | as n ≤ μ (As i) }
  have countable_union : posmeas = ⋃ n, fairmeas n := by
    have fairmeas_eq : ∀ n, fairmeas n = (fun i => μ (As i)) ⁻¹' Ici (as n) := fun n => by
      simp only [fairmeas]
      rfl
    simpa only [fairmeas_eq, posmeas_def, ← preimage_iUnion,
      iUnion_Ici_eq_Ioi_of_lt_of_tendsto (0 : ℝ≥0∞) (fun n => (as_mem n).1) as_lim]
  rw [countable_union]
  refine countable_iUnion fun n => Finite.countable ?_
  exact finite_const_le_meas_of_disjoint_iUnion₀ μ (as_mem n).1 As_mble As_disj Union_As_finite

/-- If the union of disjoint measurable sets has finite measure, then there are only
countably many members of the union whose measure is positive. -/
theorem countable_meas_pos_of_disjoint_of_meas_iUnion_ne_top {ι : Type*} {_ : MeasurableSpace α}
    (μ : Measure α) {As : ι → Set α} (As_mble : ∀ i : ι, MeasurableSet (As i))
    (As_disj : Pairwise (Disjoint on As)) (Union_As_finite : μ (⋃ i, As i) ≠ ∞) :
    Set.Countable { i : ι | 0 < μ (As i) } :=
  countable_meas_pos_of_disjoint_of_meas_iUnion_ne_top₀ μ (fun i ↦ (As_mble i).nullMeasurableSet)
    ((fun _ _ h ↦ Disjoint.aedisjoint (As_disj h))) Union_As_finite

/-- In an s-finite space, among disjoint null-measurable sets, only countably many can have positive
measure. -/
theorem countable_meas_pos_of_disjoint_iUnion₀ {ι : Type*} {_ : MeasurableSpace α} {μ : Measure α}
    [SFinite μ] {As : ι → Set α} (As_mble : ∀ i : ι, NullMeasurableSet (As i) μ)
    (As_disj : Pairwise (AEDisjoint μ on As)) :
    Set.Countable { i : ι | 0 < μ (As i) } := by
  rw [← sum_sfiniteSeq μ] at As_disj As_mble ⊢
  have obs : { i : ι | 0 < sum (sfiniteSeq μ) (As i) }
      ⊆ ⋃ n, { i : ι | 0 < sfiniteSeq μ n (As i) } := by
    intro i hi
    by_contra con
    simp only [mem_iUnion, mem_setOf_eq, not_exists, not_lt, nonpos_iff_eq_zero] at *
    rw [sum_apply₀] at hi
    · simp_rw [con] at hi
      simp at hi
    · exact As_mble i
  apply Countable.mono obs
  refine countable_iUnion fun n ↦ ?_
  apply countable_meas_pos_of_disjoint_of_meas_iUnion_ne_top₀
  · exact fun i ↦ (As_mble i).mono (le_sum _ _)
  · exact fun i j hij ↦ AEDisjoint.of_le (As_disj hij) (le_sum _ _)
  · exact measure_ne_top _ (⋃ i, As i)

/-- In an s-finite space, among disjoint measurable sets, only countably many can have positive
measure. -/
theorem countable_meas_pos_of_disjoint_iUnion {ι : Type*} {_ : MeasurableSpace α} {μ : Measure α}
    [SFinite μ] {As : ι → Set α} (As_mble : ∀ i : ι, MeasurableSet (As i))
    (As_disj : Pairwise (Disjoint on As)) : Set.Countable { i : ι | 0 < μ (As i) } :=
  countable_meas_pos_of_disjoint_iUnion₀ (fun i ↦ (As_mble i).nullMeasurableSet)
    ((fun _ _ h ↦ Disjoint.aedisjoint (As_disj h)))

theorem countable_meas_level_set_pos₀ {α β : Type*} {_ : MeasurableSpace α} {μ : Measure α}
    [SFinite μ] [MeasurableSpace β] [MeasurableSingletonClass β] {g : α → β}
    (g_mble : NullMeasurable g μ) : Set.Countable { t : β | 0 < μ { a : α | g a = t } } := by
  have level_sets_disjoint : Pairwise (Disjoint on fun t : β => { a : α | g a = t }) :=
    fun s t hst => Disjoint.preimage g (disjoint_singleton.mpr hst)
  exact Measure.countable_meas_pos_of_disjoint_iUnion₀
    (fun b => g_mble (‹MeasurableSingletonClass β›.measurableSet_singleton b))
    ((fun _ _ h ↦ Disjoint.aedisjoint (level_sets_disjoint h)))

theorem countable_meas_level_set_pos {α β : Type*} {_ : MeasurableSpace α} {μ : Measure α}
    [SFinite μ] [MeasurableSpace β] [MeasurableSingletonClass β] {g : α → β}
    (g_mble : Measurable g) : Set.Countable { t : β | 0 < μ { a : α | g a = t } } :=
  countable_meas_level_set_pos₀ g_mble.nullMeasurable

/-- If a measure `μ` is the sum of a countable family `mₙ`, and a set `t` has finite measure for
each `mₙ`, then its measurable superset `toMeasurable μ t` (which has the same measure as `t`)
satisfies, for any measurable set `s`, the equality `μ (toMeasurable μ t ∩ s) = μ (t ∩ s)`. -/
theorem measure_toMeasurable_inter_of_sum {s : Set α} (hs : MeasurableSet s) {t : Set α}
    {m : ℕ → Measure α} (hv : ∀ n, m n t ≠ ∞) (hμ : μ = sum m) :
    μ (toMeasurable μ t ∩ s) = μ (t ∩ s) := by
  -- we show that there is a measurable superset of `t` satisfying the conclusion for any
  -- measurable set `s`. It is built for each measure `mₙ` using `toMeasurable`
  -- (which is well behaved for finite measure sets thanks to `measure_toMeasurable_inter`), and
  -- then taking the intersection over `n`.
  have A : ∃ t', t' ⊇ t ∧ MeasurableSet t' ∧ ∀ u, MeasurableSet u → μ (t' ∩ u) = μ (t ∩ u) := by
    let w n := toMeasurable (m n) t
    have T : t ⊆ ⋂ n, w n := subset_iInter (fun i ↦ subset_toMeasurable (m i) t)
    have M : MeasurableSet (⋂ n, w n) :=
      MeasurableSet.iInter (fun i ↦ measurableSet_toMeasurable (m i) t)
    refine ⟨⋂ n, w n, T, M, fun u hu ↦ ?_⟩
    refine le_antisymm ?_ (by gcongr)
    rw [hμ, sum_apply _ (M.inter hu)]
    apply le_trans _ (le_sum_apply _ _)
    apply ENNReal.tsum_le_tsum (fun i ↦ ?_)
    calc
    m i ((⋂ n, w n) ∩ u) ≤ m i (w i ∩ u) := by gcongr; apply iInter_subset
    _ = m i (t ∩ u) := measure_toMeasurable_inter hu (hv i)
  -- thanks to the definition of `toMeasurable`, the previous property will also be shared
  -- by `toMeasurable μ t`, which is enough to conclude the proof.
  rw [toMeasurable]
  split_ifs with ht
  · apply measure_congr
    exact ae_eq_set_inter ht.choose_spec.2.2 (ae_eq_refl _)
  · exact A.choose_spec.2.2 s hs

/-- If a set `t` is covered by a countable family of finite measure sets, then its measurable
superset `toMeasurable μ t` (which has the same measure as `t`) satisfies,
for any measurable set `s`, the equality `μ (toMeasurable μ t ∩ s) = μ (t ∩ s)`. -/
theorem measure_toMeasurable_inter_of_cover {s : Set α} (hs : MeasurableSet s) {t : Set α}
    {v : ℕ → Set α} (hv : t ⊆ ⋃ n, v n) (h'v : ∀ n, μ (t ∩ v n) ≠ ∞) :
    μ (toMeasurable μ t ∩ s) = μ (t ∩ s) := by
  -- we show that there is a measurable superset of `t` satisfying the conclusion for any
  -- measurable set `s`. It is built on each member of a spanning family using `toMeasurable`
  -- (which is well behaved for finite measure sets thanks to `measure_toMeasurable_inter`), and
  -- the desired property passes to the union.
  have A : ∃ t', t' ⊇ t ∧ MeasurableSet t' ∧ ∀ u, MeasurableSet u → μ (t' ∩ u) = μ (t ∩ u) := by
    let w n := toMeasurable μ (t ∩ v n)
    have hw : ∀ n, μ (w n) < ∞ := by
      intro n
      simp_rw [w, measure_toMeasurable]
      exact (h'v n).lt_top
    set t' := ⋃ n, toMeasurable μ (t ∩ disjointed w n) with ht'
    have tt' : t ⊆ t' :=
      calc
        t ⊆ ⋃ n, t ∩ disjointed w n := by
          rw [← inter_iUnion, iUnion_disjointed, inter_iUnion]
          intro x hx
          rcases mem_iUnion.1 (hv hx) with ⟨n, hn⟩
          refine mem_iUnion.2 ⟨n, ?_⟩
          have : x ∈ t ∩ v n := ⟨hx, hn⟩
          exact ⟨hx, subset_toMeasurable μ _ this⟩
        _ ⊆ ⋃ n, toMeasurable μ (t ∩ disjointed w n) :=
          iUnion_mono fun n => subset_toMeasurable _ _
    refine ⟨t', tt', MeasurableSet.iUnion fun n => measurableSet_toMeasurable μ _, fun u hu => ?_⟩
    apply le_antisymm _ (by gcongr)
    calc
      μ (t' ∩ u) ≤ ∑' n, μ (toMeasurable μ (t ∩ disjointed w n) ∩ u) := by
        rw [ht', iUnion_inter]
        exact measure_iUnion_le _
      _ = ∑' n, μ (t ∩ disjointed w n ∩ u) := by
        congr 1
        ext1 n
        apply measure_toMeasurable_inter hu
        apply ne_of_lt
        calc
          μ (t ∩ disjointed w n) ≤ μ (t ∩ w n) := by
            gcongr
            exact disjointed_le w n
          _ ≤ μ (w n) := measure_mono inter_subset_right
          _ < ∞ := hw n
      _ = ∑' n, μ.restrict (t ∩ u) (disjointed w n) := by
        congr 1
        ext1 n
        rw [restrict_apply, inter_comm t _, inter_assoc]
        refine MeasurableSet.disjointed (fun n => ?_) n
        exact measurableSet_toMeasurable _ _
      _ = μ.restrict (t ∩ u) (⋃ n, disjointed w n) := by
        rw [measure_iUnion]
        · exact disjoint_disjointed _
        · intro i
          refine MeasurableSet.disjointed (fun n => ?_) i
          exact measurableSet_toMeasurable _ _
      _ ≤ μ.restrict (t ∩ u) univ := measure_mono (subset_univ _)
      _ = μ (t ∩ u) := by rw [restrict_apply MeasurableSet.univ, univ_inter]
  -- thanks to the definition of `toMeasurable`, the previous property will also be shared
  -- by `toMeasurable μ t`, which is enough to conclude the proof.
  rw [toMeasurable]
  split_ifs with ht
  · apply measure_congr
    exact ae_eq_set_inter ht.choose_spec.2.2 (ae_eq_refl _)
  · exact A.choose_spec.2.2 s hs

theorem restrict_toMeasurable_of_cover {s : Set α} {v : ℕ → Set α} (hv : s ⊆ ⋃ n, v n)
    (h'v : ∀ n, μ (s ∩ v n) ≠ ∞) : μ.restrict (toMeasurable μ s) = μ.restrict s :=
  ext fun t ht => by
    simp only [restrict_apply ht, inter_comm t, measure_toMeasurable_inter_of_cover ht hv h'v]

/-- The measurable superset `toMeasurable μ t` of `t` (which has the same measure as `t`)
satisfies, for any measurable set `s`, the equality `μ (toMeasurable μ t ∩ s) = μ (t ∩ s)`.
This only holds when `μ` is s-finite -- for example for σ-finite measures. For a version without
this assumption (but requiring that `t` has finite measure), see `measure_toMeasurable_inter`. -/
theorem measure_toMeasurable_inter_of_sFinite [SFinite μ] {s : Set α} (hs : MeasurableSet s)
    (t : Set α) : μ (toMeasurable μ t ∩ s) = μ (t ∩ s) :=
  measure_toMeasurable_inter_of_sum hs (fun _ ↦ measure_ne_top _ t) (sum_sfiniteSeq μ).symm

@[simp]
theorem restrict_toMeasurable_of_sFinite [SFinite μ] (s : Set α) :
    μ.restrict (toMeasurable μ s) = μ.restrict s :=
  ext fun t ht => by
    rw [restrict_apply ht, inter_comm t, measure_toMeasurable_inter_of_sFinite ht,
      restrict_apply ht, inter_comm t]

/-- Auxiliary lemma for `iSup_restrict_spanningSets`. -/
theorem iSup_restrict_spanningSets_of_measurableSet [SigmaFinite μ] (hs : MeasurableSet s) :
    ⨆ i, μ.restrict (spanningSets μ i) s = μ s :=
  calc
    ⨆ i, μ.restrict (spanningSets μ i) s = μ.restrict (⋃ i, spanningSets μ i) s :=
      (restrict_iUnion_apply_eq_iSup (monotone_spanningSets μ).directed_le hs).symm
    _ = μ s := by rw [iUnion_spanningSets, restrict_univ]

theorem iSup_restrict_spanningSets [SigmaFinite μ] (s : Set α) :
    ⨆ i, μ.restrict (spanningSets μ i) s = μ s := by
  rw [← measure_toMeasurable s,
    ← iSup_restrict_spanningSets_of_measurableSet (measurableSet_toMeasurable _ _)]
  simp_rw [restrict_apply' (measurableSet_spanningSets μ _), Set.inter_comm s,
    ← restrict_apply (measurableSet_spanningSets μ _), ← restrict_toMeasurable_of_sFinite s,
    restrict_apply (measurableSet_spanningSets μ _), Set.inter_comm _ (toMeasurable μ s)]

/-- In a σ-finite space, any measurable set of measure `> r` contains a measurable subset of
finite measure `> r`. -/
theorem exists_subset_measure_lt_top [SigmaFinite μ] {r : ℝ≥0∞} (hs : MeasurableSet s)
    (h's : r < μ s) : ∃ t, MeasurableSet t ∧ t ⊆ s ∧ r < μ t ∧ μ t < ∞ := by
  rw [← iSup_restrict_spanningSets,
    @lt_iSup_iff _ _ _ r fun i : ℕ => μ.restrict (spanningSets μ i) s] at h's
  rcases h's with ⟨n, hn⟩
  simp only [restrict_apply hs] at hn
  refine
    ⟨s ∩ spanningSets μ n, hs.inter (measurableSet_spanningSets _ _), inter_subset_left, hn, ?_⟩
  exact (measure_mono inter_subset_right).trans_lt (measure_spanningSets_lt_top _ _)

namespace FiniteSpanningSetsIn

variable {C D : Set (Set α)}

/-- If `μ` has finite spanning sets in `C` and `C ∩ {s | μ s < ∞} ⊆ D` then `μ` has finite spanning
sets in `D`. -/
protected def mono' (h : μ.FiniteSpanningSetsIn C) (hC : C ∩ { s | μ s < ∞ } ⊆ D) :
    μ.FiniteSpanningSetsIn D :=
  ⟨h.set, fun i => hC ⟨h.set_mem i, h.finite i⟩, h.finite, h.spanning⟩

/-- If `μ` has finite spanning sets in `C` and `C ⊆ D` then `μ` has finite spanning sets in `D`. -/
protected def mono (h : μ.FiniteSpanningSetsIn C) (hC : C ⊆ D) : μ.FiniteSpanningSetsIn D :=
  h.mono' fun _s hs => hC hs.1

/-- If `μ` has finite spanning sets in the collection of measurable sets `C`, then `μ` is σ-finite.
-/
protected theorem sigmaFinite (h : μ.FiniteSpanningSetsIn C) : SigmaFinite μ :=
  ⟨⟨h.mono <| subset_univ C⟩⟩

/-- An extensionality for measures. It is `ext_of_generateFrom_of_iUnion` formulated in terms of
`FiniteSpanningSetsIn`. -/
protected theorem ext {ν : Measure α} {C : Set (Set α)} (hA : ‹_› = generateFrom C)
    (hC : IsPiSystem C) (h : μ.FiniteSpanningSetsIn C) (h_eq : ∀ s ∈ C, μ s = ν s) : μ = ν :=
  ext_of_generateFrom_of_iUnion C _ hA hC h.spanning h.set_mem (fun i => (h.finite i).ne) h_eq

protected theorem isCountablySpanning (h : μ.FiniteSpanningSetsIn C) : IsCountablySpanning C :=
  ⟨h.set, h.set_mem, h.spanning⟩

end FiniteSpanningSetsIn

theorem sigmaFinite_of_countable {S : Set (Set α)} (hc : S.Countable) (hμ : ∀ s ∈ S, μ s < ∞)
    (hU : ⋃₀ S = univ) : SigmaFinite μ := by
  obtain ⟨s, hμ, hs⟩ : ∃ s : ℕ → Set α, (∀ n, μ (s n) < ∞) ∧ ⋃ n, s n = univ :=
    (@exists_seq_cover_iff_countable _ (fun x => μ x < ∞) ⟨∅, by simp⟩).2 ⟨S, hc, hμ, hU⟩
  exact ⟨⟨⟨fun n => s n, fun _ => trivial, hμ, hs⟩⟩⟩

/-- Given measures `μ`, `ν` where `ν ≤ μ`, `FiniteSpanningSetsIn.ofLe` provides the induced
`FiniteSpanningSet` with respect to `ν` from a `FiniteSpanningSet` with respect to `μ`. -/
def FiniteSpanningSetsIn.ofLE (h : ν ≤ μ) {C : Set (Set α)} (S : μ.FiniteSpanningSetsIn C) :
    ν.FiniteSpanningSetsIn C where
  set := S.set
  set_mem := S.set_mem
  finite n := lt_of_le_of_lt (le_iff'.1 h _) (S.finite n)
  spanning := S.spanning

theorem sigmaFinite_of_le (μ : Measure α) [hs : SigmaFinite μ] (h : ν ≤ μ) : SigmaFinite ν :=
  ⟨hs.out.map <| FiniteSpanningSetsIn.ofLE h⟩

@[simp] lemma add_right_inj (μ ν₁ ν₂ : Measure α) [SigmaFinite μ] :
    μ + ν₁ = μ + ν₂ ↔ ν₁ = ν₂ := by
  refine ⟨fun h ↦ ?_, fun h ↦ by rw [h]⟩
  rw [ext_iff_of_iUnion_eq_univ (iUnion_spanningSets μ)]
  intro i
  ext s hs
  rw [← ENNReal.add_right_inj (measure_mono s.inter_subset_right |>.trans_lt <|
    measure_spanningSets_lt_top μ i).ne]
  simp only [ext_iff', coe_add, Pi.add_apply] at h
  simp [hs, h]

@[simp] lemma add_left_inj (μ ν₁ ν₂ : Measure α) [SigmaFinite μ] :
    ν₁ + μ = ν₂ + μ ↔ ν₁ = ν₂ := by rw [add_comm _ μ, add_comm _ μ, μ.add_right_inj]

end Measure

/-- Every finite measure is σ-finite. -/
instance (priority := 100) IsFiniteMeasure.toSigmaFinite {_m0 : MeasurableSpace α} (μ : Measure α)
    [IsFiniteMeasure μ] : SigmaFinite μ :=
  ⟨⟨⟨fun _ => univ, fun _ => trivial, fun _ => measure_lt_top μ _, iUnion_const _⟩⟩⟩

theorem sigmaFinite_bot_iff (μ : @Measure α ⊥) : SigmaFinite μ ↔ IsFiniteMeasure μ := by
  refine
    ⟨fun h => ⟨?_⟩, fun h => by
      haveI := h
      infer_instance⟩
  haveI : SigmaFinite μ := h
  let s := spanningSets μ
  have hs_univ : ⋃ i, s i = Set.univ := iUnion_spanningSets μ
  have hs_meas : ∀ i, MeasurableSet[⊥] (s i) := measurableSet_spanningSets μ
  simp_rw [MeasurableSpace.measurableSet_bot_iff] at hs_meas
  by_cases h_univ_empty : (Set.univ : Set α) = ∅
  · rw [h_univ_empty, measure_empty]
    exact ENNReal.zero_ne_top.lt_top
  obtain ⟨i, hsi⟩ : ∃ i, s i = Set.univ := by
    by_contra! h_not_univ
    have h_empty : ∀ i, s i = ∅ := by simpa [h_not_univ] using hs_meas
    simp only [h_empty, iUnion_empty] at hs_univ
    exact h_univ_empty hs_univ.symm
  rw [← hsi]
  exact measure_spanningSets_lt_top μ i

instance Restrict.sigmaFinite (μ : Measure α) [SigmaFinite μ] (s : Set α) :
    SigmaFinite (μ.restrict s) := by
  refine ⟨⟨⟨spanningSets μ, fun _ => trivial, fun i => ?_, iUnion_spanningSets μ⟩⟩⟩
  rw [Measure.restrict_apply (measurableSet_spanningSets μ i)]
  exact (measure_mono inter_subset_left).trans_lt (measure_spanningSets_lt_top μ i)

instance sum.sigmaFinite {ι} [Finite ι] (μ : ι → Measure α) [∀ i, SigmaFinite (μ i)] :
    SigmaFinite (sum μ) := by
  cases nonempty_fintype ι
  have : ∀ n, MeasurableSet (⋂ i : ι, spanningSets (μ i) n) := fun n =>
    MeasurableSet.iInter fun i => measurableSet_spanningSets (μ i) n
  refine ⟨⟨⟨fun n => ⋂ i, spanningSets (μ i) n, fun _ => trivial, fun n => ?_, ?_⟩⟩⟩
  · rw [sum_apply _ (this n), tsum_fintype, ENNReal.sum_lt_top]
    rintro i -
    exact (measure_mono <| iInter_subset _ i).trans_lt (measure_spanningSets_lt_top (μ i) n)
  · rw [iUnion_iInter_of_monotone]
    · simp_rw [iUnion_spanningSets, iInter_univ]
    exact fun i => monotone_spanningSets (μ i)

instance Add.sigmaFinite (μ ν : Measure α) [SigmaFinite μ] [SigmaFinite ν] :
    SigmaFinite (μ + ν) := by
  rw [← sum_cond]
  refine @sum.sigmaFinite _ _ _ _ _ (Bool.rec ?_ ?_) <;> simpa

instance SMul.sigmaFinite {μ : Measure α} [SigmaFinite μ] (c : ℝ≥0) :
    MeasureTheory.SigmaFinite (c • μ) where
  out' :=
  ⟨{  set := spanningSets μ
      set_mem := fun _ ↦ trivial
      finite := by
        intro i
        simp only [Measure.coe_smul, Pi.smul_apply, nnreal_smul_coe_apply]
        exact ENNReal.mul_lt_top ENNReal.coe_lt_top (measure_spanningSets_lt_top μ i)
      spanning := iUnion_spanningSets μ }⟩

instance [SigmaFinite (μ.restrict s)] [SigmaFinite (μ.restrict t)] :
    SigmaFinite (μ.restrict (s ∪ t)) := sigmaFinite_of_le _ (restrict_union_le _ _)

instance [SigmaFinite (μ.restrict s)] : SigmaFinite (μ.restrict (s ∩ t)) :=
  sigmaFinite_of_le (μ.restrict s) (restrict_mono_ae (ae_of_all _ Set.inter_subset_left))

instance [SigmaFinite (μ.restrict t)] : SigmaFinite (μ.restrict (s ∩ t)) :=
  sigmaFinite_of_le (μ.restrict t) (restrict_mono_ae (ae_of_all _ Set.inter_subset_right))

theorem SigmaFinite.of_map (μ : Measure α) {f : α → β} (hf : AEMeasurable f μ)
    (h : SigmaFinite (μ.map f)) : SigmaFinite μ :=
  ⟨⟨⟨fun n => f ⁻¹' spanningSets (μ.map f) n, fun _ => trivial, fun n => by
        simp only [← map_apply_of_aemeasurable hf, measurableSet_spanningSets,
          measure_spanningSets_lt_top],
        by rw [← preimage_iUnion, iUnion_spanningSets, preimage_univ]⟩⟩⟩

lemma _root_.MeasurableEmbedding.sigmaFinite_map {f : α → β} (hf : MeasurableEmbedding f)
    [SigmaFinite μ] :
    SigmaFinite (μ.map f) := by
  refine ⟨fun n ↦ f '' (spanningSets μ n) ∪ (Set.range f)ᶜ, by simp, fun n ↦ ?_, ?_⟩
  · rw [hf.map_apply, Set.preimage_union]
    simp only [Set.preimage_compl, Set.preimage_range, Set.compl_univ, Set.union_empty,
      Set.preimage_image_eq _ hf.injective]
    exact measure_spanningSets_lt_top μ n
  · rw [← Set.iUnion_union, ← Set.image_iUnion, iUnion_spanningSets,
      Set.image_univ, Set.union_compl_self]

theorem _root_.MeasurableEquiv.sigmaFinite_map (f : α ≃ᵐ β) [SigmaFinite μ] :
    SigmaFinite (μ.map f) := f.measurableEmbedding.sigmaFinite_map

/-- Similar to `ae_of_forall_measure_lt_top_ae_restrict`, but where you additionally get the
  hypothesis that another σ-finite measure has finite values on `s`. -/
theorem ae_of_forall_measure_lt_top_ae_restrict' {μ : Measure α} (ν : Measure α) [SigmaFinite μ]
    [SigmaFinite ν] (P : α → Prop)
    (h : ∀ s, MeasurableSet s → μ s < ∞ → ν s < ∞ → ∀ᵐ x ∂μ.restrict s, P x) : ∀ᵐ x ∂μ, P x := by
  have : ∀ n, ∀ᵐ x ∂μ, x ∈ spanningSets (μ + ν) n → P x := by
    intro n
    have := h
      (spanningSets (μ + ν) n) (measurableSet_spanningSets _ _)
      ((self_le_add_right _ _).trans_lt (measure_spanningSets_lt_top (μ + ν) _))
      ((self_le_add_left _ _).trans_lt (measure_spanningSets_lt_top (μ + ν) _))
    exact (ae_restrict_iff' (measurableSet_spanningSets _ _)).mp this
  filter_upwards [ae_all_iff.2 this] with _ hx using hx _ (mem_spanningSetsIndex _ _)

/-- To prove something for almost all `x` w.r.t. a σ-finite measure, it is sufficient to show that
  this holds almost everywhere in sets where the measure has finite value. -/
theorem ae_of_forall_measure_lt_top_ae_restrict {μ : Measure α} [SigmaFinite μ] (P : α → Prop)
    (h : ∀ s, MeasurableSet s → μ s < ∞ → ∀ᵐ x ∂μ.restrict s, P x) : ∀ᵐ x ∂μ, P x :=
  ae_of_forall_measure_lt_top_ae_restrict' μ P fun s hs h2s _ => h s hs h2s

/-- A measure is called locally finite if it is finite in some neighborhood of each point. -/
class IsLocallyFiniteMeasure [TopologicalSpace α] (μ : Measure α) : Prop where
  finiteAtNhds : ∀ x, μ.FiniteAtFilter (𝓝 x)

-- see Note [lower instance priority]
instance (priority := 100) IsFiniteMeasure.toIsLocallyFiniteMeasure [TopologicalSpace α]
    (μ : Measure α) [IsFiniteMeasure μ] : IsLocallyFiniteMeasure μ :=
  ⟨fun _ => finiteAtFilter_of_finite _ _⟩

theorem Measure.finiteAt_nhds [TopologicalSpace α] (μ : Measure α) [IsLocallyFiniteMeasure μ]
    (x : α) : μ.FiniteAtFilter (𝓝 x) :=
  IsLocallyFiniteMeasure.finiteAtNhds x

theorem Measure.smul_finite (μ : Measure α) [IsFiniteMeasure μ] {c : ℝ≥0∞} (hc : c ≠ ∞) :
    IsFiniteMeasure (c • μ) := by
  lift c to ℝ≥0 using hc
  exact MeasureTheory.isFiniteMeasureSMulNNReal

theorem Measure.exists_isOpen_measure_lt_top [TopologicalSpace α] (μ : Measure α)
    [IsLocallyFiniteMeasure μ] (x : α) : ∃ s : Set α, x ∈ s ∧ IsOpen s ∧ μ s < ∞ := by
  simpa only [and_assoc] using (μ.finiteAt_nhds x).exists_mem_basis (nhds_basis_opens x)

instance isLocallyFiniteMeasureSMulNNReal [TopologicalSpace α] (μ : Measure α)
    [IsLocallyFiniteMeasure μ] (c : ℝ≥0) : IsLocallyFiniteMeasure (c • μ) := by
  refine ⟨fun x => ?_⟩
  rcases μ.exists_isOpen_measure_lt_top x with ⟨o, xo, o_open, μo⟩
  refine ⟨o, o_open.mem_nhds xo, ?_⟩
  apply ENNReal.mul_lt_top _ μo
  simp

protected theorem Measure.isTopologicalBasis_isOpen_lt_top [TopologicalSpace α]
    (μ : Measure α) [IsLocallyFiniteMeasure μ] :
    TopologicalSpace.IsTopologicalBasis { s | IsOpen s ∧ μ s < ∞ } := by
  refine TopologicalSpace.isTopologicalBasis_of_isOpen_of_nhds (fun s hs => hs.1) ?_
  intro x s xs hs
  rcases μ.exists_isOpen_measure_lt_top x with ⟨v, xv, hv, μv⟩
  refine ⟨v ∩ s, ⟨hv.inter hs, lt_of_le_of_lt ?_ μv⟩, ⟨xv, xs⟩, inter_subset_right⟩
  exact measure_mono inter_subset_left

/-- A measure `μ` is finite on compacts if any compact set `K` satisfies `μ K < ∞`. -/
class IsFiniteMeasureOnCompacts [TopologicalSpace α] (μ : Measure α) : Prop where
  protected lt_top_of_isCompact : ∀ ⦃K : Set α⦄, IsCompact K → μ K < ∞

/-- A compact subset has finite measure for a measure which is finite on compacts. -/
theorem _root_.IsCompact.measure_lt_top [TopologicalSpace α] {μ : Measure α}
    [IsFiniteMeasureOnCompacts μ] ⦃K : Set α⦄ (hK : IsCompact K) : μ K < ∞ :=
  IsFiniteMeasureOnCompacts.lt_top_of_isCompact hK

/-- A compact subset has finite measure for a measure which is finite on compacts. -/
theorem _root_.IsCompact.measure_ne_top [TopologicalSpace α] {μ : Measure α}
    [IsFiniteMeasureOnCompacts μ] ⦃K : Set α⦄ (hK : IsCompact K) : μ K ≠ ∞ :=
  hK.measure_lt_top.ne

/-- A bounded subset has finite measure for a measure which is finite on compact sets, in a
proper space. -/
theorem _root_.Bornology.IsBounded.measure_lt_top [PseudoMetricSpace α] [ProperSpace α]
    {μ : Measure α} [IsFiniteMeasureOnCompacts μ] ⦃s : Set α⦄ (hs : Bornology.IsBounded s) :
    μ s < ∞ :=
  calc
    μ s ≤ μ (closure s) := measure_mono subset_closure
    _ < ∞ := (Metric.isCompact_of_isClosed_isBounded isClosed_closure hs.closure).measure_lt_top

theorem measure_closedBall_lt_top [PseudoMetricSpace α] [ProperSpace α] {μ : Measure α}
    [IsFiniteMeasureOnCompacts μ] {x : α} {r : ℝ} : μ (Metric.closedBall x r) < ∞ :=
  Metric.isBounded_closedBall.measure_lt_top

theorem measure_ball_lt_top [PseudoMetricSpace α] [ProperSpace α] {μ : Measure α}
    [IsFiniteMeasureOnCompacts μ] {x : α} {r : ℝ} : μ (Metric.ball x r) < ∞ :=
  Metric.isBounded_ball.measure_lt_top

protected theorem IsFiniteMeasureOnCompacts.smul [TopologicalSpace α] (μ : Measure α)
    [IsFiniteMeasureOnCompacts μ] {c : ℝ≥0∞} (hc : c ≠ ∞) : IsFiniteMeasureOnCompacts (c • μ) :=
  ⟨fun _K hK => ENNReal.mul_lt_top hc.lt_top hK.measure_lt_top⟩

instance IsFiniteMeasureOnCompacts.smul_nnreal [TopologicalSpace α] (μ : Measure α)
    [IsFiniteMeasureOnCompacts μ] (c : ℝ≥0) : IsFiniteMeasureOnCompacts (c • μ) :=
  IsFiniteMeasureOnCompacts.smul μ coe_ne_top

instance instIsFiniteMeasureOnCompactsRestrict [TopologicalSpace α] {μ : Measure α}
    [IsFiniteMeasureOnCompacts μ] {s : Set α} : IsFiniteMeasureOnCompacts (μ.restrict s) :=
  ⟨fun _k hk ↦ (restrict_apply_le _ _).trans_lt hk.measure_lt_top⟩

instance (priority := 100) CompactSpace.isFiniteMeasure [TopologicalSpace α] [CompactSpace α]
    [IsFiniteMeasureOnCompacts μ] : IsFiniteMeasure μ :=
  ⟨IsFiniteMeasureOnCompacts.lt_top_of_isCompact isCompact_univ⟩

instance (priority := 100) SigmaFinite.of_isFiniteMeasureOnCompacts [TopologicalSpace α]
    [SigmaCompactSpace α] (μ : Measure α) [IsFiniteMeasureOnCompacts μ] : SigmaFinite μ :=
  ⟨⟨{   set := compactCovering α
        set_mem := fun _ => trivial
        finite := fun n => (isCompact_compactCovering α n).measure_lt_top
        spanning := iUnion_compactCovering α }⟩⟩

-- see Note [lower instance priority]
instance (priority := 100) sigmaFinite_of_locallyFinite [TopologicalSpace α]
    [SecondCountableTopology α] [IsLocallyFiniteMeasure μ] : SigmaFinite μ := by
  choose s hsx hsμ using μ.finiteAt_nhds
  rcases TopologicalSpace.countable_cover_nhds hsx with ⟨t, htc, htU⟩
  refine Measure.sigmaFinite_of_countable (htc.image s) (forall_mem_image.2 fun x _ => hsμ x) ?_
  rwa [sUnion_image]

/-- A measure which is finite on compact sets in a locally compact space is locally finite. -/
instance (priority := 100) isLocallyFiniteMeasure_of_isFiniteMeasureOnCompacts [TopologicalSpace α]
    [WeaklyLocallyCompactSpace α] [IsFiniteMeasureOnCompacts μ] : IsLocallyFiniteMeasure μ :=
  ⟨fun x ↦
    let ⟨K, K_compact, K_mem⟩ := exists_compact_mem_nhds x
    ⟨K, K_mem, K_compact.measure_lt_top⟩⟩

theorem exists_pos_measure_of_cover [Countable ι] {U : ι → Set α} (hU : ⋃ i, U i = univ)
    (hμ : μ ≠ 0) : ∃ i, 0 < μ (U i) := by
  contrapose! hμ with H
  rw [← measure_univ_eq_zero, ← hU]
  exact measure_iUnion_null fun i => nonpos_iff_eq_zero.1 (H i)

theorem exists_pos_preimage_ball [PseudoMetricSpace δ] (f : α → δ) (x : δ) (hμ : μ ≠ 0) :
    ∃ n : ℕ, 0 < μ (f ⁻¹' Metric.ball x n) :=
  exists_pos_measure_of_cover (by rw [← preimage_iUnion, Metric.iUnion_ball_nat, preimage_univ]) hμ

theorem exists_pos_ball [PseudoMetricSpace α] (x : α) (hμ : μ ≠ 0) :
    ∃ n : ℕ, 0 < μ (Metric.ball x n) :=
  exists_pos_preimage_ball id x hμ

/-- If a set has zero measure in a neighborhood of each of its points, then it has zero measure
in a second-countable space. -/
@[deprecated (since := "2024-05-14")]
alias null_of_locally_null := measure_null_of_locally_null

theorem exists_ne_forall_mem_nhds_pos_measure_preimage {β} [TopologicalSpace β] [T1Space β]
    [SecondCountableTopology β] [Nonempty β] {f : α → β} (h : ∀ b, ∃ᵐ x ∂μ, f x ≠ b) :
    ∃ a b : β, a ≠ b ∧ (∀ s ∈ 𝓝 a, 0 < μ (f ⁻¹' s)) ∧ ∀ t ∈ 𝓝 b, 0 < μ (f ⁻¹' t) := by
  -- We use an `OuterMeasure` so that the proof works without `Measurable f`
  set m : OuterMeasure β := OuterMeasure.map f μ.toOuterMeasure
  replace h : ∀ b : β, m {b}ᶜ ≠ 0 := fun b => not_eventually.mpr (h b)
  inhabit β
  have : m univ ≠ 0 := ne_bot_of_le_ne_bot (h default) (measure_mono <| subset_univ _)
  rcases exists_mem_forall_mem_nhdsWithin_pos_measure this with ⟨b, -, hb⟩
  simp only [nhdsWithin_univ] at hb
  rcases exists_mem_forall_mem_nhdsWithin_pos_measure (h b) with ⟨a, hab : a ≠ b, ha⟩
  simp only [isOpen_compl_singleton.nhdsWithin_eq hab] at ha
  exact ⟨a, b, hab, ha, hb⟩

/-- If two finite measures give the same mass to the whole space and coincide on a π-system made
of measurable sets, then they coincide on all sets in the σ-algebra generated by the π-system. -/
theorem ext_on_measurableSpace_of_generate_finite {α} (m₀ : MeasurableSpace α) {μ ν : Measure α}
    [IsFiniteMeasure μ] (C : Set (Set α)) (hμν : ∀ s ∈ C, μ s = ν s) {m : MeasurableSpace α}
    (h : m ≤ m₀) (hA : m = MeasurableSpace.generateFrom C) (hC : IsPiSystem C)
    (h_univ : μ Set.univ = ν Set.univ) {s : Set α} (hs : MeasurableSet[m] s) : μ s = ν s := by
  haveI : IsFiniteMeasure ν := by
    constructor
    rw [← h_univ]
    apply IsFiniteMeasure.measure_univ_lt_top
  refine induction_on_inter hA hC (by simp) hμν ?_ ?_ hs
  · intro t h1t h2t
    have h1t_ : @MeasurableSet α m₀ t := h _ h1t
    rw [@measure_compl α m₀ μ t h1t_ (@measure_ne_top α m₀ μ _ t),
      @measure_compl α m₀ ν t h1t_ (@measure_ne_top α m₀ ν _ t), h_univ, h2t]
  · intro f h1f h2f h3f
    have h2f_ : ∀ i : ℕ, @MeasurableSet α m₀ (f i) := fun i => h _ (h2f i)
    simp [measure_iUnion, h1f, h3f, h2f_]

/-- Two finite measures are equal if they are equal on the π-system generating the σ-algebra
  (and `univ`). -/
theorem ext_of_generate_finite (C : Set (Set α)) (hA : m0 = generateFrom C) (hC : IsPiSystem C)
    [IsFiniteMeasure μ] (hμν : ∀ s ∈ C, μ s = ν s) (h_univ : μ univ = ν univ) : μ = ν :=
  Measure.ext fun _s hs =>
    ext_on_measurableSpace_of_generate_finite m0 C hμν le_rfl hA hC h_univ hs

namespace Measure

section disjointed

/-- Given `S : μ.FiniteSpanningSetsIn {s | MeasurableSet s}`,
`FiniteSpanningSetsIn.disjointed` provides a `FiniteSpanningSetsIn {s | MeasurableSet s}`
such that its underlying sets are pairwise disjoint. -/
protected def FiniteSpanningSetsIn.disjointed {μ : Measure α}
    (S : μ.FiniteSpanningSetsIn { s | MeasurableSet s }) :
    μ.FiniteSpanningSetsIn { s | MeasurableSet s } :=
  ⟨disjointed S.set, MeasurableSet.disjointed S.set_mem, fun n =>
    lt_of_le_of_lt (measure_mono (disjointed_subset S.set n)) (S.finite _),
    S.spanning ▸ iUnion_disjointed⟩

theorem FiniteSpanningSetsIn.disjointed_set_eq {μ : Measure α}
    (S : μ.FiniteSpanningSetsIn { s | MeasurableSet s }) : S.disjointed.set = disjointed S.set :=
  rfl

theorem exists_eq_disjoint_finiteSpanningSetsIn (μ ν : Measure α) [SigmaFinite μ] [SigmaFinite ν] :
    ∃ (S : μ.FiniteSpanningSetsIn { s | MeasurableSet s })
      (T : ν.FiniteSpanningSetsIn { s | MeasurableSet s }),
      S.set = T.set ∧ Pairwise (Disjoint on S.set) :=
  let S := (μ + ν).toFiniteSpanningSetsIn.disjointed
  ⟨S.ofLE (Measure.le_add_right le_rfl), S.ofLE (Measure.le_add_left le_rfl), rfl,
    disjoint_disjointed _⟩

end disjointed

namespace FiniteAtFilter

variable {f g : Filter α}

theorem filter_mono (h : f ≤ g) : μ.FiniteAtFilter g → μ.FiniteAtFilter f := fun ⟨s, hs, hμ⟩ =>
  ⟨s, h hs, hμ⟩

theorem inf_of_left (h : μ.FiniteAtFilter f) : μ.FiniteAtFilter (f ⊓ g) :=
  h.filter_mono inf_le_left

theorem inf_of_right (h : μ.FiniteAtFilter g) : μ.FiniteAtFilter (f ⊓ g) :=
  h.filter_mono inf_le_right

@[simp]
theorem inf_ae_iff : μ.FiniteAtFilter (f ⊓ ae μ) ↔ μ.FiniteAtFilter f := by
  refine ⟨?_, fun h => h.filter_mono inf_le_left⟩
  rintro ⟨s, ⟨t, ht, u, hu, rfl⟩, hμ⟩
  suffices μ t ≤ μ (t ∩ u) from ⟨t, ht, this.trans_lt hμ⟩
  exact measure_mono_ae (mem_of_superset hu fun x hu ht => ⟨ht, hu⟩)

alias ⟨of_inf_ae, _⟩ := inf_ae_iff

theorem filter_mono_ae (h : f ⊓ (ae μ) ≤ g) (hg : μ.FiniteAtFilter g) : μ.FiniteAtFilter f :=
  inf_ae_iff.1 (hg.filter_mono h)

protected theorem measure_mono (h : μ ≤ ν) : ν.FiniteAtFilter f → μ.FiniteAtFilter f :=
  fun ⟨s, hs, hν⟩ => ⟨s, hs, (Measure.le_iff'.1 h s).trans_lt hν⟩

@[mono]
protected theorem mono (hf : f ≤ g) (hμ : μ ≤ ν) : ν.FiniteAtFilter g → μ.FiniteAtFilter f :=
  fun h => (h.filter_mono hf).measure_mono hμ

protected theorem eventually (h : μ.FiniteAtFilter f) : ∀ᶠ s in f.smallSets, μ s < ∞ :=
  (eventually_smallSets' fun _s _t hst ht => (measure_mono hst).trans_lt ht).2 h

theorem filterSup : μ.FiniteAtFilter f → μ.FiniteAtFilter g → μ.FiniteAtFilter (f ⊔ g) :=
  fun ⟨s, hsf, hsμ⟩ ⟨t, htg, htμ⟩ =>
  ⟨s ∪ t, union_mem_sup hsf htg, (measure_union_le s t).trans_lt (ENNReal.add_lt_top.2 ⟨hsμ, htμ⟩)⟩

end FiniteAtFilter

theorem finiteAt_nhdsWithin [TopologicalSpace α] {_m0 : MeasurableSpace α} (μ : Measure α)
    [IsLocallyFiniteMeasure μ] (x : α) (s : Set α) : μ.FiniteAtFilter (𝓝[s] x) :=
  (finiteAt_nhds μ x).inf_of_left

@[simp]
theorem finiteAt_principal : μ.FiniteAtFilter (𝓟 s) ↔ μ s < ∞ :=
  ⟨fun ⟨_t, ht, hμ⟩ => (measure_mono ht).trans_lt hμ, fun h => ⟨s, mem_principal_self s, h⟩⟩

theorem isLocallyFiniteMeasure_of_le [TopologicalSpace α] {_m : MeasurableSpace α} {μ ν : Measure α}
    [H : IsLocallyFiniteMeasure μ] (h : ν ≤ μ) : IsLocallyFiniteMeasure ν :=
  let F := H.finiteAtNhds
  ⟨fun x => (F x).measure_mono h⟩

end Measure

end MeasureTheory

namespace IsCompact

variable [TopologicalSpace α] [MeasurableSpace α] {μ : Measure α} {s : Set α}

/-- If `s` is a compact set and `μ` is finite at `𝓝 x` for every `x ∈ s`, then `s` admits an open
superset of finite measure. -/
theorem exists_open_superset_measure_lt_top' (h : IsCompact s)
    (hμ : ∀ x ∈ s, μ.FiniteAtFilter (𝓝 x)) : ∃ U ⊇ s, IsOpen U ∧ μ U < ∞ := by
  refine IsCompact.induction_on h ?_ ?_ ?_ ?_
  · use ∅
    simp [Superset]
  · rintro s t hst ⟨U, htU, hUo, hU⟩
    exact ⟨U, hst.trans htU, hUo, hU⟩
  · rintro s t ⟨U, hsU, hUo, hU⟩ ⟨V, htV, hVo, hV⟩
    refine
      ⟨U ∪ V, union_subset_union hsU htV, hUo.union hVo,
        (measure_union_le _ _).trans_lt <| ENNReal.add_lt_top.2 ⟨hU, hV⟩⟩
  · intro x hx
    rcases (hμ x hx).exists_mem_basis (nhds_basis_opens _) with ⟨U, ⟨hx, hUo⟩, hU⟩
    exact ⟨U, nhdsWithin_le_nhds (hUo.mem_nhds hx), U, Subset.rfl, hUo, hU⟩

/-- If `s` is a compact set and `μ` is a locally finite measure, then `s` admits an open superset of
finite measure. -/
theorem exists_open_superset_measure_lt_top (h : IsCompact s) (μ : Measure α)
    [IsLocallyFiniteMeasure μ] : ∃ U ⊇ s, IsOpen U ∧ μ U < ∞ :=
  h.exists_open_superset_measure_lt_top' fun x _ => μ.finiteAt_nhds x

theorem measure_lt_top_of_nhdsWithin (h : IsCompact s) (hμ : ∀ x ∈ s, μ.FiniteAtFilter (𝓝[s] x)) :
    μ s < ∞ :=
  IsCompact.induction_on h (by simp) (fun _ _ hst ht => (measure_mono hst).trans_lt ht)
    (fun s t hs ht => (measure_union_le s t).trans_lt (ENNReal.add_lt_top.2 ⟨hs, ht⟩)) hμ

theorem measure_zero_of_nhdsWithin (hs : IsCompact s) :
    (∀ a ∈ s, ∃ t ∈ 𝓝[s] a, μ t = 0) → μ s = 0 := by
  simpa only [← compl_mem_ae_iff] using hs.compl_mem_sets_of_nhdsWithin

end IsCompact

-- see Note [lower instance priority]
instance (priority := 100) isFiniteMeasureOnCompacts_of_isLocallyFiniteMeasure [TopologicalSpace α]
    {_ : MeasurableSpace α} {μ : Measure α} [IsLocallyFiniteMeasure μ] :
    IsFiniteMeasureOnCompacts μ :=
  ⟨fun _s hs => hs.measure_lt_top_of_nhdsWithin fun _ _ => μ.finiteAt_nhdsWithin _ _⟩

theorem isFiniteMeasure_iff_isFiniteMeasureOnCompacts_of_compactSpace [TopologicalSpace α]
    [MeasurableSpace α] {μ : Measure α} [CompactSpace α] :
    IsFiniteMeasure μ ↔ IsFiniteMeasureOnCompacts μ := by
  constructor <;> intros
  · infer_instance
  · exact CompactSpace.isFiniteMeasure

/-- Compact covering of a `σ`-compact topological space as
`MeasureTheory.Measure.FiniteSpanningSetsIn`. -/
def MeasureTheory.Measure.finiteSpanningSetsInCompact [TopologicalSpace α] [SigmaCompactSpace α]
    {_ : MeasurableSpace α} (μ : Measure α) [IsLocallyFiniteMeasure μ] :
    μ.FiniteSpanningSetsIn { K | IsCompact K } where
  set := compactCovering α
  set_mem := isCompact_compactCovering α
  finite n := (isCompact_compactCovering α n).measure_lt_top
  spanning := iUnion_compactCovering α

/-- A locally finite measure on a `σ`-compact topological space admits a finite spanning sequence
of open sets. -/
def MeasureTheory.Measure.finiteSpanningSetsInOpen [TopologicalSpace α] [SigmaCompactSpace α]
    {_ : MeasurableSpace α} (μ : Measure α) [IsLocallyFiniteMeasure μ] :
    μ.FiniteSpanningSetsIn { K | IsOpen K } where
  set n := ((isCompact_compactCovering α n).exists_open_superset_measure_lt_top μ).choose
  set_mem n :=
    ((isCompact_compactCovering α n).exists_open_superset_measure_lt_top μ).choose_spec.2.1
  finite n :=
    ((isCompact_compactCovering α n).exists_open_superset_measure_lt_top μ).choose_spec.2.2
  spanning :=
    eq_univ_of_subset
      (iUnion_mono fun n =>
        ((isCompact_compactCovering α n).exists_open_superset_measure_lt_top μ).choose_spec.1)
      (iUnion_compactCovering α)

open TopologicalSpace

/-- A locally finite measure on a second countable topological space admits a finite spanning
sequence of open sets. -/
noncomputable irreducible_def MeasureTheory.Measure.finiteSpanningSetsInOpen' [TopologicalSpace α]
  [SecondCountableTopology α] {m : MeasurableSpace α} (μ : Measure α) [IsLocallyFiniteMeasure μ] :
  μ.FiniteSpanningSetsIn { K | IsOpen K } := by
  suffices H : Nonempty (μ.FiniteSpanningSetsIn { K | IsOpen K }) from H.some
  cases isEmpty_or_nonempty α
  · exact
      ⟨{  set := fun _ => ∅
          set_mem := fun _ => by simp
          finite := fun _ => by simp
          spanning := by simp [eq_iff_true_of_subsingleton] }⟩
  inhabit α
  let S : Set (Set α) := { s | IsOpen s ∧ μ s < ∞ }
  obtain ⟨T, T_count, TS, hT⟩ : ∃ T : Set (Set α), T.Countable ∧ T ⊆ S ∧ ⋃₀ T = ⋃₀ S :=
    isOpen_sUnion_countable S fun s hs => hs.1
  rw [μ.isTopologicalBasis_isOpen_lt_top.sUnion_eq] at hT
  have T_ne : T.Nonempty := by
    by_contra h'T
    rw [not_nonempty_iff_eq_empty.1 h'T, sUnion_empty] at hT
    simpa only [← hT] using mem_univ (default : α)
  obtain ⟨f, hf⟩ : ∃ f : ℕ → Set α, T = range f := T_count.exists_eq_range T_ne
  have fS : ∀ n, f n ∈ S := by
    intro n
    apply TS
    rw [hf]
    exact mem_range_self n
  refine
    ⟨{  set := f
        set_mem := fun n => (fS n).1
        finite := fun n => (fS n).2
        spanning := ?_ }⟩
  refine eq_univ_of_forall fun x => ?_
  obtain ⟨t, tT, xt⟩ : ∃ t : Set α, t ∈ range f ∧ x ∈ t := by
    have : x ∈ ⋃₀ T := by simp only [hT, mem_univ]
    simpa only [mem_sUnion, exists_prop, ← hf]
  obtain ⟨n, rfl⟩ : ∃ n : ℕ, f n = t := by simpa only using tT
  exact mem_iUnion_of_mem _ xt

section MeasureIxx

variable [Preorder α] [TopologicalSpace α] [CompactIccSpace α] {m : MeasurableSpace α}
  {μ : Measure α} [IsLocallyFiniteMeasure μ] {a b : α}

theorem measure_Icc_lt_top : μ (Icc a b) < ∞ :=
  isCompact_Icc.measure_lt_top

theorem measure_Ico_lt_top : μ (Ico a b) < ∞ :=
  (measure_mono Ico_subset_Icc_self).trans_lt measure_Icc_lt_top

theorem measure_Ioc_lt_top : μ (Ioc a b) < ∞ :=
  (measure_mono Ioc_subset_Icc_self).trans_lt measure_Icc_lt_top

theorem measure_Ioo_lt_top : μ (Ioo a b) < ∞ :=
  (measure_mono Ioo_subset_Icc_self).trans_lt measure_Icc_lt_top

end MeasureIxx

set_option linter.style.longFile 1700<|MERGE_RESOLUTION|>--- conflicted
+++ resolved
@@ -613,13 +613,8 @@
   simpa using inferInstanceAs (SFinite (.sum (cond · μ ν)))
 
 instance [SFinite μ] (s : Set α) : SFinite (μ.restrict s) :=
-<<<<<<< HEAD
   ⟨fun n ↦ (sFiniteSeq μ n).restrict s, fun _ ↦ inferInstance,
     by rw [← restrict_sum_of_countable, sum_sFiniteSeq]⟩
-=======
-  ⟨fun n ↦ (sfiniteSeq μ n).restrict s, fun n ↦ inferInstance,
-    by rw [← restrict_sum_of_countable, sum_sfiniteSeq]⟩
->>>>>>> e553fb08
 
 variable (μ) in
 /-- For an s-finite measure `μ`, there exists a finite measure `ν`
