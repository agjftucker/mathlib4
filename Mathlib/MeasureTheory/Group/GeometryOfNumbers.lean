--- conflicted
+++ resolved
@@ -64,15 +64,9 @@
     (h_symm : ∀ x ∈ s, -x ∈ s) (h_conv : Convex ℝ s) (h : μ F * 2 ^ finrank ℝ E < μ s) :
     ∃ x ≠ 0, ((x : L) : E) ∈ s := by
   have h_vol : μ F < μ ((2⁻¹ : ℝ) • s) := by
-<<<<<<< HEAD
     rw [addHaar_smul_of_nonneg μ (by simp : 0 ≤ (2 : ℝ)⁻¹) s, ←
-      mul_lt_mul_right (pow_ne_zero (finrank ℝ E) (two_ne_zero' _)) (pow_ne_top ofNat_ne_top),
+      mul_lt_mul_right (pow_ne_zero (finrank ℝ E) (two_ne_zero' _)) (by finiteness),
       mul_right_comm, ofReal_pow (by simp : 0 ≤ (2 : ℝ)⁻¹), ofReal_inv_of_pos zero_lt_two]
-=======
-    rw [addHaar_smul_of_nonneg μ (by norm_num : 0 ≤ (2 : ℝ)⁻¹) s, ←
-      mul_lt_mul_right (pow_ne_zero (finrank ℝ E) (two_ne_zero' _)) (by finiteness),
-      mul_right_comm, ofReal_pow (by norm_num : 0 ≤ (2 : ℝ)⁻¹), ofReal_inv_of_pos zero_lt_two]
->>>>>>> b8f340be
     norm_num
     rwa [← mul_pow, ENNReal.inv_mul_cancel two_ne_zero ofNat_ne_top, one_pow, one_mul]
   obtain ⟨x, y, hxy, h⟩ :=
