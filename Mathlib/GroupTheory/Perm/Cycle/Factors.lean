--- conflicted
+++ resolved
@@ -293,12 +293,7 @@
 
 theorem zpow_eq_zpow_on_iff [DecidableEq α] [Fintype α]
     (g : Perm α) {m n : ℤ} {x : α} (hx : g x ≠ x) :
-<<<<<<< HEAD
-    (g ^ m) x = (g ^ n) x ↔
-      m % (g.cycleOf x).support.card = n % (g.cycleOf x).support.card := by
-=======
     (g ^ m) x = (g ^ n) x ↔ m % #(g.cycleOf x).support = n % #(g.cycleOf x).support := by
->>>>>>> d0df76bd
   rw [Int.emod_eq_emod_iff_emod_sub_eq_zero]
   conv_lhs => rw [← Int.sub_add_cancel m n, Int.add_comm, zpow_add]
   simp only [coe_mul, Function.comp_apply, EmbeddingLike.apply_eq_iff_eq]
@@ -614,15 +609,12 @@
     Equiv.Perm.not_mem_support.mp
       (Finset.disjoint_left.mp (Equiv.Perm.Disjoint.disjoint_support hfc) ha)
 
-<<<<<<< HEAD
-=======
 theorem isCycleOn_support_of_mem_cycleFactorsFinset {g c : Equiv.Perm α}
     (hc : c ∈ g.cycleFactorsFinset) :
     IsCycleOn g c.support := by
   obtain ⟨x, hx⟩ := IsCycle.nonempty_support (mem_cycleFactorsFinset_iff.mp hc).1
   rw [cycle_is_cycleOf hx hc]
   exact isCycleOn_support_cycleOf g x
->>>>>>> d0df76bd
 
 theorem eq_cycleOf_of_mem_cycleFactorsFinset_iff
     (g c : Perm α) (hc : c ∈ g.cycleFactorsFinset) (x : α) :
@@ -792,10 +784,6 @@
   intro n
   rw [Equiv.Perm.subtypePerm_on_cycleFactorsFinset hc]
 
-<<<<<<< HEAD
-
-=======
->>>>>>> d0df76bd
 end cycleFactors
 
 end Perm
