--- conflicted
+++ resolved
@@ -214,35 +214,22 @@
 
 section FixedPoints
 
-<<<<<<< HEAD
 variable (M : Type u) (α : Type v) {β : Type w} [Monoid M]
 
 section Monoid
 
 variable [Monoid α] [MulDistribMulAction M α] [Monoid β] [MulDistribMulAction M β] {f : α →* β}
-=======
-variable (M : Type u) (α : Type v) [Monoid M]
-
-section Monoid
-
-variable [Monoid α] [MulDistribMulAction M α]
->>>>>>> be2a49b5
 
 /-- The submonoid of elements fixed under the whole action. -/
 def FixedPoints.submonoid : Submonoid α where
   carrier := MulAction.fixedPoints M α
   one_mem' := smul_one
-<<<<<<< HEAD
-  mul_mem' := fun ha hb _ => by rw [MulDistribMulAction.smul_mul, ha, hb]
-=======
   mul_mem' ha hb _ := by rw [smul_mul', ha, hb]
->>>>>>> be2a49b5
 
 @[simp]
 lemma FixedPoints.mem_submonoid (a : α) : a ∈ submonoid M α ↔ ∀ m : M, m • a = a :=
   Iff.rfl
 
-<<<<<<< HEAD
 variable {M α}
 
 /-- The `MonoidHom` of submonoids `FixedPoints.submonoid` fixed by the whole action induced by a
@@ -255,26 +242,16 @@
     (hf' : Function.Injective f) : Function.Injective <| f.fixedPointsMap' hf :=
   submonoidMap'_injective hf'
 
-=======
->>>>>>> be2a49b5
 end Monoid
 
 section Group
 
-<<<<<<< HEAD
 variable [Group α] [MulDistribMulAction M α] [Group β] [MulDistribMulAction M β] {f : α →* β}
-=======
-variable [Group α] [MulDistribMulAction M α]
->>>>>>> be2a49b5
 
 /-- The subgroup of elements fixed under the whole action. -/
 def FixedPoints.subgroup : Subgroup α where
   __ := submonoid M α
-<<<<<<< HEAD
-  inv_mem' := fun ha m => by rw [smul_inv', ha]
-=======
   inv_mem' ha _ := by rw [smul_inv', ha]
->>>>>>> be2a49b5
 
 /-- The notation for `FixedPoints.subgroup`, chosen to resemble `αᴹ`. -/
 notation α "^*" M:51 => FixedPoints.subgroup M α
@@ -283,7 +260,10 @@
 lemma FixedPoints.mem_subgroup (a : α) : a ∈ α^*M ↔ ∀ m : M, m • a = a :=
   Iff.rfl
 
-<<<<<<< HEAD
+@[simp]
+lemma FixedPoints.subgroup_toSubmonoid : (α^*M).toSubmonoid = submonoid M α :=
+  rfl
+
 variable {M α}
 
 /-- The `MonoidHom` of subgroups `FixedPoints.subgroup` fixed by the whole action induced by a
@@ -294,37 +274,23 @@
 lemma MonoidHom.fixedPointsMap_injective {hf : ∀ m : M, ∀ a : α, f (m • a) = m • f a}
     (hf' : Function.Injective f) : Function.Injective <| f.fixedPointsMap hf :=
   fixedPointsMap'_injective hf'
-=======
-@[simp]
-lemma FixedPoints.subgroup_toSubmonoid : (α^*M).toSubmonoid = submonoid M α :=
-  rfl
->>>>>>> be2a49b5
 
 end Group
 
 section AddMonoid
 
-<<<<<<< HEAD
 variable [AddMonoid α] [DistribMulAction M α] [AddMonoid β] [DistribMulAction M β] {f : α →+ β}
-=======
-variable [AddMonoid α] [DistribMulAction M α]
->>>>>>> be2a49b5
 
 /-- The additive submonoid of elements fixed under the whole action. -/
 def FixedPoints.addSubmonoid : AddSubmonoid α where
   carrier := MulAction.fixedPoints M α
   zero_mem' := smul_zero
-<<<<<<< HEAD
-  add_mem' := fun ha hb _ => by rw [smul_add, ha, hb]
-=======
   add_mem' ha hb _ := by rw [smul_add, ha, hb]
->>>>>>> be2a49b5
 
 @[simp]
 lemma FixedPoints.mem_addSubmonoid (a : α) : a ∈ addSubmonoid M α ↔ ∀ m : M, m • a = a :=
   Iff.rfl
 
-<<<<<<< HEAD
 variable {M α}
 
 /-- The `AddMonoidHom` of additive submonoids `FixedPoints.addSubmonoid` fixed by the whole action
@@ -337,26 +303,16 @@
     (hf' : Function.Injective f) : Function.Injective <| f.fixedPointsMap' hf :=
   addSubmonoidMap'_injective hf'
 
-=======
->>>>>>> be2a49b5
 end AddMonoid
 
 section AddGroup
 
-<<<<<<< HEAD
 variable [AddGroup α] [DistribMulAction M α] [AddGroup β] [DistribMulAction M β] {f : α →+ β}
-=======
-variable [AddGroup α] [DistribMulAction M α]
->>>>>>> be2a49b5
 
 /-- The additive subgroup of elements fixed under the whole action. -/
 def FixedPoints.addSubgroup : AddSubgroup α where
   __ := addSubmonoid M α
-<<<<<<< HEAD
-  neg_mem' := fun ha _ => by rw [smul_neg, ha]
-=======
   neg_mem' ha _ := by rw [smul_neg, ha]
->>>>>>> be2a49b5
 
 /-- The notation for `FixedPoints.addSubgroup`, chosen to resemble `αᴹ`. -/
 notation α "^+" M:51 => FixedPoints.addSubgroup M α
@@ -365,7 +321,10 @@
 lemma FixedPoints.mem_addSubgroup (a : α) : a ∈ α^+M ↔ ∀ m : M, m • a = a :=
   Iff.rfl
 
-<<<<<<< HEAD
+@[simp]
+lemma FixedPoints.addSubgroup_toAddSubmonoid : (α^+M).toAddSubmonoid = addSubmonoid M α :=
+  rfl
+
 variable {M α}
 
 /-- The `AddMonoidHom` of additive subgroups `FixedPoints.addSubgroup` fixed by the whole action
@@ -376,11 +335,6 @@
 lemma AddMonoidHom.fixedPointsMap_injective {hf : ∀ m : M, ∀ a : α, f (m • a) = m • f a}
     (hf' : Function.Injective f) : Function.Injective <| f.fixedPointsMap hf :=
   fixedPointsMap'_injective hf'
-=======
-@[simp]
-lemma FixedPoints.addSubgroup_toAddSubmonoid : (α^+M).toAddSubmonoid = addSubmonoid M α :=
-  rfl
->>>>>>> be2a49b5
 
 end AddGroup
 
