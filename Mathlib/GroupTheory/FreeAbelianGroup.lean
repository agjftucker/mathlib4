/-
Copyright (c) 2018 Kenny Lau. All rights reserved.
Released under Apache 2.0 license as described in the file LICENSE.
Authors: Kenny Lau
-/
import Mathlib.Algebra.Module.NatInt
import Mathlib.GroupTheory.Abelianization
import Mathlib.GroupTheory.FreeGroup.Basic

/-!
# Free abelian groups

The free abelian group on a type `α`, defined as the abelianisation of
the free group on `α`.

The free abelian group on `α` can be abstractly defined as the left adjoint of the
forgetful functor from abelian groups to types. Alternatively, one could define
it as the functions `α → ℤ` which send all but finitely many `(a : α)` to `0`,
under pointwise addition. In this file, it is defined as the abelianisation
of the free group on `α`. All the constructions and theorems required to show
the adjointness of the construction and the forgetful functor are proved in this
file, but the category-theoretic adjunction statement is in
`Algebra.Category.Group.Adjunctions`.

## Main definitions

Here we use the following variables: `(α β : Type*) (A : Type*) [AddCommGroup A]`

* `FreeAbelianGroup α` : the free abelian group on a type `α`. As an abelian
  group it is `α →₀ ℤ`, the functions from `α` to `ℤ` such that all but finitely
  many elements get mapped to zero, however this is not how it is implemented.

* `lift f : FreeAbelianGroup α →+ A` : the group homomorphism induced
  by the map `f : α → A`.

* `map (f : α → β) : FreeAbelianGroup α →+ FreeAbelianGroup β` : functoriality
    of `FreeAbelianGroup`.

* `instance [Monoid α] : Semigroup (FreeAbelianGroup α)`

* `instance [CommMonoid α] : CommRing (FreeAbelianGroup α)`

It has been suggested that we would be better off refactoring this file
and using `Finsupp` instead.

## Implementation issues

The definition is `def FreeAbelianGroup : Type u := Additive <| Abelianization <| FreeGroup α`.

Chris Hughes has suggested that this all be rewritten in terms of `Finsupp`.
Johan Commelin has written all the API relating the definition to `Finsupp`
in the lean-liquid repo.

The lemmas `map_pure`, `map_of`, `map_zero`, `map_add`, `map_neg` and `map_sub`
are proved about the `Functor.map` `<$>` construction, and need `α` and `β` to
be in the same universe. But
`FreeAbelianGroup.map (f : α → β)` is defined to be the `AddGroup`
homomorphism `FreeAbelianGroup α →+ FreeAbelianGroup β` (with `α` and `β` now
allowed to be in different universes), so `(map f).map_add`
etc can be used to prove that `FreeAbelianGroup.map` preserves addition. The
functions `map_id`, `map_id_apply`, `map_comp`, `map_comp_apply` and `map_of_apply`
are about `FreeAbelianGroup.map`.

-/


universe u v

variable (α : Type u)

/--
If `α` is a type, then `FreeAbelianGroup α` is the free abelian group generated by `α`.
This is an abelian group equipped with a function
`FreeAbelianGroup.of : α → FreeAbelianGroup α` which has the following universal property:
if `G` is any abelian group, and `f : α → G` is any function, then this function is
the composite of `FreeAbelianGroup.of` and a unique group homomorphism
`FreeAbelianGroup.lift f : FreeAbelianGroup α →+ G`.

A typical element of `FreeAbelianGroup α` is a formal sum of
elements of `α` and their formal inverses.
For example if `x` and `y` are terms of type `α` then `x + x + x - y` is a
"typical" element of `FreeAbelianGroup α`. In particular if `α` is empty
then `FreeAbelianGroup α` is isomorphic to the trivial group, and if `α` has one term
then `FreeAbelianGroup α` is isomorphic to `ℤ`.
One can think of `FreeAbelianGroup α` as the functions `α →₀ ℤ` with finite support,
and addition given pointwise.

TODO: rename to `FreeAddCommGroup` and introduce a multiplicative version
-/
def FreeAbelianGroup : Type u :=
  Additive <| Abelianization <| FreeGroup α

-- FIXME: this is super broken, because the functions have type `Additive .. → ..`
-- instead of `FreeAbelianGroup α → ..` and those are not defeq!
instance FreeAbelianGroup.addCommGroup : AddCommGroup (FreeAbelianGroup α) :=
  @Additive.addCommGroup _ <| Abelianization.commGroup _

instance : Inhabited (FreeAbelianGroup α) :=
  ⟨0⟩

instance [IsEmpty α] : Unique (FreeAbelianGroup α) := by unfold FreeAbelianGroup; infer_instance

variable {α}

namespace FreeAbelianGroup

/-- The canonical map from `α` to `FreeAbelianGroup α`. -/
def of (x : α) : FreeAbelianGroup α :=
  Additive.ofMul <| Abelianization.of <| FreeGroup.of x

/-- The map `FreeAbelianGroup α →+ A` induced by a map of types `α → A`. -/
def lift {β : Type v} [AddCommGroup β] : (α → β) ≃ (FreeAbelianGroup α →+ β) :=
  (@FreeGroup.lift _ (Multiplicative β) _).trans <|
    (@Abelianization.lift _ _ (Multiplicative β) _).trans MonoidHom.toAdditive

namespace lift

variable {β : Type v} [AddCommGroup β] (f : α → β)

open FreeAbelianGroup

-- Porting note: needed to add `(β := Multiplicative β)` and `using 1`.
@[simp]
protected theorem of (x : α) : lift f (of x) = f x := by
  convert Abelianization.lift.of
     (FreeGroup.lift f (β := Multiplicative β)) (FreeGroup.of x) using 1
  exact (FreeGroup.lift.of (β := Multiplicative β)).symm

protected theorem unique (g : FreeAbelianGroup α →+ β) (hg : ∀ x, g (of x) = f x) {x} :
    g x = lift f x :=
  DFunLike.congr_fun (lift.symm_apply_eq.mp (funext hg : g ∘ of = f)) _

/-- See note [partially-applied ext lemmas]. -/
@[ext high]
protected theorem ext (g h : FreeAbelianGroup α →+ β) (H : ∀ x, g (of x) = h (of x)) : g = h :=
  lift.symm.injective <| funext H

theorem map_hom {α β γ} [AddCommGroup β] [AddCommGroup γ] (a : FreeAbelianGroup α) (f : α → β)
    (g : β →+ γ) : g (lift f a) = lift (g ∘ f) a := by
  change (g.comp (lift f)) a = lift (g ∘ f) a
  apply lift.unique
  intro a
<<<<<<< HEAD
  change g ((lift f) (of a)) = g (f a)
  simp only [(· ∘ ·), lift.of]
=======
  show g ((lift f) (of a)) = g (f a)
  simp only [lift.of]
>>>>>>> 96db0ceb

end lift

section

open scoped Classical in
theorem of_injective : Function.Injective (of : α → FreeAbelianGroup α) :=
  fun x y hoxy ↦ Classical.by_contradiction fun hxy : x ≠ y ↦
    let f : FreeAbelianGroup α →+ ℤ := lift fun z ↦ if x = z then (1 : ℤ) else 0
    have hfx1 : f (of x) = 1 := (lift.of _ _).trans <| if_pos rfl
    have hfy1 : f (of y) = 1 := hoxy ▸ hfx1
    have hfy0 : f (of y) = 0 := (lift.of _ _).trans <| if_neg hxy
    one_ne_zero <| hfy1.symm.trans hfy0

@[simp]
theorem of_ne_zero (x : α) : of x ≠ 0 := by
  intro h
  let f : FreeAbelianGroup α →+ ℤ := lift 1
  have hfx : f (of x) = 1 := lift.of _ _
  have hf0 : f (of x) = 0 := by rw [h, map_zero]
  exact one_ne_zero <| hfx.symm.trans hf0

@[simp]
theorem zero_ne_of (x : α) : 0 ≠ of x := of_ne_zero _ |>.symm

instance [Nonempty α] : Nontrivial (FreeAbelianGroup α) where
  exists_pair_ne := let ⟨x⟩ := ‹Nonempty α›; ⟨0, of x, zero_ne_of _⟩

end

attribute [local instance] QuotientGroup.leftRel

@[elab_as_elim]
protected theorem induction_on {C : FreeAbelianGroup α → Prop} (z : FreeAbelianGroup α) (C0 : C 0)
    (C1 : ∀ x, C <| of x) (Cn : ∀ x, C (of x) → C (-of x)) (Cp : ∀ x y, C x → C y → C (x + y)) :
    C z :=
  Quotient.inductionOn' z fun x ↦
    Quot.inductionOn x fun L ↦
      List.recOn L C0 fun ⟨x, b⟩ _ ih ↦ Bool.recOn b (Cp _ _ (Cn _ (C1 x)) ih) (Cp _ _ (C1 x) ih)

theorem lift.add' {α β} [AddCommGroup β] (a : FreeAbelianGroup α) (f g : α → β) :
    lift (f + g) a = lift f a + lift g a := by
  refine FreeAbelianGroup.induction_on a ?_ ?_ ?_ ?_
  · simp only [(lift _).map_zero, zero_add]
  · intro x
    simp only [lift.of, Pi.add_apply]
  · intro x _
    simp only [map_neg, lift.of, Pi.add_apply, neg_add]
  · intro x y hx hy
    simp only [(lift _).map_add, hx, hy, add_add_add_comm]

/-- If `g : FreeAbelianGroup X` and `A` is an abelian group then `liftAddGroupHom g`
is the additive group homomorphism sending a function `X → A` to the term of type `A`
corresponding to the evaluation of the induced map `FreeAbelianGroup X → A` at `g`. -/
@[simps!]
def liftAddGroupHom {α} (β) [AddCommGroup β] (a : FreeAbelianGroup α) : (α → β) →+ β :=
  AddMonoidHom.mk' (fun f ↦ lift f a) (lift.add' a)

theorem lift_neg' {β} [AddCommGroup β] (f : α → β) : lift (-f) = -lift f :=
  AddMonoidHom.ext fun _ ↦ (liftAddGroupHom _ _ : (α → β) →+ β).map_neg _

section Monad

variable {β : Type u}

instance : Monad FreeAbelianGroup.{u} where
  pure α := of α
  bind x f := lift f x

@[elab_as_elim]
protected theorem induction_on' {C : FreeAbelianGroup α → Prop} (z : FreeAbelianGroup α) (C0 : C 0)
    (C1 : ∀ x, C <| pure x) (Cn : ∀ x, C (pure x) → C (-pure x))
    (Cp : ∀ x y, C x → C y → C (x + y)) : C z :=
  FreeAbelianGroup.induction_on z C0 C1 Cn Cp

@[simp]
theorem map_pure (f : α → β) (x : α) : f <$> (pure x : FreeAbelianGroup α) = pure (f x) :=
  rfl

@[simp]
protected theorem map_zero (f : α → β) : f <$> (0 : FreeAbelianGroup α) = 0 :=
  (lift (of ∘ f)).map_zero

@[simp]
protected theorem map_add (f : α → β) (x y : FreeAbelianGroup α) :
    f <$> (x + y) = f <$> x + f <$> y :=
  (lift _).map_add _ _

@[simp]
protected theorem map_neg (f : α → β) (x : FreeAbelianGroup α) : f <$> (-x) = -f <$> x :=
  map_neg (lift <| of ∘ f) _

@[simp]
protected theorem map_sub (f : α → β) (x y : FreeAbelianGroup α) :
    f <$> (x - y) = f <$> x - f <$> y :=
  map_sub (lift <| of ∘ f) _ _

@[simp]
theorem map_of (f : α → β) (y : α) : f <$> of y = of (f y) :=
  rfl

theorem pure_bind (f : α → FreeAbelianGroup β) (x) : pure x >>= f = f x :=
  lift.of _ _

@[simp]
theorem zero_bind (f : α → FreeAbelianGroup β) : 0 >>= f = 0 :=
  (lift f).map_zero

@[simp]
theorem add_bind (f : α → FreeAbelianGroup β) (x y : FreeAbelianGroup α) :
    x + y >>= f = (x >>= f) + (y >>= f) :=
  (lift _).map_add _ _

@[simp]
theorem neg_bind (f : α → FreeAbelianGroup β) (x : FreeAbelianGroup α) : -x >>= f = -(x >>= f) :=
  map_neg (lift f) _

@[simp]
theorem sub_bind (f : α → FreeAbelianGroup β) (x y : FreeAbelianGroup α) :
    x - y >>= f = (x >>= f) - (y >>= f) :=
  map_sub (lift f) _ _

@[simp]
theorem pure_seq (f : α → β) (x : FreeAbelianGroup α) : pure f <*> x = f <$> x :=
  pure_bind _ _

@[simp]
theorem zero_seq (x : FreeAbelianGroup α) : (0 : FreeAbelianGroup (α → β)) <*> x = 0 :=
  zero_bind _

@[simp]
theorem add_seq (f g : FreeAbelianGroup (α → β)) (x : FreeAbelianGroup α) :
    f + g <*> x = (f <*> x) + (g <*> x) :=
  add_bind _ _ _

@[simp]
theorem neg_seq (f : FreeAbelianGroup (α → β)) (x : FreeAbelianGroup α) : -f <*> x = -(f <*> x) :=
  neg_bind _ _

@[simp]
theorem sub_seq (f g : FreeAbelianGroup (α → β)) (x : FreeAbelianGroup α) :
    f - g <*> x = (f <*> x) - (g <*> x) :=
  sub_bind _ _ _

/-- If `f : FreeAbelianGroup (α → β)`, then `f <*>` is an additive morphism
`FreeAbelianGroup α →+ FreeAbelianGroup β`. -/
def seqAddGroupHom (f : FreeAbelianGroup (α → β)) : FreeAbelianGroup α →+ FreeAbelianGroup β :=
  AddMonoidHom.mk' (f <*> ·) fun x y ↦
    show lift (· <$> (x + y)) _ = _ by
      simp only [FreeAbelianGroup.map_add]
      exact lift.add' f _ _

@[simp]
theorem seq_zero (f : FreeAbelianGroup (α → β)) : f <*> 0 = 0 :=
  (seqAddGroupHom f).map_zero

@[simp]
theorem seq_add (f : FreeAbelianGroup (α → β)) (x y : FreeAbelianGroup α) :
    f <*> x + y = (f <*> x) + (f <*> y) :=
  (seqAddGroupHom f).map_add x y

@[simp]
theorem seq_neg (f : FreeAbelianGroup (α → β)) (x : FreeAbelianGroup α) : f <*> -x = -(f <*> x) :=
  (seqAddGroupHom f).map_neg x

@[simp]
theorem seq_sub (f : FreeAbelianGroup (α → β)) (x y : FreeAbelianGroup α) :
    f <*> x - y = (f <*> x) - (f <*> y) :=
  (seqAddGroupHom f).map_sub x y

instance : LawfulMonad FreeAbelianGroup.{u} := LawfulMonad.mk'
  (id_map := fun x ↦ FreeAbelianGroup.induction_on' x (FreeAbelianGroup.map_zero id) (map_pure id)
    (fun x ih ↦ by rw [FreeAbelianGroup.map_neg, ih])
    fun x y ihx ihy ↦ by rw [FreeAbelianGroup.map_add, ihx, ihy])
  (pure_bind := fun x f ↦ pure_bind f x)
  (bind_assoc := fun x f g ↦ FreeAbelianGroup.induction_on' x (by iterate 3 rw [zero_bind])
    (fun x ↦ by iterate 2 rw [pure_bind]) (fun x ih ↦ by iterate 3 rw [neg_bind] <;> try rw [ih])
    fun x y ihx ihy ↦ by iterate 3 rw [add_bind] <;> try rw [ihx, ihy])

instance : CommApplicative FreeAbelianGroup.{u} where
  commutative_prod x y := by
    refine FreeAbelianGroup.induction_on' x ?_ ?_ ?_ ?_
    · rw [FreeAbelianGroup.map_zero, zero_seq, seq_zero]
    · intro p
      rw [map_pure, pure_seq]
      exact FreeAbelianGroup.induction_on' y
        (by rw [FreeAbelianGroup.map_zero, FreeAbelianGroup.map_zero, zero_seq])
        (fun q ↦ by rw [map_pure, map_pure, pure_seq, map_pure])
        (fun q ih ↦ by rw [FreeAbelianGroup.map_neg, FreeAbelianGroup.map_neg, neg_seq, ih])
        fun y₁ y₂ ih1 ih2 ↦ by
          rw [FreeAbelianGroup.map_add, FreeAbelianGroup.map_add, add_seq, ih1, ih2]
    · intro p ih
      rw [FreeAbelianGroup.map_neg, neg_seq, seq_neg, ih]
    · intro x₁ x₂ ih1 ih2
      rw [FreeAbelianGroup.map_add, add_seq, seq_add, ih1, ih2]

end Monad

universe w

variable {β : Type v} {γ : Type w}

/-- The additive group homomorphism `FreeAbelianGroup α →+ FreeAbelianGroup β` induced from a
  map `α → β`. -/
def map (f : α → β) : FreeAbelianGroup α →+ FreeAbelianGroup β :=
  lift (of ∘ f)

theorem lift_comp {α} {β} {γ} [AddCommGroup γ] (f : α → β) (g : β → γ) (x : FreeAbelianGroup α) :
    lift (g ∘ f) x = lift g (map f x) := by
  induction x using FreeAbelianGroup.induction_on with
  | C0 => simp only [map_zero]
  | C1 => simp only [lift.of, map, Function.comp]
  | Cn _ h => simp only [h, AddMonoidHom.map_neg]
  | Cp _ _ h₁ h₂ => simp only [h₁, h₂, AddMonoidHom.map_add]

theorem map_id : map id = AddMonoidHom.id (FreeAbelianGroup α) :=
  Eq.symm <|
    lift.ext _ _ fun _ ↦ lift.unique of (AddMonoidHom.id _) fun _ ↦ AddMonoidHom.id_apply _ _

theorem map_id_apply (x : FreeAbelianGroup α) : map id x = x := by
  rw [map_id]
  rfl

theorem map_comp {f : α → β} {g : β → γ} : map (g ∘ f) = (map g).comp (map f) :=
  Eq.symm <| lift.ext _ _ fun _ ↦ by simp [map]

theorem map_comp_apply {f : α → β} {g : β → γ} (x : FreeAbelianGroup α) :
    map (g ∘ f) x = (map g) ((map f) x) := by
  rw [map_comp]
  rfl

-- version of map_of which uses `map`
@[simp]
theorem map_of_apply {f : α → β} (a : α) : map f (of a) = of (f a) :=
  rfl

variable (α)

section Mul

variable [Mul α]

instance mul : Mul (FreeAbelianGroup α) :=
  ⟨fun x ↦ lift fun x₂ ↦ lift (fun x₁ ↦ of (x₁ * x₂)) x⟩

variable {α}

theorem mul_def (x y : FreeAbelianGroup α) :
    x * y = lift (fun x₂ ↦ lift (fun x₁ ↦ of (x₁ * x₂)) x) y :=
  rfl

@[simp]
theorem of_mul_of (x y : α) : of x * of y = of (x * y) := by
  rw [mul_def, lift.of, lift.of]

theorem of_mul (x y : α) : of (x * y) = of x * of y :=
  Eq.symm <| of_mul_of x y

instance distrib : Distrib (FreeAbelianGroup α) :=
  { FreeAbelianGroup.mul α, FreeAbelianGroup.addCommGroup α with
    left_distrib := fun _ _ _ ↦ (lift _).map_add _ _
    right_distrib := fun x y z ↦ by simp only [(· * ·), Mul.mul, map_add, ← Pi.add_def, lift.add'] }

instance nonUnitalNonAssocRing : NonUnitalNonAssocRing (FreeAbelianGroup α) :=
  { FreeAbelianGroup.distrib,
    FreeAbelianGroup.addCommGroup _ with
    zero_mul := fun a ↦ by
      have h : 0 * a + 0 * a = 0 * a := by simp [← add_mul]
      simpa using h
    mul_zero := fun _ ↦ rfl }

end Mul

section One
variable [One α]

instance one : One (FreeAbelianGroup α) :=
  ⟨of 1⟩

theorem one_def : (1 : FreeAbelianGroup α) = of 1 :=
  rfl

theorem of_one : (of 1 : FreeAbelianGroup α) = 1 :=
  rfl

end One

instance nonUnitalRing [Semigroup α] : NonUnitalRing (FreeAbelianGroup α) :=
  { FreeAbelianGroup.nonUnitalNonAssocRing with
    mul_assoc := fun x y z ↦ by
      refine FreeAbelianGroup.induction_on z (by simp only [mul_zero])
          (fun L3 ↦ ?_) (fun L3 ih ↦ ?_) fun z₁ z₂ ih₁ ih₂ ↦ ?_
      · refine FreeAbelianGroup.induction_on y (by simp only [mul_zero, zero_mul])
            (fun L2 ↦ ?_) (fun L2 ih ↦ ?_) fun y₁ y₂ ih₁ ih₂ ↦ ?_
        · refine FreeAbelianGroup.induction_on x (by simp only [zero_mul])
              (fun L1 ↦ ?_) (fun L1 ih ↦ ?_) fun x₁ x₂ ih₁ ih₂ ↦ ?_
          · rw [of_mul_of, of_mul_of, of_mul_of, of_mul_of, mul_assoc]
          · rw [neg_mul, neg_mul, neg_mul, ih]
          · rw [add_mul, add_mul, add_mul, ih₁, ih₂]
        · rw [neg_mul, mul_neg, mul_neg, neg_mul, ih]
        · rw [add_mul, mul_add, mul_add, add_mul, ih₁, ih₂]
      · rw [mul_neg, mul_neg, mul_neg, ih]
      · rw [mul_add, mul_add, mul_add, ih₁, ih₂] }

section Monoid

variable {R : Type*} [Monoid α] [Ring R]

instance ring : Ring (FreeAbelianGroup α) :=
  { FreeAbelianGroup.nonUnitalRing _,
    FreeAbelianGroup.one _ with
    mul_one := fun x ↦ by
      rw [mul_def, one_def, lift.of]
      refine FreeAbelianGroup.induction_on x rfl (fun L ↦ ?_) (fun L ih ↦ ?_) fun x1 x2 ih1 ih2 ↦ ?_
      · rw [lift.of, mul_one]
      · rw [map_neg, ih]
      · rw [map_add, ih1, ih2]
    one_mul := fun x ↦ by
      simp_rw [mul_def, one_def, lift.of]
      refine FreeAbelianGroup.induction_on x rfl ?_ ?_ ?_
      · intro L
        rw [lift.of, one_mul]
      · intro L ih
        rw [map_neg, ih]
      · intro x1 x2 ih1 ih2
        rw [map_add, ih1, ih2] }

variable {α}

/-- `FreeAbelianGroup.of` is a `MonoidHom` when `α` is a `Monoid`. -/
def ofMulHom : α →* FreeAbelianGroup α where
  toFun := of
  map_one' := of_one _
  map_mul' := of_mul

@[simp]
theorem ofMulHom_coe : (ofMulHom : α → FreeAbelianGroup α) = of :=
  rfl

/-- If `f` preserves multiplication, then so does `lift f`. -/
def liftMonoid : (α →* R) ≃ (FreeAbelianGroup α →+* R) where
  toFun f := { lift f with
    toFun := lift f
    map_one' := (lift.of f _).trans f.map_one
    map_mul' := fun x y ↦ by
      refine FreeAbelianGroup.induction_on y
          (by simp only [mul_zero, map_zero]) (fun L2 ↦ ?_) (fun L2 ih ↦ ?_) ?_
      · refine FreeAbelianGroup.induction_on x
            (by simp only [zero_mul, map_zero]) (fun L1 ↦ ?_) (fun L1 ih ↦ ?_) ?_
        · simp_rw [of_mul_of, lift.of]
          exact f.map_mul _ _
        · simp_rw [neg_mul, map_neg, neg_mul]
          exact congr_arg Neg.neg ih
        · intro x1 x2 ih1 ih2
          simp only [add_mul, map_add, ih1, ih2]
      · rw [mul_neg, map_neg, map_neg, mul_neg, ih]
      · intro y1 y2 ih1 ih2
        rw [mul_add, map_add, map_add, mul_add, ih1, ih2] }
  invFun F := MonoidHom.comp (↑F) ofMulHom
  left_inv f := MonoidHom.ext <| by
    simp only [RingHom.coe_monoidHom_mk, MonoidHom.coe_comp, MonoidHom.coe_mk, OneHom.coe_mk,
      ofMulHom_coe, Function.comp_apply, lift.of, forall_const]
  right_inv F := RingHom.coe_addMonoidHom_injective <| by
    simp only
    rw [← lift.apply_symm_apply (↑F : FreeAbelianGroup α →+ R)]
    rfl

@[simp]
theorem liftMonoid_coe_addMonoidHom (f : α →* R) : ↑(liftMonoid f) = lift f :=
  rfl

@[simp]
theorem liftMonoid_coe (f : α →* R) : ⇑(liftMonoid f) = lift f :=
  rfl

@[simp]
theorem liftMonoid_symm_coe (f : FreeAbelianGroup α →+* R) :
    ⇑(liftMonoid.symm f) = lift.symm f :=
  rfl

end Monoid

instance [CommMonoid α] : CommRing (FreeAbelianGroup α) :=
  { FreeAbelianGroup.ring α with
    mul_comm := fun x y ↦ by
      refine FreeAbelianGroup.induction_on x (zero_mul y) ?_ ?_ ?_
      · intro s
        refine FreeAbelianGroup.induction_on y (zero_mul _).symm ?_ ?_ ?_
        · intro t
          dsimp only [(· * ·), Mul.mul]
          iterate 4 rw [lift.of]
          congr 1
          exact mul_comm _ _
        · intro t ih
          rw [mul_neg, ih, neg_mul_eq_neg_mul]
        · intro y1 y2 ih1 ih2
          rw [mul_add, add_mul, ih1, ih2]
      · intro s ih
        rw [neg_mul, ih, neg_mul_eq_mul_neg]
      · intro x1 x2 ih1 ih2
        rw [add_mul, mul_add, ih1, ih2] }

instance pemptyUnique : Unique (FreeAbelianGroup PEmpty) where
  default := 0
  uniq x := FreeAbelianGroup.induction_on x rfl (PEmpty.elim ·) (PEmpty.elim ·) (by
    rintro - - rfl rfl
    rfl)

/-- The free abelian group on a type with one term is isomorphic to `ℤ`. -/
def uniqueEquiv (T : Type*) [Unique T] : FreeAbelianGroup T ≃+ ℤ where
  toFun := FreeAbelianGroup.lift fun _ ↦ (1 : ℤ)
  invFun n := n • of Inhabited.default
  left_inv z := FreeAbelianGroup.induction_on z
    (by simp only [zero_smul, AddMonoidHom.map_zero])
    (Unique.forall_iff.2 <| by simp only [one_smul, lift.of]) (Unique.forall_iff.2 <| by simp)
    fun x y hx hy ↦ by
      simp only [AddMonoidHom.map_add, add_smul] at *
      rw [hx, hy]
  right_inv n := by
    rw [AddMonoidHom.map_zsmul, lift.of]
    exact zsmul_int_one n
  map_add' := AddMonoidHom.map_add _

@[deprecated (since := "2025-06-16")] alias punitEquiv := uniqueEquiv

/-- Isomorphic types have isomorphic free abelian groups. -/
def equivOfEquiv {α β : Type*} (f : α ≃ β) : FreeAbelianGroup α ≃+ FreeAbelianGroup β where
  toFun := map f
  invFun := map f.symm
  left_inv := by
    intro x
    rw [← map_comp_apply, Equiv.symm_comp_self, map_id]
    rfl
  right_inv := by
    intro x
    rw [← map_comp_apply, Equiv.self_comp_symm, map_id]
    rfl
  map_add' := AddMonoidHom.map_add _

end FreeAbelianGroup<|MERGE_RESOLUTION|>--- conflicted
+++ resolved
@@ -140,13 +140,8 @@
   change (g.comp (lift f)) a = lift (g ∘ f) a
   apply lift.unique
   intro a
-<<<<<<< HEAD
   change g ((lift f) (of a)) = g (f a)
-  simp only [(· ∘ ·), lift.of]
-=======
-  show g ((lift f) (of a)) = g (f a)
   simp only [lift.of]
->>>>>>> 96db0ceb
 
 end lift
 
