/-
Copyright (c) 2021 David Wärn. All rights reserved.
Released under Apache 2.0 license as described in the file LICENSE.
Authors: David Wärn, Joachim Breitner
-/
import Mathlib.Algebra.FreeMonoid.Basic
import Mathlib.GroupTheory.Congruence
import Mathlib.GroupTheory.IsFreeGroup
import Mathlib.Data.List.Chain
import Mathlib.SetTheory.Cardinal.Ordinal
import Mathlib.Data.Set.Pointwise.SMul

#align_import group_theory.free_product from "leanprover-community/mathlib"@"9114ddffa023340c9ec86965e00cdd6fe26fcdf6"

/-!
# The coproduct (a.k.a. the free product) of groups or monoids

Given an `ι`-indexed family `M` of monoids,
we define their coproduct (a.k.a. free product) `Monoid.CoprodI M`.
As usual, we use the suffix `I` for an indexed (co)product,
leaving `Coprod` for the coproduct of two monoids.

When `ι` and all `M i` have decidable equality,
the free product bijects with the type `Monoid.CoprodI.Word M` of reduced words.
This bijection is constructed
by defining an action of `Monoid.CoprodI M` on `Monoid.CoprodI.Word M`.

When `M i` are all groups, `Monoid.CoprodI M` is also a group
(and the coproduct in the category of groups).

## Main definitions

- `Monoid.CoprodI M`: the free product, defined as a quotient of a free monoid.
- `Monoid.CoprodI.of {i} : M i →* Monoid.CoprodI M`.
- `Monoid.CoprodI.lift : (∀ {i}, M i →* N) ≃ (Monoid.CoprodI M →* N)`: the universal property.
- `Monoid.CoprodI.Word M`: the type of reduced words.
- `Monoid.CoprodI.Word.equiv M : Monoid.CoprodI M ≃ word M`.
- `Monoid.CoprodI.NeWord M i j`: an inductive description of non-empty words
  with first letter from `M i` and last letter from `M j`,
  together with an API (`singleton`, `append`, `head`, `tail`, `to_word`, `Prod`, `inv`).
  Used in the proof of the Ping-Pong-lemma.
- `Monoid.CoprodI.lift_injective_of_ping_pong`: The Ping-Pong-lemma,
  proving injectivity of the `lift`. See the documentation of that theorem for more information.

## Remarks

There are many answers to the question "what is the coproduct of a family `M` of monoids?",
and they are all equivalent but not obviously equivalent.
We provide two answers.
The first, almost tautological answer is given by `Monoid.CoprodI M`,
which is a quotient of the type of words in the alphabet `Σ i, M i`.
It's straightforward to define and easy to prove its universal property.
But this answer is not completely satisfactory,
because it's difficult to tell when two elements `x y : Monoid.CoprodI M` are distinct
since `Monoid.CoprodI M` is defined as a quotient.

The second, maximally efficient answer is given by `Monoid.CoprodI.Word M`.
An element of `Monoid.CoprodI.Word M` is a word in the alphabet `Σ i, M i`,
where the letter `⟨i, 1⟩` doesn't occur and no adjacent letters share an index `i`.
Since we only work with reduced words, there is no need for quotienting,
and it is easy to tell when two elements are distinct.
However it's not obvious that this is even a monoid!

We prove that every element of `Monoid.CoprodI M` can be represented by a unique reduced word,
i.e. `Monoid.CoprodI M` and `Monoid.CoprodI.Word M` are equivalent types.
This means that `Monoid.CoprodI.Word M` can be given a monoid structure,
and it lets us tell when two elements of `Monoid.CoprodI M` are distinct.

There is also a completely tautological, maximally inefficient answer
given by `MonCat.Colimits.ColimitType`.
Whereas `Monoid.CoprodI M` at least ensures that
(any instance of) associativity holds by reflexivity,
in this answer associativity holds because of quotienting.
Yet another answer, which is constructively more satisfying,
could be obtained by showing that `Monoid.CoprodI.Rel` is confluent.

## References

[van der Waerden, *Free products of groups*][MR25465]

-/


open Set

variable {ι : Type*} (M : ι → Type*) [∀ i, Monoid (M i)]

/-- A relation on the free monoid on alphabet `Σ i, M i`,
relating `⟨i, 1⟩` with `1` and `⟨i, x⟩ * ⟨i, y⟩` with `⟨i, x * y⟩`. -/
inductive Monoid.CoprodI.Rel : FreeMonoid (Σi, M i) → FreeMonoid (Σi, M i) → Prop
  | of_one (i : ι) : Monoid.CoprodI.Rel (FreeMonoid.of ⟨i, 1⟩) 1
  | of_mul {i : ι} (x y : M i) :
    Monoid.CoprodI.Rel (FreeMonoid.of ⟨i, x⟩ * FreeMonoid.of ⟨i, y⟩) (FreeMonoid.of ⟨i, x * y⟩)
#align free_product.rel Monoid.CoprodI.Rel

/-- The free product (categorical coproduct) of an indexed family of monoids. -/
def Monoid.CoprodI : Type _ := (conGen (Monoid.CoprodI.Rel M)).Quotient
#align free_product Monoid.CoprodI

--Porting note: could not de derived
instance : Monoid (Monoid.CoprodI M) :=
  by delta Monoid.CoprodI; infer_instance

instance : Inhabited (Monoid.CoprodI M) :=
  ⟨1⟩

namespace Monoid.CoprodI

/-- The type of reduced words. A reduced word cannot contain a letter `1`, and no two adjacent
letters can come from the same summand. -/
@[ext]
structure Word where
  /-- A `Word` is a `List (Σ i, M i)`, such that `1` is not in the list, and no
  two adjacent letters are from the same summand -/
  toList : List (Σi, M i)
  /-- A reduced word does not contain `1` -/
  ne_one : ∀ l ∈ toList, Sigma.snd l ≠ 1
  /-- Adjacent letters are not from the same summand. -/
  chain_ne : toList.Chain' fun l l' => Sigma.fst l ≠ Sigma.fst l'
#align free_product.word Monoid.CoprodI.Word

variable {M}

/-- The inclusion of a summand into the free product. -/
def of {i : ι} : M i →* CoprodI M where
  toFun x := Con.mk' _ (FreeMonoid.of <| Sigma.mk i x)
  map_one' := (Con.eq _).mpr (ConGen.Rel.of _ _ (CoprodI.Rel.of_one i))
  map_mul' x y := Eq.symm <| (Con.eq _).mpr (ConGen.Rel.of _ _ (CoprodI.Rel.of_mul x y))
#align free_product.of Monoid.CoprodI.of

theorem of_apply {i} (m : M i) : of m = Con.mk' _ (FreeMonoid.of <| Sigma.mk i m) :=
  rfl
#align free_product.of_apply Monoid.CoprodI.of_apply

variable {N : Type*} [Monoid N]

/-- See note [partially-applied ext lemmas]. -/
--Porting note: higher `ext` priority
@[ext 1100]
theorem ext_hom (f g : CoprodI M →* N) (h : ∀ i, f.comp (of : M i →* _) = g.comp of) : f = g :=
  (MonoidHom.cancel_right Con.mk'_surjective).mp <|
    FreeMonoid.hom_eq fun ⟨i, x⟩ => by
      rw [MonoidHom.comp_apply, MonoidHom.comp_apply, ← of_apply, ← MonoidHom.comp_apply, ←
        MonoidHom.comp_apply, h]
#align free_product.ext_hom Monoid.CoprodI.ext_hom

/-- A map out of the free product corresponds to a family of maps out of the summands. This is the
universal property of the free product, characterizing it as a categorical coproduct. -/
@[simps symm_apply]
def lift : (∀ i, M i →* N) ≃ (CoprodI M →* N) where
  toFun fi :=
    Con.lift _ (FreeMonoid.lift fun p : Σi, M i => fi p.fst p.snd) <|
      Con.conGen_le <| by
        simp_rw [Con.rel_eq_coe, Con.ker_rel]
        rintro _ _ (i | ⟨x, y⟩)
        · change FreeMonoid.lift _ (FreeMonoid.of _) = FreeMonoid.lift _ 1
          simp only [MonoidHom.map_one, FreeMonoid.lift_eval_of]
        · change
            FreeMonoid.lift _ (FreeMonoid.of _ * FreeMonoid.of _) =
              FreeMonoid.lift _ (FreeMonoid.of _)
          simp only [MonoidHom.map_mul, FreeMonoid.lift_eval_of]
  invFun f i := f.comp of
  left_inv := by
    intro fi
    ext i x
    rw [MonoidHom.comp_apply, of_apply, Con.lift_mk', FreeMonoid.lift_eval_of]
  right_inv := by
    intro f
    ext i x
    rfl
#align free_product.lift Monoid.CoprodI.lift

@[simp]
theorem lift_of {N} [Monoid N] (fi : ∀ i, M i →* N) {i} (m : M i) : lift fi (of m) = fi i m := by
  conv_rhs => rw [← lift.symm_apply_apply fi, lift_symm_apply, MonoidHom.comp_apply]
#align free_product.lift_of Monoid.CoprodI.lift_of

@[elab_as_elim]
theorem induction_on {C : CoprodI M → Prop} (m : CoprodI M) (h_one : C 1)
    (h_of : ∀ (i) (m : M i), C (of m)) (h_mul : ∀ x y, C x → C y → C (x * y)) : C m := by
  let S : Submonoid (CoprodI M) :=
    { carrier := setOf C
      mul_mem' := h_mul _ _
      one_mem' := h_one }
  have : C _ := Subtype.prop (lift (fun i => of.codRestrict S (h_of i)) m)
  convert this
  change MonoidHom.id _ m = S.subtype.comp _ m
  congr
  ext i
  rfl
#align free_product.induction_on Monoid.CoprodI.induction_on

theorem of_leftInverse [DecidableEq ι] (i : ι) :
    Function.LeftInverse (lift <| Pi.mulSingle i (MonoidHom.id (M i))) of := fun x => by
  simp only [lift_of, Pi.mulSingle_eq_same, MonoidHom.id_apply]
#align free_product.of_left_inverse Monoid.CoprodI.of_leftInverse

theorem of_injective (i : ι) : Function.Injective (of : M i →* _) := by
  classical exact (of_leftInverse i).injective
#align free_product.of_injective Monoid.CoprodI.of_injective

theorem lift_mrange_le {N} [Monoid N] (f : ∀ i, M i →* N) {s : Submonoid N}
    (h : ∀ i, MonoidHom.mrange (f i) ≤ s) : MonoidHom.mrange (lift f) ≤ s := by
  rintro _ ⟨x, rfl⟩
  induction' x using CoprodI.induction_on with i x x y hx hy
  · exact s.one_mem
  · simp only [lift_of, SetLike.mem_coe]
    exact h i (Set.mem_range_self x)
  · simp only [map_mul, SetLike.mem_coe]
    exact s.mul_mem hx hy
#align free_product.lift_mrange_le Monoid.CoprodI.lift_mrange_le

theorem mrange_eq_iSup {N} [Monoid N] (f : ∀ i, M i →* N) :
    MonoidHom.mrange (lift f) = ⨆ i, MonoidHom.mrange (f i) := by
  apply le_antisymm (lift_mrange_le f fun i => le_iSup (fun i => MonoidHom.mrange (f i)) i)
  apply iSup_le _
  rintro i _ ⟨x, rfl⟩
  exact ⟨of x, by simp only [lift_of]⟩
#align free_product.mrange_eq_supr Monoid.CoprodI.mrange_eq_iSup

section Group

variable (G : ι → Type*) [∀ i, Group (G i)]

instance : Inv (CoprodI G)
    where inv :=
    MulOpposite.unop ∘ lift fun i => (of : G i →* _).op.comp (MulEquiv.inv' (G i)).toMonoidHom

theorem inv_def (x : CoprodI G) :
    x⁻¹ =
      MulOpposite.unop
        (lift (fun i => (of : G i →* _).op.comp (MulEquiv.inv' (G i)).toMonoidHom) x) :=
  rfl
#align free_product.inv_def Monoid.CoprodI.inv_def

instance : Group (CoprodI G) :=
  { mul_left_inv := by
      intro m
      rw [inv_def]
      induction m using CoprodI.induction_on with
      | h_one => rw [MonoidHom.map_one, MulOpposite.unop_one, one_mul]
      | h_of m ih =>
        change of _⁻¹ * of _ = 1
        rw [← of.map_mul, mul_left_inv, of.map_one]
      | h_mul x y ihx ihy =>
        rw [MonoidHom.map_mul, MulOpposite.unop_mul, mul_assoc, ← mul_assoc _ x y, ihx, one_mul,
          ihy] }

theorem lift_range_le {N} [Group N] (f : ∀ i, G i →* N) {s : Subgroup N}
    (h : ∀ i, (f i).range ≤ s) : (lift f).range ≤ s := by
  rintro _ ⟨x, rfl⟩
  induction' x using CoprodI.induction_on with i x x y hx hy
  · exact s.one_mem
  · simp only [lift_of, SetLike.mem_coe]
    exact h i (Set.mem_range_self x)
  · simp only [map_mul, SetLike.mem_coe]
    exact s.mul_mem hx hy
#align free_product.lift_range_le Monoid.CoprodI.lift_range_le

theorem range_eq_iSup {N} [Group N] (f : ∀ i, G i →* N) : (lift f).range = ⨆ i, (f i).range := by
  apply le_antisymm (lift_range_le _ f fun i => le_iSup (fun i => MonoidHom.range (f i)) i)
  apply iSup_le _
  rintro i _ ⟨x, rfl⟩
  exact ⟨of x, by simp only [lift_of]⟩
#align free_product.range_eq_supr Monoid.CoprodI.range_eq_iSup

end Group

namespace Word

/-- The empty reduced word. -/
@[simps]
def empty : Word M where
  toList := []
  ne_one := by simp
  chain_ne := List.chain'_nil
#align free_product.word.empty Monoid.CoprodI.Word.empty

instance : Inhabited (Word M) :=
  ⟨empty⟩

/-- A reduced word determines an element of the free product, given by multiplication. -/
def prod (w : Word M) : CoprodI M :=
  List.prod (w.toList.map fun l => of l.snd)
#align free_product.word.prod Monoid.CoprodI.Word.prod

@[simp]
theorem prod_empty : prod (empty : Word M) = 1 :=
  rfl
#align free_product.word.prod_empty Monoid.CoprodI.Word.prod_empty

/-- `fstIdx w` is `some i` if the first letter of `w` is `⟨i, m⟩` with `m : M i`. If `w` is empty
then it's `none`. -/
def fstIdx (w : Word M) : Option ι :=
  w.toList.head?.map Sigma.fst
#align free_product.word.fst_idx Monoid.CoprodI.Word.fstIdx

theorem fstIdx_ne_iff {w : Word M} {i} :
    fstIdx w ≠ some i ↔ ∀ l ∈ w.toList.head?, i ≠ Sigma.fst l :=
  not_iff_not.mp <| by simp [fstIdx]
#align free_product.word.fst_idx_ne_iff Monoid.CoprodI.Word.fstIdx_ne_iff

variable (M)

/-- Given an index `i : ι`, `Pair M i` is the type of pairs `(head, tail)` where `head : M i` and
`tail : Word M`, subject to the constraint that first letter of `tail` can't be `⟨i, m⟩`.
By prepending `head` to `tail`, one obtains a new word. We'll show that any word can be uniquely
obtained in this way. -/
@[ext]
structure Pair (i : ι) where
  /-- An element of `M i`, the first letter of the word. -/
  head : M i
  /-- The remaining letters of the word, excluding the first letter -/
  tail : Word M
  /-- The index first letter of tail of a `Pair M i` is not equal to `i` -/
  fstIdx_ne : fstIdx tail ≠ some i
#align free_product.word.pair Monoid.CoprodI.Word.Pair

instance (i : ι) : Inhabited (Pair M i) :=
  ⟨⟨1, empty, by tauto⟩⟩

variable {M}

variable [∀ i, DecidableEq (M i)]

/-- Construct a new `Word` without any reduction. The underlying list of
`cons m w _ _` is `⟨_, m⟩::w`  -/
@[simps]
def cons {i} (m : M i) (w : Word M) (hmw : w.fstIdx ≠ some i) (h1 : m ≠ 1) : Word M :=
  { toList := ⟨i, m⟩ :: w.toList,
    ne_one := by
      simp only [List.mem_cons]
      rintro l (rfl | hl)
      exact h1
      exact w.ne_one l hl
    chain_ne := w.chain_ne.cons' (fstIdx_ne_iff.mp hmw) }

/- ./././Mathport/Syntax/Translate/Expr.lean:177:8: unsupported: ambiguous notation -/
/-- Given a pair `(head, tail)`, we can form a word by prepending `head` to `tail`, except if `head`
is `1 : M i` then we have to just return `Word` since we need the result to be reduced. -/
def rcons {i} (p : Pair M i) : Word M :=
  if h : p.head = 1 then p.tail
  else cons p.head p.tail p.fstIdx_ne h
#align free_product.word.rcons Monoid.CoprodI.Word.rcons

#noalign free_product.word.cons_eq_rcons

@[simp]
theorem prod_rcons {i} (p : Pair M i) : prod (rcons p) = of p.head * prod p.tail :=
  if hm : p.head = 1 then by rw [rcons, dif_pos hm, hm, MonoidHom.map_one, one_mul]
  else by rw [rcons, dif_neg hm, cons, prod, List.map_cons, List.prod_cons, prod]
#align free_product.word.prod_rcons Monoid.CoprodI.Word.prod_rcons

theorem rcons_inj {i} : Function.Injective (rcons : Pair M i → Word M) := by
  rintro ⟨m, w, h⟩ ⟨m', w', h'⟩ he
  by_cases hm : m = 1 <;> by_cases hm' : m' = 1
  · simp only [rcons, dif_pos hm, dif_pos hm'] at he
    aesop
  · exfalso
    simp only [rcons, dif_pos hm, dif_neg hm'] at he
    rw [he] at h
    exact h rfl
  · exfalso
    simp only [rcons, dif_pos hm', dif_neg hm] at he
    rw [← he] at h'
    exact h' rfl
  · have : m = m' ∧ w.toList = w'.toList := by
      simpa [cons, rcons, dif_neg hm, dif_neg hm', true_and_iff, eq_self_iff_true, Subtype.mk_eq_mk,
        heq_iff_eq, ← Subtype.ext_iff_val] using he
    rcases this with ⟨rfl, h⟩
    congr
    exact Word.ext _ _ h
#align free_product.word.rcons_inj Monoid.CoprodI.Word.rcons_inj

theorem mem_rcons_iff {i j : ι} (p : Pair M i) (m : M j) :
    ⟨_, m⟩ ∈ (rcons p).toList ↔ ⟨_, m⟩ ∈ p.tail.toList ∨
      m ≠ 1 ∧ (∃ h : i = j, m = h ▸ p.head) := by
  simp [rcons, cons]
  by_cases hij : i = j
  · subst i
    by_cases hm : m = p.head
    · subst m
      split_ifs <;> simp_all
    · split_ifs <;> simp_all
  · split_ifs <;> simp_all [Ne.symm hij]

@[simp]
theorem fstIdx_cons {i} (m : M i) (w : Word M) (hmw : w.fstIdx ≠ some i) (h1 : m ≠ 1) :
    fstIdx (cons m w hmw h1) = some i := by simp [cons, fstIdx]

@[simp]
theorem prod_cons (i) (m : M i) (w : Word M) (h1 : m ≠ 1) (h2 : w.fstIdx ≠ some i) :
    prod (cons m w h2 h1) = of m * prod w := by
  simp [cons, prod, List.map_cons, List.prod_cons]

/-- Induct on a word by adding letters one at a time without reduction,
effectively inducting on the underlying `List`. -/
@[elab_as_elim]
def consRecOn {motive : Word M → Sort*} (w : Word M) (h_empty : motive empty)
    (h_cons : ∀ (i) (m : M i) (w) h1 h2, motive w → motive (cons m w h1 h2)) :
    motive w := by
  rcases w with ⟨w, h1, h2⟩
  induction w with
  | nil => exact h_empty
  | cons m w ih =>
    refine h_cons m.1 m.2 ⟨w, fun _ hl => h1 _ (List.mem_cons_of_mem _ hl), h2.tail⟩ ?_ ?_ (ih _ _)
    · rw [List.chain'_cons'] at h2
      simp only [fstIdx, ne_eq, Option.map_eq_some',
        Sigma.exists, exists_and_right, exists_eq_right, not_exists]
      intro m' hm'
      exact h2.1 _ hm' rfl
    · exact h1 _ (List.mem_cons_self _ _)

@[simp]
theorem consRecOn_empty {motive : Word M → Sort*} (h_empty : motive empty)
    (h_cons : ∀ (i) (m : M i) (w) h1 h2, motive w → motive (cons m w h1 h2)) :
    consRecOn empty h_empty h_cons = h_empty := rfl

@[simp]
theorem consRecOn_cons {motive : Word M → Sort*} (i) (m : M i) (w : Word M) h1 h2
    (h_empty : motive empty)
    (h_cons : ∀ (i) (m : M i) (w) h1 h2, motive w → motive (cons m w h1 h2)) :
    consRecOn (cons m w h1 h2) h_empty h_cons = h_cons i m w h1 h2
      (consRecOn w h_empty h_cons) := rfl

variable [DecidableEq ι]

/- ./././Mathport/Syntax/Translate/Expr.lean:177:8: unsupported: ambiguous notation -/
-- This definition is computable but not very nice to look at. Thankfully we don't have to inspect
-- it, since `rcons` is known to be injective.
/-- Given `i : ι`, any reduced word can be decomposed into a pair `p` such that `w = rcons p`. -/
private def equivPairAux (i) (w : Word M) : { p : Pair M i // rcons p = w } :=
  consRecOn w ⟨⟨1, .empty, by simp [fstIdx, empty]⟩, by simp [rcons]⟩ <|
    fun j m w h1 h2 _ =>
      if ij : i = j then
        { val :=
          { head := ij ▸ m
            tail := w
            fstIdx_ne := ij ▸ h1 }
          property := by subst ij; simp [rcons, h2] }
      else ⟨⟨1, cons m w h1 h2, by simp [cons, fstIdx, Ne.symm ij]⟩,  by simp [rcons]⟩

/-- The equivalence between words and pairs. Given a word, it decomposes it as a pair by removing
the first letter if it comes from `M i`. Given a pair, it prepends the head to the tail. -/
def equivPair (i) : Word M ≃ Pair M i where
  toFun w := (equivPairAux i w).val
  invFun := rcons
  left_inv w := (equivPairAux i w).property
  right_inv _ := rcons_inj (equivPairAux i _).property
#align free_product.word.equiv_pair Monoid.CoprodI.Word.equivPair

theorem equivPair_symm (i) (p : Pair M i) : (equivPair i).symm p = rcons p :=
  rfl
#align free_product.word.equiv_pair_symm Monoid.CoprodI.Word.equivPair_symm

theorem equivPair_eq_of_fstIdx_ne {i} {w : Word M} (h : fstIdx w ≠ some i) :
    equivPair i w = ⟨1, w, h⟩ :=
  (equivPair i).apply_eq_iff_eq_symm_apply.mpr <| Eq.symm (dif_pos rfl)
#align free_product.word.equiv_pair_eq_of_fst_idx_ne Monoid.CoprodI.Word.equivPair_eq_of_fstIdx_ne

theorem mem_equivPair_tail_iff {i j : ι} {w : Word M} (m : M i) :
    (⟨i, m⟩ ∈ (equivPair j w).tail.toList) ↔ ⟨i, m⟩ ∈ w.toList.tail
      ∨ i ≠ j ∧ ∃ h : w.toList ≠ [], w.toList.head h = ⟨i, m⟩ := by
  simp only [equivPair, equivPairAux, ne_eq, Equiv.coe_fn_mk]
  induction w using consRecOn with
  | h_empty => simp
  | h_cons k g tail h1 h2 ih =>
    simp only [consRecOn_cons]
    split_ifs with h
    · subst k
      by_cases hij : j = i <;> simp_all
    · by_cases hik : i = k
      · subst i; simp_all [eq_comm, and_comm, or_comm]
      · simp [hik, Ne.symm hik]

theorem mem_of_mem_equivPair_tail {i j : ι} {w : Word M} (m : M i) :
    (⟨i, m⟩ ∈ (equivPair j w).tail.toList) → ⟨i, m⟩ ∈ w.toList := by
  rw [mem_equivPair_tail_iff]
  rintro (h | h)
  · exact List.mem_of_mem_tail h
  · revert h; cases w.toList <;> simp (config := {contextual := true})

theorem equivPair_head {i : ι} {w : Word M} :
    (equivPair i w).head =
      if h : ∃ (h : w.toList ≠ []), (w.toList.head h).1 = i
      then h.snd ▸ (w.toList.head h.1).2
      else 1 := by
  simp only [equivPair, equivPairAux]
  induction w using consRecOn with
  | h_empty => simp
  | h_cons head =>
    by_cases hi : i = head
    · subst hi; simp
    · simp [hi, Ne.symm hi]

instance summandAction (i) : MulAction (M i) (Word M) where
  smul m w := rcons { equivPair i w with head := m * (equivPair i w).head }
  one_smul w := by
    apply (equivPair i).symm_apply_eq.mpr
    simp [equivPair]
  mul_smul m m' w := by
    dsimp [instHSMul]
    simp [mul_assoc, ← equivPair_symm, Equiv.apply_symm_apply]
#align free_product.word.summand_action Monoid.CoprodI.Word.summandAction

instance : MulAction (CoprodI M) (Word M) :=
  MulAction.ofEndHom (lift fun _ => MulAction.toEndHom)

<<<<<<< HEAD
theorem smul_def (i) (w : Word M) (m : M i) :
=======
theorem smul_def {i} (m : M i) (w : Word M) :
>>>>>>> e9d14811
    m • w = rcons { equivPair i w with head := m * (equivPair i w).head } :=
  rfl

theorem of_smul_def (i) (w : Word M) (m : M i) :
    of m • w = rcons { equivPair i w with head := m * (equivPair i w).head } :=
  rfl
#align free_product.word.of_smul_def Monoid.CoprodI.Word.of_smul_def

theorem equivPair_smul_same {i} (m : M i) (w : Word M) :
    equivPair i (of m • w) = ⟨m * (equivPair i w).head, (equivPair i w).tail,
      (equivPair i w).fstIdx_ne⟩ := by
  rw [of_smul_def, ← equivPair_symm]
  simp

@[simp]
theorem equivPair_tail {i} (p : Pair M i) :
    equivPair i p.tail = ⟨1, p.tail, p.fstIdx_ne⟩ :=
  equivPair_eq_of_fstIdx_ne _

theorem smul_eq_of_smul {i} (m : M i) (w : Word M) :
    m • w = of m • w := rfl

theorem mem_smul_iff {i j : ι} {m₁ : M i} {m₂ : M j} {w : Word M} :
    ⟨_, m₁⟩ ∈ (of m₂ • w).toList ↔
      (¬i = j ∧ ⟨i, m₁⟩ ∈ w.toList)
      ∨ (m₁ ≠ 1 ∧ ∃ (hij : i = j),(⟨i, m₁⟩ ∈ w.toList.tail) ∨
        (∃ m', ⟨j, m'⟩ ∈ w.toList.head? ∧ m₁ = hij ▸ (m₂ * m')) ∨
        (w.fstIdx ≠ some j ∧ m₁ = hij ▸ m₂)) := by
  rw [of_smul_def, mem_rcons_iff, mem_equivPair_tail_iff, equivPair_head, or_assoc]
  by_cases hij : i = j
  · subst i
    simp only [not_true, ne_eq, false_and, exists_prop, true_and, false_or]
    by_cases hw : ⟨j, m₁⟩ ∈ w.toList.tail
    · simp [hw, show m₁ ≠ 1 from w.ne_one _ (List.mem_of_mem_tail hw)]
    · simp only [hw, false_or, Option.mem_def, ne_eq, and_congr_right_iff]
      intro hm1
      split_ifs with h
      · rcases h with ⟨hnil, rfl⟩
        simp only [List.head?_eq_head _ hnil, Option.some.injEq, ne_eq]
        constructor
        · rintro rfl
          exact Or.inl ⟨_, rfl, rfl⟩
        · rintro (⟨_, h, rfl⟩ | hm')
          · simp [Sigma.ext_iff] at h
            subst h
            rfl
          · simp only [fstIdx, Option.map_eq_some', Sigma.exists,
              exists_and_right, exists_eq_right, not_exists, ne_eq] at hm'
            exact (hm'.1 (w.toList.head hnil).2 (by rw [List.head?_eq_head])).elim
      · revert h
        rw [fstIdx]
        cases w.toList
        · simp
        · simp (config := {contextual := true}) [Sigma.ext_iff]
  · rcases w with ⟨_ | _, _, _⟩ <;>
    simp [or_comm, hij, Ne.symm hij, eq_comm]

theorem mem_smul_iff_of_ne {i j : ι} (hij : i ≠ j) {m₁ : M i} {m₂ : M j} {w : Word M} :
    ⟨_, m₁⟩ ∈ (of m₂ • w).toList ↔ ⟨i, m₁⟩ ∈ w.toList := by
  simp [mem_smul_iff, *]

theorem cons_eq_smul {i} {m : M i} {ls h1 h2} :
    cons m ls h1 h2 = of m • ls := by
  rw [of_smul_def, equivPair_eq_of_fstIdx_ne _]
  · simp [cons, rcons, h2]
  · exact h1
#align free_product.word.cons_eq_smul Monoid.CoprodI.Word.cons_eq_smul

theorem rcons_eq_smul {i} (p : Pair M i) :
    rcons p = of p.head • p.tail := by
  simp [of_smul_def]

@[simp]
theorem equivPair_head_smul_equivPair_tail {i : ι} (w : Word M) :
    of (equivPair i w).head • (equivPair i w).tail = w := by
  rw [← rcons_eq_smul, ← equivPair_symm, Equiv.symm_apply_apply]

theorem equivPair_tail_eq_inv_smul {G : ι → Type*} [∀ i, Group (G i)]
    [∀i, DecidableEq (G i)] {i} (w : Word G) :
    (equivPair i w).tail = (of (equivPair i w).head)⁻¹ • w :=
  Eq.symm <| inv_smul_eq_iff.2 (equivPair_head_smul_equivPair_tail w).symm

theorem smul_induction {C : Word M → Prop} (h_empty : C empty)
    (h_smul : ∀ (i) (m : M i) (w), C w → C (of m • w)) (w : Word M) : C w := by
  induction w using consRecOn with
  | h_empty => exact h_empty
  | h_cons _ _ _ _ _ ih =>
    rw [cons_eq_smul]
    exact h_smul _ _ _ ih
#align free_product.word.smul_induction Monoid.CoprodI.Word.smul_induction

@[simp]
theorem prod_smul (m) : ∀ w : Word M, prod (m • w) = m * prod w := by
  induction m using CoprodI.induction_on with
  | h_one =>
    intro
    rw [one_smul, one_mul]
  | h_of _ =>
    intros
    rw [of_smul_def, prod_rcons, of.map_mul, mul_assoc, ← prod_rcons, ← equivPair_symm,
      Equiv.symm_apply_apply]
  | h_mul x y hx hy =>
    intro w
    rw [mul_smul, hx, hy, mul_assoc]
#align free_product.word.prod_smul Monoid.CoprodI.Word.prod_smul

/-- Each element of the free product corresponds to a unique reduced word. -/
def equiv : CoprodI M ≃ Word M where
  toFun m := m • empty
  invFun w := prod w
  left_inv m := by dsimp only; rw [prod_smul, prod_empty, mul_one]
  right_inv := by
    apply smul_induction
    · dsimp only
      rw [prod_empty, one_smul]
    · dsimp only
      intro i m w ih
      rw [prod_smul, mul_smul, ih]
#align free_product.word.equiv Monoid.CoprodI.Word.equiv

instance : DecidableEq (Word M) :=
  Function.Injective.decidableEq Word.ext

instance : DecidableEq (CoprodI M) :=
  Equiv.decidableEq Word.equiv

end Word

variable (M)

/-- A `NeWord M i j` is a representation of a non-empty reduced words where the first letter comes
from `M i` and the last letter comes from `M j`. It can be constructed from singletons and via
concatenation, and thus provides a useful induction principle. -/
--@[nolint has_nonempty_instance] Porting note: commented out
inductive NeWord : ι → ι → Type _
  | singleton : ∀ {i : ι} (x : M i), x ≠ 1 → NeWord i i
  | append : ∀ {i j k l} (_w₁ : NeWord i j) (_hne : j ≠ k) (_w₂ : NeWord k l), NeWord i l
#align free_product.neword Monoid.CoprodI.NeWord

variable {M}

namespace NeWord

open Word

/-- The list represented by a given `NeWord` -/
@[simp]
def toList : ∀ {i j} (_w : NeWord M i j), List (Σi, M i)
  | i, _, singleton x _ => [⟨i, x⟩]
  | _, _, append w₁ _ w₂ => w₁.toList ++ w₂.toList
#align free_product.neword.to_list Monoid.CoprodI.NeWord.toList

theorem toList_ne_nil {i j} (w : NeWord M i j) : w.toList ≠ List.nil := by
  induction w
  · rintro ⟨rfl⟩
  · apply List.append_ne_nil_of_ne_nil_left
    assumption
#align free_product.neword.to_list_ne_nil Monoid.CoprodI.NeWord.toList_ne_nil

/-- The first letter of a `NeWord` -/
@[simp]
def head : ∀ {i j} (_w : NeWord M i j), M i
  | _, _, singleton x _ => x
  | _, _, append w₁ _ _ => w₁.head
#align free_product.neword.head Monoid.CoprodI.NeWord.head

/-- The last letter of a `NeWord` -/
@[simp]
def last : ∀ {i j} (_w : NeWord M i j), M j
  | _, _, singleton x _hne1 => x
  | _, _, append _w₁ _hne w₂ => w₂.last
#align free_product.neword.last Monoid.CoprodI.NeWord.last

@[simp]
theorem toList_head? {i j} (w : NeWord M i j) : w.toList.head? = Option.some ⟨i, w.head⟩ := by
  rw [← Option.mem_def]
  induction w
  · rw [Option.mem_def]
    rfl
  · exact List.head?_append (by assumption)
#align free_product.neword.to_list_head' Monoid.CoprodI.NeWord.toList_head?

@[simp]
theorem toList_getLast? {i j} (w : NeWord M i j) : w.toList.getLast? = Option.some ⟨j, w.last⟩ := by
  rw [← Option.mem_def]
  induction w
  · rw [Option.mem_def]
    rfl
  · exact List.getLast?_append (by assumption)
#align free_product.neword.to_list_last' Monoid.CoprodI.NeWord.toList_getLast?

/-- The `Word M` represented by a `NeWord M i j` -/
def toWord {i j} (w : NeWord M i j) : Word M
    where
  toList := w.toList
  ne_one := by
    induction w
    · simpa only [toList, List.mem_singleton, ne_eq, forall_eq]
    · intro l h
      simp only [toList, List.mem_append] at h
      cases h <;> aesop
  chain_ne := by
    induction w
    · exact List.chain'_singleton _
    · refine List.Chain'.append (by assumption) (by assumption) ?_
      intro x hx y hy
      rw [toList_getLast?, Option.mem_some_iff] at hx
      rw [toList_head?, Option.mem_some_iff] at hy
      subst hx
      subst hy
      assumption
#align free_product.neword.to_word Monoid.CoprodI.NeWord.toWord

/-- Every nonempty `Word M` can be constructed as a `NeWord M i j` -/
theorem of_word (w : Word M) (h : w ≠ empty) : ∃ (i j : _) (w' : NeWord M i j), w'.toWord = w := by
  suffices : ∃ (i j : _) (w' : NeWord M i j), w'.toWord.toList = w.toList
  · rcases this with ⟨i, j, w, h⟩
    refine' ⟨i, j, w, _⟩
    ext
    rw [h]
  cases' w with l hnot1 hchain
  induction' l with x l hi
  · contradiction
  · rw [List.forall_mem_cons] at hnot1
    cases' l with y l
    · refine' ⟨x.1, x.1, singleton x.2 hnot1.1, _⟩
      simp [toWord]
    · rw [List.chain'_cons] at hchain
      specialize hi hnot1.2 hchain.2 (by rintro ⟨rfl⟩)
      obtain ⟨i, j, w', hw' : w'.toList = y::l⟩ := hi
      obtain rfl : y = ⟨i, w'.head⟩ := by simpa [hw'] using w'.toList_head?
      refine' ⟨x.1, j, append (singleton x.2 hnot1.1) hchain.1 w', _⟩
      · simpa [toWord] using hw'
#align free_product.neword.of_word Monoid.CoprodI.NeWord.of_word

/-- A non-empty reduced word determines an element of the free product, given by multiplication. -/
def prod {i j} (w : NeWord M i j) :=
  w.toWord.prod
#align free_product.neword.prod Monoid.CoprodI.NeWord.prod

@[simp]
theorem singleton_head {i} (x : M i) (hne_one : x ≠ 1) : (singleton x hne_one).head = x :=
  rfl
#align free_product.neword.singleton_head Monoid.CoprodI.NeWord.singleton_head

@[simp]
theorem singleton_last {i} (x : M i) (hne_one : x ≠ 1) : (singleton x hne_one).last = x :=
  rfl
#align free_product.neword.singleton_last Monoid.CoprodI.NeWord.singleton_last

@[simp]
theorem prod_singleton {i} (x : M i) (hne_one : x ≠ 1) : (singleton x hne_one).prod = of x := by
  simp [toWord, prod, Word.prod]
#align free_product.neword.prod_singleton Monoid.CoprodI.NeWord.prod_singleton

@[simp]
theorem append_head {i j k l} {w₁ : NeWord M i j} {hne : j ≠ k} {w₂ : NeWord M k l} :
    (append w₁ hne w₂).head = w₁.head :=
  rfl
#align free_product.neword.append_head Monoid.CoprodI.NeWord.append_head

@[simp]
theorem append_last {i j k l} {w₁ : NeWord M i j} {hne : j ≠ k} {w₂ : NeWord M k l} :
    (append w₁ hne w₂).last = w₂.last :=
  rfl
#align free_product.neword.append_last Monoid.CoprodI.NeWord.append_last

@[simp]
theorem append_prod {i j k l} {w₁ : NeWord M i j} {hne : j ≠ k} {w₂ : NeWord M k l} :
    (append w₁ hne w₂).prod = w₁.prod * w₂.prod := by simp [toWord, prod, Word.prod]
#align free_product.neword.append_prod Monoid.CoprodI.NeWord.append_prod

/-- One can replace the first letter in a non-empty reduced word by an element of the same
group -/
def replaceHead : ∀ {i j : ι} (x : M i) (_hnotone : x ≠ 1) (_w : NeWord M i j), NeWord M i j
  | _, _, x, h, singleton _ _ => singleton x h
  | _, _, x, h, append w₁ hne w₂ => append (replaceHead x h w₁) hne w₂
#align free_product.neword.replace_head Monoid.CoprodI.NeWord.replaceHead

@[simp]
theorem replaceHead_head {i j : ι} (x : M i) (hnotone : x ≠ 1) (w : NeWord M i j) :
    (replaceHead x hnotone w).head = x := by
  induction w
  rfl
  simp [*]
#align free_product.neword.replace_head_head Monoid.CoprodI.NeWord.replaceHead_head

/-- One can multiply an element from the left to a non-empty reduced word if it does not cancel
with the first element in the word. -/
def mulHead {i j : ι} (w : NeWord M i j) (x : M i) (hnotone : x * w.head ≠ 1) : NeWord M i j :=
  replaceHead (x * w.head) hnotone w
#align free_product.neword.mul_head Monoid.CoprodI.NeWord.mulHead

@[simp]
theorem mulHead_head {i j : ι} (w : NeWord M i j) (x : M i) (hnotone : x * w.head ≠ 1) :
    (mulHead w x hnotone).head = x * w.head := by
  induction w
  rfl
  simp [*]
#align free_product.neword.mul_head_head Monoid.CoprodI.NeWord.mulHead_head

@[simp]
theorem mulHead_prod {i j : ι} (w : NeWord M i j) (x : M i) (hnotone : x * w.head ≠ 1) :
    (mulHead w x hnotone).prod = of x * w.prod := by
  unfold mulHead
  induction' w with _ _ _ _ _ _ _ _ _ _ w_ih_w₁ w_ih_w₂
  · simp [mulHead, replaceHead]
  · specialize w_ih_w₁ _ hnotone
    clear w_ih_w₂
    simp [replaceHead, ← mul_assoc] at *
    congr 1
#align free_product.neword.mul_head_prod Monoid.CoprodI.NeWord.mulHead_prod

section Group

variable {G : ι → Type*} [∀ i, Group (G i)]

/-- The inverse of a non-empty reduced word -/
def inv : ∀ {i j} (_w : NeWord G i j), NeWord G j i
  | _, _, singleton x h => singleton x⁻¹ (mt inv_eq_one.mp h)
  | _, _, append w₁ h w₂ => append w₂.inv h.symm w₁.inv
#align free_product.neword.inv Monoid.CoprodI.NeWord.inv

@[simp]
theorem inv_prod {i j} (w : NeWord G i j) : w.inv.prod = w.prod⁻¹ := by
  induction w <;> simp [inv, *]
#align free_product.neword.inv_prod Monoid.CoprodI.NeWord.inv_prod

@[simp]
theorem inv_head {i j} (w : NeWord G i j) : w.inv.head = w.last⁻¹ := by
  induction w <;> simp [inv, *]
#align free_product.neword.inv_head Monoid.CoprodI.NeWord.inv_head

@[simp]
theorem inv_last {i j} (w : NeWord G i j) : w.inv.last = w.head⁻¹ := by
  induction w <;> simp [inv, *]
#align free_product.neword.inv_last Monoid.CoprodI.NeWord.inv_last

end Group

end NeWord

section PingPongLemma

open Pointwise

open Cardinal

variable [hnontriv : Nontrivial ι]

variable {G : Type*} [Group G]

variable {H : ι → Type*} [∀ i, Group (H i)]

variable (f : ∀ i, H i →* G)

-- We need many groups or one group with many elements
variable (hcard : 3 ≤ #ι ∨ ∃ i, 3 ≤ #(H i))

-- A group action on α, and the ping-pong sets
variable {α : Type*} [MulAction G α]

variable (X : ι → Set α)

variable (hXnonempty : ∀ i, (X i).Nonempty)

variable (hXdisj : Pairwise fun i j => Disjoint (X i) (X j))

variable (hpp : Pairwise fun i j => ∀ h : H i, h ≠ 1 → f i h • X j ⊆ X i)

--include hpp Porting note: commented out

theorem lift_word_ping_pong {i j k} (w : NeWord H i j) (hk : j ≠ k) :
    lift f w.prod • X k ⊆ X i := by
  induction' w with i x hne_one i j k l w₁ hne w₂ hIw₁ hIw₂ generalizing k
  · simpa using hpp hk _ hne_one
  · calc
      lift f (NeWord.append w₁ hne w₂).prod • X k = lift f w₁.prod • lift f w₂.prod • X k := by
        simp [MulAction.mul_smul]
      _ ⊆ lift f w₁.prod • X _ := (set_smul_subset_set_smul_iff.mpr (hIw₂ hk))
      _ ⊆ X i := hIw₁ hne
#align free_product.lift_word_ping_pong Monoid.CoprodI.lift_word_ping_pong

--include X hXnonempty hXdisj Porting note: commented out

theorem lift_word_prod_nontrivial_of_other_i {i j k} (w : NeWord H i j) (hhead : k ≠ i)
    (hlast : k ≠ j) : lift f w.prod ≠ 1 := by
  intro heq1
  have : X k ⊆ X i := by simpa [heq1] using lift_word_ping_pong f X hpp w hlast.symm
  obtain ⟨x, hx⟩ := hXnonempty k
  exact (hXdisj hhead).le_bot ⟨hx, this hx⟩
#align free_product.lift_word_prod_nontrivial_of_other_i Monoid.CoprodI.lift_word_prod_nontrivial_of_other_i

--include hnontriv Porting note: commented out

theorem lift_word_prod_nontrivial_of_head_eq_last {i} (w : NeWord H i i) : lift f w.prod ≠ 1 := by
  obtain ⟨k, hk⟩ := exists_ne i
  exact lift_word_prod_nontrivial_of_other_i f X hXnonempty hXdisj hpp w hk hk
#align free_product.lift_word_prod_nontrivial_of_head_eq_last Monoid.CoprodI.lift_word_prod_nontrivial_of_head_eq_last

theorem lift_word_prod_nontrivial_of_head_card {i j} (w : NeWord H i j) (hcard : 3 ≤ #(H i))
    (hheadtail : i ≠ j) : lift f w.prod ≠ 1 := by
  obtain ⟨h, hn1, hnh⟩ := Cardinal.three_le hcard 1 w.head⁻¹
  have hnot1 : h * w.head ≠ 1 := by
    rw [← div_inv_eq_mul]
    exact div_ne_one_of_ne hnh
  let w' : NeWord H i i :=
    NeWord.append (NeWord.mulHead w h hnot1) hheadtail.symm
      (NeWord.singleton h⁻¹ (inv_ne_one.mpr hn1))
  have hw' : lift f w'.prod ≠ 1 :=
    lift_word_prod_nontrivial_of_head_eq_last f X hXnonempty hXdisj hpp w'
  intro heq1
  apply hw'
  simp [heq1]
#align free_product.lift_word_prod_nontrivial_of_head_card Monoid.CoprodI.lift_word_prod_nontrivial_of_head_card

--include hcard Porting note: commented out

theorem lift_word_prod_nontrivial_of_not_empty {i j} (w : NeWord H i j) : lift f w.prod ≠ 1 := by
  classical
    cases' hcard with hcard hcard
    · obtain ⟨i, h1, h2⟩ := Cardinal.three_le hcard i j
      exact lift_word_prod_nontrivial_of_other_i f X hXnonempty hXdisj hpp w h1 h2
    · cases' hcard with k hcard
      by_cases hh : i = k <;> by_cases hl : j = k
      · subst hh
        subst hl
        exact lift_word_prod_nontrivial_of_head_eq_last f X hXnonempty hXdisj hpp w
      · subst hh
        change j ≠ i at hl
        exact lift_word_prod_nontrivial_of_head_card f X hXnonempty hXdisj hpp w hcard hl.symm
      · subst hl
        change i ≠ j at hh
        have : lift f w.inv.prod ≠ 1 :=
          lift_word_prod_nontrivial_of_head_card f X hXnonempty hXdisj hpp w.inv hcard hh.symm
        intro heq
        apply this
        simpa using heq
      · change i ≠ k at hh
        change j ≠ k at hl
        obtain ⟨h, hn1, -⟩ := Cardinal.three_le hcard 1 1
        let w' : NeWord H k k :=
          NeWord.append (NeWord.append (NeWord.singleton h hn1) hh.symm w) hl
            (NeWord.singleton h⁻¹ (inv_ne_one.mpr hn1))
        have hw' : lift f w'.prod ≠ 1 :=
          lift_word_prod_nontrivial_of_head_eq_last f X hXnonempty hXdisj hpp w'
        intro heq1
        apply hw'
        simp [heq1]
#align free_product.lift_word_prod_nontrivial_of_not_empty Monoid.CoprodI.lift_word_prod_nontrivial_of_not_empty

theorem empty_of_word_prod_eq_one {w : Word H} (h : lift f w.prod = 1) : w = Word.empty := by
  by_contra hnotempty
  obtain ⟨i, j, w, rfl⟩ := NeWord.of_word w hnotempty
  exact lift_word_prod_nontrivial_of_not_empty f hcard X hXnonempty hXdisj hpp w h
#align free_product.empty_of_word_prod_eq_one Monoid.CoprodI.empty_of_word_prod_eq_one

/-- The Ping-Pong-Lemma.

Given a group action of `G` on `X` so that the `H i` acts in a specific way on disjoint subsets
`X i` we can prove that `lift f` is injective, and thus the image of `lift f` is isomorphic to the
free product of the `H i`.

Often the Ping-Pong-Lemma is stated with regard to subgroups `H i` that generate the whole group;
we generalize to arbitrary group homomorphisms `f i : H i →* G` and do not require the group to be
generated by the images.

Usually the Ping-Pong-Lemma requires that one group `H i` has at least three elements. This
condition is only needed if `# ι = 2`, and we accept `3 ≤ # ι` as an alternative.
-/
theorem lift_injective_of_ping_pong : Function.Injective (lift f) := by
  classical
    apply (injective_iff_map_eq_one (lift f)).mpr
    rw [(CoprodI.Word.equiv).forall_congr_left']
    · intro w Heq
      dsimp [Word.equiv] at *
      · rw [empty_of_word_prod_eq_one f hcard X hXnonempty hXdisj hpp Heq]
        rfl
#align free_product.lift_injective_of_ping_pong Monoid.CoprodI.lift_injective_of_ping_pong

end PingPongLemma

/-- The free product of free groups is itself a free group -/
@[simps!]  --Porting note: added `!`
instance {ι : Type*} (G : ι → Type*) [∀ i, Group (G i)] [hG : ∀ i, IsFreeGroup (G i)] :
    IsFreeGroup (CoprodI G) where
  Generators := Σi, IsFreeGroup.Generators (G i)
  MulEquiv' :=
    MonoidHom.toMulEquiv
      (FreeGroup.lift fun x : Σi, IsFreeGroup.Generators (G i) =>
        CoprodI.of (IsFreeGroup.of x.2 : G x.1))
      (CoprodI.lift fun i : ι =>
        (IsFreeGroup.lift fun x : IsFreeGroup.Generators (G i) =>
            FreeGroup.of (⟨i, x⟩ : Σi, IsFreeGroup.Generators (G i)) :
          G i →* FreeGroup (Σi, IsFreeGroup.Generators (G i))))
      (by ext; simp)
      (by ext; simp)

-- NB: One might expect this theorem to be phrased with ℤ, but ℤ is an additive group,
-- and using `Multiplicative ℤ` runs into diamond issues.
/-- A free group is a free product of copies of the free_group over one generator. -/
@[simps!]
def _root_.freeGroupEquivCoprodI {ι : Type u_1} :
    FreeGroup ι ≃* CoprodI fun _ : ι => FreeGroup Unit := by
  refine' MonoidHom.toMulEquiv _ _ _ _
  exact FreeGroup.lift fun i => @CoprodI.of ι _ _ i (FreeGroup.of Unit.unit)
  exact CoprodI.lift fun i => FreeGroup.lift fun _ => FreeGroup.of i
  · ext; simp
  · ext i a; cases a; simp
#align free_group_equiv_free_product freeGroupEquivCoprodI

section PingPongLemma

open Pointwise Cardinal

variable [Nontrivial ι]

variable {G : Type u_1} [Group G] (a : ι → G)

-- A group action on α, and the ping-pong sets
variable {α : Type*} [MulAction G α]

variable (X Y : ι → Set α)

variable (hXnonempty : ∀ i, (X i).Nonempty)

variable (hXdisj : Pairwise fun i j => Disjoint (X i) (X j))

variable (hYdisj : Pairwise fun i j => Disjoint (Y i) (Y j))

variable (hXYdisj : ∀ i j, Disjoint (X i) (Y j))

variable (hX : ∀ i, a i • (Y i)ᶜ ⊆ X i)

variable (hY : ∀ i, a⁻¹ i • (X i)ᶜ ⊆ Y i)

--include hXnonempty hXdisj hYdisj hXYdisj hX hY Porting note: commented out

/-- The Ping-Pong-Lemma.

Given a group action of `G` on `X` so that the generators of the free groups act in specific
ways on disjoint subsets `X i` and `Y i` we can prove that `lift f` is injective, and thus the image
of `lift f` is isomorphic to the free group.

Often the Ping-Pong-Lemma is stated with regard to group elements that generate the whole group;
we generalize to arbitrary group homomorphisms from the free group to `G` and do not require the
group to be generated by the elements.
-/
theorem _root_.FreeGroup.injective_lift_of_ping_pong : Function.Injective (FreeGroup.lift a) := by
  -- Step one: express the free group lift via the free product lift
  have : FreeGroup.lift a =
      (CoprodI.lift fun i => FreeGroup.lift fun _ => a i).comp
        (@freeGroupEquivCoprodI ι).toMonoidHom := by
    ext i
    simp
  rw [this, MonoidHom.coe_comp]
  clear this
  refine' Function.Injective.comp _ (MulEquiv.injective freeGroupEquivCoprodI)
  -- Step two: Invoke the ping-pong lemma for free products
  show Function.Injective (lift fun i : ι => FreeGroup.lift fun _ => a i)
  -- Prepare to instantiate lift_injective_of_ping_pong
  let H : ι → Type _ := fun _i => FreeGroup Unit
  let f : ∀ i, H i →* G := fun i => FreeGroup.lift fun _ => a i
  let X' : ι → Set α := fun i => X i ∪ Y i
  apply lift_injective_of_ping_pong f _ X'
  show ∀ i, (X' i).Nonempty
  · exact fun i => Set.Nonempty.inl (hXnonempty i)
  show Pairwise fun i j => Disjoint (X' i) (X' j)
  · intro i j hij
    simp only
    apply Disjoint.union_left <;> apply Disjoint.union_right
    · exact hXdisj hij
    · exact hXYdisj i j
    · exact (hXYdisj j i).symm
    · exact hYdisj hij
  show Pairwise fun i j => ∀ h : H i, h ≠ 1 → f i h • X' j ⊆ X' i
  · rintro i j hij
    -- use free_group unit ≃ ℤ
    refine' FreeGroup.freeGroupUnitEquivInt.forall_congr_left'.mpr _
    intro n hne1
    change FreeGroup.lift (fun _ => a i) (FreeGroup.of () ^ n) • X' j ⊆ X' i
    simp only [map_zpow, FreeGroup.lift.of]
    change a i ^ n • X' j ⊆ X' i
    have hnne0 : n ≠ 0 := by
      rintro rfl
      apply hne1
      simp; rfl
    clear hne1
    simp only
    -- Positive and negative powers separately
    cases' (lt_or_gt_of_ne hnne0).symm with hlt hgt
    · have h1n : 1 ≤ n := hlt
      calc
        a i ^ n • X' j ⊆ a i ^ n • (Y i)ᶜ :=
          smul_set_mono ((hXYdisj j i).union_left <| hYdisj hij.symm).subset_compl_right
        _ ⊆ X i := by
          clear hnne0 hlt
          refine Int.le_induction (P := fun n => a i ^ n • (Y i)ᶜ ⊆ X i) ?_ ?_ n h1n
          · dsimp
            rw [zpow_one]
            exact hX i
          · dsimp
            intro n _hle hi
            calc
              a i ^ (n + 1) • (Y i)ᶜ = (a i ^ n * a i) • (Y i)ᶜ := by rw [zpow_add, zpow_one]
              _ = a i ^ n • a i • (Y i)ᶜ := (MulAction.mul_smul _ _ _)
              _ ⊆ a i ^ n • X i := (smul_set_mono <| hX i)
              _ ⊆ a i ^ n • (Y i)ᶜ := (smul_set_mono (hXYdisj i i).subset_compl_right)
              _ ⊆ X i := hi
        _ ⊆ X' i := Set.subset_union_left _ _
    · have h1n : n ≤ -1 := by
        apply Int.le_of_lt_add_one
        simpa using hgt
      calc
        a i ^ n • X' j ⊆ a i ^ n • (X i)ᶜ :=
          smul_set_mono ((hXdisj hij.symm).union_left (hXYdisj i j).symm).subset_compl_right
        _ ⊆ Y i := by
          refine' Int.le_induction_down (P := fun n => a i ^ n • (X i)ᶜ ⊆ Y i) _ _ _ h1n
          · dsimp
            rw [zpow_neg, zpow_one]
            exact hY i
          · dsimp
            intro n _ hi
            calc
              a i ^ (n - 1) • (X i)ᶜ = (a i ^ n * (a i)⁻¹) • (X i)ᶜ := by rw [zpow_sub, zpow_one]
              _ = a i ^ n • (a i)⁻¹ • (X i)ᶜ := (MulAction.mul_smul _ _ _)
              _ ⊆ a i ^ n • Y i := (smul_set_mono <| hY i)
              _ ⊆ a i ^ n • (X i)ᶜ := (smul_set_mono (hXYdisj i i).symm.subset_compl_right)
              _ ⊆ Y i := hi
        _ ⊆ X' i := Set.subset_union_right _ _
  show _ ∨ ∃ i, 3 ≤ #(H i)
  · inhabit ι
    right
    use Inhabited.default
    simp only
    rw [FreeGroup.freeGroupUnitEquivInt.cardinal_eq, Cardinal.mk_denumerable]
    apply le_of_lt
    exact nat_lt_aleph0 3
#align free_group.injective_lift_of_ping_pong FreeGroup.injective_lift_of_ping_pong

end PingPongLemma

end Monoid.CoprodI<|MERGE_RESOLUTION|>--- conflicted
+++ resolved
@@ -506,11 +506,7 @@
 instance : MulAction (CoprodI M) (Word M) :=
   MulAction.ofEndHom (lift fun _ => MulAction.toEndHom)
 
-<<<<<<< HEAD
-theorem smul_def (i) (w : Word M) (m : M i) :
-=======
 theorem smul_def {i} (m : M i) (w : Word M) :
->>>>>>> e9d14811
     m • w = rcons { equivPair i w with head := m * (equivPair i w).head } :=
   rfl
 
