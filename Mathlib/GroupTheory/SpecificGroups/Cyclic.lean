/-
Copyright (c) 2018 Johannes Hölzl. All rights reserved.
Released under Apache 2.0 license as described in the file LICENSE.
Authors: Johannes Hölzl
-/
import Mathlib.Algebra.Order.BigOperators.Ring.Finset
import Mathlib.Data.Nat.Totient
import Mathlib.Data.ZMod.Aut
import Mathlib.Data.ZMod.Quotient
import Mathlib.GroupTheory.OrderOfElement
import Mathlib.GroupTheory.Subgroup.Simple
import Mathlib.Tactic.Group
import Mathlib.GroupTheory.Exponent

/-!
# Cyclic groups

A group `G` is called cyclic if there exists an element `g : G` such that every element of `G` is of
the form `g ^ n` for some `n : ℕ`. This file only deals with the predicate on a group to be cyclic.
For the concrete cyclic group of order `n`, see `Data.ZMod.Basic`.

## Main definitions

* `IsCyclic` is a predicate on a group stating that the group is cyclic.

## Main statements

* `isCyclic_of_prime_card` proves that a finite group of prime order is cyclic.
* `isSimpleGroup_of_prime_card`, `IsSimpleGroup.isCyclic`,
  and `IsSimpleGroup.prime_card` classify finite simple abelian groups.
* `IsCyclic.exponent_eq_card`: For a finite cyclic group `G`, the exponent is equal to
  the group's cardinality.
* `IsCyclic.exponent_eq_zero_of_infinite`: Infinite cyclic groups have exponent zero.
* `IsCyclic.iff_exponent_eq_card`: A finite commutative group is cyclic iff its exponent
  is equal to its cardinality.

## Tags

cyclic group
-/


variable {α G G' : Type*} {a : α}

section Cyclic

open Subgroup

@[to_additive]
theorem IsCyclic.exists_generator [Group α] [IsCyclic α] : ∃ g : α, ∀ x, x ∈ zpowers g :=
  exists_zpow_surjective α

@[to_additive]
theorem isCyclic_iff_exists_zpowers_eq_top [Group α] : IsCyclic α ↔ ∃ g : α, zpowers g = ⊤ := by
  simp only [eq_top_iff', mem_zpowers_iff]
  exact ⟨fun ⟨h⟩ ↦ h, fun h ↦ ⟨h⟩⟩

@[to_additive]
instance (priority := 100) isCyclic_of_subsingleton [Group α] [Subsingleton α] : IsCyclic α :=
  ⟨⟨1, fun _ => ⟨0, Subsingleton.elim _ _⟩⟩⟩

@[simp]
theorem isCyclic_multiplicative_iff [AddGroup α] : IsCyclic (Multiplicative α) ↔ IsAddCyclic α :=
  ⟨fun H ↦ ⟨H.1⟩, fun H ↦ ⟨H.1⟩⟩

instance isCyclic_multiplicative [AddGroup α] [IsAddCyclic α] : IsCyclic (Multiplicative α) :=
  isCyclic_multiplicative_iff.mpr inferInstance

@[simp]
theorem isAddCyclic_additive_iff [Group α] : IsAddCyclic (Additive α) ↔ IsCyclic α :=
  ⟨fun H ↦ ⟨H.1⟩, fun H ↦ ⟨H.1⟩⟩

instance isAddCyclic_additive [Group α] [IsCyclic α] : IsAddCyclic (Additive α) :=
  isAddCyclic_additive_iff.mpr inferInstance

/-- A cyclic group is always commutative. This is not an `instance` because often we have a better
proof of `CommGroup`. -/
@[to_additive
      "A cyclic group is always commutative. This is not an `instance` because often we have
      a better proof of `AddCommGroup`."]
def IsCyclic.commGroup [hg : Group α] [IsCyclic α] : CommGroup α :=
  { hg with
    mul_comm := fun x y =>
      let ⟨_, hg⟩ := IsCyclic.exists_generator (α := α)
      let ⟨_, hn⟩ := hg x
      let ⟨_, hm⟩ := hg y
      hm ▸ hn ▸ zpow_mul_comm _ _ _ }

instance [Group G] (H : Subgroup G) [IsCyclic H] : H.IsCommutative :=
  ⟨⟨IsCyclic.commGroup.mul_comm⟩⟩

variable [Group α] [Group G] [Group G']

/-- A non-cyclic multiplicative group is non-trivial. -/
@[to_additive "A non-cyclic additive group is non-trivial."]
theorem Nontrivial.of_not_isCyclic (nc : ¬IsCyclic α) : Nontrivial α := by
  contrapose! nc
  exact @isCyclic_of_subsingleton _ _ (not_nontrivial_iff_subsingleton.mp nc)

@[to_additive]
theorem MonoidHom.map_cyclic [h : IsCyclic G] (σ : G →* G) :
    ∃ m : ℤ, ∀ g : G, σ g = g ^ m := by
  obtain ⟨h, hG⟩ := IsCyclic.exists_generator (α := G)
  obtain ⟨m, hm⟩ := hG (σ h)
  refine ⟨m, fun g => ?_⟩
  obtain ⟨n, rfl⟩ := hG g
  rw [MonoidHom.map_zpow, ← hm, ← zpow_mul, ← zpow_mul']

@[to_additive]
lemma isCyclic_iff_exists_orderOf_eq_natCard [Finite α] :
    IsCyclic α ↔ ∃ g : α, orderOf g = Nat.card α := by
  simp_rw [isCyclic_iff_exists_zpowers_eq_top, ← card_eq_iff_eq_top, Nat.card_zpowers]

@[deprecated (since := "2024-12-20")]
alias isCyclic_iff_exists_ofOrder_eq_natCard := isCyclic_iff_exists_orderOf_eq_natCard

@[deprecated (since := "2024-12-20")]
alias isAddCyclic_iff_exists_ofOrder_eq_natCard := isAddCyclic_iff_exists_addOrderOf_eq_natCard

@[deprecated (since := "2024-12-20")]
alias IsCyclic.iff_exists_ofOrder_eq_natCard_of_Fintype :=
  isCyclic_iff_exists_orderOf_eq_natCard

@[deprecated (since := "2024-12-20")]
alias IsAddCyclic.iff_exists_ofOrder_eq_natCard_of_Fintype :=
  isAddCyclic_iff_exists_addOrderOf_eq_natCard

@[to_additive]
theorem isCyclic_of_orderOf_eq_card [Finite α] (x : α) (hx : orderOf x = Nat.card α) :
    IsCyclic α :=
  isCyclic_iff_exists_orderOf_eq_natCard.mpr ⟨x, hx⟩

@[to_additive]
theorem Subgroup.eq_bot_or_eq_top_of_prime_card
    (H : Subgroup G) [hp : Fact (Nat.card G).Prime] : H = ⊥ ∨ H = ⊤ := by
  have : Finite G := Nat.finite_of_card_ne_zero hp.1.ne_zero
  have := card_subgroup_dvd_card H
  rwa [Nat.dvd_prime hp.1, ← eq_bot_iff_card, card_eq_iff_eq_top] at this

/-- Any non-identity element of a finite group of prime order generates the group. -/
@[to_additive "Any non-identity element of a finite group of prime order generates the group."]
theorem zpowers_eq_top_of_prime_card {p : ℕ}
    [hp : Fact p.Prime] (h : Nat.card G = p) {g : G} (hg : g ≠ 1) : zpowers g = ⊤ := by
  subst h
  have := (zpowers g).eq_bot_or_eq_top_of_prime_card
  rwa [zpowers_eq_bot, or_iff_right hg] at this

@[to_additive]
theorem mem_zpowers_of_prime_card {p : ℕ} [hp : Fact p.Prime]
    (h : Nat.card G = p) {g g' : G} (hg : g ≠ 1) : g' ∈ zpowers g := by
  simp_rw [zpowers_eq_top_of_prime_card h hg, Subgroup.mem_top]

@[to_additive]
theorem mem_powers_of_prime_card {p : ℕ} [hp : Fact p.Prime]
    (h : Nat.card G = p) {g g' : G} (hg : g ≠ 1) : g' ∈ Submonoid.powers g := by
  have : Finite G := Nat.finite_of_card_ne_zero (h ▸ hp.1.ne_zero)
  rw [mem_powers_iff_mem_zpowers]
  exact mem_zpowers_of_prime_card h hg

@[to_additive]
theorem powers_eq_top_of_prime_card {p : ℕ}
    [hp : Fact p.Prime] (h : Nat.card G = p) {g : G} (hg : g ≠ 1) : Submonoid.powers g = ⊤ := by
  ext x
  simp [mem_powers_of_prime_card h hg]

/-- A finite group of prime order is cyclic. -/
@[to_additive "A finite group of prime order is cyclic."]
theorem isCyclic_of_prime_card {p : ℕ} [hp : Fact p.Prime]
    (h : Nat.card α = p) : IsCyclic α := by
  have : Finite α := Nat.finite_of_card_ne_zero (h ▸ hp.1.ne_zero)
  have : Nontrivial α := Finite.one_lt_card_iff_nontrivial.mp (h ▸ hp.1.one_lt)
  obtain ⟨g, hg⟩ : ∃ g : α, g ≠ 1 := exists_ne 1
  exact ⟨g, fun g' ↦ mem_zpowers_of_prime_card h hg⟩

/-- A finite group of order dividing a prime is cyclic. -/
@[to_additive "A finite group of order dividing a prime is cyclic."]
theorem isCyclic_of_card_dvd_prime {p : ℕ} [hp : Fact p.Prime]
    (h : Nat.card α ∣ p) : IsCyclic α := by
  rcases (Nat.dvd_prime hp.out).mp h with h | h
  · exact @isCyclic_of_subsingleton α _ (Nat.card_eq_one_iff_unique.mp h).1
  · exact isCyclic_of_prime_card h

@[to_additive]
theorem isCyclic_of_surjective {F : Type*} [hH : IsCyclic G']
    [FunLike F G' G] [MonoidHomClass F G' G] (f : F) (hf : Function.Surjective f) :
    IsCyclic G := by
  obtain ⟨x, hx⟩ := hH
  refine ⟨f x, fun a ↦ ?_⟩
  obtain ⟨a, rfl⟩ := hf a
  obtain ⟨n, rfl⟩ := hx a
  exact ⟨n, (map_zpow _ _ _).symm⟩

@[to_additive]
theorem orderOf_eq_card_of_forall_mem_zpowers {g : α} (hx : ∀ x, x ∈ zpowers g) :
    orderOf g = Nat.card α := by
  rw [← Nat.card_zpowers, (zpowers g).eq_top_iff'.mpr hx, card_top]

@[deprecated (since := "2024-11-15")]
alias orderOf_generator_eq_natCard := orderOf_eq_card_of_forall_mem_zpowers

@[deprecated (since := "2024-11-15")]
alias addOrderOf_generator_eq_natCard := addOrderOf_eq_card_of_forall_mem_zmultiples

@[to_additive]
theorem exists_pow_ne_one_of_isCyclic [G_cyclic : IsCyclic G]
    {k : ℕ} (k_pos : k ≠ 0) (k_lt_card_G : k < Nat.card G) : ∃ a : G, a ^ k ≠ 1 := by
  have : Finite G := Nat.finite_of_card_ne_zero (Nat.not_eq_zero_of_lt k_lt_card_G)
  rcases G_cyclic with ⟨a, ha⟩
  use a
  contrapose! k_lt_card_G
  convert orderOf_le_of_pow_eq_one k_pos.bot_lt k_lt_card_G
  rw [← Nat.card_zpowers, eq_comm, card_eq_iff_eq_top, eq_top_iff]
  exact fun x _ ↦ ha x

@[to_additive]
theorem Infinite.orderOf_eq_zero_of_forall_mem_zpowers [Infinite α] {g : α}
    (h : ∀ x, x ∈ zpowers g) : orderOf g = 0 := by
  rw [orderOf_eq_card_of_forall_mem_zpowers h, Nat.card_eq_zero_of_infinite]

@[to_additive]
instance Bot.isCyclic : IsCyclic (⊥ : Subgroup α) :=
  ⟨⟨1, fun x => ⟨0, Subtype.eq <| (zpow_zero (1 : α)).trans <| Eq.symm (Subgroup.mem_bot.1 x.2)⟩⟩⟩

@[to_additive]
instance Subgroup.isCyclic [IsCyclic α] (H : Subgroup α) : IsCyclic H :=
  haveI := Classical.propDecidable
  let ⟨g, hg⟩ := IsCyclic.exists_generator (α := α)
  if hx : ∃ x : α, x ∈ H ∧ x ≠ (1 : α) then
    let ⟨x, hx₁, hx₂⟩ := hx
    let ⟨k, hk⟩ := hg x
    have hk : g ^ k = x := hk
    have hex : ∃ n : ℕ, 0 < n ∧ g ^ n ∈ H :=
      ⟨k.natAbs,
        Nat.pos_of_ne_zero fun h => hx₂ <| by
          rw [← hk, Int.natAbs_eq_zero.mp h, zpow_zero], by
            cases' k with k k
            · rw [Int.ofNat_eq_coe, Int.natAbs_cast k, ← zpow_natCast, ← Int.ofNat_eq_coe, hk]
              exact hx₁
            · rw [Int.natAbs_negSucc, ← Subgroup.inv_mem_iff H]; simp_all⟩
    ⟨⟨⟨g ^ Nat.find hex, (Nat.find_spec hex).2⟩, fun ⟨x, hx⟩ =>
        let ⟨k, hk⟩ := hg x
        have hk : g ^ k = x := hk
        have hk₂ : g ^ ((Nat.find hex : ℤ) * (k / Nat.find hex : ℤ)) ∈ H := by
          rw [zpow_mul]
          apply H.zpow_mem
          exact mod_cast (Nat.find_spec hex).2
        have hk₃ : g ^ (k % Nat.find hex : ℤ) ∈ H :=
          (Subgroup.mul_mem_cancel_right H hk₂).1 <| by
            rw [← zpow_add, Int.emod_add_ediv, hk]; exact hx
        have hk₄ : k % Nat.find hex = (k % Nat.find hex).natAbs := by
          rw [Int.natAbs_of_nonneg
              (Int.emod_nonneg _ (Int.natCast_ne_zero_iff_pos.2 (Nat.find_spec hex).1))]
        have hk₅ : g ^ (k % Nat.find hex).natAbs ∈ H := by rwa [← zpow_natCast, ← hk₄]
        have hk₆ : (k % (Nat.find hex : ℤ)).natAbs = 0 :=
          by_contradiction fun h =>
            Nat.find_min hex
              (Int.ofNat_lt.1 <| by
                rw [← hk₄]; exact Int.emod_lt_of_pos _ (Int.natCast_pos.2 (Nat.find_spec hex).1))
              ⟨Nat.pos_of_ne_zero h, hk₅⟩
        ⟨k / (Nat.find hex : ℤ),
          Subtype.ext_iff_val.2
            (by
              suffices g ^ ((Nat.find hex : ℤ) * (k / Nat.find hex : ℤ)) = x by simpa [zpow_mul]
              rw [Int.mul_ediv_cancel'
                  (Int.dvd_of_emod_eq_zero (Int.natAbs_eq_zero.mp hk₆)),
                hk])⟩⟩⟩
  else by
    have : H = (⊥ : Subgroup α) :=
      Subgroup.ext fun x =>
        ⟨fun h => by simp at *; tauto, fun h => by rw [Subgroup.mem_bot.1 h]; exact H.one_mem⟩
    subst this; infer_instance

@[to_additive]
theorem isCyclic_of_injective [IsCyclic G'] (f : G →* G') (hf : Function.Injective f) :
    IsCyclic G :=
  isCyclic_of_surjective (MonoidHom.ofInjective hf).symm (MonoidHom.ofInjective hf).symm.surjective

@[to_additive]
lemma Subgroup.isCyclic_of_le {H H' : Subgroup G} (h : H ≤ H') [IsCyclic H'] : IsCyclic H :=
  isCyclic_of_injective (Subgroup.inclusion h) (Subgroup.inclusion_injective h)

open Finset Nat

section Classical

open scoped Classical

@[to_additive IsAddCyclic.card_nsmul_eq_zero_le]
theorem IsCyclic.card_pow_eq_one_le [DecidableEq α] [Fintype α] [IsCyclic α] {n : ℕ} (hn0 : 0 < n) :
    #{a : α | a ^ n = 1} ≤ n :=
  let ⟨g, hg⟩ := IsCyclic.exists_generator (α := α)
  calc
    #{a : α | a ^ n = 1} ≤
        #(zpowers (g ^ (Fintype.card α / Nat.gcd n (Fintype.card α))) : Set α).toFinset :=
      card_le_card fun x hx =>
        let ⟨m, hm⟩ := show x ∈ Submonoid.powers g from mem_powers_iff_mem_zpowers.2 <| hg x
        Set.mem_toFinset.2
          ⟨(m / (Fintype.card α / Nat.gcd n (Fintype.card α)) : ℕ), by
            dsimp at hm
            have hgmn : g ^ (m * Nat.gcd n (Fintype.card α)) = 1 := by
              rw [pow_mul, hm, ← pow_gcd_card_eq_one_iff]; exact (mem_filter.1 hx).2
            dsimp only
            rw [zpow_natCast, ← pow_mul, Nat.mul_div_cancel_left', hm]
            refine Nat.dvd_of_mul_dvd_mul_right (gcd_pos_of_pos_left (Fintype.card α) hn0) ?_
            conv_lhs =>
              rw [Nat.div_mul_cancel (Nat.gcd_dvd_right _ _), ← Nat.card_eq_fintype_card,
                ← orderOf_eq_card_of_forall_mem_zpowers hg]
            exact orderOf_dvd_of_pow_eq_one hgmn⟩
    _ ≤ n := by
      let ⟨m, hm⟩ := Nat.gcd_dvd_right n (Fintype.card α)
      have hm0 : 0 < m :=
        Nat.pos_of_ne_zero fun hm0 => by
          rw [hm0, mul_zero, Fintype.card_eq_zero_iff] at hm
          exact hm.elim' 1
      simp only [Set.toFinset_card, SetLike.coe_sort_coe]
      rw [Fintype.card_zpowers, orderOf_pow g, orderOf_eq_card_of_forall_mem_zpowers hg,
        Nat.card_eq_fintype_card]
      nth_rw 2 [hm]; nth_rw 3 [hm]
      rw [Nat.mul_div_cancel_left _ (gcd_pos_of_pos_left _ hn0), gcd_mul_left_left, hm,
        Nat.mul_div_cancel _ hm0]
      exact le_of_dvd hn0 (Nat.gcd_dvd_left _ _)

end Classical

@[to_additive]
theorem IsCyclic.exists_monoid_generator [Finite α] [IsCyclic α] :
    ∃ x : α, ∀ y : α, y ∈ Submonoid.powers x := by
  simp_rw [mem_powers_iff_mem_zpowers]
  exact IsCyclic.exists_generator

@[to_additive]
lemma IsCyclic.exists_ofOrder_eq_natCard [h : IsCyclic α] : ∃ g : α, orderOf g = Nat.card α := by
  obtain ⟨g, hg⟩ := h.exists_generator
  use g
  rw [← card_zpowers g, (eq_top_iff' (zpowers g)).mpr hg]
  exact Nat.card_congr (Equiv.Set.univ α)

variable (G) in
/-- A distributive action of a monoid on a finite cyclic group of order `n` factors through an
action on `ZMod n`. -/
noncomputable def MulDistribMulAction.toMonoidHomZModOfIsCyclic (M : Type*) [Monoid M]
    [IsCyclic G] [MulDistribMulAction M G] {n : ℕ} (hn : Nat.card G = n) : M →* ZMod n where
  toFun m := (MulDistribMulAction.toMonoidHom G m).map_cyclic.choose
  map_one' := by
    obtain ⟨g, hg⟩ := IsCyclic.exists_ofOrder_eq_natCard (α := G)
    rw [← Int.cast_one, ZMod.intCast_eq_intCast_iff, ← hn, ← hg, ← zpow_eq_zpow_iff_modEq,
      zpow_one, ← (MulDistribMulAction.toMonoidHom G 1).map_cyclic.choose_spec,
      MulDistribMulAction.toMonoidHom_apply, one_smul]
  map_mul' m n := by
    obtain ⟨g, hg⟩ := IsCyclic.exists_ofOrder_eq_natCard (α := G)
    rw [← Int.cast_mul, ZMod.intCast_eq_intCast_iff, ← hn, ← hg, ← zpow_eq_zpow_iff_modEq,
      zpow_mul', ← (MulDistribMulAction.toMonoidHom G m).map_cyclic.choose_spec,
      ← (MulDistribMulAction.toMonoidHom G n).map_cyclic.choose_spec,
      ← (MulDistribMulAction.toMonoidHom G (m * n)).map_cyclic.choose_spec,
      MulDistribMulAction.toMonoidHom_apply, MulDistribMulAction.toMonoidHom_apply,
      MulDistribMulAction.toMonoidHom_apply, mul_smul]

theorem MulDistribMulAction.toMonoidHomZModOfIsCyclic_apply {M : Type*} [Monoid M] [IsCyclic G]
    [MulDistribMulAction M G] {n : ℕ} (hn : Nat.card G = n) (m : M) (g : G) (k : ℤ)
    (h : toMonoidHomZModOfIsCyclic G M hn m = k) : m • g = g ^ k := by
  rw [← MulDistribMulAction.toMonoidHom_apply,
    (MulDistribMulAction.toMonoidHom G m).map_cyclic.choose_spec g, zpow_eq_zpow_iff_modEq]
  apply Int.ModEq.of_dvd (Int.natCast_dvd_natCast.mpr (orderOf_dvd_natCard g))
  rwa [hn, ← ZMod.intCast_eq_intCast_iff]

section

variable [Fintype α]

@[to_additive]
theorem IsCyclic.unique_zpow_zmod (ha : ∀ x : α, x ∈ zpowers a) (x : α) :
    ∃! n : ZMod (Fintype.card α), x = a ^ n.val := by
  obtain ⟨n, rfl⟩ := ha x
  refine ⟨n, (?_ : a ^ n = _), fun y (hy : a ^ n = _) ↦ ?_⟩
  · rw [← zpow_natCast, zpow_eq_zpow_iff_modEq, orderOf_eq_card_of_forall_mem_zpowers ha,
      Int.modEq_comm, Int.modEq_iff_add_fac, Nat.card_eq_fintype_card, ← ZMod.intCast_eq_iff]
  · rw [← zpow_natCast, zpow_eq_zpow_iff_modEq, orderOf_eq_card_of_forall_mem_zpowers ha,
      Nat.card_eq_fintype_card, ← ZMod.intCast_eq_intCast_iff] at hy
    simp [hy]

variable [DecidableEq α]

@[to_additive]
theorem IsCyclic.image_range_orderOf (ha : ∀ x : α, x ∈ zpowers a) :
    Finset.image (fun i => a ^ i) (range (orderOf a)) = univ := by
  simp_rw [← SetLike.mem_coe] at ha
  simp only [_root_.image_range_orderOf, Set.eq_univ_iff_forall.mpr ha, Set.toFinset_univ]

@[to_additive]
theorem IsCyclic.image_range_card (ha : ∀ x : α, x ∈ zpowers a) :
    Finset.image (fun i => a ^ i) (range (Nat.card α)) = univ := by
  rw [← orderOf_eq_card_of_forall_mem_zpowers ha, IsCyclic.image_range_orderOf ha]

@[to_additive]
lemma IsCyclic.ext [Finite G] [IsCyclic G] {d : ℕ} {a b : ZMod d}
    (hGcard : Nat.card G = d) (h : ∀ t : G, t ^ a.val = t ^ b.val) : a = b := by
  have : NeZero (Nat.card G) := ⟨Nat.card_pos.ne'⟩
  obtain ⟨g, hg⟩ := IsCyclic.exists_generator (α := G)
  specialize h g
  subst hGcard
  rw [pow_eq_pow_iff_modEq, orderOf_eq_card_of_forall_mem_zpowers hg,
    ← ZMod.natCast_eq_natCast_iff] at h
  simpa [ZMod.natCast_val, ZMod.cast_id'] using h

end

section Totient

variable [DecidableEq α] [Fintype α] (hn : ∀ n : ℕ, 0 < n → #{a : α | a ^ n = 1} ≤ n)
include hn

@[to_additive]
private theorem card_pow_eq_one_eq_orderOf_aux (a : α) : #{b : α | b ^ orderOf a = 1} = orderOf a :=
  le_antisymm (hn _ (orderOf_pos a))
    (calc
      orderOf a = @Fintype.card (zpowers a) (id _) := Fintype.card_zpowers.symm
      _ ≤
          @Fintype.card (({b : α | b ^ orderOf a = 1} : Finset _) : Set α)
            (Fintype.ofFinset _ fun _ => Iff.rfl) :=
        (@Fintype.card_le_of_injective (zpowers a)
          (({b : α | b ^ orderOf a = 1} : Finset _) : Set α) (id _) (id _)
          (fun b =>
            ⟨b.1,
              mem_filter.2
                ⟨mem_univ _, by
                  let ⟨i, hi⟩ := b.2
                  rw [← hi, ← zpow_natCast, ← zpow_mul, mul_comm, zpow_mul, zpow_natCast,
                    pow_orderOf_eq_one, one_zpow]⟩⟩)
          fun _ _ h => Subtype.eq (Subtype.mk.inj h))
      _ = #{b : α | b ^ orderOf a = 1} := Fintype.card_ofFinset _ _
      )

-- Use φ for `Nat.totient`
open Nat
@[to_additive]
private theorem card_orderOf_eq_totient_aux₁ {d : ℕ} (hd : d ∣ Fintype.card α)
    (hpos : 0 < #{a : α | orderOf a = d}) : #{a : α | orderOf a = d} = φ d := by
  induction' d using Nat.strongRec' with d IH
  rcases Decidable.eq_or_ne d 0 with (rfl | hd0)
  · cases Fintype.card_ne_zero (eq_zero_of_zero_dvd hd)
  rcases Finset.card_pos.1 hpos with ⟨a, ha'⟩
  have ha : orderOf a = d := (mem_filter.1 ha').2
  have h1 :
    (∑ m ∈ d.properDivisors, #{a : α | orderOf a = m}) =
      ∑ m ∈ d.properDivisors, φ m := by
    refine Finset.sum_congr rfl fun m hm => ?_
    simp only [mem_filter, mem_range, mem_properDivisors] at hm
    refine IH m hm.2 (hm.1.trans hd) (Finset.card_pos.2 ⟨a ^ (d / m), ?_⟩)
    simp only [mem_filter, mem_univ, orderOf_pow a, ha, true_and,
      Nat.gcd_eq_right (div_dvd_of_dvd hm.1), Nat.div_div_self hm.1 hd0]
  have h2 :
    (∑ m ∈ d.divisors, #{a : α | orderOf a = m}) =
      ∑ m ∈ d.divisors, φ m := by
    rw [← filter_dvd_eq_divisors hd0, sum_card_orderOf_eq_card_pow_eq_one hd0,
      filter_dvd_eq_divisors hd0, sum_totient, ← ha, card_pow_eq_one_eq_orderOf_aux hn a]
  simpa [← cons_self_properDivisors hd0, ← h1] using h2

@[to_additive]
theorem card_orderOf_eq_totient_aux₂ {d : ℕ} (hd : d ∣ Fintype.card α) :
    #{a : α | orderOf a = d} = φ d := by
  let c := Fintype.card α
  have hc0 : 0 < c := Fintype.card_pos_iff.2 ⟨1⟩
  apply card_orderOf_eq_totient_aux₁ hn hd
  by_contra h0
  -- Must qualify `Finset.card_eq_zero` because of https://github.com/leanprover/lean4/issues/2849
  simp_rw [not_lt, Nat.le_zero, Finset.card_eq_zero] at h0
  apply lt_irrefl c
  calc
    c = ∑ m ∈ c.divisors, #{a : α | orderOf a = m} := by
      simp only [← filter_dvd_eq_divisors hc0.ne', sum_card_orderOf_eq_card_pow_eq_one hc0.ne']
      apply congr_arg card
      simp [c]
    _ = ∑ m ∈ c.divisors.erase d, #{a : α | orderOf a = m} := by
      rw [eq_comm]
      refine sum_subset (erase_subset _ _) fun m hm₁ hm₂ => ?_
      have : m = d := by
        contrapose! hm₂
        exact mem_erase_of_ne_of_mem hm₂ hm₁
      simp [this, h0]
    _ ≤ ∑ m ∈ c.divisors.erase d, φ m := by
      refine sum_le_sum fun m hm => ?_
      have hmc : m ∣ c := by
        simp only [mem_erase, mem_divisors] at hm
        tauto
      obtain h1 | h1 := (#{a : α | orderOf a = m}).eq_zero_or_pos
      · simp [h1]
      · simp [card_orderOf_eq_totient_aux₁ hn hmc h1]
    _ < ∑ m ∈ c.divisors, φ m :=
      sum_erase_lt_of_pos (mem_divisors.2 ⟨hd, hc0.ne'⟩) (totient_pos.2 (pos_of_dvd_of_pos hd hc0))
    _ = c := sum_totient _

@[to_additive isAddCyclic_of_card_nsmul_eq_zero_le, stacks 09HX "This theorem is stronger than \
09HX. It removes the abelian condition, and requires only `≤` instead of `=`."]
theorem isCyclic_of_card_pow_eq_one_le : IsCyclic α :=
  have : Finset.Nonempty {a : α | orderOf a = Nat.card α} :=
    card_pos.1 <| by
      rw [Nat.card_eq_fintype_card, card_orderOf_eq_totient_aux₂ hn dvd_rfl, totient_pos]
      apply Fintype.card_pos
  let ⟨x, hx⟩ := this
  isCyclic_of_orderOf_eq_card x (Finset.mem_filter.1 hx).2

end Totient

@[to_additive]
lemma IsCyclic.card_orderOf_eq_totient [IsCyclic α] [Fintype α] {d : ℕ} (hd : d ∣ Fintype.card α) :
    #{a : α | orderOf a = d} = totient d := by
  classical apply card_orderOf_eq_totient_aux₂ (fun n => IsCyclic.card_pow_eq_one_le) hd

/-- A finite group of prime order is simple. -/
@[to_additive "A finite group of prime order is simple."]
theorem isSimpleGroup_of_prime_card {p : ℕ} [hp : Fact p.Prime]
    (h : Nat.card α = p) : IsSimpleGroup α := by
  subst h
  have : Finite α := Nat.finite_of_card_ne_zero hp.1.ne_zero
  have : Nontrivial α := Finite.one_lt_card_iff_nontrivial.mp hp.1.one_lt
  exact ⟨fun H _ => H.eq_bot_or_eq_top_of_prime_card⟩

end Cyclic

section QuotientCenter

open Subgroup

variable [Group G] [Group G']

/-- A group is commutative if the quotient by the center is cyclic.
  Also see `commGroupOfCyclicCenterQuotient` for the `CommGroup` instance. -/
@[to_additive
      "A group is commutative if the quotient by the center is cyclic.
      Also see `addCommGroupOfCyclicCenterQuotient` for the `AddCommGroup` instance."]
theorem commutative_of_cyclic_center_quotient [IsCyclic G'] (f : G →* G') (hf : f.ker ≤ center G)
    (a b : G) : a * b = b * a :=
  let ⟨⟨x, y, (hxy : f y = x)⟩, (hx : ∀ a : f.range, a ∈ zpowers _)⟩ :=
    IsCyclic.exists_generator (α := f.range)
  let ⟨m, hm⟩ := hx ⟨f a, a, rfl⟩
  let ⟨n, hn⟩ := hx ⟨f b, b, rfl⟩
  have hm : x ^ m = f a := by simpa [Subtype.ext_iff] using hm
  have hn : x ^ n = f b := by simpa [Subtype.ext_iff] using hn
  have ha : y ^ (-m) * a ∈ center G :=
    hf (by rw [f.mem_ker, f.map_mul, f.map_zpow, hxy, zpow_neg x m, hm, inv_mul_cancel])
  have hb : y ^ (-n) * b ∈ center G :=
    hf (by rw [f.mem_ker, f.map_mul, f.map_zpow, hxy, zpow_neg x n, hn, inv_mul_cancel])
  calc
    a * b = y ^ m * (y ^ (-m) * a * y ^ n) * (y ^ (-n) * b) := by simp [mul_assoc]
    _ = y ^ m * (y ^ n * (y ^ (-m) * a)) * (y ^ (-n) * b) := by rw [mem_center_iff.1 ha]
    _ = y ^ m * y ^ n * y ^ (-m) * (a * (y ^ (-n) * b)) := by simp [mul_assoc]
    _ = y ^ m * y ^ n * y ^ (-m) * (y ^ (-n) * b * a) := by rw [mem_center_iff.1 hb]
    _ = b * a := by group

/-- A group is commutative if the quotient by the center is cyclic. -/
@[to_additive
      "A group is commutative if the quotient by the center is cyclic."]
def commGroupOfCyclicCenterQuotient [IsCyclic G'] (f : G →* G') (hf : f.ker ≤ center G) :
    CommGroup G :=
  { show Group G by infer_instance with mul_comm := commutative_of_cyclic_center_quotient f hf }

end QuotientCenter

namespace IsSimpleGroup

section CommGroup

variable [CommGroup α] [IsSimpleGroup α]

@[to_additive]
instance (priority := 100) isCyclic : IsCyclic α := by
  nontriviality α
  obtain ⟨g, hg⟩ := exists_ne (1 : α)
  have : Subgroup.zpowers g = ⊤ :=
    (eq_bot_or_eq_top (Subgroup.zpowers g)).resolve_left (Subgroup.zpowers_ne_bot.2 hg)
  exact ⟨⟨g, (Subgroup.eq_top_iff' _).1 this⟩⟩

@[to_additive]
theorem prime_card [Finite α] : (Nat.card α).Prime := by
  have h0 : 0 < Nat.card α := Nat.card_pos
  obtain ⟨g, hg⟩ := IsCyclic.exists_generator (α := α)
  rw [Nat.prime_def]
  refine ⟨Finite.one_lt_card_iff_nontrivial.2 inferInstance, fun n hn => ?_⟩
  refine (IsSimpleOrder.eq_bot_or_eq_top (Subgroup.zpowers (g ^ n))).symm.imp ?_ ?_
  · intro h
    have hgo := orderOf_pow (n := n) g
    rw [orderOf_eq_card_of_forall_mem_zpowers hg, Nat.gcd_eq_right_iff_dvd.1 hn,
      orderOf_eq_card_of_forall_mem_zpowers, eq_comm,
      Nat.div_eq_iff_eq_mul_left (Nat.pos_of_dvd_of_pos hn h0) hn] at hgo
    · exact (mul_left_cancel₀ (ne_of_gt h0) ((mul_one (Nat.card α)).trans hgo)).symm
    · intro x
      rw [h]
      exact Subgroup.mem_top _
  · intro h
    apply le_antisymm (Nat.le_of_dvd h0 hn)
    rw [← orderOf_eq_card_of_forall_mem_zpowers hg]
    apply orderOf_le_of_pow_eq_one (Nat.pos_of_dvd_of_pos hn h0)
    rw [← Subgroup.mem_bot, ← h]
    exact Subgroup.mem_zpowers _

end CommGroup

end IsSimpleGroup

@[to_additive]
theorem CommGroup.is_simple_iff_isCyclic_and_prime_card [Finite α] [CommGroup α] :
    IsSimpleGroup α ↔ IsCyclic α ∧ (Nat.card α).Prime := by
  constructor
  · intro h
    exact ⟨IsSimpleGroup.isCyclic, IsSimpleGroup.prime_card⟩
  · rintro ⟨_, hp⟩
    haveI : Fact (Nat.card α).Prime := ⟨hp⟩
    exact isSimpleGroup_of_prime_card rfl

section SpecificInstances

instance : IsAddCyclic ℤ := ⟨1, fun n ↦ ⟨n, by simp only [smul_eq_mul, mul_one]⟩⟩

instance ZMod.instIsAddCyclic (n : ℕ) : IsAddCyclic (ZMod n) :=
  isAddCyclic_of_surjective (Int.castRingHom _) ZMod.intCast_surjective

instance ZMod.instIsSimpleAddGroup {p : ℕ} [Fact p.Prime] : IsSimpleAddGroup (ZMod p) :=
  AddCommGroup.is_simple_iff_isAddCyclic_and_prime_card.2
    ⟨inferInstance, by simpa using (Fact.out : p.Prime)⟩

end SpecificInstances

section Exponent

open Monoid

@[to_additive]
theorem IsCyclic.exponent_eq_card [Group α] [IsCyclic α] :
    exponent α = Nat.card α := by
  obtain ⟨g, hg⟩ := IsCyclic.exists_ofOrder_eq_natCard (α := α)
  apply Nat.dvd_antisymm Group.exponent_dvd_nat_card
  rw [← hg]
  exact order_dvd_exponent _

@[to_additive]
theorem IsCyclic.of_exponent_eq_card [CommGroup α] [Finite α] (h : exponent α = Nat.card α) :
    IsCyclic α :=
  let ⟨_⟩ := nonempty_fintype α
  let ⟨g, _, hg⟩ := Finset.mem_image.mp (Finset.max'_mem _ _)
  isCyclic_of_orderOf_eq_card g <| hg.trans <| exponent_eq_max'_orderOf.symm.trans h

@[to_additive]
theorem IsCyclic.iff_exponent_eq_card [CommGroup α] [Finite α] :
    IsCyclic α ↔ exponent α = Nat.card α :=
  ⟨fun _ => IsCyclic.exponent_eq_card, IsCyclic.of_exponent_eq_card⟩

@[to_additive]
theorem IsCyclic.exponent_eq_zero_of_infinite [Group α] [IsCyclic α] [Infinite α] :
    exponent α = 0 :=
  let ⟨_, hg⟩ := IsCyclic.exists_generator (α := α)
  exponent_eq_zero_of_order_zero <| Infinite.orderOf_eq_zero_of_forall_mem_zpowers hg

@[simp]
protected theorem ZMod.exponent (n : ℕ) : AddMonoid.exponent (ZMod n) = n := by
  rw [IsAddCyclic.exponent_eq_card, Nat.card_zmod]

/-- A group of order `p ^ 2` is not cyclic if and only if its exponent is `p`. -/
@[to_additive]
lemma not_isCyclic_iff_exponent_eq_prime [Group α] {p : ℕ} (hp : p.Prime)
    (hα : Nat.card α = p ^ 2) : ¬ IsCyclic α ↔ Monoid.exponent α = p := by
  -- G is a nontrivial fintype of cardinality `p ^ 2`
  have : Finite α := Nat.finite_of_card_ne_zero (hα ▸ pow_ne_zero 2 hp.ne_zero)
  have : Nontrivial α := Finite.one_lt_card_iff_nontrivial.mp
    (hα ▸ one_lt_pow₀ hp.one_lt two_ne_zero)
  /- in the forward direction, we apply `exponent_eq_prime_iff`, and the reverse direction follows
  immediately because if `α` has exponent `p`, it has no element of order `p ^ 2`. -/
  refine ⟨fun h_cyc ↦ (Monoid.exponent_eq_prime_iff hp).mpr fun g hg ↦ ?_, fun h_exp h_cyc ↦ by
    obtain (rfl|rfl) := eq_zero_or_one_of_sq_eq_self <| hα ▸ h_exp ▸ (h_cyc.exponent_eq_card).symm
    · exact Nat.not_prime_zero hp
    · exact Nat.not_prime_one hp⟩
  /- we must show every non-identity element has order `p`. By Lagrange's theorem, the only possible
  orders of `g` are `1`, `p`, or `p ^ 2`. It can't be the former because `g ≠ 1`, and it can't
  the latter because the group isn't cyclic. -/
  have := (Nat.mem_divisors (m := p ^ 2)).mpr ⟨hα ▸ orderOf_dvd_natCard (x := g), by aesop⟩
  simp? [Nat.divisors_prime_pow hp 2] at this says
    simp only [Nat.divisors_prime_pow hp 2, Nat.reduceAdd, Finset.mem_map, Finset.mem_range,
      Function.Embedding.coeFn_mk] at this
  obtain ⟨a, ha, ha'⟩ := this
  interval_cases a
  · exact False.elim <| hg <| orderOf_eq_one_iff.mp <| by aesop
  · aesop
  · exact False.elim <| h_cyc <| isCyclic_of_orderOf_eq_card g <| by aesop

end Exponent

section ZMod

open Subgroup AddSubgroup

/-- The kernel of `zmultiplesHom G g` is equal to the additive subgroup generated by
    `addOrderOf g`. -/
theorem zmultiplesHom_ker_eq [AddGroup G] (g : G) :
    (zmultiplesHom G g).ker = zmultiples ↑(addOrderOf g) := by
  ext
  simp_rw [AddMonoidHom.mem_ker, mem_zmultiples_iff, zmultiplesHom_apply,
    ← addOrderOf_dvd_iff_zsmul_eq_zero, zsmul_eq_mul', Int.cast_id, dvd_def, eq_comm]

/-- The kernel of `zpowersHom G g` is equal to the subgroup generated by `orderOf g`. -/
theorem zpowersHom_ker_eq [Group G] (g : G) :
    (zpowersHom G g).ker = zpowers (Multiplicative.ofAdd ↑(orderOf g)) :=
  congr_arg AddSubgroup.toSubgroup <| zmultiplesHom_ker_eq (Additive.ofMul g)

/-- The isomorphism from `ZMod n` to any cyclic additive group of `Nat.card` equal to `n`. -/
noncomputable def zmodAddCyclicAddEquiv [AddGroup G] (h : IsAddCyclic G) :
    ZMod (Nat.card G) ≃+ G := by
  let n := Nat.card G
  let ⟨g, surj⟩ := Classical.indefiniteDescription _ h.exists_generator
  have kereq : ((zmultiplesHom G) g).ker = zmultiples ↑(Nat.card G) := by
    rw [zmultiplesHom_ker_eq]
    congr
    rw [← Nat.card_zmultiples]
    exact Nat.card_congr (Equiv.subtypeUnivEquiv surj)
  exact Int.quotientZMultiplesNatEquivZMod n
    |>.symm.trans <| QuotientAddGroup.quotientAddEquivOfEq kereq
    |>.symm.trans <| QuotientAddGroup.quotientKerEquivOfSurjective (zmultiplesHom G g) surj

/-- The isomorphism from `Multiplicative (ZMod n)` to any cyclic group of `Nat.card` equal to `n`.
-/
noncomputable def zmodCyclicMulEquiv [Group G] (h : IsCyclic G) :
    Multiplicative (ZMod (Nat.card G)) ≃* G :=
  AddEquiv.toMultiplicative <| zmodAddCyclicAddEquiv <| isAddCyclic_additive_iff.2 h

/-- Two cyclic additive groups of the same cardinality are isomorphic. -/
noncomputable def addEquivOfAddCyclicCardEq [AddGroup G] [AddGroup G'] [hG : IsAddCyclic G]
    [hH : IsAddCyclic G'] (hcard : Nat.card G = Nat.card G') : G ≃+ G' := hcard ▸
  zmodAddCyclicAddEquiv hG |>.symm.trans (zmodAddCyclicAddEquiv hH)

/-- Two cyclic groups of the same cardinality are isomorphic. -/
@[to_additive existing]
noncomputable def mulEquivOfCyclicCardEq [Group G] [Group G'] [hG : IsCyclic G]
    [hH : IsCyclic G'] (hcard : Nat.card G = Nat.card G') : G ≃* G' := hcard ▸
  zmodCyclicMulEquiv hG |>.symm.trans (zmodCyclicMulEquiv hH)

/-- Two groups of the same prime cardinality are isomorphic. -/
@[to_additive "Two additive groups of the same prime cardinality are isomorphic."]
noncomputable def mulEquivOfPrimeCardEq {p : ℕ} [Group G] [Group G']
    [Fact p.Prime] (hG : Nat.card G = p) (hH : Nat.card G' = p) : G ≃* G' := by
  have hGcyc := isCyclic_of_prime_card hG
  have hHcyc := isCyclic_of_prime_card hH
  apply mulEquivOfCyclicCardEq
  exact hG.trans hH.symm

<<<<<<< HEAD
=======
variable (G) in
/-- The automorphism group of a cyclic group is isomorphic to the multiplicative group of ZMod. -/
@[simps!]
noncomputable def IsCyclic.mulAutMulEquiv [Group G] [h : IsCyclic G] :
    MulAut G ≃* (ZMod (Nat.card G))ˣ :=
  ((MulAut.congr (zmodCyclicMulEquiv h)).symm.trans
    (MulAutMultiplicative (ZMod (Nat.card G)))).trans (ZMod.AddAutEquivUnits (Nat.card G))

variable (G) in
>>>>>>> 5fa776c6
theorem IsCyclic.card_mulAut [Group G] [Finite G] [h : IsCyclic G] :
    Nat.card (MulAut G) = Nat.totient (Nat.card G) := by
  have : NeZero (Nat.card G) := ⟨Nat.card_pos.ne'⟩
  rw [← ZMod.card_units_eq_totient, ← Nat.card_eq_fintype_card]
<<<<<<< HEAD
  exact Nat.card_congr ((MulAut.congr (zmodCyclicMulEquiv h)).toEquiv.symm.trans
    (MulEquiv.toAdditive.trans (ZMod.AddAutEquivUnits (Nat.card G)).toEquiv))
=======
  exact Nat.card_congr (mulAutMulEquiv G)
>>>>>>> 5fa776c6

end ZMod

section generator

/-!
### Groups with a given generator

We state some results in terms of an explicitly given generator.
The generating property is given as in `IsCyclic.exists_generator`.

The main statements are about the existence and uniqueness of homomorphisms and isomorphisms
specified by the image of the given generator.
-/

open Subgroup

variable [Group G] [Group G'] {g : G} (hg : ∀ x, x ∈ zpowers g) {g' : G'}

section monoidHom

variable (hg' : orderOf g' ∣ orderOf (g : G))

/-- If `g` generates the group `G` and `g'` is an element of another group `G'` whose order
divides that of `g`, then there is a homomorphism `G →* G'` mapping `g` to `g'`. -/
@[to_additive
   "If `g` generates the additive group `G` and `g'` is an element of another additive group `G'`
   whose order divides that of `g`, then there is a homomorphism `G →+ G'` mapping `g` to `g'`."]
noncomputable
def monoidHomOfForallMemZpowers : G →* G' where
  toFun x := g' ^ (Classical.choose <| mem_zpowers_iff.mp <| hg x)
  map_one' := orderOf_dvd_iff_zpow_eq_one.mp <|
                (Int.natCast_dvd_natCast.mpr hg').trans <| orderOf_dvd_iff_zpow_eq_one.mpr <|
                Classical.choose_spec <| mem_zpowers_iff.mp <| hg 1
  map_mul' x y := by
    simp only [← zpow_add, zpow_eq_zpow_iff_modEq]
    apply Int.ModEq.of_dvd (Int.natCast_dvd_natCast.mpr hg')
    rw [← zpow_eq_zpow_iff_modEq, zpow_add]
    simp only [fun x ↦ Classical.choose_spec <| mem_zpowers_iff.mp <| hg x]

@[to_additive (attr := simp)]
lemma monoidHomOfForallMemZpowers_apply_gen :
    monoidHomOfForallMemZpowers hg hg' g = g' := by
  simp only [monoidHomOfForallMemZpowers, MonoidHom.coe_mk, OneHom.coe_mk]
  nth_rw 2 [← zpow_one g']
  rw [zpow_eq_zpow_iff_modEq]
  apply Int.ModEq.of_dvd (Int.natCast_dvd_natCast.mpr hg')
  rw [← zpow_eq_zpow_iff_modEq, zpow_one]
  exact Classical.choose_spec <| mem_zpowers_iff.mp <| hg g

end monoidHom

include hg

/-- Two group homomorphisms `G →* G'` are equal if and only if they agree on a generator of `G`. -/
@[to_additive
   "Two homomorphisms `G →+ G'` of additive groups are equal if and only if they agree
   on a generator of `G`."]
lemma MonoidHom.eq_iff_eq_on_generator (f₁ f₂ : G →* G') : f₁ = f₂ ↔ f₁ g = f₂ g := by
  rw [DFunLike.ext_iff]
  refine ⟨fun H ↦ H g, fun H x ↦ ?_⟩
  obtain ⟨n, hn⟩ := mem_zpowers_iff.mp <| hg x
  rw [← hn, map_zpow, map_zpow, H]

/-- Two group isomorphisms `G ≃* G'` are equal if and only if they agree on a generator of `G`. -/
@[to_additive
   "Two isomorphisms `G ≃+ G'` of additive groups are equal if and only if they agree
   on a generator of `G`."]
lemma MulEquiv.eq_iff_eq_on_generator (f₁ f₂ : G ≃* G') : f₁ = f₂ ↔ f₁ g = f₂ g :=
  (Function.Injective.eq_iff toMonoidHom_injective).symm.trans <|
    MonoidHom.eq_iff_eq_on_generator hg ..

section mulEquiv

variable (hg' : ∀ x, x ∈ zpowers g') (h : orderOf g = orderOf g')

/-- Given two groups that are generated by elements `g` and `g'` of the same order,
we obtain an isomorphism sending `g` to `g'`. -/
@[to_additive
   "Given two additive groups that are generated by elements `g` and `g'` of the same order,
   we obtain an isomorphism sending `g` to `g'`."]
noncomputable
def mulEquivOfOrderOfEq : G ≃* G' := by
  refine MonoidHom.toMulEquiv (monoidHomOfForallMemZpowers hg h.symm.dvd)
    (monoidHomOfForallMemZpowers hg' h.dvd) ?_ ?_ <;>
  refine (MonoidHom.eq_iff_eq_on_generator (by assumption) _ _).mpr ?_ <;>
  simp only [MonoidHom.coe_comp, Function.comp_apply, monoidHomOfForallMemZpowers_apply_gen,
    MonoidHom.id_apply]

@[to_additive (attr := simp)]
lemma mulEquivOfOrderOfEq_apply_gen : mulEquivOfOrderOfEq hg hg' h g = g' :=
  monoidHomOfForallMemZpowers_apply_gen hg h.symm.dvd

@[to_additive (attr := simp)]
lemma mulEquivOfOrderOfEq_symm :
    (mulEquivOfOrderOfEq hg hg' h).symm = mulEquivOfOrderOfEq hg' hg h.symm := rfl

@[to_additive] -- `simp` can prove this by a combination of the two preceding lemmas
lemma mulEquivOfOrderOfEq_symm_apply_gen : (mulEquivOfOrderOfEq hg hg' h).symm g' = g :=
  monoidHomOfForallMemZpowers_apply_gen hg' h.dvd

end mulEquiv

end generator<|MERGE_RESOLUTION|>--- conflicted
+++ resolved
@@ -740,8 +740,6 @@
   apply mulEquivOfCyclicCardEq
   exact hG.trans hH.symm
 
-<<<<<<< HEAD
-=======
 variable (G) in
 /-- The automorphism group of a cyclic group is isomorphic to the multiplicative group of ZMod. -/
 @[simps!]
@@ -751,17 +749,11 @@
     (MulAutMultiplicative (ZMod (Nat.card G)))).trans (ZMod.AddAutEquivUnits (Nat.card G))
 
 variable (G) in
->>>>>>> 5fa776c6
 theorem IsCyclic.card_mulAut [Group G] [Finite G] [h : IsCyclic G] :
     Nat.card (MulAut G) = Nat.totient (Nat.card G) := by
   have : NeZero (Nat.card G) := ⟨Nat.card_pos.ne'⟩
   rw [← ZMod.card_units_eq_totient, ← Nat.card_eq_fintype_card]
-<<<<<<< HEAD
-  exact Nat.card_congr ((MulAut.congr (zmodCyclicMulEquiv h)).toEquiv.symm.trans
-    (MulEquiv.toAdditive.trans (ZMod.AddAutEquivUnits (Nat.card G)).toEquiv))
-=======
   exact Nat.card_congr (mulAutMulEquiv G)
->>>>>>> 5fa776c6
 
 end ZMod
 
