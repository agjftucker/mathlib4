--- conflicted
+++ resolved
@@ -79,149 +79,9 @@
 
 end min_max
 
-<<<<<<< HEAD
-lemma isLittleO_self_div_log_id :
-    (fun (n : ℕ) => n / log n ^ 2) =o[atTop] (fun (n : ℕ) => (n : ℝ)) := by
-  calc (fun (n : ℕ) => (n : ℝ) / log n ^ 2) = fun (n : ℕ) => (n : ℝ) * ((log n) ^ 2)⁻¹ := by
-                  simp_rw [div_eq_mul_inv]
-         _ =o[atTop] fun (n : ℕ) => (n : ℝ) * 1⁻¹ := by
-                  refine IsBigO.mul_isLittleO (isBigO_refl _ _) ?_
-                  refine IsLittleO.inv_rev ?main ?zero
-                  case zero => simp
-                  case main => calc
-                    _ = (fun (_ : ℕ) => ((1 : ℝ) ^ 2))     := by simp
-                    _ =o[atTop] (fun (n : ℕ) => (log n)^2) :=
-                          IsLittleO.pow (IsLittleO.natCast_atTop
-                            <| isLittleO_const_log_atTop) (by simp)
-         _ = (fun (n : ℕ) => (n : ℝ)) := by ext; simp
 
 variable {α : Type*} [Fintype α] {T : ℕ → ℝ} {g : ℝ → ℝ} {a b : α → ℝ} {r : α → ℕ → ℕ}
 variable [Nonempty α] (R : AkraBazziRecurrence T g a b r)
-section
-include R
-
-lemma dist_r_b' : ∀ᶠ n in atTop, ∀ i, ‖(r i n : ℝ) - b i * n‖ ≤ n / log n ^ 2 := by
-  rw [Filter.eventually_all]
-  intro i
-  simpa using IsLittleO.eventuallyLE (R.dist_r_b i)
-
-lemma eventually_b_le_r : ∀ᶠ (n : ℕ) in atTop, ∀ i, (b i : ℝ) * n - (n / log n ^ 2) ≤ r i n := by
-  filter_upwards [R.dist_r_b'] with n hn
-  intro i
-  have h₁ : 0 ≤ b i := le_of_lt <| R.b_pos _
-  rw [sub_le_iff_le_add, add_comm, ← sub_le_iff_le_add]
-  calc (b i : ℝ) * n - r i n = ‖b i * n‖ - ‖(r i n : ℝ)‖ := by
-                            simp only [norm_mul, RCLike.norm_natCast, sub_left_inj,
-                                       Nat.cast_eq_zero, Real.norm_of_nonneg h₁]
-                         _ ≤ ‖(b i * n : ℝ) - r i n‖ := norm_sub_norm_le _ _
-                         _ = ‖(r i n : ℝ) - b i * n‖ := norm_sub_rev _ _
-                         _ ≤ n / log n ^ 2 := hn i
-
-lemma eventually_r_le_b : ∀ᶠ (n : ℕ) in atTop, ∀ i, r i n ≤ (b i : ℝ) * n + (n / log n ^ 2) := by
-  filter_upwards [R.dist_r_b'] with n hn
-  intro i
-  calc r i n = b i * n + (r i n - b i * n) := by ring
-             _ ≤ b i * n + ‖r i n - b i * n‖ := by gcongr; exact Real.le_norm_self _
-             _ ≤ b i * n + n / log n ^ 2 := by gcongr; exact hn i
-
-lemma eventually_r_lt_n : ∀ᶠ (n : ℕ) in atTop, ∀ i, r i n < n := by
-  filter_upwards [eventually_ge_atTop R.n₀] with n hn
-  exact fun i => R.r_lt_n i n hn
-
-lemma eventually_bi_mul_le_r : ∀ᶠ (n : ℕ) in atTop, ∀ i, (b (min_bi b) / 2) * n ≤ r i n := by
-  have gt_zero : 0 < b (min_bi b) := R.b_pos (min_bi b)
-  have hlo := isLittleO_self_div_log_id
-  rw [Asymptotics.isLittleO_iff] at hlo
-  have hlo' := hlo (by positivity : 0 < b (min_bi b) / 2)
-  filter_upwards [hlo', R.eventually_b_le_r] with n hn hn'
-  intro i
-  simp only [Real.norm_of_nonneg (by positivity : 0 ≤ (n : ℝ))] at hn
-  calc b (min_bi b) / 2 * n = b (min_bi b) * n - b (min_bi b) / 2 * n := by ring
-                          _ ≤ b (min_bi b) * n - ‖n / log n ^ 2‖ := by gcongr
-                          _ ≤ b i * n - ‖n / log n ^ 2‖ := by gcongr; aesop
-                          _ = b i * n - n / log n ^ 2 := by
-                                congr
-                                exact Real.norm_of_nonneg <| by positivity
-                          _ ≤ r i n := hn' i
-
-lemma bi_min_div_two_lt_one : b (min_bi b) / 2 < 1 := by
-  have gt_zero : 0 < b (min_bi b) := R.b_pos (min_bi b)
-  calc b (min_bi b) / 2 < b (min_bi b) := by aesop (add safe apply div_two_lt_of_pos)
-                      _ < 1 := R.b_lt_one _
-
-lemma bi_min_div_two_pos : 0 < b (min_bi b) / 2 := div_pos (R.b_pos _) (by simp)
-
-lemma exists_eventually_const_mul_le_r :
-    ∃ c ∈ Set.Ioo (0 : ℝ) 1, ∀ᶠ (n : ℕ) in atTop, ∀ i, c * n ≤ r i n := by
-  have gt_zero : 0 < b (min_bi b) := R.b_pos (min_bi b)
-  exact ⟨b (min_bi b) / 2, ⟨⟨by positivity, R.bi_min_div_two_lt_one⟩, R.eventually_bi_mul_le_r⟩⟩
-
-lemma eventually_r_ge (C : ℝ) : ∀ᶠ (n : ℕ) in atTop, ∀ i, C ≤ r i n := by
-  obtain ⟨c, hc_mem, hc⟩ := R.exists_eventually_const_mul_le_r
-  filter_upwards [eventually_ge_atTop ⌈C / c⌉₊, hc] with n hn₁ hn₂
-  have h₁ := hc_mem.1
-  intro i
-  calc C = c * (C / c) := by
-            rw [← mul_div_assoc]
-            exact (mul_div_cancel_left₀ _ (by positivity)).symm
-       _ ≤ c * ⌈C / c⌉₊ := by gcongr; simp [Nat.le_ceil]
-       _ ≤ c * n := by gcongr
-       _ ≤ r i n := hn₂ i
-
-lemma tendsto_atTop_r (i : α) : Tendsto (r i) atTop atTop := by
-  rw [tendsto_atTop]
-  intro b
-  have := R.eventually_r_ge b
-  rw [Filter.eventually_all] at this
-  exact_mod_cast this i
-
-lemma tendsto_atTop_r_real (i : α) : Tendsto (fun n => (r i n : ℝ)) atTop atTop :=
-  Tendsto.comp tendsto_natCast_atTop_atTop (R.tendsto_atTop_r i)
-
-lemma exists_eventually_r_le_const_mul :
-    ∃ c ∈ Set.Ioo (0 : ℝ) 1, ∀ᶠ (n : ℕ) in atTop, ∀ i, r i n ≤ c * n := by
-  let c := b (max_bi b) + (1 - b (max_bi b)) / 2
-  have h_max_bi_pos : 0 < b (max_bi b) := R.b_pos _
-  have h_max_bi_lt_one : 0 < 1 - b (max_bi b) := by
-    have : b (max_bi b) < 1 := R.b_lt_one _
-    linarith
-  have hc_pos : 0 < c := by positivity
-  have h₁ : 0 < (1 - b (max_bi b)) / 2 := by positivity
-  have hc_lt_one : c < 1 :=
-    calc b (max_bi b) + (1 - b (max_bi b)) / 2 = b (max_bi b) * (1 / 2) + 1 / 2 := by ring
-                                             _ < 1 * (1 / 2) + 1 / 2 := by
-                                                  gcongr
-                                                  exact R.b_lt_one _
-                                             _ = 1 := by norm_num
-  refine ⟨c, ⟨hc_pos, hc_lt_one⟩, ?_⟩
-  have hlo := isLittleO_self_div_log_id
-  rw [Asymptotics.isLittleO_iff] at hlo
-  have hlo' := hlo h₁
-  filter_upwards [hlo', R.eventually_r_le_b] with n hn hn'
-  intro i
-  rw [Real.norm_of_nonneg (by positivity)] at hn
-  simp only [Real.norm_of_nonneg (by positivity : 0 ≤ (n : ℝ))] at hn
-  calc r i n ≤ b i * n + n / log n ^ 2 := by exact hn' i
-             _ ≤ b i * n + (1 - b (max_bi b)) / 2 * n := by gcongr
-             _ = (b i + (1 - b (max_bi b)) / 2) * n := by ring
-             _ ≤ (b (max_bi b) + (1 - b (max_bi b)) / 2) * n := by gcongr; exact max_bi_le _
-
-lemma eventually_r_pos : ∀ᶠ (n : ℕ) in atTop, ∀ i, 0 < r i n := by
-  rw [Filter.eventually_all]
-  exact fun i => (R.tendsto_atTop_r i).eventually_gt_atTop 0
-
-lemma eventually_log_b_mul_pos : ∀ᶠ (n : ℕ) in atTop, ∀ i, 0 < log (b i * n) := by
-  rw [Filter.eventually_all]
-  intro i
-  have h : Tendsto (fun (n : ℕ) => log (b i * n)) atTop atTop :=
-    Tendsto.comp tendsto_log_atTop
-      <| Tendsto.const_mul_atTop (b_pos R i) tendsto_natCast_atTop_atTop
-  exact h.eventually_gt_atTop 0
-=======
-
-variable {α : Type*} [Fintype α] {T : ℕ → ℝ} {g : ℝ → ℝ} {a b : α → ℝ} {r : α → ℕ → ℕ}
-variable [Nonempty α] (R : AkraBazziRecurrence T g a b r)
->>>>>>> b8f340be
 
 
 local notation "ε" => smoothingFn
