/-
Copyright (c) 2020 Aaron Anderson. All rights reserved.
Released under Apache 2.0 license as described in the file LICENSE.
Authors: Aaron Anderson
-/
import Mathlib.Algebra.BigOperators.Ring.Finset
import Mathlib.Algebra.Module.BigOperators
import Mathlib.NumberTheory.Divisors
import Mathlib.Data.Nat.Squarefree
import Mathlib.Data.Nat.GCD.BigOperators
import Mathlib.Data.Nat.Factorization.Induction
import Mathlib.Tactic.ArithMult

/-!
# Arithmetic Functions and Dirichlet Convolution

This file defines arithmetic functions, which are functions from `ℕ` to a specified type that map 0
to 0. In the literature, they are often instead defined as functions from `ℕ+`. These arithmetic
functions are endowed with a multiplication, given by Dirichlet convolution, and pointwise addition,
to form the Dirichlet ring.

## Main Definitions

* `ArithmeticFunction R` consists of functions `f : ℕ → R` such that `f 0 = 0`.
* An arithmetic function `f` `IsMultiplicative` when `x.Coprime y → f (x * y) = f x * f y`.
* The pointwise operations `pmul` and `ppow` differ from the multiplication
  and power instances on `ArithmeticFunction R`, which use Dirichlet multiplication.
* `ζ` is the arithmetic function such that `ζ x = 1` for `0 < x`.
* `σ k` is the arithmetic function such that `σ k x = ∑ y ∈ divisors x, y ^ k` for `0 < x`.
* `pow k` is the arithmetic function such that `pow k x = x ^ k` for `0 < x`.
* `id` is the identity arithmetic function on `ℕ`.
* `ω n` is the number of distinct prime factors of `n`.
* `Ω n` is the number of prime factors of `n` counted with multiplicity.
* `μ` is the Möbius function (spelled `moebius` in code).

## Main Results

* Several forms of Möbius inversion:
* `sum_eq_iff_sum_mul_moebius_eq` for functions to a `CommRing`
* `sum_eq_iff_sum_smul_moebius_eq` for functions to an `AddCommGroup`
* `prod_eq_iff_prod_pow_moebius_eq` for functions to a `CommGroup`
* `prod_eq_iff_prod_pow_moebius_eq_of_nonzero` for functions to a `CommGroupWithZero`
* And variants that apply when the equalities only hold on a set `S : Set ℕ` such that
  `m ∣ n → n ∈ S → m ∈ S`:
* `sum_eq_iff_sum_mul_moebius_eq_on` for functions to a `CommRing`
* `sum_eq_iff_sum_smul_moebius_eq_on` for functions to an `AddCommGroup`
* `prod_eq_iff_prod_pow_moebius_eq_on` for functions to a `CommGroup`
* `prod_eq_iff_prod_pow_moebius_eq_on_of_nonzero` for functions to a `CommGroupWithZero`

## Notation

All notation is localized in the namespace `ArithmeticFunction`.

The arithmetic functions `ζ`, `σ`, `ω`, `Ω` and `μ` have Greek letter names.

In addition, there are separate locales `ArithmeticFunction.zeta` for `ζ`,
`ArithmeticFunction.sigma` for `σ`, `ArithmeticFunction.omega` for `ω`,
`ArithmeticFunction.Omega` for `Ω`, and `ArithmeticFunction.Moebius` for `μ`,
to allow for selective access to these notations.

The arithmetic function $$n \mapsto \prod_{p \mid n} f(p)$$ is given custom notation
`∏ᵖ p ∣ n, f p` when applied to `n`.

## Tags

arithmetic functions, dirichlet convolution, divisors

-/

open Finset

open Nat

variable (R : Type*)

/-- An arithmetic function is a function from `ℕ` that maps 0 to 0. In the literature, they are
  often instead defined as functions from `ℕ+`. Multiplication on `ArithmeticFunctions` is by
  Dirichlet convolution. -/
def ArithmeticFunction [Zero R] :=
  ZeroHom ℕ R

instance ArithmeticFunction.zero [Zero R] : Zero (ArithmeticFunction R) :=
  inferInstanceAs (Zero (ZeroHom ℕ R))

instance [Zero R] : Inhabited (ArithmeticFunction R) := inferInstanceAs (Inhabited (ZeroHom ℕ R))

variable {R}

namespace ArithmeticFunction

section Zero

variable [Zero R]

instance : FunLike (ArithmeticFunction R) ℕ R :=
  inferInstanceAs (FunLike (ZeroHom ℕ R) ℕ R)

@[simp]
theorem toFun_eq (f : ArithmeticFunction R) : f.toFun = f := rfl

@[simp]
theorem coe_mk (f : ℕ → R) (hf) : @DFunLike.coe (ArithmeticFunction R) _ _ _
    (ZeroHom.mk f hf) = f := rfl

@[simp]
theorem map_zero {f : ArithmeticFunction R} : f 0 = 0 :=
  ZeroHom.map_zero' f

theorem coe_inj {f g : ArithmeticFunction R} : (f : ℕ → R) = g ↔ f = g :=
  DFunLike.coe_fn_eq

@[simp]
theorem zero_apply {x : ℕ} : (0 : ArithmeticFunction R) x = 0 :=
  rfl

@[ext]
theorem ext ⦃f g : ArithmeticFunction R⦄ (h : ∀ x, f x = g x) : f = g :=
  ZeroHom.ext h

section One

variable [One R]

instance one : One (ArithmeticFunction R) :=
  ⟨⟨fun x => ite (x = 1) 1 0, rfl⟩⟩

theorem one_apply {x : ℕ} : (1 : ArithmeticFunction R) x = ite (x = 1) 1 0 :=
  rfl

@[simp]
theorem one_one : (1 : ArithmeticFunction R) 1 = 1 :=
  rfl

@[simp]
theorem one_apply_ne {x : ℕ} (h : x ≠ 1) : (1 : ArithmeticFunction R) x = 0 :=
  if_neg h

end One

end Zero

/-- Coerce an arithmetic function with values in `ℕ` to one with values in `R`. We cannot inline
this in `natCoe` because it gets unfolded too much. -/
@[coe]
def natToArithmeticFunction [AddMonoidWithOne R] :
    (ArithmeticFunction ℕ) → (ArithmeticFunction R) :=
  fun f => ⟨fun n => ↑(f n), by simp⟩

instance natCoe [AddMonoidWithOne R] : Coe (ArithmeticFunction ℕ) (ArithmeticFunction R) :=
  ⟨natToArithmeticFunction⟩

@[simp]
theorem natCoe_nat (f : ArithmeticFunction ℕ) : natToArithmeticFunction f = f :=
  ext fun _ => cast_id _

@[simp]
theorem natCoe_apply [AddMonoidWithOne R] {f : ArithmeticFunction ℕ} {x : ℕ} :
    (f : ArithmeticFunction R) x = f x :=
  rfl

/-- Coerce an arithmetic function with values in `ℤ` to one with values in `R`. We cannot inline
this in `intCoe` because it gets unfolded too much. -/
@[coe]
def ofInt [AddGroupWithOne R] :
    (ArithmeticFunction ℤ) → (ArithmeticFunction R) :=
  fun f => ⟨fun n => ↑(f n), by simp⟩

instance intCoe [AddGroupWithOne R] : Coe (ArithmeticFunction ℤ) (ArithmeticFunction R) :=
  ⟨ofInt⟩

@[simp]
theorem intCoe_int (f : ArithmeticFunction ℤ) : ofInt f = f :=
  ext fun _ => Int.cast_id

@[simp]
theorem intCoe_apply [AddGroupWithOne R] {f : ArithmeticFunction ℤ} {x : ℕ} :
    (f : ArithmeticFunction R) x = f x := rfl

@[simp]
theorem coe_coe [AddGroupWithOne R] {f : ArithmeticFunction ℕ} :
    ((f : ArithmeticFunction ℤ) : ArithmeticFunction R) = (f : ArithmeticFunction R) := by
  ext
  simp

@[simp]
theorem natCoe_one [AddMonoidWithOne R] :
    ((1 : ArithmeticFunction ℕ) : ArithmeticFunction R) = 1 := by
  ext n
  simp [one_apply]

@[simp]
theorem intCoe_one [AddGroupWithOne R] : ((1 : ArithmeticFunction ℤ) :
    ArithmeticFunction R) = 1 := by
  ext n
  simp [one_apply]

section AddMonoid

variable [AddMonoid R]

instance add : Add (ArithmeticFunction R) :=
  ⟨fun f g => ⟨fun n => f n + g n, by simp⟩⟩

@[simp]
theorem add_apply {f g : ArithmeticFunction R} {n : ℕ} : (f + g) n = f n + g n :=
  rfl

instance instAddMonoid : AddMonoid (ArithmeticFunction R) :=
  { ArithmeticFunction.zero R,
    ArithmeticFunction.add with
    add_assoc := fun _ _ _ => ext fun _ => add_assoc _ _ _
    zero_add := fun _ => ext fun _ => zero_add _
    add_zero := fun _ => ext fun _ => add_zero _
    nsmul := nsmulRec }

end AddMonoid

instance instAddMonoidWithOne [AddMonoidWithOne R] : AddMonoidWithOne (ArithmeticFunction R) :=
  { ArithmeticFunction.instAddMonoid,
    ArithmeticFunction.one with
    natCast := fun n => ⟨fun x => if x = 1 then (n : R) else 0, by simp⟩
    natCast_zero := by ext; simp
    natCast_succ := fun n => by ext x; by_cases h : x = 1 <;> simp [h] }

instance instAddCommMonoid [AddCommMonoid R] : AddCommMonoid (ArithmeticFunction R) :=
  { ArithmeticFunction.instAddMonoid with add_comm := fun _ _ => ext fun _ => add_comm _ _ }

instance [NegZeroClass R] : Neg (ArithmeticFunction R) where
  neg f := ⟨fun n => -f n, by simp⟩

instance [AddGroup R] : AddGroup (ArithmeticFunction R) :=
  { ArithmeticFunction.instAddMonoid with
    neg_add_cancel := fun _ => ext fun _ => neg_add_cancel _
    zsmul := zsmulRec }

instance [AddCommGroup R] : AddCommGroup (ArithmeticFunction R) :=
  { show AddGroup (ArithmeticFunction R) by infer_instance with
    add_comm := fun _ _ ↦ add_comm _ _ }

section SMul

variable {M : Type*} [Zero R] [AddCommMonoid M] [SMul R M]

/-- The Dirichlet convolution of two arithmetic functions `f` and `g` is another arithmetic function
  such that `(f * g) n` is the sum of `f x * g y` over all `(x,y)` such that `x * y = n`. -/
instance : SMul (ArithmeticFunction R) (ArithmeticFunction M) :=
  ⟨fun f g => ⟨fun n => ∑ x ∈ divisorsAntidiagonal n, f x.fst • g x.snd, by simp⟩⟩

@[simp]
theorem smul_apply {f : ArithmeticFunction R} {g : ArithmeticFunction M} {n : ℕ} :
    (f • g) n = ∑ x ∈ divisorsAntidiagonal n, f x.fst • g x.snd :=
  rfl

end SMul

/-- The Dirichlet convolution of two arithmetic functions `f` and `g` is another arithmetic function
  such that `(f * g) n` is the sum of `f x * g y` over all `(x,y)` such that `x * y = n`. -/
instance [Semiring R] : Mul (ArithmeticFunction R) :=
  ⟨(· • ·)⟩

@[simp]
theorem mul_apply [Semiring R] {f g : ArithmeticFunction R} {n : ℕ} :
    (f * g) n = ∑ x ∈ divisorsAntidiagonal n, f x.fst * g x.snd :=
  rfl

theorem mul_apply_one [Semiring R] {f g : ArithmeticFunction R} : (f * g) 1 = f 1 * g 1 := by simp

@[simp, norm_cast]
theorem natCoe_mul [Semiring R] {f g : ArithmeticFunction ℕ} :
    (↑(f * g) : ArithmeticFunction R) = f * g := by
  ext n
  simp

@[simp, norm_cast]
theorem intCoe_mul [Ring R] {f g : ArithmeticFunction ℤ} :
    (↑(f * g) : ArithmeticFunction R) = ↑f * g := by
  ext n
  simp

section Module

variable {M : Type*} [Semiring R] [AddCommMonoid M] [Module R M]

theorem mul_smul' (f g : ArithmeticFunction R) (h : ArithmeticFunction M) :
    (f * g) • h = f • g • h := by
  ext n
  simp only [mul_apply, smul_apply, sum_smul, mul_smul, smul_sum, Finset.sum_sigma']
  apply Finset.sum_nbij' (fun ⟨⟨_i, j⟩, ⟨k, l⟩⟩ ↦ ⟨(k, l * j), (l, j)⟩)
    (fun ⟨⟨i, _j⟩, ⟨k, l⟩⟩ ↦ ⟨(i * k, l), (i, k)⟩) <;> aesop (add simp mul_assoc)

theorem one_smul' (b : ArithmeticFunction M) : (1 : ArithmeticFunction R) • b = b := by
  ext x
  rw [smul_apply]
  by_cases x0 : x = 0
  · simp [x0]
  have h : {(1, x)} ⊆ divisorsAntidiagonal x := by simp [x0]
  rw [← sum_subset h]
  · simp
  intro y ymem ynotMem
  have y1ne : y.fst ≠ 1 := fun con => by simp_all [Prod.ext_iff]
  simp [y1ne]

end Module

section Semiring

variable [Semiring R]

instance instMonoid : Monoid (ArithmeticFunction R) :=
  { one := One.one
    mul := Mul.mul
    one_mul := one_smul'
    mul_one := fun f => by
      ext x
      rw [mul_apply]
      by_cases x0 : x = 0
      · simp [x0]
      have h : {(x, 1)} ⊆ divisorsAntidiagonal x := by simp [x0]
      rw [← sum_subset h]
      · simp
      intro ⟨y₁, y₂⟩ ymem ynotMem
      have y2ne : y₂ ≠ 1 := by
        intro con
        simp_all
      simp [y2ne]
    mul_assoc := mul_smul' }

instance instSemiring : Semiring (ArithmeticFunction R) :=
  { ArithmeticFunction.instAddMonoidWithOne,
    ArithmeticFunction.instMonoid,
    ArithmeticFunction.instAddCommMonoid with
    zero_mul := fun f => by
      ext
      simp
    mul_zero := fun f => by
      ext
      simp
    left_distrib := fun a b c => by
      ext
      simp [← sum_add_distrib, mul_add]
    right_distrib := fun a b c => by
      ext
      simp [← sum_add_distrib, add_mul] }

end Semiring

instance [CommSemiring R] : CommSemiring (ArithmeticFunction R) :=
  { ArithmeticFunction.instSemiring with
    mul_comm := fun f g => by
      ext
      rw [mul_apply, ← map_swap_divisorsAntidiagonal, sum_map]
      simp [mul_comm] }

instance [CommRing R] : CommRing (ArithmeticFunction R) :=
  { ArithmeticFunction.instSemiring with
    neg_add_cancel := neg_add_cancel
    mul_comm := mul_comm
    zsmul := (· • ·) }

instance {M : Type*} [Semiring R] [AddCommMonoid M] [Module R M] :
    Module (ArithmeticFunction R) (ArithmeticFunction M) where
  one_smul := one_smul'
  mul_smul := mul_smul'
  smul_add r x y := by
    ext
    simp only [sum_add_distrib, smul_add, smul_apply, add_apply]
  smul_zero r := by
    ext
    simp only [smul_apply, sum_const_zero, smul_zero, zero_apply]
  add_smul r s x := by
    ext
    simp only [add_smul, sum_add_distrib, smul_apply, add_apply]
  zero_smul r := by
    ext
    simp only [smul_apply, sum_const_zero, zero_smul, zero_apply]

section Zeta

/-- `ζ 0 = 0`, otherwise `ζ x = 1`. The Dirichlet Series is the Riemann `ζ`. -/
def zeta : ArithmeticFunction ℕ :=
  ⟨fun x => ite (x = 0) 0 1, rfl⟩

@[inherit_doc]
scoped[ArithmeticFunction] notation "ζ" => ArithmeticFunction.zeta

@[inherit_doc]
scoped[ArithmeticFunction.zeta] notation "ζ" => ArithmeticFunction.zeta

@[simp]
theorem zeta_apply {x : ℕ} : ζ x = if x = 0 then 0 else 1 :=
  rfl

theorem zeta_apply_ne {x : ℕ} (h : x ≠ 0) : ζ x = 1 :=
  if_neg h

-- Porting note: removed `@[simp]`, LHS not in normal form
theorem coe_zeta_smul_apply {M} [Semiring R] [AddCommMonoid M] [MulAction R M]
    {f : ArithmeticFunction M} {x : ℕ} :
    ((↑ζ : ArithmeticFunction R) • f) x = ∑ i ∈ divisors x, f i := by
  rw [smul_apply]
  trans ∑ i ∈ divisorsAntidiagonal x, f i.snd
  · refine sum_congr rfl fun i hi => ?_
    rcases mem_divisorsAntidiagonal.1 hi with ⟨rfl, h⟩
    rw [natCoe_apply, zeta_apply_ne (left_ne_zero_of_mul h), cast_one, one_smul]
  · rw [← map_div_left_divisors, sum_map, Function.Embedding.coeFn_mk]

theorem coe_zeta_mul_apply [Semiring R] {f : ArithmeticFunction R} {x : ℕ} :
    (↑ζ * f) x = ∑ i ∈ divisors x, f i :=
  coe_zeta_smul_apply

theorem coe_mul_zeta_apply [Semiring R] {f : ArithmeticFunction R} {x : ℕ} :
    (f * ζ) x = ∑ i ∈ divisors x, f i := by
  rw [mul_apply]
  trans ∑ i ∈ divisorsAntidiagonal x, f i.1
  · refine sum_congr rfl fun i hi => ?_
    rcases mem_divisorsAntidiagonal.1 hi with ⟨rfl, h⟩
    rw [natCoe_apply, zeta_apply_ne (right_ne_zero_of_mul h), cast_one, mul_one]
  · rw [← map_div_right_divisors, sum_map, Function.Embedding.coeFn_mk]

theorem zeta_mul_apply {f : ArithmeticFunction ℕ} {x : ℕ} : (ζ * f) x = ∑ i ∈ divisors x, f i := by
  rw [← natCoe_nat ζ, coe_zeta_mul_apply]

theorem mul_zeta_apply {f : ArithmeticFunction ℕ} {x : ℕ} : (f * ζ) x = ∑ i ∈ divisors x, f i := by
  rw [← natCoe_nat ζ, coe_mul_zeta_apply]

end Zeta

open ArithmeticFunction

section Pmul

/-- This is the pointwise product of `ArithmeticFunction`s. -/
def pmul [MulZeroClass R] (f g : ArithmeticFunction R) : ArithmeticFunction R :=
  ⟨fun x => f x * g x, by simp⟩

@[simp]
theorem pmul_apply [MulZeroClass R] {f g : ArithmeticFunction R} {x : ℕ} : f.pmul g x = f x * g x :=
  rfl

theorem pmul_comm [CommMonoidWithZero R] (f g : ArithmeticFunction R) : f.pmul g = g.pmul f := by
  ext
  simp [mul_comm]

lemma pmul_assoc [SemigroupWithZero R] (f₁ f₂ f₃ : ArithmeticFunction R) :
    pmul (pmul f₁ f₂) f₃ = pmul f₁ (pmul f₂ f₃) := by
  ext
  simp only [pmul_apply, mul_assoc]

section NonAssocSemiring

variable [NonAssocSemiring R]

@[simp]
theorem pmul_zeta (f : ArithmeticFunction R) : f.pmul ↑ζ = f := by
  ext x
  cases x <;> simp

@[simp]
theorem zeta_pmul (f : ArithmeticFunction R) : (ζ : ArithmeticFunction R).pmul f = f := by
  ext x
  cases x <;> simp

end NonAssocSemiring

variable [Semiring R]

/-- This is the pointwise power of `ArithmeticFunction`s. -/
def ppow (f : ArithmeticFunction R) (k : ℕ) : ArithmeticFunction R :=
  if h0 : k = 0 then ζ else ⟨fun x ↦ f x ^ k, by simp_rw [map_zero, zero_pow h0]⟩

@[simp]
theorem ppow_zero {f : ArithmeticFunction R} : f.ppow 0 = ζ := by rw [ppow, dif_pos rfl]

@[simp]
theorem ppow_apply {f : ArithmeticFunction R} {k x : ℕ} (kpos : 0 < k) : f.ppow k x = f x ^ k := by
  rw [ppow, dif_neg (Nat.ne_of_gt kpos), coe_mk]

theorem ppow_succ' {f : ArithmeticFunction R} {k : ℕ} : f.ppow (k + 1) = f.pmul (f.ppow k) := by
  ext x
  rw [ppow_apply (Nat.succ_pos k), _root_.pow_succ']
  induction k <;> simp

theorem ppow_succ {f : ArithmeticFunction R} {k : ℕ} {kpos : 0 < k} :
    f.ppow (k + 1) = (f.ppow k).pmul f := by
  ext x
  rw [ppow_apply (Nat.succ_pos k), _root_.pow_succ]
  induction k <;> simp

end Pmul

section Pdiv

/-- This is the pointwise division of `ArithmeticFunction`s. -/
def pdiv [GroupWithZero R] (f g : ArithmeticFunction R) : ArithmeticFunction R :=
  ⟨fun n => f n / g n, by simp only [map_zero, div_zero]⟩

@[simp]
theorem pdiv_apply [GroupWithZero R] (f g : ArithmeticFunction R) (n : ℕ) :
    pdiv f g n = f n / g n := rfl

/-- This result only holds for `DivisionSemiring`s instead of `GroupWithZero`s because zeta takes
values in ℕ, and hence the coercion requires an `AddMonoidWithOne`. TODO: Generalise zeta -/
@[simp]
theorem pdiv_zeta [DivisionSemiring R] (f : ArithmeticFunction R) :
    pdiv f zeta = f := by
  ext n
  cases n <;> simp

end Pdiv

section ProdPrimeFactors

/-- The map $n \mapsto \prod_{p \mid n} f(p)$ as an arithmetic function -/
def prodPrimeFactors [CommMonoidWithZero R] (f : ℕ → R) : ArithmeticFunction R where
  toFun d := if d = 0 then 0 else ∏ p ∈ d.primeFactors, f p
  map_zero' := if_pos rfl

open Batteries.ExtendedBinder

/-- `∏ᵖ p ∣ n, f p` is custom notation for `prodPrimeFactors f n` -/
scoped syntax (name := bigproddvd) "∏ᵖ " extBinder " ∣ " term ", " term:67 : term
scoped macro_rules (kind := bigproddvd)
  | `(∏ᵖ $x:ident ∣ $n, $r) => `(prodPrimeFactors (fun $x ↦ $r) $n)

@[simp]
theorem prodPrimeFactors_apply [CommMonoidWithZero R] {f : ℕ → R} {n : ℕ} (hn : n ≠ 0) :
    ∏ᵖ p ∣ n, f p = ∏ p ∈ n.primeFactors, f p :=
  if_neg hn

end ProdPrimeFactors

/-- Multiplicative functions -/
def IsMultiplicative [MonoidWithZero R] (f : ArithmeticFunction R) : Prop :=
  f 1 = 1 ∧ ∀ {m n : ℕ}, m.Coprime n → f (m * n) = f m * f n

namespace IsMultiplicative

section MonoidWithZero

variable [MonoidWithZero R]

@[simp, arith_mult]
theorem map_one {f : ArithmeticFunction R} (h : f.IsMultiplicative) : f 1 = 1 :=
  h.1

@[simp]
theorem map_mul_of_coprime {f : ArithmeticFunction R} (hf : f.IsMultiplicative) {m n : ℕ}
    (h : m.gcd n = 1) : f (m * n) = f m * f n :=
  hf.2 h

end MonoidWithZero

open scoped Function in -- required for scoped `on` notation
theorem map_prod {ι : Type*} [CommMonoidWithZero R] (g : ι → ℕ) {f : ArithmeticFunction R}
    (hf : f.IsMultiplicative) (s : Finset ι) (hs : (s : Set ι).Pairwise (Coprime on g)) :
    f (∏ i ∈ s, g i) = ∏ i ∈ s, f (g i) := by
  classical
    induction s using Finset.induction_on with
    | empty => simp [hf]
    | insert _ _ has ih =>
      rw [coe_insert, Set.pairwise_insert_of_symmetric (Coprime.symmetric.comap g)] at hs
      rw [prod_insert has, prod_insert has, hf.map_mul_of_coprime, ih hs.1]
      exact Coprime.prod_right fun i hi => hs.2 _ hi (hi.ne_of_notMem has).symm

theorem map_prod_of_prime [CommMonoidWithZero R] {f : ArithmeticFunction R}
    (h_mult : ArithmeticFunction.IsMultiplicative f)
    (t : Finset ℕ) (ht : ∀ p ∈ t, p.Prime) :
    f (∏ a ∈ t, a) = ∏ a ∈ t, f a :=
  map_prod _ h_mult t fun x hx y hy hxy => (coprime_primes (ht x hx) (ht y hy)).mpr hxy

theorem map_prod_of_subset_primeFactors [CommMonoidWithZero R] {f : ArithmeticFunction R}
    (h_mult : ArithmeticFunction.IsMultiplicative f) (l : ℕ)
    (t : Finset ℕ) (ht : t ⊆ l.primeFactors) :
    f (∏ a ∈ t, a) = ∏ a ∈ t, f a :=
  map_prod_of_prime h_mult t fun _ a => prime_of_mem_primeFactors (ht a)

theorem map_div_of_coprime [GroupWithZero R] {f : ArithmeticFunction R}
    (hf : IsMultiplicative f) {l d : ℕ} (hdl : d ∣ l) (hl : (l / d).Coprime d) (hd : f d ≠ 0) :
    f (l / d) = f l / f d := by
  apply (div_eq_of_eq_mul hd ..).symm
  rw [← hf.right hl, Nat.div_mul_cancel hdl]

@[arith_mult]
theorem natCast {f : ArithmeticFunction ℕ} [Semiring R] (h : f.IsMultiplicative) :
    IsMultiplicative (f : ArithmeticFunction R) :=
  ⟨by simp [h], fun {m n} cop => by simp [h.2 cop]⟩

@[arith_mult]
theorem intCast {f : ArithmeticFunction ℤ} [Ring R] (h : f.IsMultiplicative) :
    IsMultiplicative (f : ArithmeticFunction R) :=
  ⟨by simp [h], fun {m n} cop => by simp [h.2 cop]⟩

@[arith_mult]
theorem mul [CommSemiring R] {f g : ArithmeticFunction R} (hf : f.IsMultiplicative)
    (hg : g.IsMultiplicative) : IsMultiplicative (f * g) := by
  refine ⟨by simp [hf.1, hg.1], ?_⟩
  simp only [mul_apply]
  intro m n cop
  rw [sum_mul_sum, ← sum_product']
  symm
  apply sum_nbij fun ((i, j), k, l) ↦ (i * k, j * l)
  · rintro ⟨⟨a1, a2⟩, ⟨b1, b2⟩⟩ h
    simp only [mem_divisorsAntidiagonal, Ne, mem_product] at h
    rcases h with ⟨⟨rfl, ha⟩, ⟨rfl, hb⟩⟩
    simp only [mem_divisorsAntidiagonal, Nat.mul_eq_zero, Ne]
    constructor
    · ring
    rw [Nat.mul_eq_zero] at *
    apply not_or_intro ha hb
  · simp only [Set.InjOn, mem_coe, mem_divisorsAntidiagonal, Ne, mem_product, Prod.mk_inj]
    rintro ⟨⟨a1, a2⟩, ⟨b1, b2⟩⟩ ⟨⟨rfl, ha⟩, ⟨rfl, hb⟩⟩ ⟨⟨c1, c2⟩, ⟨d1, d2⟩⟩ hcd h
    simp only at h
    ext <;> dsimp only
    · trans Nat.gcd (a1 * a2) (a1 * b1)
      · rw [Nat.gcd_mul_left, cop.coprime_mul_left.coprime_mul_right_right.gcd_eq_one, mul_one]
      · rw [← hcd.1.1, ← hcd.2.1] at cop
        rw [← hcd.1.1, h.1, Nat.gcd_mul_left,
          cop.coprime_mul_left.coprime_mul_right_right.gcd_eq_one, mul_one]
    · trans Nat.gcd (a1 * a2) (a2 * b2)
      · rw [mul_comm, Nat.gcd_mul_left, cop.coprime_mul_right.coprime_mul_left_right.gcd_eq_one,
          mul_one]
      · rw [← hcd.1.1, ← hcd.2.1] at cop
        rw [← hcd.1.1, h.2, mul_comm, Nat.gcd_mul_left,
          cop.coprime_mul_right.coprime_mul_left_right.gcd_eq_one, mul_one]
    · trans Nat.gcd (b1 * b2) (a1 * b1)
      · rw [mul_comm, Nat.gcd_mul_right,
          cop.coprime_mul_right.coprime_mul_left_right.symm.gcd_eq_one, one_mul]
      · rw [← hcd.1.1, ← hcd.2.1] at cop
        rw [← hcd.2.1, h.1, mul_comm c1 d1, Nat.gcd_mul_left,
          cop.coprime_mul_right.coprime_mul_left_right.symm.gcd_eq_one, mul_one]
    · trans Nat.gcd (b1 * b2) (a2 * b2)
      · rw [Nat.gcd_mul_right, cop.coprime_mul_left.coprime_mul_right_right.symm.gcd_eq_one,
          one_mul]
      · rw [← hcd.1.1, ← hcd.2.1] at cop
        rw [← hcd.2.1, h.2, Nat.gcd_mul_right,
          cop.coprime_mul_left.coprime_mul_right_right.symm.gcd_eq_one, one_mul]
  · simp only [Set.SurjOn, Set.subset_def, mem_coe, mem_divisorsAntidiagonal, Ne, mem_product,
      Set.mem_image]
    rintro ⟨b1, b2⟩ h
    dsimp at h
    use ((b1.gcd m, b2.gcd m), (b1.gcd n, b2.gcd n))
    rw [← cop.gcd_mul _, ← cop.gcd_mul _, ← h.1, Nat.gcd_mul_gcd_of_coprime_of_mul_eq_mul cop h.1,
      Nat.gcd_mul_gcd_of_coprime_of_mul_eq_mul cop.symm _]
    · rw [Nat.mul_eq_zero, not_or] at h
      simp [h.2.1, h.2.2]
    rw [mul_comm n m, h.1]
  · simp only [mem_divisorsAntidiagonal, Ne, mem_product]
    rintro ⟨⟨a1, a2⟩, ⟨b1, b2⟩⟩ ⟨⟨rfl, ha⟩, ⟨rfl, hb⟩⟩
    dsimp only
    rw [hf.map_mul_of_coprime cop.coprime_mul_right.coprime_mul_right_right,
      hg.map_mul_of_coprime cop.coprime_mul_left.coprime_mul_left_right]
    ring

@[arith_mult]
theorem pmul [CommSemiring R] {f g : ArithmeticFunction R} (hf : f.IsMultiplicative)
    (hg : g.IsMultiplicative) : IsMultiplicative (f.pmul g) :=
  ⟨by simp [hf, hg], fun {m n} cop => by
    simp only [pmul_apply, hf.map_mul_of_coprime cop, hg.map_mul_of_coprime cop]
    ring⟩

@[arith_mult]
theorem pdiv [CommGroupWithZero R] {f g : ArithmeticFunction R} (hf : IsMultiplicative f)
    (hg : IsMultiplicative g) : IsMultiplicative (pdiv f g) :=
  ⟨by simp [hf, hg], fun {m n} cop => by
    simp only [pdiv_apply, map_mul_of_coprime hf cop, map_mul_of_coprime hg cop,
      div_eq_mul_inv, mul_inv]
    apply mul_mul_mul_comm ⟩

/-- For any multiplicative function `f` and any `n > 0`,
we can evaluate `f n` by evaluating `f` at `p ^ k` over the factorization of `n` -/
theorem multiplicative_factorization [CommMonoidWithZero R] (f : ArithmeticFunction R)
    (hf : f.IsMultiplicative) {n : ℕ} (hn : n ≠ 0) :
    f n = n.factorization.prod fun p k => f (p ^ k) :=
  Nat.multiplicative_factorization f (fun _ _ => hf.2) hf.1 hn

/-- A recapitulation of the definition of multiplicative that is simpler for proofs -/
theorem iff_ne_zero [MonoidWithZero R] {f : ArithmeticFunction R} :
    IsMultiplicative f ↔
      f 1 = 1 ∧ ∀ {m n : ℕ}, m ≠ 0 → n ≠ 0 → m.Coprime n → f (m * n) = f m * f n := by
  refine and_congr_right' (forall₂_congr fun m n => ⟨fun h _ _ => h, fun h hmn => ?_⟩)
  rcases eq_or_ne m 0 with (rfl | hm)
  · simp
  rcases eq_or_ne n 0 with (rfl | hn)
  · simp
  exact h hm hn hmn

/-- Two multiplicative functions `f` and `g` are equal if and only if
they agree on prime powers -/
theorem eq_iff_eq_on_prime_powers [CommMonoidWithZero R] (f : ArithmeticFunction R)
    (hf : f.IsMultiplicative) (g : ArithmeticFunction R) (hg : g.IsMultiplicative) :
    f = g ↔ ∀ p i : ℕ, Nat.Prime p → f (p ^ i) = g (p ^ i) := by
  constructor
  · intro h p i _
    rw [h]
  intro h
  ext n
  by_cases hn : n = 0
  · rw [hn, ArithmeticFunction.map_zero, ArithmeticFunction.map_zero]
  rw [multiplicative_factorization f hf hn, multiplicative_factorization g hg hn]
  exact Finset.prod_congr rfl fun p hp ↦ h p _ (Nat.prime_of_mem_primeFactors hp)

@[arith_mult]
theorem prodPrimeFactors [CommMonoidWithZero R] (f : ℕ → R) :
    IsMultiplicative (prodPrimeFactors f) := by
  rw [iff_ne_zero]
  simp only [ne_eq, one_ne_zero, not_false_eq_true, prodPrimeFactors_apply, primeFactors_one,
    prod_empty, true_and]
  intro x y hx hy hxy
  have hxy₀ : x * y ≠ 0 := mul_ne_zero hx hy
  rw [prodPrimeFactors_apply hxy₀, prodPrimeFactors_apply hx, prodPrimeFactors_apply hy,
    Nat.primeFactors_mul hx hy, ← Finset.prod_union hxy.disjoint_primeFactors]

theorem prodPrimeFactors_add_of_squarefree [CommSemiring R] {f g : ArithmeticFunction R}
    (hf : IsMultiplicative f) (hg : IsMultiplicative g) {n : ℕ} (hn : Squarefree n) :
    ∏ᵖ p ∣ n, (f + g) p = (f * g) n := by
  rw [prodPrimeFactors_apply hn.ne_zero]
  simp_rw [add_apply (f := f) (g := g)]
  rw [Finset.prod_add, mul_apply, sum_divisorsAntidiagonal (f · * g ·),
    ← divisors_filter_squarefree_of_squarefree hn, sum_divisors_filter_squarefree hn.ne_zero,
    factors_eq]
  apply Finset.sum_congr rfl
  intro t ht
  rw [t.prod_val, Function.id_def,
    ← prod_primeFactors_sdiff_of_squarefree hn (Finset.mem_powerset.mp ht),
    hf.map_prod_of_subset_primeFactors n t (Finset.mem_powerset.mp ht),
    ← hg.map_prod_of_subset_primeFactors n (_ \ t) Finset.sdiff_subset]

theorem lcm_apply_mul_gcd_apply [CommMonoidWithZero R] {f : ArithmeticFunction R}
    (hf : f.IsMultiplicative) {x y : ℕ} :
    f (x.lcm y) * f (x.gcd y) = f x * f y := by
  by_cases hx : x = 0
  · simp only [hx, f.map_zero, zero_mul, Nat.lcm_zero_left, Nat.gcd_zero_left]
  by_cases hy : y = 0
  · simp only [hy, f.map_zero, mul_zero, Nat.lcm_zero_right, Nat.gcd_zero_right, zero_mul]
  have hgcd_ne_zero : x.gcd y ≠ 0 := gcd_ne_zero_left hx
  have hlcm_ne_zero : x.lcm y ≠ 0 := lcm_ne_zero hx hy
  have hfi_zero : ∀ {i}, f (i ^ 0) = 1 := by
    intro i; rw [Nat.pow_zero, hf.1]
  iterate 4 rw [hf.multiplicative_factorization f (by assumption),
    Finsupp.prod_of_support_subset _ _ _ (fun _ _ => hfi_zero)
      (s := (x.primeFactors ∪ y.primeFactors))]
  · rw [← Finset.prod_mul_distrib, ← Finset.prod_mul_distrib]
    apply Finset.prod_congr rfl
    intro p _
    rcases Nat.le_or_le (x.factorization p) (y.factorization p) with h | h <;>
      simp only [factorization_lcm hx hy, Finsupp.sup_apply, h, sup_of_le_right,
        sup_of_le_left, inf_of_le_right, Nat.factorization_gcd hx hy, Finsupp.inf_apply,
        inf_of_le_left, mul_comm]
  · apply Finset.subset_union_right
  · apply Finset.subset_union_left
  · rw [factorization_gcd hx hy, Finsupp.support_inf]
    apply Finset.inter_subset_union
  · simp [factorization_lcm hx hy]

theorem map_gcd [CommGroupWithZero R] {f : ArithmeticFunction R}
    (hf : f.IsMultiplicative) {x y : ℕ} (hf_lcm : f (x.lcm y) ≠ 0) :
    f (x.gcd y) = f x * f y / f (x.lcm y) := by
  rw [← hf.lcm_apply_mul_gcd_apply, mul_div_cancel_left₀ _ hf_lcm]

theorem map_lcm [CommGroupWithZero R] {f : ArithmeticFunction R}
    (hf : f.IsMultiplicative) {x y : ℕ} (hf_gcd : f (x.gcd y) ≠ 0) :
    f (x.lcm y) = f x * f y / f (x.gcd y) := by
  rw [← hf.lcm_apply_mul_gcd_apply, mul_div_cancel_right₀ _ hf_gcd]

theorem eq_zero_of_squarefree_of_dvd_eq_zero [MonoidWithZero R] {f : ArithmeticFunction R}
    (hf : IsMultiplicative f) {m n : ℕ} (hn : Squarefree n) (hmn : m ∣ n)
    (h_zero : f m = 0) :
    f n = 0 := by
  rcases hmn with ⟨k, rfl⟩
  simp only [MulZeroClass.zero_mul, hf.map_mul_of_coprime
    (coprime_of_squarefree_mul hn), h_zero]

end IsMultiplicative

section SpecialFunctions

/-- The identity on `ℕ` as an `ArithmeticFunction`. -/
def id : ArithmeticFunction ℕ :=
  ⟨_root_.id, rfl⟩

@[simp]
theorem id_apply {x : ℕ} : id x = x :=
  rfl

/-- `pow k n = n ^ k`, except `pow 0 0 = 0`. -/
def pow (k : ℕ) : ArithmeticFunction ℕ :=
  id.ppow k

@[simp]
theorem pow_apply {k n : ℕ} : pow k n = if k = 0 ∧ n = 0 then 0 else n ^ k := by
  cases k <;> simp [pow]

theorem pow_zero_eq_zeta : pow 0 = ζ := by
  ext n
  simp

/-- `σ k n` is the sum of the `k`th powers of the divisors of `n` -/
def sigma (k : ℕ) : ArithmeticFunction ℕ :=
  ⟨fun n => ∑ d ∈ divisors n, d ^ k, by simp⟩

@[inherit_doc]
scoped[ArithmeticFunction] notation "σ" => ArithmeticFunction.sigma

@[inherit_doc]
scoped[ArithmeticFunction.sigma] notation "σ" => ArithmeticFunction.sigma

theorem sigma_apply {k n : ℕ} : σ k n = ∑ d ∈ divisors n, d ^ k :=
  rfl

theorem sigma_apply_prime_pow {k p i : ℕ} (hp : p.Prime) :
    σ k (p ^ i) = ∑ j ∈ .range (i + 1), p ^ (j * k) := by
  simp [sigma_apply, divisors_prime_pow hp, Nat.pow_mul]

theorem sigma_one_apply (n : ℕ) : σ 1 n = ∑ d ∈ divisors n, d := by simp [sigma_apply]

theorem sigma_one_apply_prime_pow {p i : ℕ} (hp : p.Prime) :
    σ 1 (p ^ i) = ∑ k ∈ .range (i + 1), p ^ k := by
  simp [sigma_apply_prime_pow hp]

theorem sigma_zero_apply (n : ℕ) : σ 0 n = #n.divisors := by simp [sigma_apply]

theorem sigma_zero_apply_prime_pow {p i : ℕ} (hp : p.Prime) : σ 0 (p ^ i) = i + 1 := by
  simp [sigma_apply_prime_pow hp]

theorem zeta_mul_pow_eq_sigma {k : ℕ} : ζ * pow k = σ k := by
  ext
  rw [sigma, zeta_mul_apply]
  apply sum_congr rfl
  intro x hx
  rw [pow_apply, if_neg (not_and_of_not_right _ _)]
  contrapose! hx
  simp [hx]

@[arith_mult]
theorem isMultiplicative_one [MonoidWithZero R] : IsMultiplicative (1 : ArithmeticFunction R) :=
  IsMultiplicative.iff_ne_zero.2
    ⟨by simp, by
      intro m n hm _hn hmn
      rcases eq_or_ne m 1 with (rfl | hm')
      · simp
      rw [one_apply_ne, one_apply_ne hm', zero_mul]
      rw [Ne, mul_eq_one, not_and_or]
      exact Or.inl hm'⟩

@[arith_mult]
theorem isMultiplicative_zeta : IsMultiplicative ζ :=
  IsMultiplicative.iff_ne_zero.2 ⟨by simp, by simp +contextual⟩

@[arith_mult]
theorem isMultiplicative_id : IsMultiplicative ArithmeticFunction.id :=
  ⟨rfl, fun {_ _} _ => rfl⟩

@[arith_mult]
theorem IsMultiplicative.ppow [CommSemiring R] {f : ArithmeticFunction R} (hf : f.IsMultiplicative)
    {k : ℕ} : IsMultiplicative (f.ppow k) := by
  induction k with
  | zero => exact isMultiplicative_zeta.natCast
  | succ k hi => rw [ppow_succ']; apply hf.pmul hi

@[arith_mult]
theorem isMultiplicative_pow {k : ℕ} : IsMultiplicative (pow k) :=
  isMultiplicative_id.ppow

@[arith_mult]
theorem isMultiplicative_sigma {k : ℕ} : IsMultiplicative (σ k) := by
  rw [← zeta_mul_pow_eq_sigma]
  apply isMultiplicative_zeta.mul isMultiplicative_pow

/-- `Ω n` is the number of prime factors of `n`. -/
def cardFactors : ArithmeticFunction ℕ :=
  ⟨fun n => n.primeFactorsList.length, by simp⟩

@[inherit_doc]
scoped[ArithmeticFunction] notation "Ω" => ArithmeticFunction.cardFactors

@[inherit_doc]
scoped[ArithmeticFunction.Omega] notation "Ω" => ArithmeticFunction.cardFactors

theorem cardFactors_apply {n : ℕ} : Ω n = n.primeFactorsList.length :=
  rfl

lemma cardFactors_zero : Ω 0 = 0 := by simp

@[simp] theorem cardFactors_one : Ω 1 = 0 := by simp [cardFactors_apply]

@[simp]
theorem cardFactors_eq_one_iff_prime {n : ℕ} : Ω n = 1 ↔ n.Prime := by
  refine ⟨fun h => ?_, fun h => List.length_eq_one_iff.2 ⟨n, primeFactorsList_prime h⟩⟩
  cases n with | zero => simp at h | succ n =>
  rcases List.length_eq_one_iff.1 h with ⟨x, hx⟩
  rw [← prod_primeFactorsList n.add_one_ne_zero, hx, List.prod_singleton]
  apply prime_of_mem_primeFactorsList
  rw [hx, List.mem_singleton]

theorem cardFactors_mul {m n : ℕ} (m0 : m ≠ 0) (n0 : n ≠ 0) : Ω (m * n) = Ω m + Ω n := by
  rw [cardFactors_apply, cardFactors_apply, cardFactors_apply, ← Multiset.coe_card, ← factors_eq,
    UniqueFactorizationMonoid.normalizedFactors_mul m0 n0, factors_eq, factors_eq,
    Multiset.card_add, Multiset.coe_card, Multiset.coe_card]

theorem cardFactors_multiset_prod {s : Multiset ℕ} (h0 : s.prod ≠ 0) :
    Ω s.prod = (Multiset.map Ω s).sum := by
  induction s using Multiset.induction_on with
  | empty => simp
  | cons ih => simp_all [cardFactors_mul, not_or]

@[simp]
theorem cardFactors_apply_prime {p : ℕ} (hp : p.Prime) : Ω p = 1 :=
  cardFactors_eq_one_iff_prime.2 hp

@[simp]
theorem cardFactors_apply_prime_pow {p k : ℕ} (hp : p.Prime) : Ω (p ^ k) = k := by
  rw [cardFactors_apply, hp.primeFactorsList_pow, List.length_replicate]

/-- `ω n` is the number of distinct prime factors of `n`. -/
def cardDistinctFactors : ArithmeticFunction ℕ :=
  ⟨fun n => n.primeFactorsList.dedup.length, by simp⟩

@[inherit_doc]
scoped[ArithmeticFunction] notation "ω" => ArithmeticFunction.cardDistinctFactors

@[inherit_doc]
scoped[ArithmeticFunction.omega] notation "ω" => ArithmeticFunction.cardDistinctFactors

theorem cardDistinctFactors_zero : ω 0 = 0 := by simp

@[simp]
theorem cardDistinctFactors_one : ω 1 = 0 := by simp [cardDistinctFactors]

theorem cardDistinctFactors_apply {n : ℕ} : ω n = n.primeFactorsList.dedup.length :=
  rfl

theorem cardDistinctFactors_eq_cardFactors_iff_squarefree {n : ℕ} (h0 : n ≠ 0) :
    ω n = Ω n ↔ Squarefree n := by
  rw [squarefree_iff_nodup_primeFactorsList h0, cardDistinctFactors_apply]
  constructor <;> intro h
  · rw [← n.primeFactorsList.dedup_sublist.eq_of_length h]
    apply List.nodup_dedup
  · simp [h.dedup, cardFactors]

@[simp]
theorem cardDistinctFactors_apply_prime_pow {p k : ℕ} (hp : p.Prime) (hk : k ≠ 0) :
    ω (p ^ k) = 1 := by
  rw [cardDistinctFactors_apply, hp.primeFactorsList_pow, List.replicate_dedup hk,
    List.length_singleton]

@[simp]
theorem cardDistinctFactors_apply_prime {p : ℕ} (hp : p.Prime) : ω p = 1 := by
  rw [← pow_one p, cardDistinctFactors_apply_prime_pow hp one_ne_zero]

/-- `μ` is the Möbius function. If `n` is squarefree with an even number of distinct prime factors,
  `μ n = 1`. If `n` is squarefree with an odd number of distinct prime factors, `μ n = -1`.
  If `n` is not squarefree, `μ n = 0`. -/
def moebius : ArithmeticFunction ℤ :=
  ⟨fun n => if Squarefree n then (-1) ^ cardFactors n else 0, by simp⟩

@[inherit_doc]
scoped[ArithmeticFunction] notation "μ" => ArithmeticFunction.moebius

@[inherit_doc]
scoped[ArithmeticFunction.Moebius] notation "μ" => ArithmeticFunction.moebius

@[simp]
theorem moebius_apply_of_squarefree {n : ℕ} (h : Squarefree n) : μ n = (-1) ^ cardFactors n :=
  if_pos h

@[simp]
theorem moebius_eq_zero_of_not_squarefree {n : ℕ} (h : ¬Squarefree n) : μ n = 0 :=
  if_neg h

theorem moebius_apply_one : μ 1 = 1 := by simp

theorem moebius_ne_zero_iff_squarefree {n : ℕ} : μ n ≠ 0 ↔ Squarefree n := by
  constructor <;> intro h
  · contrapose! h
    simp [h]
  · simp [h]

theorem moebius_eq_or (n : ℕ) : μ n = 0 ∨ μ n = 1 ∨ μ n = -1 := by
  simp only [moebius, coe_mk]
  split_ifs
  · right
    exact neg_one_pow_eq_or ..
  · left
    rfl

theorem moebius_ne_zero_iff_eq_or {n : ℕ} : μ n ≠ 0 ↔ μ n = 1 ∨ μ n = -1 := by
  have := moebius_eq_or n
  aesop

theorem moebius_sq_eq_one_of_squarefree {l : ℕ} (hl : Squarefree l) : μ l ^ 2 = 1 := by
  rw [moebius_apply_of_squarefree hl, ← pow_mul, mul_comm, pow_mul, neg_one_sq, one_pow]

theorem abs_moebius_eq_one_of_squarefree {l : ℕ} (hl : Squarefree l) : |μ l| = 1 := by
  simp only [moebius_apply_of_squarefree hl, abs_pow, abs_neg, abs_one, one_pow]

theorem moebius_sq {n : ℕ} :
    μ n ^ 2 = if Squarefree n then 1 else 0 := by
  split_ifs with h
  · exact moebius_sq_eq_one_of_squarefree h
<<<<<<< HEAD
  · simp only [pow_eq_zero_iff, moebius_eq_zero_of_not_squarefree h,
      zero_pow (show 2 ≠ 0 by simp)]
=======
  · simp only [moebius_eq_zero_of_not_squarefree h,
      zero_pow (show 2 ≠ 0 by norm_num)]
>>>>>>> b8f340be

theorem abs_moebius {n : ℕ} :
    |μ n| = if Squarefree n then 1 else 0 := by
  split_ifs with h
  · exact abs_moebius_eq_one_of_squarefree h
  · simp only [moebius_eq_zero_of_not_squarefree h, abs_zero]

theorem abs_moebius_le_one {n : ℕ} : |μ n| ≤ 1 := by
  rw [abs_moebius, apply_ite (· ≤ 1)]
  simp

theorem moebius_apply_prime {p : ℕ} (hp : p.Prime) : μ p = -1 := by
  rw [moebius_apply_of_squarefree hp.squarefree, cardFactors_apply_prime hp, pow_one]

theorem moebius_apply_prime_pow {p k : ℕ} (hp : p.Prime) (hk : k ≠ 0) :
    μ (p ^ k) = if k = 1 then -1 else 0 := by
  split_ifs with h
  · rw [h, pow_one, moebius_apply_prime hp]
  rw [moebius_eq_zero_of_not_squarefree]
  rw [squarefree_pow_iff hp.ne_one hk, not_and_or]
  exact Or.inr h

theorem moebius_apply_isPrimePow_not_prime {n : ℕ} (hn : IsPrimePow n) (hn' : ¬n.Prime) :
    μ n = 0 := by
  obtain ⟨p, k, hp, hk, rfl⟩ := (isPrimePow_nat_iff _).1 hn
  rw [moebius_apply_prime_pow hp hk.ne', if_neg]
  rintro rfl
  exact hn' (by simpa)

@[arith_mult]
theorem isMultiplicative_moebius : IsMultiplicative μ := by
  rw [IsMultiplicative.iff_ne_zero]
  refine ⟨by simp, fun {n m} hn hm hnm => ?_⟩
  simp only [moebius, coe_mk,
    squarefree_mul hnm, ite_zero_mul_ite_zero,
    cardFactors_mul hn hm, pow_add]

theorem IsMultiplicative.prodPrimeFactors_one_add_of_squarefree [CommSemiring R]
    {f : ArithmeticFunction R} (h_mult : f.IsMultiplicative) {n : ℕ} (hn : Squarefree n) :
    ∏ p ∈ n.primeFactors, (1 + f p) = ∑ d ∈ n.divisors, f d := by
  trans (∏ᵖ p ∣ n, ((ζ : ArithmeticFunction R) + f) p)
  · simp_rw [prodPrimeFactors_apply hn.ne_zero, add_apply, natCoe_apply]
    apply Finset.prod_congr rfl; intro p hp
    rw [zeta_apply_ne (prime_of_mem_primeFactorsList <| List.mem_toFinset.mp hp).ne_zero, cast_one]
  rw [isMultiplicative_zeta.natCast.prodPrimeFactors_add_of_squarefree h_mult hn,
    coe_zeta_mul_apply]

theorem IsMultiplicative.prodPrimeFactors_one_sub_of_squarefree [CommRing R]
    (f : ArithmeticFunction R) (hf : f.IsMultiplicative) {n : ℕ} (hn : Squarefree n) :
    ∏ p ∈ n.primeFactors, (1 - f p) = ∑ d ∈ n.divisors, μ d * f d := by
  trans (∏ p ∈ n.primeFactors, (1 + (ArithmeticFunction.pmul (μ : ArithmeticFunction R) f) p))
  · apply Finset.prod_congr rfl; intro p hp
    rw [pmul_apply, intCoe_apply, ArithmeticFunction.moebius_apply_prime
        (prime_of_mem_primeFactorsList (List.mem_toFinset.mp hp))]
    ring
  · rw [(isMultiplicative_moebius.intCast.pmul hf).prodPrimeFactors_one_add_of_squarefree hn]
    simp_rw [pmul_apply, intCoe_apply]

open UniqueFactorizationMonoid

@[simp]
theorem moebius_mul_coe_zeta : (μ * ζ : ArithmeticFunction ℤ) = 1 := by
  ext n
  refine recOnPosPrimePosCoprime ?_ ?_ ?_ ?_ n
  · intro p n hp hn
    rw [coe_mul_zeta_apply, sum_divisors_prime_pow hp, sum_range_succ']
    simp_rw [Nat.pow_zero, moebius_apply_one,
      moebius_apply_prime_pow hp (Nat.succ_ne_zero _), Nat.succ_inj, sum_ite_eq', mem_range,
      if_pos hn, neg_add_cancel]
    rw [one_apply_ne]
    rw [Ne, pow_eq_one_iff]
    · exact hp.ne_one
    · exact hn.ne'
  · rw [ZeroHom.map_zero, ZeroHom.map_zero]
  · simp
  · intro a b _ha _hb hab ha' hb'
    rw [IsMultiplicative.map_mul_of_coprime _ hab, ha', hb',
      IsMultiplicative.map_mul_of_coprime isMultiplicative_one hab]
    exact isMultiplicative_moebius.mul isMultiplicative_zeta.natCast

@[simp]
theorem coe_zeta_mul_moebius : (ζ * μ : ArithmeticFunction ℤ) = 1 := by
  rw [mul_comm, moebius_mul_coe_zeta]

@[simp]
theorem coe_moebius_mul_coe_zeta [Ring R] : (μ * ζ : ArithmeticFunction R) = 1 := by
  rw [← coe_coe, ← intCoe_mul, moebius_mul_coe_zeta, intCoe_one]

@[simp]
theorem coe_zeta_mul_coe_moebius [Ring R] : (ζ * μ : ArithmeticFunction R) = 1 := by
  rw [← coe_coe, ← intCoe_mul, coe_zeta_mul_moebius, intCoe_one]

section CommRing

variable [CommRing R]

instance : Invertible (ζ : ArithmeticFunction R) where
  invOf := μ
  invOf_mul_self := coe_moebius_mul_coe_zeta
  mul_invOf_self := coe_zeta_mul_coe_moebius

/-- A unit in `ArithmeticFunction R` that evaluates to `ζ`, with inverse `μ`. -/
def zetaUnit : (ArithmeticFunction R)ˣ :=
  ⟨ζ, μ, coe_zeta_mul_coe_moebius, coe_moebius_mul_coe_zeta⟩

@[simp]
theorem coe_zetaUnit : ((zetaUnit : (ArithmeticFunction R)ˣ) : ArithmeticFunction R) = ζ :=
  rfl

@[simp]
theorem inv_zetaUnit : ((zetaUnit⁻¹ : (ArithmeticFunction R)ˣ) : ArithmeticFunction R) = μ :=
  rfl

end CommRing

/-- Möbius inversion for functions to an `AddCommGroup`. -/
theorem sum_eq_iff_sum_smul_moebius_eq [AddCommGroup R] {f g : ℕ → R} :
    (∀ n > 0, ∑ i ∈ n.divisors, f i = g n) ↔
      ∀ n > 0, ∑ x ∈ n.divisorsAntidiagonal, μ x.fst • g x.snd = f n := by
  let f' : ArithmeticFunction R := ⟨fun x => if x = 0 then 0 else f x, if_pos rfl⟩
  let g' : ArithmeticFunction R := ⟨fun x => if x = 0 then 0 else g x, if_pos rfl⟩
  trans (ζ : ArithmeticFunction ℤ) • f' = g'
  · rw [ArithmeticFunction.ext_iff]
    apply forall_congr'
    intro n
    cases n with
    | zero => simp
    | succ n =>
      rw [coe_zeta_smul_apply]
      simp only [forall_prop_of_true, succ_pos']
      simp only [f', g', coe_mk, succ_ne_zero, ite_false]
      rw [sum_congr rfl fun x hx => ?_]
      rw [if_neg (Nat.pos_of_mem_divisors hx).ne']
  trans μ • g' = f'
  · constructor <;> intro h
    · rw [← h, ← mul_smul, moebius_mul_coe_zeta, one_smul]
    · rw [← h, ← mul_smul, coe_zeta_mul_moebius, one_smul]
  · rw [ArithmeticFunction.ext_iff]
    apply forall_congr'
    intro n
    cases n with
    | zero => simp
    | succ n =>
      simp only [forall_prop_of_true, succ_pos', smul_apply, f', g', coe_mk, succ_ne_zero,
        ite_false]
      rw [sum_congr rfl fun x hx => ?_]
      simp [if_neg (Nat.pos_of_mem_divisors (snd_mem_divisors_of_mem_antidiagonal hx)).ne']

/-- Möbius inversion for functions to a `Ring`. -/
theorem sum_eq_iff_sum_mul_moebius_eq [NonAssocRing R] {f g : ℕ → R} :
    (∀ n > 0, ∑ i ∈ n.divisors, f i = g n) ↔
      ∀ n > 0, ∑ x ∈ n.divisorsAntidiagonal, (μ x.fst : R) * g x.snd = f n := by
  rw [sum_eq_iff_sum_smul_moebius_eq]
  apply forall_congr'
  refine fun a => imp_congr_right fun _ => (sum_congr rfl fun x _hx => ?_).congr_left
  rw [zsmul_eq_mul]

/-- Möbius inversion for functions to a `CommGroup`. -/
theorem prod_eq_iff_prod_pow_moebius_eq [CommGroup R] {f g : ℕ → R} :
    (∀ n > 0, ∏ i ∈ n.divisors, f i = g n) ↔
      ∀ n > 0, ∏ x ∈ n.divisorsAntidiagonal, g x.snd ^ μ x.fst = f n :=
  @sum_eq_iff_sum_smul_moebius_eq (Additive R) _ _ _

/-- Möbius inversion for functions to a `CommGroupWithZero`. -/
theorem prod_eq_iff_prod_pow_moebius_eq_of_nonzero [CommGroupWithZero R] {f g : ℕ → R}
    (hf : ∀ n : ℕ, 0 < n → f n ≠ 0) (hg : ∀ n : ℕ, 0 < n → g n ≠ 0) :
    (∀ n > 0, ∏ i ∈ n.divisors, f i = g n) ↔
      ∀ n > 0, ∏ x ∈ n.divisorsAntidiagonal, g x.snd ^ μ x.fst = f n := by
  refine
      Iff.trans
        (Iff.trans (forall_congr' fun n => ?_)
          (@prod_eq_iff_prod_pow_moebius_eq Rˣ _
            (fun n => if h : 0 < n then Units.mk0 (f n) (hf n h) else 1) fun n =>
            if h : 0 < n then Units.mk0 (g n) (hg n h) else 1))
        (forall_congr' fun n => ?_) <;>
    refine imp_congr_right fun hn => ?_
  · dsimp
    rw [dif_pos hn, ← Units.eq_iff, ← Units.coeHom_apply, map_prod, Units.val_mk0,
      prod_congr rfl _]
    intro x hx
    rw [dif_pos (Nat.pos_of_mem_divisors hx), Units.coeHom_apply, Units.val_mk0]
  · dsimp
    rw [dif_pos hn, ← Units.eq_iff, ← Units.coeHom_apply, map_prod, Units.val_mk0,
      prod_congr rfl _]
    intro x hx
    rw [dif_pos (Nat.pos_of_mem_divisors (Nat.snd_mem_divisors_of_mem_antidiagonal hx)),
      Units.coeHom_apply, Units.val_zpow_eq_zpow_val, Units.val_mk0]

/-- Möbius inversion for functions to an `AddCommGroup`, where the equalities only hold on a
well-behaved set. -/
theorem sum_eq_iff_sum_smul_moebius_eq_on [AddCommGroup R] {f g : ℕ → R}
    (s : Set ℕ) (hs : ∀ m n, m ∣ n → n ∈ s → m ∈ s) :
    (∀ n > 0, n ∈ s → (∑ i ∈ n.divisors, f i) = g n) ↔
      ∀ n > 0, n ∈ s → (∑ x ∈ n.divisorsAntidiagonal, μ x.fst • g x.snd) = f n := by
  constructor
  · intro h
    let G := fun (n : ℕ) => (∑ i ∈ n.divisors, f i)
    intro n hn hnP
    suffices ∑ d ∈ n.divisors, μ (n/d) • G d = f n by
      rw [Nat.sum_divisorsAntidiagonal' (f := fun x y => μ x • g y), ← this, sum_congr rfl]
      intro d hd
      rw [← h d (Nat.pos_of_mem_divisors hd) <| hs d n (Nat.dvd_of_mem_divisors hd) hnP]
    rw [← Nat.sum_divisorsAntidiagonal' (f := fun x y => μ x • G y)]
    apply sum_eq_iff_sum_smul_moebius_eq.mp _ n hn
    intro _ _; rfl
  · intro h
    let F := fun (n : ℕ) => ∑ x ∈ n.divisorsAntidiagonal, μ x.fst • g x.snd
    intro n hn hnP
    suffices ∑ d ∈ n.divisors, F d = g n by
      rw [← this, sum_congr rfl]
      intro d hd
      rw [← h d (Nat.pos_of_mem_divisors hd) <| hs d n (Nat.dvd_of_mem_divisors hd) hnP]
    apply sum_eq_iff_sum_smul_moebius_eq.mpr _ n hn
    intro _ _; rfl

theorem sum_eq_iff_sum_smul_moebius_eq_on' [AddCommGroup R] {f g : ℕ → R}
    (s : Set ℕ) (hs : ∀ m n, m ∣ n → n ∈ s → m ∈ s) (hs₀ : 0 ∉ s) :
    (∀ n ∈ s, (∑ i ∈ n.divisors, f i) = g n) ↔
     ∀ n ∈ s, (∑ x ∈ n.divisorsAntidiagonal, μ x.fst • g x.snd) = f n := by
  have : ∀ P : ℕ → Prop, ((∀ n ∈ s, P n) ↔ (∀ n > 0, n ∈ s → P n)) := fun P ↦ by
    refine forall_congr' (fun n ↦ ⟨fun h _ ↦ h, fun h hn ↦ h ?_ hn⟩)
    contrapose! hs₀
    simpa [nonpos_iff_eq_zero.mp hs₀] using hn
  simpa only [this] using sum_eq_iff_sum_smul_moebius_eq_on s hs

/-- Möbius inversion for functions to a `Ring`, where the equalities only hold on a well-behaved
set. -/
theorem sum_eq_iff_sum_mul_moebius_eq_on [NonAssocRing R] {f g : ℕ → R}
    (s : Set ℕ) (hs : ∀ m n, m ∣ n → n ∈ s → m ∈ s) :
    (∀ n > 0, n ∈ s → (∑ i ∈ n.divisors, f i) = g n) ↔
      ∀ n > 0, n ∈ s →
        (∑ x ∈ n.divisorsAntidiagonal, (μ x.fst : R) * g x.snd) = f n := by
  rw [sum_eq_iff_sum_smul_moebius_eq_on s hs]
  apply forall_congr'
  intro a; refine imp_congr_right ?_
  refine fun _ => imp_congr_right fun _ => (sum_congr rfl fun x _hx => ?_).congr_left
  rw [zsmul_eq_mul]

/-- Möbius inversion for functions to a `CommGroup`, where the equalities only hold on a
well-behaved set. -/
theorem prod_eq_iff_prod_pow_moebius_eq_on [CommGroup R] {f g : ℕ → R}
    (s : Set ℕ) (hs : ∀ m n, m ∣ n → n ∈ s → m ∈ s) :
    (∀ n > 0, n ∈ s → (∏ i ∈ n.divisors, f i) = g n) ↔
      ∀ n > 0, n ∈ s → (∏ x ∈ n.divisorsAntidiagonal, g x.snd ^ μ x.fst) = f n :=
  @sum_eq_iff_sum_smul_moebius_eq_on (Additive R) _ _ _ s hs

/-- Möbius inversion for functions to a `CommGroupWithZero`, where the equalities only hold on
a well-behaved set. -/
theorem prod_eq_iff_prod_pow_moebius_eq_on_of_nonzero [CommGroupWithZero R]
    (s : Set ℕ) (hs : ∀ m n, m ∣ n → n ∈ s → m ∈ s) {f g : ℕ → R}
    (hf : ∀ n > 0, f n ≠ 0) (hg : ∀ n > 0, g n ≠ 0) :
    (∀ n > 0, n ∈ s → (∏ i ∈ n.divisors, f i) = g n) ↔
      ∀ n > 0, n ∈ s → (∏ x ∈ n.divisorsAntidiagonal, g x.snd ^ μ x.fst) = f n := by
  refine
      Iff.trans
        (Iff.trans (forall_congr' fun n => ?_)
          (@prod_eq_iff_prod_pow_moebius_eq_on Rˣ _
            (fun n => if h : 0 < n then Units.mk0 (f n) (hf n h) else 1)
            (fun n => if h : 0 < n then Units.mk0 (g n) (hg n h) else 1)
            s hs) )
        (forall_congr' fun n => ?_) <;>
    refine imp_congr_right fun hn => ?_
  · dsimp
    rw [dif_pos hn, ← Units.eq_iff, ← Units.coeHom_apply, map_prod, Units.val_mk0,
      prod_congr rfl _]
    intro x hx
    rw [dif_pos (Nat.pos_of_mem_divisors hx), Units.coeHom_apply, Units.val_mk0]
  · dsimp
    rw [dif_pos hn, ← Units.eq_iff, ← Units.coeHom_apply, map_prod, Units.val_mk0,
      prod_congr rfl _]
    intro x hx
    rw [dif_pos (Nat.pos_of_mem_divisors (Nat.snd_mem_divisors_of_mem_antidiagonal hx)),
      Units.coeHom_apply, Units.val_zpow_eq_zpow_val, Units.val_mk0]

end SpecialFunctions

theorem _root_.Nat.card_divisors {n : ℕ} (hn : n ≠ 0) :
    #n.divisors = n.primeFactors.prod (n.factorization · + 1) := by
  rw [← sigma_zero_apply, isMultiplicative_sigma.multiplicative_factorization _ hn]
  exact Finset.prod_congr n.support_factorization fun _ h =>
    sigma_zero_apply_prime_pow <| Nat.prime_of_mem_primeFactors h

theorem _root_.Nat.sum_divisors {n : ℕ} (hn : n ≠ 0) :
    ∑ d ∈ n.divisors, d = ∏ p ∈ n.primeFactors, ∑ k ∈ .range (n.factorization p + 1), p ^ k := by
  rw [← sigma_one_apply, isMultiplicative_sigma.multiplicative_factorization _ hn]
  exact Finset.prod_congr n.support_factorization fun _ h =>
    sigma_one_apply_prime_pow <| Nat.prime_of_mem_primeFactors h

end ArithmeticFunction

namespace Nat.Coprime

open ArithmeticFunction

theorem card_divisors_mul {m n : ℕ} (hmn : m.Coprime n) :
    #(m * n).divisors = #m.divisors * #n.divisors := by
  simp only [← sigma_zero_apply, isMultiplicative_sigma.map_mul_of_coprime hmn]

theorem sum_divisors_mul {m n : ℕ} (hmn : m.Coprime n) :
    ∑ d ∈ (m * n).divisors, d = (∑ d ∈ m.divisors, d) * ∑ d ∈ n.divisors, d := by
  simp only [← sigma_one_apply, isMultiplicative_sigma.map_mul_of_coprime hmn]

end Nat.Coprime<|MERGE_RESOLUTION|>--- conflicted
+++ resolved
@@ -997,13 +997,8 @@
     μ n ^ 2 = if Squarefree n then 1 else 0 := by
   split_ifs with h
   · exact moebius_sq_eq_one_of_squarefree h
-<<<<<<< HEAD
-  · simp only [pow_eq_zero_iff, moebius_eq_zero_of_not_squarefree h,
+  · simp only [moebius_eq_zero_of_not_squarefree h,
       zero_pow (show 2 ≠ 0 by simp)]
-=======
-  · simp only [moebius_eq_zero_of_not_squarefree h,
-      zero_pow (show 2 ≠ 0 by norm_num)]
->>>>>>> b8f340be
 
 theorem abs_moebius {n : ℕ} :
     |μ n| = if Squarefree n then 1 else 0 := by
