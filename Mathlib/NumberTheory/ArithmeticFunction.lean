--- conflicted
+++ resolved
@@ -776,11 +776,7 @@
 section SpecialFunctions
 
 /-- The identity on `ℕ` as an `ArithmeticFunction`. -/
-<<<<<<< HEAD
-nonrec  -- Porting note (#11445): added
-=======
 nonrec  -- Porting note (https://github.com/leanprover-community/mathlib4/issues/11445): added
->>>>>>> d0df76bd
 def id : ArithmeticFunction ℕ :=
   ⟨id, rfl⟩
 
