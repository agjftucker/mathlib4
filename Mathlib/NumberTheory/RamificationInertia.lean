--- conflicted
+++ resolved
@@ -468,15 +468,11 @@
   Quotient.algebraQuotientOfLEComap (Ideal.map_le_iff_le_comap.mp le_pow_ramificationIdx)
 #align ideal.quotient.algebra_quotient_pow_ramification_idx Ideal.Quotient.algebraQuotientPowRamificationIdx
 
-<<<<<<< HEAD
-@[simp] -- elaboration took 12s --> fast by replacing `_` by `(P ^ e)`
-=======
 -- Adaptation note: 2024-04-23
 -- The right hand side here used to be `Ideal.Quotient.mk _ (f x)` which was somewhat slow,
 -- but this is now even slower without `set_option backward.isDefEq.lazyProjDelta false in`
 -- Instead we've replaced it with `Ideal.Quotient.mk (P ^ e) (f x)` (compare #12412)
 @[simp]
->>>>>>> 61b5888f
 theorem Quotient.algebraMap_quotient_pow_ramificationIdx (x : R) :
     algebraMap (R ⧸ p) (S ⧸ P ^ e) (Ideal.Quotient.mk p x) = Ideal.Quotient.mk (P ^ e) (f x) := rfl
 #align ideal.quotient.algebra_map_quotient_pow_ramification_idx Ideal.Quotient.algebraMap_quotient_pow_ramificationIdx
@@ -495,15 +491,11 @@
 -- In this file, the value for `f` can be inferred.
 attribute [instance] Ideal.Quotient.algebraQuotientOfRamificationIdxNeZero
 
-<<<<<<< HEAD
-@[simp] -- elaboration took 3.5s --> fast by replacing `_` by `P`
-=======
 -- Adaptation note: 2024-04-28
 -- The RHS used to be `Ideal.Quotient.mk _ (f x)`, which was slow,
 -- but this is now even slower without `set_option backward.isDefEq.lazyWhnfCore false in`
 -- (compare https://github.com/leanprover-community/mathlib4/pull/12412)
 @[simp]
->>>>>>> 61b5888f
 theorem Quotient.algebraMap_quotient_of_ramificationIdx_neZero (x : R) :
     algebraMap (R ⧸ p) (S ⧸ P) (Ideal.Quotient.mk p x) = Ideal.Quotient.mk P (f x) := rfl
 #align ideal.quotient.algebra_map_quotient_of_ramification_idx_ne_zero Ideal.Quotient.algebraMap_quotient_of_ramificationIdx_neZero
