--- conflicted
+++ resolved
@@ -508,13 +508,8 @@
       coprime_sq_sub_sq_sum_of_odd_odd hmncp hm2 hn2
     have h2 : y = (m ^ 2 - n ^ 2) / 2 ∧ z = (m ^ 2 + n ^ 2) / 2 := by
       apply Rat.div_int_inj hzpos _ (h.coprime_of_coprime hc) h1.2.2.2
-<<<<<<< HEAD
-      · show w = _
+      · change w = _
         rw [← Rat.divInt_eq_div, ← Rat.divInt_mul_right (by simp : (2 : ℤ) ≠ 0)]
-=======
-      · change w = _
-        rw [← Rat.divInt_eq_div, ← Rat.divInt_mul_right (by norm_num : (2 : ℤ) ≠ 0)]
->>>>>>> b8f340be
         rw [Int.ediv_mul_cancel h1.1, Int.ediv_mul_cancel h1.2.1, hw2, Rat.divInt_eq_div]
         norm_cast
       · apply (mul_lt_mul_right (by simp : 0 < (2 : ℤ))).mp
