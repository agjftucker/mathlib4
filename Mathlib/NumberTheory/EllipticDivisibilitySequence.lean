--- conflicted
+++ resolved
@@ -48,15 +48,9 @@
 * `IsEllipticNet.atomRel`: the elliptic relator `ERₐ(p, q, r, s)` indexed by `ℤ`.
 * `IsEllipticNet.rel`: the elliptic relator `ER(p, q, r, s)` indexed by `ℤ`.
 * `IsEllipticNet`: a sequence indexed by `ℤ` is an elliptic net.
-<<<<<<< HEAD
 * `IsElliptic`: a sequence indexed by `ℤ` is an elliptic sequence.
 * `IsDivisibility`: a sequence indexed by `ℤ` is a divisibility sequence.
 * `IsEDS`: a sequence indexed by `ℤ` is an EDS.
-=======
-* `IsEllSequence`: a sequence indexed by `ℤ` is an elliptic sequence.
-* `IsDivSequence`: a sequence indexed by `ℤ` is a divisibility sequence.
-* `IsEllDivSequence`: a sequence indexed by `ℤ` is an EDS.
->>>>>>> be39cee8
 * `preNormEDS'`: the auxiliary sequence for a normalised EDS indexed by `ℕ`.
 * `preNormEDS`: the auxiliary sequence for a normalised EDS indexed by `ℤ`.
 * `complEDS₂`: the 2-complement sequence for a normalised EDS indexed by `ℕ`.
@@ -101,34 +95,6 @@
 universe u v
 
 variable {R : Type u} {S : Type v} [CommRing R] [CommRing S] (W : ℤ → R) (f : R →+* S)
-<<<<<<< HEAD
-
-namespace IsEllipticNet
-
-/-- The elliptic atom `Wₐ(p, q)` that defines an elliptic net. Note that this is defined in terms of
-truncated integer division, and hence should only be used when `p` and `q` have the same parity. -/
-def atom (p q : ℤ) : R :=
-  W ((p + q).tdiv 2) * W ((p - q).tdiv 2)
-
-@[simp]
-lemma atom_same (p : ℤ) : atom W p p = W p * W 0 := by
-  rw [atom, ← two_mul, Int.mul_tdiv_cancel_left _ two_ne_zero, sub_self, Int.zero_tdiv]
-
-variable {W} in
-@[simp]
-lemma neg_atom (odd : ∀ n : ℤ, W (-n) = -W n) (p q : ℤ) : -atom W p q = atom W q p := by
-  simp_rw [atom, add_comm, ← neg_sub p, Int.neg_tdiv, odd, mul_neg]
-
-variable {W} in
-lemma atom_mul_atom (odd : ∀ n : ℤ, W (-n) = -W n) (p q r s : ℤ) :
-    atom W p q * atom W r s = atom W q p * atom W s r := by
-  rw [← neg_atom odd p q, ← neg_atom odd r s, neg_mul_neg]
-
-variable {W} in
-@[simp]
-lemma atom_neg_left (odd : ∀ n : ℤ, W (-n) = -W n) (p q : ℤ) : atom W (-p) q = atom W p q := by
-  simp_rw [atom, neg_add_eq_sub, ← neg_sub p, ← neg_add', Int.neg_tdiv, odd, neg_mul_neg, mul_comm]
-=======
 
 namespace IsEllipticNet
 
@@ -322,214 +288,6 @@
   ∀ p q r s : ℤ, IsEllipticNet.rel W p q r s = 0
 
 /-- The proposition that a sequence indexed by `ℤ` is an elliptic sequence. -/
-def IsEllSequence : Prop :=
-  ∀ p q r : ℤ, IsEllipticNet.rel W p q r 0 = 0
-
-/-- The proposition that a sequence indexed by `ℤ` is a divisibility sequence. -/
-def IsDivSequence : Prop :=
-  ∀ m n : ℕ, m ∣ n → W m ∣ W n
-
-/-- The proposition that a sequence indexed by `ℤ` is an EDS. -/
-def IsEllDivSequence : Prop :=
-  IsEllSequence W ∧ IsDivSequence W
-
-variable {W} in
-lemma IsEllipticNet.isEllSequence (h : IsEllipticNet W) : IsEllSequence W :=
-  (h · · · 0)
-
-variable {W} in
-lemma IsEllipticNet.smul (h : IsEllipticNet W) (x : R) : IsEllipticNet <| x • W := fun m n r s => by
-  linear_combination (norm := (simp_rw [rel, Pi.smul_apply, smul_eq_mul]; ring1))
-    x ^ 4 * h m n r s
-
-variable {W} in
-lemma IsEllSequence.smul (h : IsEllSequence W) (x : R) : IsEllSequence <| x • W := fun m n r => by
-  linear_combination (norm := (simp_rw [IsEllipticNet.rel, Pi.smul_apply, smul_eq_mul]; ring1))
-    x ^ 4 * h m n r
-
-variable {W} in
-lemma IsDivSequence.smul (h : IsDivSequence W) (x : R) : IsDivSequence <| x • W :=
-  (mul_dvd_mul_left x <| h · · ·)
-
-variable {W} in
-lemma IsEllDivSequence.smul (h : IsEllDivSequence W) (x : R) : IsEllDivSequence (x • W) :=
-  ⟨h.left.smul x, h.right.smul x⟩
-
-lemma isEllipticNet_id : IsEllipticNet id :=
-  fun _ _ _ _ => by simp_rw [IsEllipticNet.rel, id_eq]; ring1
-
-lemma isEllSequence_id : IsEllSequence id :=
-  isEllipticNet_id.isEllSequence
->>>>>>> be39cee8
-
-@[simp]
-lemma atom_neg_right (p q : ℤ) : atom W p (-q) = atom W p q := by
-  simp_rw [atom, ← sub_eq_add_neg, sub_neg_eq_add, mul_comm]
-
-variable {W} in
-@[simp]
-lemma atom_abs_left (odd : ∀ n : ℤ, W (-n) = -W n) (p q : ℤ) : atom W |p| q = atom W p q := by
-  rcases abs_choice p with h | h <;> simp only [h, atom_neg_left odd]
-
-@[simp]
-lemma atom_abs_right (p q : ℤ) : atom W p |q| = atom W p q := by
-  rcases abs_choice q with h | h <;> simp only [h, atom_neg_right]
-
-lemma atom_even (p q : ℤ) : atom W (2 * p) (2 * q) = W (p + q) * W (p - q) := by
-  simp_rw [atom, ← mul_add, ← mul_sub, Int.mul_tdiv_cancel_left _ two_ne_zero]
-
-lemma atom_odd (p q : ℤ) : atom W (2 * p + 1) (2 * q + 1) = W (p + q + 1) * W (p - q) := by
-  simp_rw [atom, add_add_add_comm _ (1 : ℤ), ← two_mul, ← mul_add, add_sub_add_comm, sub_self,
-    add_zero, ← mul_sub, Int.mul_tdiv_cancel_left _ two_ne_zero]
-
-@[simp]
-lemma map_atom (W : ℤ → R) (p q : ℤ) : f (atom W p q) = atom (f ∘ W) p q := by
-  simp_rw [atom, map_mul, Function.comp]
-
-/-- The elliptic relator `ERₐ(p, q, r, s)` obtained by a cyclic permutation of variables in
-`ER(p, q, r, s)`. Note that this is defined in terms of elliptic atoms, and hence should only be
-used when `p`, `q`, `r`, and `s` all have the same parity. -/
-def atomRel (p q r s : ℤ) : R :=
-  atom W p q * atom W r s - atom W p r * atom W q s + atom W p s * atom W q r
-
-@[simp]
-lemma atomRel_same₁₂ (p q r : ℤ) : atomRel W p p q r = W p * W 0 * atom W q r := by
-  simp_rw [atomRel, atom_same, mul_comm <| atom W p q, sub_add_cancel]
-
-variable {W} in
-@[simp]
-lemma atomRel_same₁₃ (odd : ∀ n : ℤ, W (-n) = -W n) (p q r : ℤ) :
-    atomRel W p q p r = W p * W 0 * atom W r q := by
-  linear_combination (norm := (simp_rw [atomRel, atom_same]; ring1))
-    W p * W 0 * neg_atom odd r q - atom W p r * neg_atom odd p q
-
-variable {W} in
-@[simp]
-lemma atomRel_same₁₄ (odd : ∀ n : ℤ, W (-n) = -W n) (p q r : ℤ) :
-    atomRel W p q r p = W p * W 0 * atom W q r := by
-  simp_rw [atomRel, atom_mul_atom odd p q, mul_comm <| atom W q p, sub_self, zero_add, atom_same]
-
-@[simp]
-lemma atomRel_same₂₃ (p q r : ℤ) : atomRel W p q q r = W q * W 0 * atom W p r := by
-  simp_rw [atomRel, atom_same, sub_self, zero_add, mul_comm]
-
-variable {W} in
-@[simp]
-lemma atomRel_same₂₄ (odd : ∀ n : ℤ, W (-n) = -W n) (p q r : ℤ) :
-    atomRel W p q r q = W q * W 0 * atom W r p := by
-  linear_combination (norm := (simp_rw [atomRel, atom_same]; ring1))
-    W q * W 0 * neg_atom odd p r - atom W p q * neg_atom odd q r
-
-@[simp]
-lemma atomRel_same₃₄ (p q r : ℤ) : atomRel W p q r r = W r * W 0 * atom W p q := by
-  simp_rw [atomRel, atom_same, mul_comm, sub_add_cancel]
-
-variable {W} in
-@[simp]
-lemma atomRel_neg₁ (odd : ∀ n : ℤ, W (-n) = -W n) (p q r s : ℤ) :
-    atomRel W (-p) q r s = atomRel W p q r s := by
-  simp_rw [atomRel, atom_neg_left odd]
-
-variable {W} in
-@[simp]
-lemma atomRel_neg₂ (odd : ∀ n : ℤ, W (-n) = -W n) (p q r s : ℤ) :
-    atomRel W p (-q) r s = atomRel W p q r s := by
-  simp_rw [atomRel, atom_neg_left odd, atom_neg_right]
-
-variable {W} in
-@[simp]
-lemma atomRel_neg₃ (odd : ∀ n : ℤ, W (-n) = -W n) (p q r s : ℤ) :
-    atomRel W p q (-r) s = atomRel W p q r s := by
-  simp_rw [atomRel, atom_neg_left odd, atom_neg_right]
-
-@[simp]
-lemma atomRel_neg₄ (p q r s : ℤ) : atomRel W p q r (-s) = atomRel W p q r s := by
-  simp_rw [atomRel, atom_neg_right]
-
-variable {W} in
-@[simp]
-lemma atomRel_abs₁ (odd : ∀ n : ℤ, W (-n) = -W n) (p q r s : ℤ) :
-    atomRel W |p| q r s = atomRel W p q r s := by
-  simp_rw [atomRel, atom_abs_left odd]
-
-variable {W} in
-@[simp]
-lemma atomRel_abs₂ (odd : ∀ n : ℤ, W (-n) = -W n) (p q r s : ℤ) :
-    atomRel W p |q| r s = atomRel W p q r s := by
-  simp_rw [atomRel, atom_abs_left odd, atom_abs_right]
-
-variable {W} in
-@[simp]
-lemma atomRel_abs₃ (odd : ∀ n : ℤ, W (-n) = -W n) (p q r s : ℤ) :
-    atomRel W p q |r| s = atomRel W p q r s := by
-  simp_rw [atomRel, atom_abs_left odd, atom_abs_right]
-
-@[simp]
-lemma atomRel_abs₄ (p q r s : ℤ) : atomRel W p q r |s| = atomRel W p q r s := by
-  simp_rw [atomRel, atom_abs_right]
-
-@[simp]
-lemma atomRel_avg_sub {p q r s : ℤ} (parity : s % 2 = p % 2 ∧ s % 2 = q % 2 ∧ s % 2 = r % 2) :
-    atomRel W ((p + q + r + s) / 2 - s) ((p + q + r + s) / 2 - r) ((p + q + r + s) / 2 - q)
-      ((p + q + r + s) / 2 - p) = atomRel W p q r s := by
-  have h {m n : ℤ} (h : n % 2 = m % 2) : 2 ∣ m + n := by
-    rw [← sub_neg_eq_add, ← Int.modEq_iff_dvd, Int.ModEq, ← h, Int.neg_emod_two]
-  simp_rw [add_assoc <| p + q, atomRel, atom, sub_add_sub_comm, ← two_mul,
-    Int.mul_ediv_cancel' <| Int.dvd_add (h <| parity.2.1 ▸ parity.1) <| h parity.2.2]
-  ring_nf
-
-@[simp]
-lemma map_atomRel (W : ℤ → R) (p q r s : ℤ) : f (atomRel W p q r s) = atomRel (f ∘ W) p q r s := by
-  simp_rw [atomRel, map_add, map_sub, map_mul, map_atom]
-
-<<<<<<< HEAD
-/-- The elliptic relator `ER(p, q, r, s)` that defines an elliptic net. -/
-def rel (p q r s : ℤ) : R :=
-  W (p + q + s) * W (p - q) * W (r + s) * W r - W (p + r + s) * W (p - r) * W (q + s) * W q +
-    W (q + r + s) * W (q - r) * W (p + s) * W p
-
-lemma rel_eq (p q r s : ℤ) : rel W p q r s = atomRel W (2 * p + s) (2 * q + s) (2 * r + s) s := by
-  simp_rw [rel, atomRel, atom, add_add_add_comm _ s, add_assoc _ s, ← two_mul, ← mul_add,
-    add_sub_add_comm, add_sub_assoc, sub_self, add_zero, ← mul_sub,
-    Int.mul_tdiv_cancel_left _ two_ne_zero, mul_comm <| _ * W p, mul_assoc]
-
-lemma atomRel_two_mul (p q r s : ℤ) :
-    atomRel W (2 * p) (2 * q) (2 * r) (2 * s) = rel W (p - s) (q - s) (r - s) (2 * s) := by
-  simp_rw [rel_eq, mul_sub, sub_add_cancel]
-
-lemma atomRel_eq {p q r s : ℤ} (parity : s % 2 = p % 2 ∧ s % 2 = q % 2 ∧ s % 2 = r % 2) :
-    atomRel W p q r s = rel W ((p - s) / 2) ((q - s) / 2) ((r - s) / 2) s := by
-  simp only [rel_eq, Int.mul_ediv_cancel', Int.ModEq.dvd parity.1, Int.ModEq.dvd parity.2.1,
-    Int.ModEq.dvd parity.2.2, sub_add_cancel]
-
-variable {W} in
-@[simp]
-lemma rel_neg (odd : ∀ n : ℤ, W (-n) = -W n) (p q r s : ℤ) :
-    rel W (-p) (-q) (-r) (-s) = rel W p q r s := by
-  simp_rw [rel_eq, mul_neg, ← neg_add, atomRel_neg₁ odd, atomRel_neg₂ odd, atomRel_neg₃ odd,
-    atomRel_neg₄]
-
-lemma rel_even (m : ℤ) : rel W (m + 1) (m - 1) 1 0 = W (2 * m) * W 2 * W 1 ^ 2 -
-    W (m - 1) ^ 2 * W m * W (m + 2) + W (m - 2) * W m * W (m + 1) ^ 2 := by
-  rw [rel]
-  ring_nf
-
-lemma rel_odd (m : ℤ) : rel W (m + 1) m 1 0 =
-    W (2 * m + 1) * W 1 ^ 3 - W (m + 2) * W m ^ 3 + W (m - 1) * W (m + 1) ^ 3 := by
-  rw [rel]
-  ring_nf
-
-@[simp]
-lemma map_rel (W : ℤ → R) (p q r s : ℤ) : f (rel W p q r s) = rel (f ∘ W) p q r s := by
-  simp_rw [rel, map_add, map_sub, map_mul, Function.comp]
-
-end IsEllipticNet
-
-/-- The proposition that a sequence indexed by `ℤ` is an elliptic net. -/
-def IsEllipticNet : Prop :=
-  ∀ p q r s : ℤ, IsEllipticNet.rel W p q r s = 0
-
-/-- The proposition that a sequence indexed by `ℤ` is an elliptic sequence. -/
 def IsElliptic : Prop :=
   ∀ p q r : ℤ, IsEllipticNet.rel W p q r 0 = 0
 
@@ -574,8 +332,6 @@
 lemma isEDS_id : IsEDS id :=
   ⟨isElliptic_id, isDivisibility_id⟩
 
-=======
->>>>>>> be39cee8
 variable (b c d : R)
 
 section PreNormEDS
