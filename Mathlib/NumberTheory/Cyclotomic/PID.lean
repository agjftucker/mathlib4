--- conflicted
+++ resolved
@@ -30,19 +30,11 @@
 theorem three_pid [IsCyclotomicExtension {3} ℚ K] : IsPrincipalIdealRing (𝓞 K) := by
   apply RingOfIntegers.isPrincipalIdealRing_of_abs_discr_lt
   rw [absdiscr_prime 3 K, IsCyclotomicExtension.finrank (n := 3) K
-<<<<<<< HEAD
     (irreducible_rat (by simp)), nrComplexPlaces_eq_totient_div_two 3, totient_prime
-      PNat.prime_three]
-  simp only [Int.reduceNeg, PNat.val_ofNat, succ_sub_succ_eq_sub, tsub_zero, zero_lt_two,
-    Nat.div_self, pow_one, cast_ofNat, neg_mul, one_mul, abs_neg, Int.cast_abs, Int.cast_ofNat,
-    factorial_two, gt_iff_lt, abs_of_pos (show (0 : ℝ) < 3 by norm_num)]
-=======
-    (irreducible_rat (by norm_num)), nrComplexPlaces_eq_totient_div_two 3, totient_prime
       Nat.prime_three]
   simp only [Int.reduceNeg, succ_sub_succ_eq_sub, tsub_zero, zero_lt_two, Nat.div_self, pow_one,
     cast_ofNat, neg_mul, one_mul, abs_neg, Int.cast_abs, Int.cast_ofNat,
     abs_of_pos (zero_lt_three' ℝ), factorial_two]
->>>>>>> b8f340be
   suffices (2 * (3 / 4) * (2 ^ 2 / 2)) ^ 2 < (2 * (π / 4) * (2 ^ 2 / 2)) ^ 2 from
     lt_trans (by norm_num) this
   gcongr
