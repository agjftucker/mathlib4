--- conflicted
+++ resolved
@@ -532,11 +532,7 @@
 instance CyclotomicField.algebraBase : Algebra A (CyclotomicField n K) :=
   SplittingField.algebra' (cyclotomic n K)
 
-<<<<<<< HEAD
-/-- Ensure there are no diamonds when `A = ℤ` but there are `reducible_and_instances` #10906 -/
-=======
 /-- Ensure there are no diamonds when `A = ℤ` but there are `reducible_and_instances` https://github.com/leanprover-community/mathlib4/issues/10906 -/
->>>>>>> d0df76bd
 example : Ring.toIntAlgebra (CyclotomicField n ℚ) = CyclotomicField.algebraBase _ _ _ := rfl
 
 instance CyclotomicField.algebra' {R : Type*} [CommRing R] [Algebra R K] :
@@ -581,11 +577,7 @@
   (adjoin A _).algebra
 
 -- Ensure that there is no diamonds with ℤ.
-<<<<<<< HEAD
--- but there is at `reducible_and_instances` #10906
-=======
 -- but there is at `reducible_and_instances` https://github.com/leanprover-community/mathlib4/issues/10906
->>>>>>> d0df76bd
 example {n : ℕ+} : CyclotomicRing.algebraBase n ℤ ℚ = Ring.toIntAlgebra _ := rfl
 
 instance [IsFractionRing A K] :
