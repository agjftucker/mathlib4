/-
Copyright (c) 2024 Chris Birkbeck. All rights reserved.
Released under Apache 2.0 license as described in the file LICENSE.
Authors: Chris Birkbeck, David Loeffler
-/
<<<<<<< HEAD
import Mathlib.Analysis.NormedSpace.FunctionSeries
import Mathlib.NumberTheory.ModularForms.EisensteinSeries.Defs
import Mathlib.NumberTheory.ModularForms.EisensteinSeries.Summable
import Mathlib.Topology.Algebra.InfiniteSum.UniformOn
=======

import Mathlib.Analysis.NormedSpace.FunctionSeries
import Mathlib.NumberTheory.ModularForms.EisensteinSeries.Defs
import Mathlib.NumberTheory.ModularForms.EisensteinSeries.Summable
>>>>>>> c412f2a9

/-!
# Uniform convergence of Eisenstein series

We show that the sum of `eisSummand` converges locally uniformly on `ℍ` to the Eisenstein series
of weight `k` and level `Γ(N)` with congruence condition `a : Fin 2 → ZMod N`.

## Outline of argument

The key lemma `r_mul_max_le` shows that, for `z ∈ ℍ` and `c, d ∈ ℤ` (not both zero),
`|c z + d|` is bounded below by `r z * max (|c|, |d|)`, where `r z` is an explicit function of `z`
(independent of `c, d`) satisfying `0 < r z < 1` for all `z`.

We then show in `summable_one_div_rpow_max` that the sum of `max (|c|, |d|) ^ (-k)` over
`(c, d) ∈ ℤ × ℤ` is convergent for `2 < k`. This is proved by decomposing `ℤ × ℤ` using the
`Finset.box` lemmas.
-/

noncomputable section

open Complex UpperHalfPlane Set Finset CongruenceSubgroup Topology

<<<<<<< HEAD
open scoped UpperHalfPlane Topology BigOperators Nat
=======
open scoped UpperHalfPlane
>>>>>>> c412f2a9

variable (z : ℍ)

namespace EisensteinSeries

/-- The sum defining the Eisenstein series (of weight `k` and level `Γ(N)` with congruence
condition `a : Fin 2 → ZMod N`) converges locally uniformly on `ℍ`. -/
theorem eisensteinSeries_tendstoLocallyUniformly {k : ℤ} (hk : 3 ≤ k) {N : ℕ} (a : Fin 2 → ZMod N) :
    TendstoLocallyUniformly (fun (s : Finset (gammaSet N a)) ↦ (∑ x ∈ s, eisSummand k x ·))
      (eisensteinSeries a k ·) Filter.atTop := by
  have hk' : (2 : ℝ) < k := by norm_cast
  have p_sum : Summable fun x : gammaSet N a ↦ ‖x.val‖ ^ (-k) :=
    mod_cast (summable_one_div_norm_rpow hk').subtype (gammaSet N a)
  simp only [tendstoLocallyUniformly_iff_forall_isCompact, eisensteinSeries]
  intro K hK
  obtain ⟨A, B, hB, HABK⟩ := subset_verticalStrip_of_isCompact hK
  refine (tendstoUniformlyOn_tsum (hu := p_sum.mul_left <| r ⟨⟨A, B⟩, hB⟩ ^ (-k : ℝ))
    (fun p z hz ↦ ?_)).mono HABK
  simpa only [eisSummand, one_div, ← zpow_neg, norm_zpow, ← Real.rpow_intCast,
    Int.cast_neg] using summand_bound_of_mem_verticalStrip (by positivity) p hB hz

/-- Variant of `eisensteinSeries_tendstoLocallyUniformly` formulated with maps `ℂ → ℂ`, which is
nice to have for holomorphicity later. -/
lemma eisensteinSeries_tendstoLocallyUniformlyOn {k : ℤ} {N : ℕ} (hk : 3 ≤ k)
    (a : Fin 2 → ZMod N) : TendstoLocallyUniformlyOn (fun (s : Finset (gammaSet N a )) ↦
      ↑ₕ(fun (z : ℍ) ↦ ∑ x ∈ s, eisSummand k x z)) (↑ₕ(eisensteinSeries_SIF a k).toFun)
          Filter.atTop {z : ℂ | 0 < z.im} := by
  rw [← Subtype.coe_image_univ {z : ℂ | 0 < z.im}]
  apply TendstoLocallyUniformlyOn.comp (s := ⊤) _ _ _ (PartialHomeomorph.continuousOn_symm _)
  · simp only [SlashInvariantForm.toFun_eq_coe, Set.top_eq_univ, tendstoLocallyUniformlyOn_univ]
    apply eisensteinSeries_tendstoLocallyUniformly hk
  · simp only [IsOpenEmbedding.toPartialHomeomorph_target, Set.top_eq_univ, mapsTo_range_iff,
    Set.mem_univ, forall_const]

<<<<<<< HEAD
lemma eisensteinSeries_SummableLocallyUniformlyOn {k : ℤ} {N : ℕ}
    (hk : 3 ≤ k) (a : Fin 2 → ZMod N) :
    SummableLocallyUniformlyOn (fun (v : (gammaSet N a)) z ↦ eisSummand k v z) univ := by
  apply HasSumLocallyUniformlyOn.summableLocallyUniformlyOn
  rw [hasSumLocallyUniformlyOn_iff_tendstoLocallyUniformlyOn, tendstoLocallyUniformlyOn_univ ]
  exact eisensteinSeries_tendstoLocallyUniformly hk a

=======
>>>>>>> c412f2a9
end EisensteinSeries<|MERGE_RESOLUTION|>--- conflicted
+++ resolved
@@ -3,17 +3,11 @@
 Released under Apache 2.0 license as described in the file LICENSE.
 Authors: Chris Birkbeck, David Loeffler
 -/
-<<<<<<< HEAD
+
 import Mathlib.Analysis.NormedSpace.FunctionSeries
 import Mathlib.NumberTheory.ModularForms.EisensteinSeries.Defs
 import Mathlib.NumberTheory.ModularForms.EisensteinSeries.Summable
 import Mathlib.Topology.Algebra.InfiniteSum.UniformOn
-=======
-
-import Mathlib.Analysis.NormedSpace.FunctionSeries
-import Mathlib.NumberTheory.ModularForms.EisensteinSeries.Defs
-import Mathlib.NumberTheory.ModularForms.EisensteinSeries.Summable
->>>>>>> c412f2a9
 
 /-!
 # Uniform convergence of Eisenstein series
@@ -36,11 +30,7 @@
 
 open Complex UpperHalfPlane Set Finset CongruenceSubgroup Topology
 
-<<<<<<< HEAD
-open scoped UpperHalfPlane Topology BigOperators Nat
-=======
 open scoped UpperHalfPlane
->>>>>>> c412f2a9
 
 variable (z : ℍ)
 
@@ -75,14 +65,4 @@
   · simp only [IsOpenEmbedding.toPartialHomeomorph_target, Set.top_eq_univ, mapsTo_range_iff,
     Set.mem_univ, forall_const]
 
-<<<<<<< HEAD
-lemma eisensteinSeries_SummableLocallyUniformlyOn {k : ℤ} {N : ℕ}
-    (hk : 3 ≤ k) (a : Fin 2 → ZMod N) :
-    SummableLocallyUniformlyOn (fun (v : (gammaSet N a)) z ↦ eisSummand k v z) univ := by
-  apply HasSumLocallyUniformlyOn.summableLocallyUniformlyOn
-  rw [hasSumLocallyUniformlyOn_iff_tendstoLocallyUniformlyOn, tendstoLocallyUniformlyOn_univ ]
-  exact eisensteinSeries_tendstoLocallyUniformly hk a
-
-=======
->>>>>>> c412f2a9
 end EisensteinSeries