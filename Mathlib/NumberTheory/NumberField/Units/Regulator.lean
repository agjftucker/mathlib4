/-
Copyright (c) 2024 Xavier Roblot. All rights reserved.
Released under Apache 2.0 license as described in the file LICENSE.
Authors: Xavier Roblot
-/
import Mathlib.Algebra.Module.ZLattice.Covolume
import Mathlib.LinearAlgebra.Matrix.Determinant.Misc
import Mathlib.NumberTheory.NumberField.Units.DirichletTheorem

/-!
# Regulator of a number field

We define and prove basic results about the regulator of a number field `K`.

## Main definitions and results

* `NumberField.Units.regOfFamily`: the regulator of a family of units of `K`.

* `NumberField.Units.regulator`: the regulator of the number field `K`.

* `Number.Field.Units.regOfFamily_eq_det`: For any infinite place `w'`, the regulator of the
family `u` is equal to the absolute value of the determinant of the matrix
`(mult w * log w (u i)))_i, w` where `w` runs through the infinite places distinct from `w'`.
<<<<<<< HEAD
=======

>>>>>>> 789aae7f

## Tags
number field, units, regulator
-/

section units

open NumberField Units

variable (K : Type*) [Field K] [NumberField K]

end units

open scoped NumberField

noncomputable section

namespace NumberField.Units

variable (K : Type*) [Field K]

open MeasureTheory NumberField.InfinitePlace Module Submodule
  NumberField NumberField.Units.dirichletUnitTheorem

variable [NumberField K]

open scoped Classical in
/--
<<<<<<< HEAD
A equiv between `Fin (rank K)`, use to index the family of units, and `{w // w ≠ w₀}` the index of
the `logSpace`.
=======
An `equiv` between `Fin (rank K)`, used to index the family of units, and `{w // w ≠ w₀}`
the index of the `logSpace`.
>>>>>>> 789aae7f
-/
def equivFinRank : Fin (rank K) ≃ {w : InfinitePlace K // w ≠ w₀} :=
  Fintype.equivOfCardEq <| by
    rw [Fintype.card_subtype_compl, Fintype.card_ofSubsingleton, Fintype.card_fin, rank]
<<<<<<< HEAD

section regOfFamily

open Matrix

variable {K}

/--
A family of units is of maximal rank if it generates a subgroup of `(𝓞 K)ˣ` of finite index, see
`isMaxRank_iff_closure_finiteIndex`.
-/
abbrev isMaxRank (u : Fin (rank K) → (𝓞 K)ˣ) : Prop :=
  LinearIndependent ℝ (fun i ↦ logEmbedding K (Additive.ofMul (u i)))

/--
The images by `logEmbedding` of a family of units of maximal rank form a basis of `logSpace K`.
-/
def basisOfIsMaxRank {u : Fin (rank K) → (𝓞 K)ˣ} (hu : isMaxRank u) :
    Basis (Fin (rank K)) ℝ (logSpace K) := by
  classical
  exact (basisOfPiSpaceOfLinearIndependent
    ((linearIndependent_equiv (equivFinRank K).symm).mpr hu)).reindex (equivFinRank K).symm

@[simp]
theorem basisOfIsMaxRank_apply {u : Fin (rank K) → (𝓞 K)ˣ} (hu : isMaxRank u) (i : Fin (rank K)) :
    (basisOfIsMaxRank hu) i = logEmbedding K (Additive.ofMul (u i)) := by
  classical
  simp [basisOfIsMaxRank, Basis.coe_reindex,  Equiv.symm_symm, Function.comp_apply,
    coe_basisOfPiSpaceOfLinearIndependent]

theorem span_basisOfIsMaxRank_toAddSubgroup {u : Fin (rank K) → (𝓞 K)ˣ} (hu : isMaxRank u) :
    (span ℤ (Set.range ⇑(basisOfIsMaxRank hu))).toAddSubgroup =
      AddSubgroup.map (logEmbedding K) (Subgroup.closure (Set.range u)).toAddSubgroup := by
  rw [Subgroup.toAddSubgroup_closure, AddMonoidHom.map_closure, ← span_int_eq_addSubgroup_closure]
  congr; ext; simp

=======

section regOfFamily

open Matrix

variable {K}

/--
A family of units is of maximal rank if its image by `logEmbedding` is linearly independent
over `ℝ`.
-/
abbrev IsMaxRank (u : Fin (rank K) → (𝓞 K)ˣ) : Prop :=
  LinearIndependent ℝ (fun i ↦ logEmbedding K (Additive.ofMul (u i)))

open scoped Classical in
/--
The images by `logEmbedding` of a family of units of maximal rank form a basis of `logSpace K`.
-/
def basisOfIsMaxRank {u : Fin (rank K) → (𝓞 K)ˣ} (hu : IsMaxRank u) :
    Basis (Fin (rank K)) ℝ (logSpace K) :=
  (basisOfPiSpaceOfLinearIndependent
    ((linearIndependent_equiv (equivFinRank K).symm).mpr hu)).reindex (equivFinRank K).symm

theorem basisOfIsMaxRank_apply {u : Fin (rank K) → (𝓞 K)ˣ} (hu : IsMaxRank u) (i : Fin (rank K)) :
    (basisOfIsMaxRank hu) i = logEmbedding K (Additive.ofMul (u i)) := by
  simp [basisOfIsMaxRank, Basis.coe_reindex,  Equiv.symm_symm, Function.comp_apply,
    coe_basisOfPiSpaceOfLinearIndependent]

>>>>>>> 789aae7f
theorem finiteIndex_iff_sup_torsion_finiteIndex (s : Subgroup (𝓞 K)ˣ) :
    s.FiniteIndex ↔ (s ⊔ torsion K).FiniteIndex := by
  refine ⟨fun h ↦ Subgroup.finiteIndex_of_le le_sup_left, fun h ↦ ?_⟩
  rw [Subgroup.finiteIndex_iff, ← Subgroup.relindex_mul_index (le_sup_left : s ≤ s ⊔ torsion K)]
  refine Nat.mul_ne_zero ?_ (Subgroup.finiteIndex_iff.mp h)
  rw [Subgroup.relindex_sup_left]
<<<<<<< HEAD
  exact Subgroup.FiniteIndex.finiteIndex
=======
  exact Subgroup.FiniteIndex.index_ne_zero
>>>>>>> 789aae7f

open Subgroup in
/--
A family of units is of maximal rank iff the index of the subgroup it generates has finite index.
-/
theorem isMaxRank_iff_closure_finiteIndex {u : Fin (rank K) → (𝓞 K)ˣ} :
<<<<<<< HEAD
    isMaxRank u ↔ (closure (Set.range u)).FiniteIndex := by
=======
    IsMaxRank u ↔ (closure (Set.range u)).FiniteIndex := by
>>>>>>> 789aae7f
  classical
  have h₁ : (closure (Set.range u) ⊔ torsion K).index ≠ 0 ↔
      Finite (unitLattice K ⧸ span ℤ (Set.range ((logEmbeddingEquiv K) ∘ Additive.toMul.symm ∘
        QuotientGroup.mk ∘ u))) := by
    change _ ↔ Finite ((unitLattice K).toAddSubgroup ⧸ (span ℤ (Set.range _)).toAddSubgroup)
    rw [← AddSubgroup.index_ne_zero_iff_finite]
    have := index_map (closure (Set.range u)) (QuotientGroup.mk' (torsion K))
    rw [QuotientGroup.ker_mk', QuotientGroup.range_mk', index_top, mul_one] at this
    rw [← this, ← index_toAddSubgroup, ← AddSubgroup.index_map_equiv
      _ (logEmbeddingEquiv K).toAddEquiv, Set.range_comp, ← map_span (logEmbeddingEquiv K),
      ← map_coe_toLinearMap, map_toAddSubgroup, span_int_eq_addSubgroup_closure,
      MonoidHom.map_closure, toAddSubgroup_closure, Set.range_comp, Set.range_comp,
      QuotientGroup.coe_mk',  Set.preimage_equiv_eq_image_symm]
    exact Iff.rfl
  have h₂ : DiscreteTopology
      (span ℤ (Set.range fun i ↦ (logEmbedding K) (Additive.ofMul (u i)))) := by
    refine DiscreteTopology.of_subset (inferInstance : DiscreteTopology (unitLattice K)) ?_
    rw [SetLike.coe_subset_coe, Submodule.span_le]
    rintro _ ⟨i, rfl⟩
    exact ⟨Additive.ofMul (u i), mem_top, rfl⟩
  rw [finiteIndex_iff_sup_torsion_finiteIndex, finiteIndex_iff, h₁, finiteQuotient_iff,
<<<<<<< HEAD
    unitLattice_rank, ← Set.finrank, isMaxRank, linearIndependent_iff_card_eq_finrank_span,
    Real.finrank_eq_int_finrank_of_discrete h₂, Set.finrank, Set.finrank, ← finrank_map_subtype_eq,
    map_span, ← Set.range_comp', eq_comm]
  simp

/--
The regulator of a family of units of `K`.
-/
def regOfFamily (u : Fin (rank K) → (𝓞 K)ˣ) : ℝ := by
  classical
  by_cases hu : isMaxRank u
  · exact ZLattice.covolume (span ℤ (Set.range (basisOfIsMaxRank  hu)))
  · exact 0

theorem regOfFamily_eq_zero {u : Fin (rank K) → (𝓞 K)ˣ} (hu : ¬ isMaxRank u) :
    regOfFamily u = 0 := by
  rw [regOfFamily, dif_neg hu]

open scoped Classical in
theorem regOfFamily_of_isMaxRank {u : Fin (rank K) → (𝓞 K)ˣ} (hu : isMaxRank u) :
    regOfFamily u = ZLattice.covolume (span ℤ (Set.range (basisOfIsMaxRank  hu))) := by
  rw [regOfFamily, dif_pos hu]

theorem regOfFamily_pos {u : Fin (rank K) → (𝓞 K)ˣ} (hu : isMaxRank u) :
    0 < regOfFamily u := by
  classical
  rw [regOfFamily_of_isMaxRank hu]
  exact ZLattice.covolume_pos _ volume

theorem regOfFamily_ne_zero {u : Fin (rank K) → (𝓞 K)ˣ} (hu : isMaxRank u) :
    regOfFamily u ≠ 0 := (regOfFamily_pos hu).ne'

theorem regOfFamily_ne_zero_iff {u : Fin (rank K) → (𝓞 K)ˣ} :
    regOfFamily u ≠ 0 ↔ isMaxRank u :=
  ⟨by simpa using (fun hu ↦ regOfFamily_eq_zero hu).mt, fun hu ↦ regOfFamily_ne_zero hu⟩

open scoped Classical in
theorem regOfFamily_eq_det' (u : Fin (rank K) → (𝓞 K)ˣ) :
    regOfFamily u =
      |(of fun i ↦ logEmbedding K (Additive.ofMul (u ((equivFinRank K).symm i)))).det| := by
  by_cases hu : isMaxRank u
=======
    unitLattice_rank, ← Set.finrank, IsMaxRank, linearIndependent_iff_card_eq_finrank_span,
    Real.finrank_eq_int_finrank_of_discrete h₂, Set.finrank, Set.finrank, ← finrank_map_subtype_eq,
    map_span, ← Set.range_comp', eq_comm]
  simp

open scoped Classical in
/--
The regulator of a family of units of `K`.
-/
def regOfFamily (u : Fin (rank K) → (𝓞 K)ˣ) : ℝ :=
  if hu : IsMaxRank u then
    ZLattice.covolume (span ℤ (Set.range (basisOfIsMaxRank  hu)))
  else 0

theorem regOfFamily_eq_zero {u : Fin (rank K) → (𝓞 K)ˣ} (hu : ¬ IsMaxRank u) :
    regOfFamily u = 0 := by
  rw [regOfFamily, dif_neg hu]

open scoped Classical in
theorem regOfFamily_of_isMaxRank {u : Fin (rank K) → (𝓞 K)ˣ} (hu : IsMaxRank u) :
    regOfFamily u = ZLattice.covolume (span ℤ (Set.range (basisOfIsMaxRank  hu))) := by
  rw [regOfFamily, dif_pos hu]

theorem regOfFamily_pos {u : Fin (rank K) → (𝓞 K)ˣ} (hu : IsMaxRank u) :
    0 < regOfFamily u := by
  classical
  rw [regOfFamily_of_isMaxRank hu]
  exact ZLattice.covolume_pos _ volume

theorem regOfFamily_ne_zero {u : Fin (rank K) → (𝓞 K)ˣ} (hu : IsMaxRank u) :
    regOfFamily u ≠ 0 := (regOfFamily_pos hu).ne'

theorem regOfFamily_ne_zero_iff {u : Fin (rank K) → (𝓞 K)ˣ} :
    regOfFamily u ≠ 0 ↔ IsMaxRank u :=
  ⟨by simpa using (fun hu ↦ regOfFamily_eq_zero hu).mt, fun hu ↦ regOfFamily_ne_zero hu⟩

open scoped Classical in
theorem regOfFamily_eq_det' (u : Fin (rank K) → (𝓞 K)ˣ) :
    regOfFamily u =
      |(of fun i ↦ logEmbedding K (Additive.ofMul (u ((equivFinRank K).symm i)))).det| := by
  by_cases hu : IsMaxRank u
>>>>>>> 789aae7f
  · rw [regOfFamily_of_isMaxRank hu, ZLattice.covolume_eq_det _
      (((basisOfIsMaxRank hu).restrictScalars ℤ).reindex (equivFinRank K)), Basis.coe_reindex]
    congr with i
    simp [basisOfIsMaxRank_apply hu]
  · rw [regOfFamily_eq_zero hu, det_eq_zero_of_not_linearIndependent_rows, abs_zero]
<<<<<<< HEAD
    rwa [isMaxRank, ← linearIndependent_equiv (equivFinRank K).symm] at hu
=======
    rwa [IsMaxRank, ← linearIndependent_equiv (equivFinRank K).symm] at hu
>>>>>>> 789aae7f

open scoped Classical in
/--
Let `u : Fin (rank K) → (𝓞 K)ˣ` be a family of units and let `w₁` and `w₂` be two infinite
places. Then, the two square matrices with entries `(mult w * log w (u i))_i` where `w ≠ w_j` for
`j = 1, 2` have the same determinant in absolute value.
-/
theorem abs_det_eq_abs_det (u : Fin (rank K) → (𝓞 K)ˣ)
    {w₁ w₂ : InfinitePlace K} (e₁ : {w // w ≠ w₁} ≃ Fin (rank K))
    (e₂ : {w // w ≠ w₂} ≃ Fin (rank K)) :
    |(of fun i w : {w // w ≠ w₁} ↦ (mult w.val : ℝ) * (w.val (u (e₁ i) : K)).log).det| =
    |(of fun i w : {w // w ≠ w₂} ↦ (mult w.val : ℝ) * (w.val (u (e₂ i) : K)).log).det| := by
  -- We construct an equiv `Fin (rank K + 1) ≃ InfinitePlace K` from `e₂.symm`
  let f : Fin (rank K + 1) ≃ InfinitePlace K :=
    (finSuccEquiv _).trans ((Equiv.optionSubtype _).symm e₁.symm).val
  -- And `g` corresponds to the restriction of `f⁻¹` to `{w // w ≠ w₂}`
  let g : {w // w ≠ w₂} ≃ Fin (rank K) :=
    (Equiv.subtypeEquiv f.symm (fun _ ↦ by simp [f])).trans
      (finSuccAboveEquiv (f.symm w₂)).symm
  have h_col := congr_arg abs <| det_permute (g.trans e₂.symm)
    (of fun i w : {w // w ≠ w₂} ↦ (mult w.val : ℝ) * (w.val (u (e₂ i) : K)).log)
  rw [abs_mul, ← Int.cast_abs, Equiv.Perm.sign_abs, Int.cast_one, one_mul] at h_col
  rw [← h_col]
  have h := congr_arg abs <| submatrix_succAbove_det_eq_negOnePow_submatrix_succAbove_det'
    (of fun i w ↦ (mult (f w) : ℝ) * ((f w) (u i)).log) ?_ 0 (f.symm w₂)
  · rw [← det_reindex_self e₁, ← det_reindex_self g]
    · rw [Units.smul_def, abs_zsmul, Int.abs_negOnePow, one_smul] at h
      convert h
      · ext; simp only [ne_eq, reindex_apply, submatrix_apply, of_apply, Equiv.apply_symm_apply,
          Equiv.trans_apply, Fin.succAbove_zero, id_eq, finSuccEquiv_succ,
          Equiv.optionSubtype_symm_apply_apply_coe, f]
      · ext; simp only [ne_eq, Equiv.coe_trans, reindex_apply, submatrix_apply, Function.comp_apply,
          Equiv.apply_symm_apply, id_eq, of_apply]; rfl
  · intro _
    simp_rw [of_apply, ← Real.log_pow]
    rw [← Real.log_prod, Equiv.prod_comp f (fun w ↦ (w (u _) ^ (mult w))), prod_eq_abs_norm,
      Units.norm, Rat.cast_one, Real.log_one]
    exact fun _ _ ↦ pow_ne_zero _ <| (map_ne_zero _).mpr (coe_ne_zero _)

open scoped Classical in
/--
For any infinite place `w'`, the regulator of the family `u` is equal to the absolute value of
the determinant of the matrix with entries `(mult w * log w (u i))_i` for `w ≠ w'`.
<<<<<<< HEAD
-/
theorem regOfFamily_eq_det (u : Fin (rank K) → (𝓞 K)ˣ) (w' : InfinitePlace K)
    (e : {w // w ≠ w'} ≃ Fin (rank K)) :
    regOfFamily u =
      |(of fun i w : {w // w ≠ w'} ↦ (mult w.val : ℝ) * Real.log (w.val (u (e i) : K))).det| := by
  rw [regOfFamily_eq_det', abs_det_eq_abs_det u e (equivFinRank K).symm]
  simp [logEmbedding]
=======
-/
theorem regOfFamily_eq_det (u : Fin (rank K) → (𝓞 K)ˣ) (w' : InfinitePlace K)
    (e : {w // w ≠ w'} ≃ Fin (rank K)) :
    regOfFamily u =
      |(of fun i w : {w // w ≠ w'} ↦ (mult w.val : ℝ) * Real.log (w.val (u (e i) : K))).det| := by
  simp [regOfFamily_eq_det', abs_det_eq_abs_det u e (equivFinRank K).symm, logEmbedding]

open scoped Classical in
/--
The degree of `K` times the regulator of the family `u` is equal to the absolute value of the
determinant of the matrix whose columns are
`(mult w * log w (fundSystem K i))_i, w` and the column `(mult w)_w`.
-/
theorem finrank_mul_regOfFamily_eq_det (u : Fin (rank K) → (𝓞 K)ˣ) (w' : InfinitePlace K)
    (e : {w // w ≠ w'} ≃ Fin (rank K)) :
    finrank ℚ K * regOfFamily u =
      |(of (fun i w : InfinitePlace K ↦
        if h : i = w' then (w.mult : ℝ) else w.mult * (w (u (e ⟨i, h⟩))).log)).det| := by
  let f : Fin (rank K + 1) ≃ InfinitePlace K :=
    (finSuccEquiv _).trans ((Equiv.optionSubtype _).symm e.symm).val
  let g : {w // w ≠ w'} ≃ Fin (rank K) :=
    (Equiv.subtypeEquiv f.symm (fun _ ↦ by simp [f])).trans (finSuccAboveEquiv (f.symm w')).symm
  rw [← det_reindex_self f.symm, det_eq_sum_row_mul_submatrix_succAbove_succAbove_det _ (f.symm w')
    (f.symm w'), abs_mul, abs_mul, abs_neg_one_pow, one_mul]
  · simp_rw [reindex_apply, submatrix_submatrix, ← f.symm.sum_comp, f.symm_symm, submatrix_apply,
      Function.comp_def, Equiv.apply_symm_apply, of_apply, dif_pos, ← Nat.cast_sum, sum_mult_eq,
      Nat.abs_cast]
    rw [regOfFamily_eq_det u w' e, ← Matrix.det_reindex_self g]
    congr with i j
    rw [reindex_apply, submatrix_apply, submatrix_apply, of_apply, of_apply, dif_neg]
    rfl
  · simp_rw [Equiv.forall_congr_left f, ← f.symm.sum_comp, reindex_apply, submatrix_apply,
      of_apply, f.symm_symm, f.apply_symm_apply, Finset.sum_dite_irrel, ne_eq,
      EmbeddingLike.apply_eq_iff_eq]
    intro _ h
    rw [dif_neg h, sum_mult_mul_log]

end regOfFamily

open scoped Classical in
/-- The regulator of a number field `K`. -/
def regulator : ℝ := ZLattice.covolume (unitLattice K)

theorem isMaxRank_fundSystem :
    IsMaxRank (fundSystem K) := by
  classical
  convert ((basisUnitLattice K).ofZLatticeBasis ℝ (unitLattice K)).linearIndependent
  rw [logEmbedding_fundSystem, Basis.ofZLatticeBasis_apply]

open scoped Classical in
theorem basisOfIsMaxRank_fundSystem :
    basisOfIsMaxRank (isMaxRank_fundSystem K) = (basisUnitLattice K).ofZLatticeBasis ℝ := by
  ext
  rw [Basis.ofZLatticeBasis_apply, basisOfIsMaxRank_apply, logEmbedding_fundSystem]

theorem regulator_eq_regOfFamily_fundSystem :
    regulator K = regOfFamily (fundSystem K) := by
  classical
  rw [regOfFamily_of_isMaxRank (isMaxRank_fundSystem K), regulator,
    ← (basisUnitLattice K).ofZLatticeBasis_span ℝ, basisOfIsMaxRank_fundSystem]

theorem regulator_pos : 0 < regulator K :=
  regulator_eq_regOfFamily_fundSystem K ▸ regOfFamily_pos (isMaxRank_fundSystem K)

theorem regulator_ne_zero : regulator K ≠ 0 :=
  (regulator_pos K).ne'

open scoped Classical in
theorem regulator_eq_det' :
    regulator K = |(Matrix.of fun i ↦
      logEmbedding K (Additive.ofMul (fundSystem K ((equivFinRank K).symm i)))).det| := by
  rw [regulator_eq_regOfFamily_fundSystem, regOfFamily_eq_det']

open scoped Classical in
/--
For any infinite place `w'`, the regulator is equal to the absolute value of the determinant
of the matrix with entries `(mult w * log w (fundSystem K i))_i` for `w ≠ w'`.
-/
theorem regulator_eq_det (w' : InfinitePlace K) (e : {w // w ≠ w'} ≃ Fin (rank K)) :
    regulator K =
      |(Matrix.of fun i w : {w // w ≠ w'} ↦ (mult w.val : ℝ) *
        Real.log (w.val (fundSystem K (e i) : K))).det| := by
  rw [regulator_eq_regOfFamily_fundSystem, regOfFamily_eq_det]
>>>>>>> 789aae7f

open scoped Classical in
/--
The degree of `K` times the regulator of the family `u` is equal to the absolute value of the
determinant of the matrix whose columns are
`(mult w * log w (fundSystem K i))_i, w` and the column `(mult w)_w`.
-/
<<<<<<< HEAD
theorem finrank_mul_regOfFamily_eq_det (u : Fin (rank K) → (𝓞 K)ˣ) (w' : InfinitePlace K)
    (e : {w // w ≠ w'} ≃ Fin (rank K)) :
    finrank ℚ K * regOfFamily u =
      |(of (fun i w : InfinitePlace K ↦
        if h : i = w' then (w.mult : ℝ) else w.mult * (w (u (e ⟨i, h⟩))).log)).det| := by
  let f : Fin (rank K + 1) ≃ InfinitePlace K :=
    (finSuccEquiv _).trans ((Equiv.optionSubtype _).symm e.symm).val
  let g : {w // w ≠ w'} ≃ Fin (rank K) :=
    (Equiv.subtypeEquiv f.symm (fun _ ↦ by simp [f])).trans (finSuccAboveEquiv (f.symm w')).symm
  rw [← det_reindex_self f.symm, det_eq_sum_row_mul_submatrix_succAbove_succAbove_det _ (f.symm w')
    (f.symm w'), abs_mul, abs_mul, abs_neg_one_pow, one_mul]
  · simp_rw [reindex_apply, submatrix_submatrix, ← f.symm.sum_comp, f.symm_symm, submatrix_apply,
      Function.comp_def, Equiv.apply_symm_apply, of_apply, dif_pos, ← Nat.cast_sum, sum_mult_eq,
      Nat.abs_cast]
    rw [regOfFamily_eq_det u w' e, ← Matrix.det_reindex_self g]
    congr with i j
    rw [reindex_apply, submatrix_apply, submatrix_apply, of_apply, of_apply, dif_neg]
    rfl
  · simp_rw [Equiv.forall_congr_left f, ← f.symm.sum_comp, reindex_apply, submatrix_apply,
      of_apply, f.symm_symm, f.apply_symm_apply, Finset.sum_dite_irrel, ne_eq,
      EmbeddingLike.apply_eq_iff_eq]
    intro _ h
    rw [dif_neg h, sum_mult_mul_log]
=======
theorem finrank_mul_regulator_eq_det (w' : InfinitePlace K) (e : {w // w ≠ w'} ≃ Fin (rank K)) :
    finrank ℚ K * regulator K =
      |(Matrix.of (fun i w : InfinitePlace K ↦
        if h : i = w' then (w.mult : ℝ) else w.mult * (w (fundSystem K (e ⟨i, h⟩))).log)).det| := by
  rw [regulator_eq_regOfFamily_fundSystem, finrank_mul_regOfFamily_eq_det]
>>>>>>> 789aae7f

end regOfFamily

section regulator

open scoped Classical in
/-- The regulator of a number field `K`. -/
def regulator : ℝ := ZLattice.covolume (unitLattice K)

theorem isMaxRank_fundSystem :
    isMaxRank (fundSystem K) := by
  classical
  convert ((basisUnitLattice K).ofZLatticeBasis ℝ (unitLattice K)).linearIndependent
  rw [logEmbedding_fundSystem, Basis.ofZLatticeBasis_apply]

open scoped Classical in
theorem basisOfIsMaxRank_fundSystem :
    basisOfIsMaxRank (isMaxRank_fundSystem K) = (basisUnitLattice K).ofZLatticeBasis ℝ := by
  ext
  rw [Basis.ofZLatticeBasis_apply, basisOfIsMaxRank_apply, logEmbedding_fundSystem]

theorem regulator_eq_regOfFamily_fundSystem :
    regulator K = regOfFamily (fundSystem K) := by
  classical
  rw [regOfFamily_of_isMaxRank (isMaxRank_fundSystem K), regulator,
    ← (basisUnitLattice K).ofZLatticeBasis_span ℝ, basisOfIsMaxRank_fundSystem]

theorem regulator_pos : 0 < regulator K :=
  regulator_eq_regOfFamily_fundSystem K ▸ regOfFamily_pos (isMaxRank_fundSystem K)

theorem regulator_ne_zero : regulator K ≠ 0 :=
  (regulator_pos K).ne'

end regulator

section index

open ZLattice

variable {K}

theorem regOfFamily_div_regOfFamily {u v : Fin (rank K) → (𝓞 K)ˣ} (hv : isMaxRank v)
    (h : Subgroup.closure (Set.range u) ⊔ torsion K ≤ Subgroup.closure (Set.range v) ⊔ torsion K) :
    regOfFamily u / regOfFamily v = (Subgroup.closure (Set.range u) ⊔ (torsion K)).relindex
      (Subgroup.closure (Set.range v) ⊔ (torsion K)) := by
  classical
  by_cases hu : isMaxRank u
  · rw [regOfFamily_of_isMaxRank hu, regOfFamily_of_isMaxRank hv, covolume_div_covolume_eq_relindex,
      span_basisOfIsMaxRank_toAddSubgroup hu, span_basisOfIsMaxRank_toAddSubgroup hv,
      AddSubgroup.relindex_map_map, logEmbedding_ker, ← OrderIso.map_sup, ← OrderIso.map_sup,
      ← Subgroup.relindex_toAddSubgroup]
    rw [← toAddSubgroup_le, span_basisOfIsMaxRank_toAddSubgroup hu,
      span_basisOfIsMaxRank_toAddSubgroup hv]
    have := AddSubgroup.map_mono (f := logEmbedding K) <|
      (OrderIso.le_iff_le Subgroup.toAddSubgroup).mpr h
    rwa [SupHomClass.map_sup, map_logEmbedding_sup_torsion, SupHomClass.map_sup,
      map_logEmbedding_sup_torsion] at this
  · rw [regOfFamily_eq_zero hu, zero_div, eq_comm, Nat.cast_eq_zero]
    have t₀ := Subgroup.relindex_mul_index h
    have t₁ := isMaxRank_iff_closure_finiteIndex.not.mp hu
    rw [finiteIndex_iff_sup_torsion_finiteIndex, Subgroup.finiteIndex_iff, ne_eq, not_not] at t₁
    rw [t₁] at t₀
    have : (Subgroup.closure (Set.range v) ⊔ torsion K).index ≠ 0 := by
      rw [← Subgroup.finiteIndex_iff, ← finiteIndex_iff_sup_torsion_finiteIndex]
      exact isMaxRank_iff_closure_finiteIndex.mp hv
    simp_all

theorem regOfFamily_div_regulator {u : Fin (rank K) → (𝓞 K)ˣ} :
    regOfFamily u / regulator K = (Subgroup.closure (Set.range u) ⊔ (torsion K)).index := by
  rw [regulator_eq_regOfFamily_fundSystem, regOfFamily_div_regOfFamily (isMaxRank_fundSystem K)
    (by simp only [closure_fundSystem_sup_torsion_eq_top, le_top]),
    closure_fundSystem_sup_torsion_eq_top, Subgroup.relindex_top_right]

end index

end Units

end NumberField<|MERGE_RESOLUTION|>--- conflicted
+++ resolved
@@ -21,10 +21,6 @@
 * `Number.Field.Units.regOfFamily_eq_det`: For any infinite place `w'`, the regulator of the
 family `u` is equal to the absolute value of the determinant of the matrix
 `(mult w * log w (u i)))_i, w` where `w` runs through the infinite places distinct from `w'`.
-<<<<<<< HEAD
-=======
-
->>>>>>> 789aae7f
 
 ## Tags
 number field, units, regulator
@@ -53,55 +49,12 @@
 
 open scoped Classical in
 /--
-<<<<<<< HEAD
-A equiv between `Fin (rank K)`, use to index the family of units, and `{w // w ≠ w₀}` the index of
-the `logSpace`.
-=======
 An `equiv` between `Fin (rank K)`, used to index the family of units, and `{w // w ≠ w₀}`
 the index of the `logSpace`.
->>>>>>> 789aae7f
 -/
 def equivFinRank : Fin (rank K) ≃ {w : InfinitePlace K // w ≠ w₀} :=
   Fintype.equivOfCardEq <| by
     rw [Fintype.card_subtype_compl, Fintype.card_ofSubsingleton, Fintype.card_fin, rank]
-<<<<<<< HEAD
-
-section regOfFamily
-
-open Matrix
-
-variable {K}
-
-/--
-A family of units is of maximal rank if it generates a subgroup of `(𝓞 K)ˣ` of finite index, see
-`isMaxRank_iff_closure_finiteIndex`.
--/
-abbrev isMaxRank (u : Fin (rank K) → (𝓞 K)ˣ) : Prop :=
-  LinearIndependent ℝ (fun i ↦ logEmbedding K (Additive.ofMul (u i)))
-
-/--
-The images by `logEmbedding` of a family of units of maximal rank form a basis of `logSpace K`.
--/
-def basisOfIsMaxRank {u : Fin (rank K) → (𝓞 K)ˣ} (hu : isMaxRank u) :
-    Basis (Fin (rank K)) ℝ (logSpace K) := by
-  classical
-  exact (basisOfPiSpaceOfLinearIndependent
-    ((linearIndependent_equiv (equivFinRank K).symm).mpr hu)).reindex (equivFinRank K).symm
-
-@[simp]
-theorem basisOfIsMaxRank_apply {u : Fin (rank K) → (𝓞 K)ˣ} (hu : isMaxRank u) (i : Fin (rank K)) :
-    (basisOfIsMaxRank hu) i = logEmbedding K (Additive.ofMul (u i)) := by
-  classical
-  simp [basisOfIsMaxRank, Basis.coe_reindex,  Equiv.symm_symm, Function.comp_apply,
-    coe_basisOfPiSpaceOfLinearIndependent]
-
-theorem span_basisOfIsMaxRank_toAddSubgroup {u : Fin (rank K) → (𝓞 K)ˣ} (hu : isMaxRank u) :
-    (span ℤ (Set.range ⇑(basisOfIsMaxRank hu))).toAddSubgroup =
-      AddSubgroup.map (logEmbedding K) (Subgroup.closure (Set.range u)).toAddSubgroup := by
-  rw [Subgroup.toAddSubgroup_closure, AddMonoidHom.map_closure, ← span_int_eq_addSubgroup_closure]
-  congr; ext; simp
-
-=======
 
 section regOfFamily
 
@@ -125,34 +78,32 @@
   (basisOfPiSpaceOfLinearIndependent
     ((linearIndependent_equiv (equivFinRank K).symm).mpr hu)).reindex (equivFinRank K).symm
 
+@[simp]
 theorem basisOfIsMaxRank_apply {u : Fin (rank K) → (𝓞 K)ˣ} (hu : IsMaxRank u) (i : Fin (rank K)) :
     (basisOfIsMaxRank hu) i = logEmbedding K (Additive.ofMul (u i)) := by
   simp [basisOfIsMaxRank, Basis.coe_reindex,  Equiv.symm_symm, Function.comp_apply,
     coe_basisOfPiSpaceOfLinearIndependent]
 
->>>>>>> 789aae7f
+theorem span_basisOfIsMaxRank {u : Fin (rank K) → (𝓞 K)ˣ} (hu : IsMaxRank u) :
+    (span ℤ (Set.range (basisOfIsMaxRank hu))).toAddSubgroup =
+      AddSubgroup.map (logEmbedding K) (Subgroup.closure (Set.range u)).toAddSubgroup := by
+  rw [Subgroup.toAddSubgroup_closure, AddMonoidHom.map_closure, ← span_int_eq_addSubgroup_closure]
+  congr; ext; simp
+
 theorem finiteIndex_iff_sup_torsion_finiteIndex (s : Subgroup (𝓞 K)ˣ) :
     s.FiniteIndex ↔ (s ⊔ torsion K).FiniteIndex := by
   refine ⟨fun h ↦ Subgroup.finiteIndex_of_le le_sup_left, fun h ↦ ?_⟩
   rw [Subgroup.finiteIndex_iff, ← Subgroup.relindex_mul_index (le_sup_left : s ≤ s ⊔ torsion K)]
-  refine Nat.mul_ne_zero ?_ (Subgroup.finiteIndex_iff.mp h)
+  refine Nat.mul_ne_zero ?_ ((Subgroup.finiteIndex_iff _).mp h)
   rw [Subgroup.relindex_sup_left]
-<<<<<<< HEAD
-  exact Subgroup.FiniteIndex.finiteIndex
-=======
   exact Subgroup.FiniteIndex.index_ne_zero
->>>>>>> 789aae7f
 
 open Subgroup in
 /--
 A family of units is of maximal rank iff the index of the subgroup it generates has finite index.
 -/
 theorem isMaxRank_iff_closure_finiteIndex {u : Fin (rank K) → (𝓞 K)ˣ} :
-<<<<<<< HEAD
-    isMaxRank u ↔ (closure (Set.range u)).FiniteIndex := by
-=======
     IsMaxRank u ↔ (closure (Set.range u)).FiniteIndex := by
->>>>>>> 789aae7f
   classical
   have h₁ : (closure (Set.range u) ⊔ torsion K).index ≠ 0 ↔
       Finite (unitLattice K ⧸ span ℤ (Set.range ((logEmbeddingEquiv K) ∘ Additive.toMul.symm ∘
@@ -174,49 +125,6 @@
     rintro _ ⟨i, rfl⟩
     exact ⟨Additive.ofMul (u i), mem_top, rfl⟩
   rw [finiteIndex_iff_sup_torsion_finiteIndex, finiteIndex_iff, h₁, finiteQuotient_iff,
-<<<<<<< HEAD
-    unitLattice_rank, ← Set.finrank, isMaxRank, linearIndependent_iff_card_eq_finrank_span,
-    Real.finrank_eq_int_finrank_of_discrete h₂, Set.finrank, Set.finrank, ← finrank_map_subtype_eq,
-    map_span, ← Set.range_comp', eq_comm]
-  simp
-
-/--
-The regulator of a family of units of `K`.
--/
-def regOfFamily (u : Fin (rank K) → (𝓞 K)ˣ) : ℝ := by
-  classical
-  by_cases hu : isMaxRank u
-  · exact ZLattice.covolume (span ℤ (Set.range (basisOfIsMaxRank  hu)))
-  · exact 0
-
-theorem regOfFamily_eq_zero {u : Fin (rank K) → (𝓞 K)ˣ} (hu : ¬ isMaxRank u) :
-    regOfFamily u = 0 := by
-  rw [regOfFamily, dif_neg hu]
-
-open scoped Classical in
-theorem regOfFamily_of_isMaxRank {u : Fin (rank K) → (𝓞 K)ˣ} (hu : isMaxRank u) :
-    regOfFamily u = ZLattice.covolume (span ℤ (Set.range (basisOfIsMaxRank  hu))) := by
-  rw [regOfFamily, dif_pos hu]
-
-theorem regOfFamily_pos {u : Fin (rank K) → (𝓞 K)ˣ} (hu : isMaxRank u) :
-    0 < regOfFamily u := by
-  classical
-  rw [regOfFamily_of_isMaxRank hu]
-  exact ZLattice.covolume_pos _ volume
-
-theorem regOfFamily_ne_zero {u : Fin (rank K) → (𝓞 K)ˣ} (hu : isMaxRank u) :
-    regOfFamily u ≠ 0 := (regOfFamily_pos hu).ne'
-
-theorem regOfFamily_ne_zero_iff {u : Fin (rank K) → (𝓞 K)ˣ} :
-    regOfFamily u ≠ 0 ↔ isMaxRank u :=
-  ⟨by simpa using (fun hu ↦ regOfFamily_eq_zero hu).mt, fun hu ↦ regOfFamily_ne_zero hu⟩
-
-open scoped Classical in
-theorem regOfFamily_eq_det' (u : Fin (rank K) → (𝓞 K)ˣ) :
-    regOfFamily u =
-      |(of fun i ↦ logEmbedding K (Additive.ofMul (u ((equivFinRank K).symm i)))).det| := by
-  by_cases hu : isMaxRank u
-=======
     unitLattice_rank, ← Set.finrank, IsMaxRank, linearIndependent_iff_card_eq_finrank_span,
     Real.finrank_eq_int_finrank_of_discrete h₂, Set.finrank, Set.finrank, ← finrank_map_subtype_eq,
     map_span, ← Set.range_comp', eq_comm]
@@ -258,17 +166,12 @@
     regOfFamily u =
       |(of fun i ↦ logEmbedding K (Additive.ofMul (u ((equivFinRank K).symm i)))).det| := by
   by_cases hu : IsMaxRank u
->>>>>>> 789aae7f
   · rw [regOfFamily_of_isMaxRank hu, ZLattice.covolume_eq_det _
       (((basisOfIsMaxRank hu).restrictScalars ℤ).reindex (equivFinRank K)), Basis.coe_reindex]
     congr with i
     simp [basisOfIsMaxRank_apply hu]
   · rw [regOfFamily_eq_zero hu, det_eq_zero_of_not_linearIndependent_rows, abs_zero]
-<<<<<<< HEAD
-    rwa [isMaxRank, ← linearIndependent_equiv (equivFinRank K).symm] at hu
-=======
     rwa [IsMaxRank, ← linearIndependent_equiv (equivFinRank K).symm] at hu
->>>>>>> 789aae7f
 
 open scoped Classical in
 /--
@@ -312,15 +215,6 @@
 /--
 For any infinite place `w'`, the regulator of the family `u` is equal to the absolute value of
 the determinant of the matrix with entries `(mult w * log w (u i))_i` for `w ≠ w'`.
-<<<<<<< HEAD
--/
-theorem regOfFamily_eq_det (u : Fin (rank K) → (𝓞 K)ˣ) (w' : InfinitePlace K)
-    (e : {w // w ≠ w'} ≃ Fin (rank K)) :
-    regOfFamily u =
-      |(of fun i w : {w // w ≠ w'} ↦ (mult w.val : ℝ) * Real.log (w.val (u (e i) : K))).det| := by
-  rw [regOfFamily_eq_det', abs_det_eq_abs_det u e (equivFinRank K).symm]
-  simp [logEmbedding]
-=======
 -/
 theorem regOfFamily_eq_det (u : Fin (rank K) → (𝓞 K)ˣ) (w' : InfinitePlace K)
     (e : {w // w ≠ w'} ≃ Fin (rank K)) :
@@ -404,7 +298,6 @@
       |(Matrix.of fun i w : {w // w ≠ w'} ↦ (mult w.val : ℝ) *
         Real.log (w.val (fundSystem K (e i) : K))).det| := by
   rw [regulator_eq_regOfFamily_fundSystem, regOfFamily_eq_det]
->>>>>>> 789aae7f
 
 open scoped Classical in
 /--
@@ -412,71 +305,11 @@
 determinant of the matrix whose columns are
 `(mult w * log w (fundSystem K i))_i, w` and the column `(mult w)_w`.
 -/
-<<<<<<< HEAD
-theorem finrank_mul_regOfFamily_eq_det (u : Fin (rank K) → (𝓞 K)ˣ) (w' : InfinitePlace K)
-    (e : {w // w ≠ w'} ≃ Fin (rank K)) :
-    finrank ℚ K * regOfFamily u =
-      |(of (fun i w : InfinitePlace K ↦
-        if h : i = w' then (w.mult : ℝ) else w.mult * (w (u (e ⟨i, h⟩))).log)).det| := by
-  let f : Fin (rank K + 1) ≃ InfinitePlace K :=
-    (finSuccEquiv _).trans ((Equiv.optionSubtype _).symm e.symm).val
-  let g : {w // w ≠ w'} ≃ Fin (rank K) :=
-    (Equiv.subtypeEquiv f.symm (fun _ ↦ by simp [f])).trans (finSuccAboveEquiv (f.symm w')).symm
-  rw [← det_reindex_self f.symm, det_eq_sum_row_mul_submatrix_succAbove_succAbove_det _ (f.symm w')
-    (f.symm w'), abs_mul, abs_mul, abs_neg_one_pow, one_mul]
-  · simp_rw [reindex_apply, submatrix_submatrix, ← f.symm.sum_comp, f.symm_symm, submatrix_apply,
-      Function.comp_def, Equiv.apply_symm_apply, of_apply, dif_pos, ← Nat.cast_sum, sum_mult_eq,
-      Nat.abs_cast]
-    rw [regOfFamily_eq_det u w' e, ← Matrix.det_reindex_self g]
-    congr with i j
-    rw [reindex_apply, submatrix_apply, submatrix_apply, of_apply, of_apply, dif_neg]
-    rfl
-  · simp_rw [Equiv.forall_congr_left f, ← f.symm.sum_comp, reindex_apply, submatrix_apply,
-      of_apply, f.symm_symm, f.apply_symm_apply, Finset.sum_dite_irrel, ne_eq,
-      EmbeddingLike.apply_eq_iff_eq]
-    intro _ h
-    rw [dif_neg h, sum_mult_mul_log]
-=======
 theorem finrank_mul_regulator_eq_det (w' : InfinitePlace K) (e : {w // w ≠ w'} ≃ Fin (rank K)) :
     finrank ℚ K * regulator K =
       |(Matrix.of (fun i w : InfinitePlace K ↦
         if h : i = w' then (w.mult : ℝ) else w.mult * (w (fundSystem K (e ⟨i, h⟩))).log)).det| := by
   rw [regulator_eq_regOfFamily_fundSystem, finrank_mul_regOfFamily_eq_det]
->>>>>>> 789aae7f
-
-end regOfFamily
-
-section regulator
-
-open scoped Classical in
-/-- The regulator of a number field `K`. -/
-def regulator : ℝ := ZLattice.covolume (unitLattice K)
-
-theorem isMaxRank_fundSystem :
-    isMaxRank (fundSystem K) := by
-  classical
-  convert ((basisUnitLattice K).ofZLatticeBasis ℝ (unitLattice K)).linearIndependent
-  rw [logEmbedding_fundSystem, Basis.ofZLatticeBasis_apply]
-
-open scoped Classical in
-theorem basisOfIsMaxRank_fundSystem :
-    basisOfIsMaxRank (isMaxRank_fundSystem K) = (basisUnitLattice K).ofZLatticeBasis ℝ := by
-  ext
-  rw [Basis.ofZLatticeBasis_apply, basisOfIsMaxRank_apply, logEmbedding_fundSystem]
-
-theorem regulator_eq_regOfFamily_fundSystem :
-    regulator K = regOfFamily (fundSystem K) := by
-  classical
-  rw [regOfFamily_of_isMaxRank (isMaxRank_fundSystem K), regulator,
-    ← (basisUnitLattice K).ofZLatticeBasis_span ℝ, basisOfIsMaxRank_fundSystem]
-
-theorem regulator_pos : 0 < regulator K :=
-  regulator_eq_regOfFamily_fundSystem K ▸ regOfFamily_pos (isMaxRank_fundSystem K)
-
-theorem regulator_ne_zero : regulator K ≠ 0 :=
-  (regulator_pos K).ne'
-
-end regulator
 
 section index
 
@@ -484,31 +317,28 @@
 
 variable {K}
 
-theorem regOfFamily_div_regOfFamily {u v : Fin (rank K) → (𝓞 K)ˣ} (hv : isMaxRank v)
+theorem regOfFamily_div_regOfFamily {u v : Fin (rank K) → (𝓞 K)ˣ} (hv : IsMaxRank v)
     (h : Subgroup.closure (Set.range u) ⊔ torsion K ≤ Subgroup.closure (Set.range v) ⊔ torsion K) :
     regOfFamily u / regOfFamily v = (Subgroup.closure (Set.range u) ⊔ (torsion K)).relindex
       (Subgroup.closure (Set.range v) ⊔ (torsion K)) := by
   classical
-  by_cases hu : isMaxRank u
-  · rw [regOfFamily_of_isMaxRank hu, regOfFamily_of_isMaxRank hv, covolume_div_covolume_eq_relindex,
-      span_basisOfIsMaxRank_toAddSubgroup hu, span_basisOfIsMaxRank_toAddSubgroup hv,
-      AddSubgroup.relindex_map_map, logEmbedding_ker, ← OrderIso.map_sup, ← OrderIso.map_sup,
-      ← Subgroup.relindex_toAddSubgroup]
-    rw [← toAddSubgroup_le, span_basisOfIsMaxRank_toAddSubgroup hu,
-      span_basisOfIsMaxRank_toAddSubgroup hv]
-    have := AddSubgroup.map_mono (f := logEmbedding K) <|
-      (OrderIso.le_iff_le Subgroup.toAddSubgroup).mpr h
-    rwa [SupHomClass.map_sup, map_logEmbedding_sup_torsion, SupHomClass.map_sup,
-      map_logEmbedding_sup_torsion] at this
+  by_cases hu : IsMaxRank u
+  · have : span ℤ (Set.range (basisOfIsMaxRank hu)) ≤ span ℤ (Set.range (basisOfIsMaxRank hv)) := by
+      rw [← toAddSubgroup_le, span_basisOfIsMaxRank hu, span_basisOfIsMaxRank hv,
+        ← map_logEmbedding_sup_torsion (Subgroup.closure (Set.range u)).toAddSubgroup,
+        ← map_logEmbedding_sup_torsion (Subgroup.closure (Set.range v)).toAddSubgroup,
+        ← SupHomClass.map_sup, ← SupHomClass.map_sup]
+      exact AddSubgroup.map_mono <| (OrderIso.le_iff_le Subgroup.toAddSubgroup).mpr h
+    rw [regOfFamily_of_isMaxRank hu, regOfFamily_of_isMaxRank hv, covolume_div_covolume_eq_relindex
+      _ _ this, span_basisOfIsMaxRank hu, span_basisOfIsMaxRank hv, AddSubgroup.relindex_map_map,
+      logEmbedding_ker, ← OrderIso.map_sup, ← OrderIso.map_sup, ← Subgroup.relindex_toAddSubgroup]
   · rw [regOfFamily_eq_zero hu, zero_div, eq_comm, Nat.cast_eq_zero]
-    have t₀ := Subgroup.relindex_mul_index h
-    have t₁ := isMaxRank_iff_closure_finiteIndex.not.mp hu
-    rw [finiteIndex_iff_sup_torsion_finiteIndex, Subgroup.finiteIndex_iff, ne_eq, not_not] at t₁
-    rw [t₁] at t₀
     have : (Subgroup.closure (Set.range v) ⊔ torsion K).index ≠ 0 := by
       rw [← Subgroup.finiteIndex_iff, ← finiteIndex_iff_sup_torsion_finiteIndex]
       exact isMaxRank_iff_closure_finiteIndex.mp hv
-    simp_all
+    rwa [← mul_eq_zero_iff_right this, Subgroup.relindex_mul_index h,
+      ← Subgroup.not_finiteIndex_iff, ← finiteIndex_iff_sup_torsion_finiteIndex,
+      ← isMaxRank_iff_closure_finiteIndex.not]
 
 theorem regOfFamily_div_regulator {u : Fin (rank K) → (𝓞 K)ˣ} :
     regOfFamily u / regulator K = (Subgroup.closure (Set.range u) ⊔ (torsion K)).index := by
