--- conflicted
+++ resolved
@@ -210,11 +210,7 @@
       |Algebra.norm ℚ (y : K)| ≤ B := by
   have hx' := RingOfIntegers.coe_ne_zero_iff.mpr hx
   let f : InfinitePlace K → ℝ≥0 :=
-<<<<<<< HEAD
-    fun w => ⟨(w x) / 2, div_nonneg (AbsoluteValue.nonneg _ _) (by simp)⟩
-=======
-    fun w ↦ ⟨(w x) / 2, div_nonneg (AbsoluteValue.nonneg _ _) (by norm_num)⟩
->>>>>>> b8f340be
+    fun w ↦ ⟨(w x) / 2, div_nonneg (AbsoluteValue.nonneg _ _) (by simp)⟩
   suffices ∀ w, w ≠ w₁ → f w ≠ 0 by
     obtain ⟨g, h_geqf, h_gprod⟩ := adjust_f K B this
     obtain ⟨y, h_ynz, h_yle⟩ := exists_ne_zero_mem_ringOfIntegers_lt K (f := g)
