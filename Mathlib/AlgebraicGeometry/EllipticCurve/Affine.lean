--- conflicted
+++ resolved
@@ -271,12 +271,8 @@
   congr! 3 <;> ring1
 
 variable {W} in
-<<<<<<< HEAD
-lemma equation_zero_iff_nonsingular_zero (hΔ : W.Δ ≠ 0) : W.Equation 0 0 ↔ W.Nonsingular 0 0 := by
-=======
 lemma equation_zero_iff_nonsingular_zero_of_Δ_ne_zero (hΔ : W.Δ ≠ 0) :
     W.Equation 0 0 ↔ W.Nonsingular 0 0 := by
->>>>>>> 12b40dc9
   simp only [equation_zero, nonsingular_zero, iff_self_and]
   contrapose! hΔ
   simp only [b₂, b₄, b₆, b₈, Δ, hΔ]
@@ -284,12 +280,6 @@
 
 variable {W} in
 /-- A Weierstrass curve is nonsingular at every point if its discriminant is non-zero. -/
-<<<<<<< HEAD
-lemma equation_iff_nonsingular {x y : R} (hΔ : W.Δ ≠ 0) : W.Equation x y ↔ W.Nonsingular x y := by
-  rw [equation_iff_variableChange, nonsingular_iff_variableChange,
-    equation_zero_iff_nonsingular_zero <| by
-      rwa [variableChange_Δ, inv_one, Units.val_one, one_pow, one_mul]]
-=======
 lemma equation_iff_nonsingular_of_Δ_ne_zero {x y : R} (hΔ : W.Δ ≠ 0) :
     W.Equation x y ↔ W.Nonsingular x y := by
   rw [equation_iff_variableChange, nonsingular_iff_variableChange,
@@ -306,7 +296,6 @@
 @[deprecated (since := "2025-02-01")] alias nonsingular_of_Δ_ne_zero :=
   equation_iff_nonsingular_of_Δ_ne_zero
 @[deprecated (since := "2025-02-01")] alias nonsingular := equation_iff_nonsingular
->>>>>>> 12b40dc9
 
 end Nonsingular
 
@@ -574,34 +563,19 @@
     W.Nonsingular (W.addX x₁ x₂ <| W.slope x₁ x₂ y₁ y₂) (W.addY x₁ x₂ y₁ <| W.slope x₁ x₂ y₁ y₂) :=
   nonsingular_neg <| nonsingular_negAdd h₁ h₂ hxy
 
-<<<<<<< HEAD
-variable {x₁ x₂ : F} (y₁ y₂ : F)
-
-/-- The formula `x(P₁ + P₂) = x(P₁ - P₂) - ψ(P₁)ψ(P₂) / (x(P₂) - x(P₁))²`,
-where `ψ(x,y) = 2y + a₁x + a₃`. -/
-lemma addX_eq_addX_negY_sub (hx : x₁ ≠ x₂) :
-    W.addX x₁ x₂ (W.slope x₁ x₂ y₁ y₂) = W.addX x₁ x₂ (W.slope x₁ x₂ y₁ (W.negY x₂ y₂))
-      - (y₁ - W.negY x₁ y₁) * (y₂ - W.negY x₂ y₂) / (x₂ - x₁) ^ 2 := by
-=======
 /-- The formula `x(P₁ + P₂) = x(P₁ - P₂) - ψ(P₁)ψ(P₂) / (x(P₂) - x(P₁))²`,
 where `ψ(x,y) = 2y + a₁x + a₃`. -/
 lemma addX_eq_addX_negY_sub {x₁ x₂ : F} (y₁ y₂ : F) (hx : x₁ ≠ x₂) :
     W.addX x₁ x₂ (W.slope x₁ x₂ y₁ y₂) = W.addX x₁ x₂ (W.slope x₁ x₂ y₁ <| W.negY x₂ y₂) -
       (y₁ - W.negY x₁ y₁) * (y₂ - W.negY x₂ y₂) / (x₂ - x₁) ^ 2 := by
->>>>>>> 12b40dc9
   simp_rw [slope_of_X_ne hx, addX, negY, ← neg_sub x₁, neg_sq]
   field_simp [sub_ne_zero.mpr hx]
   ring1
 
 /-- The formula `y(P₁)(x(P₂) - x(P₃)) + y(P₂)(x(P₃) - x(P₁)) + y(P₃)(x(P₁) - x(P₂)) = 0`,
 assuming that `P₁ + P₂ + P₃ = O`. -/
-<<<<<<< HEAD
-lemma cyclic_sum_Y_mul_X_sub_X (hx : x₁ ≠ x₂) :
-    letI x₃ := W.addX x₁ x₂ (W.slope x₁ x₂ y₁ y₂)
-=======
 lemma cyclic_sum_Y_mul_X_sub_X {x₁ x₂ : F} (y₁ y₂ : F) (hx : x₁ ≠ x₂) :
     let x₃ := W.addX x₁ x₂ (W.slope x₁ x₂ y₁ y₂)
->>>>>>> 12b40dc9
     y₁ * (x₂ - x₃) + y₂ * (x₃ - x₁) + W.negAddY x₁ x₂ y₁ (W.slope x₁ x₂ y₁ y₂) * (x₁ - x₂) = 0 := by
   simp_rw [slope_of_X_ne hx, negAddY, addX]
   field_simp [sub_ne_zero.mpr hx]
@@ -609,15 +583,9 @@
 
 /-- The formula `ψ(P₁ + P₂) = (ψ(P₂)(x(P₁) - x(P₃)) - ψ(P₁)(x(P₂) - x(P₃))) / (x(P₂) - x(P₁))`,
 where `ψ(x,y) = 2y + a₁x + a₃`. -/
-<<<<<<< HEAD
-lemma addY_sub_negY_addY (hx : x₁ ≠ x₂) :
-    letI x₃ := W.addX x₁ x₂ (W.slope x₁ x₂ y₁ y₂)
-    letI y₃ := W.addY x₁ x₂ y₁ (W.slope x₁ x₂ y₁ y₂)
-=======
 lemma addY_sub_negY_addY {x₁ x₂ : F} (y₁ y₂ : F) (hx : x₁ ≠ x₂) :
     let x₃ := W.addX x₁ x₂ (W.slope x₁ x₂ y₁ y₂)
     let y₃ := W.addY x₁ x₂ y₁ (W.slope x₁ x₂ y₁ y₂)
->>>>>>> 12b40dc9
     y₃ - W.negY x₃ y₃ =
       ((y₂ - W.negY x₂ y₂) * (x₁ - x₃) - (y₁ - W.negY x₁ y₁) * (x₂ - x₃)) / (x₂ - x₁) := by
   simp_rw [addY, negY, eq_div_iff (sub_ne_zero.mpr hx.symm)]
@@ -641,7 +609,6 @@
 
 variable {W}
 
-<<<<<<< HEAD
 /-- The equivalence between the nonsingular rational points on a Weierstrass curve `W` satisfying a
 predicate `p` with the union of `0` and the set of pairs `⟨x, y⟩` satisfying `W.Nonsingular x y`. -/
 def pointEquivNonsingularSubtype {p : W.Point → Prop} (p0 : p .zero) : {P : W.Point // p P} ≃
@@ -702,8 +669,6 @@
     W.pointEquivNonsingular.symm (.some ⟨⟨x, y⟩, h⟩) = .some h :=
   rfl
 
-=======
->>>>>>> 12b40dc9
 namespace Point
 
 /-! ### Group operations -/
@@ -741,19 +706,11 @@
 lemma neg_some {x y : R} (h : W.Nonsingular x y) : -some h = some (nonsingular_neg h) :=
   rfl
 
-<<<<<<< HEAD
-instance : InvolutiveNeg W.Point :=
-  ⟨by
-    rintro (_ | _)
-    · rfl
-    · simp only [neg_some, negY_negY]⟩
-=======
 instance : InvolutiveNeg W.Point where
   neg_neg := by
     rintro (_ | _)
     · rfl
     · simp only [neg_some, negY_negY]
->>>>>>> 12b40dc9
 
 variable {F : Type u} [Field F] {W : Affine F}
 
@@ -770,13 +727,6 @@
 noncomputable instance : Add W.Point :=
   ⟨add⟩
 
-<<<<<<< HEAD
-lemma add_def (P Q : W.Point) : P + Q = P.add Q :=
-  rfl
-
-noncomputable instance : AddZeroClass W.Point :=
-  ⟨by rintro (_ | _) <;> rfl, by rintro (_ | _) <;> rfl⟩
-=======
 noncomputable instance : AddZeroClass W.Point :=
   ⟨by rintro (_ | _) <;> rfl, by rintro (_ | _) <;> rfl⟩
 
@@ -786,7 +736,6 @@
 lemma add_some {x₁ x₂ y₁ y₂ : F} (hxy : ¬(x₁ = x₂ ∧ y₁ = W.negY x₂ y₂)) {h₁ : W.Nonsingular x₁ y₁}
     {h₂ : W.Nonsingular x₂ y₂} : some h₁ + some h₂ = some (nonsingular_add h₁ h₂ hxy) := by
   simp only [add_def, add, dif_neg hxy]
->>>>>>> 12b40dc9
 
 @[simp]
 lemma add_of_Y_eq {x₁ x₂ y₁ y₂ : F} {h₁ : W.Nonsingular x₁ y₁} {h₂ : W.Nonsingular x₂ y₂}
@@ -856,12 +805,7 @@
 
 variable {W} in
 lemma Equation.map {x y : R} (h : W.Equation x y) : (W.map f).toAffine.Equation (f x) (f y) := by
-<<<<<<< HEAD
   rw [Equation, map_polynomial, map_mapRingHom_evalEval, h, map_zero]
-=======
-  rw [Equation, map_polynomial, map_mapRingHom_evalEval, ← f.map_zero]
-  exact congr_arg f h
->>>>>>> 12b40dc9
 
 variable {f} in
 lemma map_equation (hf : Function.Injective f) (x y : R) :
@@ -1067,80 +1011,6 @@
 @[deprecated (since := "2024-06-03")] alias equation_add' := equation_negAdd
 @[deprecated (since := "2024-06-03")] alias nonsingular_add' := nonsingular_negAdd
 @[deprecated (since := "2024-06-03")] alias map_addY' := map_negAddY
-<<<<<<< HEAD
-
-/-! ## Elliptic curves -/
-
-section EllipticCurve
-
-variable {R : Type u} [Nontrivial R] [CommRing R] {E : WeierstrassCurve R} [E.IsElliptic]
-
-/-- An affine point on an elliptic curve `E` over `R`. -/
-def Point.mk {x y : R} (h : E.toAffine.Equation x y) : E.toAffine.Point :=
-  .some <| (equation_iff_nonsingular IsElliptic.isUnit.ne_zero).mp h
-
-/-- The equivalence between the rational points on an elliptic curve `E` satisfying a predicate `p`
-with the union of zero and the set of pairs `⟨x, y⟩` satisfying `E.Equation x y`. -/
-def pointEquivEquationSubtype {p : E.toAffine.Point → Prop} (p0 : p .zero) :
-    {P : E.toAffine.Point // p P} ≃
-      WithZero {xy : R × R // ∃ h : E.toAffine.Equation xy.fst xy.snd, p <| Point.mk h} :=
-  (WeierstrassCurve.Affine.pointEquivNonsingularSubtype p0).trans
-    (Equiv.setCongr <| by
-      simpa only [equation_iff_nonsingular IsElliptic.isUnit.ne_zero] using by rfl).optionCongr
-
-@[simp]
-lemma pointEquivEquationSubtype_zero {p : E.toAffine.Point → Prop} (p0 : p .zero) :
-    pointEquivEquationSubtype p0 ⟨.zero, p0⟩ = none :=
-  rfl
-
-@[simp]
-lemma pointEquivEquationSubtype_some {x y : R} {h : E.toAffine.Equation x y}
-    {p : E.toAffine.Point → Prop} (p0 : p .zero) (ph : p <| Point.mk h) :
-    pointEquivEquationSubtype p0 ⟨Point.mk h, ph⟩ = .some ⟨⟨x, y⟩, h, ph⟩ :=
-  rfl
-
-@[simp]
-lemma pointEquivEquationSubtype_symm_none {p : E.toAffine.Point → Prop} (p0 : p .zero) :
-    (pointEquivEquationSubtype p0).symm none = ⟨.zero, p0⟩ :=
-  rfl
-
-@[simp]
-lemma pointEquivEquationSubtype_symm_some {x y : R} {h : E.toAffine.Equation x y}
-    {p : E.toAffine.Point → Prop} (p0 : p .zero) (ph : p <| Point.mk h) :
-    (pointEquivEquationSubtype p0).symm (.some ⟨⟨x, y⟩, h, ph⟩) = ⟨Point.mk h, ph⟩ :=
-  rfl
-
-variable (E) in
-/-- The equivalence between the rational points on an elliptic curve `E` with the union of zero and
-the set of pairs `⟨x, y⟩` satisfying `E.Equation x y`. -/
-def pointEquivEquation :
-    E.toAffine.Point ≃ WithZero {xy : R × R // E.toAffine.Equation xy.fst xy.snd} :=
-  (Equiv.Set.univ E.toAffine.Point).symm.trans <| (pointEquivEquationSubtype trivial).trans
-    (Equiv.setCongr <| Set.ext fun _ => exists_iff_of_forall fun _ => trivial).optionCongr
-
-variable (E) in
-@[simp]
-lemma pointEquivEquation_zero : pointEquivEquation E .zero = none :=
-  rfl
-
-@[simp]
-lemma pointEquivEquation_some {x y : R} (h : E.toAffine.Equation x y) :
-    pointEquivEquation E (Point.mk h) = .some ⟨⟨x, y⟩, h⟩ := by
-  rfl
-
-variable (E) in
-@[simp]
-lemma pointEquivEquation_symm_none : (pointEquivEquation E).symm none = .zero :=
-  rfl
-
-@[simp]
-lemma pointEquivEquation_symm_some {x y : R} {h : E.toAffine.Equation x y} :
-    (pointEquivEquation E).symm (.some ⟨⟨x, y⟩, h⟩) = Point.mk h :=
-  rfl
-
-end EllipticCurve
-=======
 @[deprecated (since := "2024-06-03")] alias baseChange_addY' := baseChange_negAddY
->>>>>>> 12b40dc9
 
 end WeierstrassCurve.Affine