/-
Copyright (c) 2023 David Kurniadi Angdinata. All rights reserved.
Released under Apache 2.0 license as described in the file LICENSE.
Authors: David Kurniadi Angdinata
-/
import Mathlib.AlgebraicGeometry.EllipticCurve.Weierstrass

#align_import algebraic_geometry.elliptic_curve.point from "leanprover-community/mathlib"@"e2e7f2ac359e7514e4d40061d7c08bb69487ba4e"

/-!
# Affine coordinates for Weierstrass curves

This file defines the type of points on a Weierstrass curve as an inductive, consisting of the point
at infinity and affine points satisfying a Weierstrass equation with a nonsingular condition. This
file also defines the negation and addition operations of the group law for this type, and proves
that they respect the Weierstrass equation and the nonsingular condition. The fact that they form an
abelian group is proven in `Mathlib.AlgebraicGeometry.EllipticCurve.Group`.

## Mathematical background

Let `W` be a Weierstrass curve over a field `F`. A rational point on `W` is simply a point
$[X:Y:Z]$ defined over `F` in the projective plane satisfying the homogeneous cubic equation
$Y^2Z + a_1XYZ + a_3YZ^2 = X^3 + a_2X^2Z + a_4XZ^2 + a_6Z^3$. Any such point either lies in the
affine chart $Z \ne 0$ and satisfies the Weierstrass equation obtained by replacing $X/Z$ with $X$
and $Y/Z$ with $Y$, or is the unique point at infinity $0 := [0:1:0]$ when $Z = 0$. With this new
description, a nonsingular rational point on `W` is either $0$ or an affine point $(x, y)$ where
the partial derivatives $W_X(X, Y)$ and $W_Y(X, Y)$ do not vanish simultaneously. For a field
extension `K` of `F`, a `K`-rational point is simply a rational point on `W` base changed to `K`.

The set of nonsingular rational points forms an abelian group under a secant-and-tangent process.
 * The identity rational point is `0`.
 * Given a nonsingular rational point `P`, its negation `-P` is defined to be the unique third
    point of intersection between `W` and the line through `0` and `P`.
    Explicitly, if `P` is $(x, y)$, then `-P` is $(x, -y - a_1x - a_3)$.
 * Given two points `P` and `Q`, their addition `P + Q` is defined to be the negation of the unique
    third point of intersection between `W` and the line `L` through `P` and `Q`.
    Explicitly, let `P` be $(x_1, y_1)$ and let `Q` be $(x_2, y_2)$.
      * If $x_1 = x_2$ and $y_1 = -y_2 - a_1x_2 - a_3$, then `L` is vertical and `P + Q` is `0`.
      * If $x_1 = x_2$ and $y_1 \ne -y_2 - a_1x_2 - a_3$, then `L` is the tangent of `W` at `P = Q`,
        and has slope $\ell := (3x_1^2 + 2a_2x_1 + a_4 - a_1y_1) / (2y_1 + a_1x_1 + a_3)$.
      * Otherwise $x_1 \ne x_2$, then `L` is the secant of `W` through `P` and `Q`, and has slope
        $\ell := (y_1 - y_2) / (x_1 - x_2)$.

    In the latter two cases, the $X$-coordinate of `P + Q` is then the unique third solution of the
    equation obtained by substituting the line $Y = \ell(X - x_1) + y_1$ into the Weierstrass
    equation, and can be written down explicitly as $x := \ell^2 + a_1\ell - a_2 - x_1 - x_2$ by
    inspecting the $X^2$ terms. The $Y$-coordinate of `P + Q`, after applying the final negation
    that maps $Y$ to $-Y - a_1X - a_3$, is precisely $y := -(\ell(x - x_1) + y_1) - a_1x - a_3$.

The group law on this set is then uniquely determined by these constructions.

## Main definitions

 * `WeierstrassCurve.Affine.Equation`: the Weierstrass equation of an affine Weierstrass curve.
 * `WeierstrassCurve.Affine.Nonsingular`: the nonsingular condition on an affine Weierstrass curve.
 * `WeierstrassCurve.Affine.Point`: a nonsingular rational point on an affine Weierstrass curve.
 * `WeierstrassCurve.Affine.Point.neg`: the negation operation on an affine Weierstrass curve.
 * `WeierstrassCurve.Affine.Point.add`: the addition operation on an affine Weierstrass curve.

## Main statements

 * `WeierstrassCurve.Affine.equation_neg`: negation preserves the Weierstrass equation.
 * `WeierstrassCurve.Affine.equation_add`: addition preserves the Weierstrass equation.
 * `WeierstrassCurve.Affine.nonsingular_neg`: negation preserves the nonsingular condition.
 * `WeierstrassCurve.Affine.nonsingular_add`: addition preserves the nonsingular condition.
 * `WeierstrassCurve.Affine.nonsingular_of_Δ_ne_zero`: an affine Weierstrass curve is nonsingular at
    every point if its discriminant is non-zero.
 * `EllipticCurve.Affine.nonsingular`: an affine elliptic curve is nonsingular at every point.

## Notations

 * `W⟮K⟯`: the group of nonsingular rational points on `W` base changed to `K`.

## References

[J Silverman, *The Arithmetic of Elliptic Curves*][silverman2009]

## Tags

elliptic curve, rational point, affine coordinates
-/

/-- The notation `Y` for `X` in the `PolynomialPolynomial` scope. -/
<<<<<<< HEAD
scoped[PolynomialPolynomial] notation3 "Y" => Polynomial.X (R := Polynomial _)

/-- The notation `R[X][Y]` for `R[X][X]` in the `PolynomialPolynomial` scope. -/
scoped[PolynomialPolynomial] notation:9000 R "[X][Y]" => Polynomial (Polynomial R)
=======
scoped[PolynomialPolynomial] notation3:max "Y" => Polynomial.X (R := Polynomial _)

/-- The notation `R[X][Y]` for `R[X][X]` in the `PolynomialPolynomial` scope. -/
scoped[PolynomialPolynomial] notation3:max R "[X][Y]" => Polynomial (Polynomial R)
>>>>>>> d0365fd0

open Polynomial PolynomialPolynomial

local macro "C_simp" : tactic =>
  `(tactic| simp only [map_ofNat, C_0, C_1, C_neg, C_add, C_sub, C_mul, C_pow])

local macro "derivative_simp" : tactic =>
  `(tactic| simp only [derivative_C, derivative_X, derivative_X_pow, derivative_neg, derivative_add,
    derivative_sub, derivative_mul, derivative_sq])

local macro "eval_simp" : tactic =>
  `(tactic| simp only [eval_C, eval_X, eval_neg, eval_add, eval_sub, eval_mul, eval_pow])

local macro "map_simp" : tactic =>
  `(tactic| simp only [map_ofNat, map_neg, map_add, map_sub, map_mul, map_pow, map_div₀,
    Polynomial.map_ofNat, map_C, map_X, Polynomial.map_neg, Polynomial.map_add, Polynomial.map_sub,
    Polynomial.map_mul, Polynomial.map_pow, Polynomial.map_div, coe_mapRingHom,
    WeierstrassCurve.map])

universe r s u v w

/-! ## Weierstrass curves -/

/-- An abbreviation for a Weierstrass curve in affine coordinates. -/
abbrev WeierstrassCurve.Affine (R : Type u) : Type u :=
  WeierstrassCurve R

/-- The coercion to a Weierstrass curve in affine coordinates. -/
abbrev WeierstrassCurve.toAffine {R : Type u} (W : WeierstrassCurve R) : Affine R :=
  W

namespace WeierstrassCurve.Affine

variable {R : Type u} [CommRing R] (W : Affine R)

section Equation

/-! ### Weierstrass equations -/

/-- The polynomial $W(X, Y) := Y^2 + a_1XY + a_3Y - (X^3 + a_2X^2 + a_4X + a_6)$ associated to a
Weierstrass curve `W` over `R`. For ease of polynomial manipulation, this is represented as a term
of type `R[X][X]`, where the inner variable represents $X$ and the outer variable represents $Y$.
For clarity, the alternative notations `Y` and `R[X][Y]` are provided in the `PolynomialPolynomial`
scope to represent the outer variable and the bivariate polynomial ring `R[X][X]` respectively. -/
noncomputable def polynomial : R[X][Y] :=
  Y ^ 2 + C (C W.a₁ * X + C W.a₃) * Y - C (X ^ 3 + C W.a₂ * X ^ 2 + C W.a₄ * X + C W.a₆)
#align weierstrass_curve.polynomial WeierstrassCurve.Affine.polynomial

lemma polynomial_eq : W.polynomial =
    Cubic.toPoly
      ⟨0, 1, Cubic.toPoly ⟨0, 0, W.a₁, W.a₃⟩, Cubic.toPoly ⟨-1, -W.a₂, -W.a₄, -W.a₆⟩⟩ := by
  simp only [polynomial, Cubic.toPoly]
  C_simp
  ring1
#align weierstrass_curve.polynomial_eq WeierstrassCurve.Affine.polynomial_eq

lemma polynomial_ne_zero [Nontrivial R] : W.polynomial ≠ 0 := by
  rw [polynomial_eq]
  exact Cubic.ne_zero_of_b_ne_zero one_ne_zero
#align weierstrass_curve.polynomial_ne_zero WeierstrassCurve.Affine.polynomial_ne_zero

@[simp]
lemma degree_polynomial [Nontrivial R] : W.polynomial.degree = 2 := by
  rw [polynomial_eq]
  exact Cubic.degree_of_b_ne_zero' one_ne_zero
#align weierstrass_curve.degree_polynomial WeierstrassCurve.Affine.degree_polynomial

@[simp]
lemma natDegree_polynomial [Nontrivial R] : W.polynomial.natDegree = 2 := by
  rw [polynomial_eq]
  exact Cubic.natDegree_of_b_ne_zero' one_ne_zero
#align weierstrass_curve.nat_degree_polynomial WeierstrassCurve.Affine.natDegree_polynomial

lemma monic_polynomial : W.polynomial.Monic := by
  nontriviality R
  simpa only [polynomial_eq] using Cubic.monic_of_b_eq_one'
#align weierstrass_curve.monic_polynomial WeierstrassCurve.Affine.monic_polynomial

lemma irreducible_polynomial [IsDomain R] : Irreducible W.polynomial := by
  by_contra h
  rcases (W.monic_polynomial.not_irreducible_iff_exists_add_mul_eq_coeff W.natDegree_polynomial).mp
    h with ⟨f, g, h0, h1⟩
  simp only [polynomial_eq, Cubic.coeff_eq_c, Cubic.coeff_eq_d] at h0 h1
  apply_fun degree at h0 h1
  rw [Cubic.degree_of_a_ne_zero' <| neg_ne_zero.mpr <| one_ne_zero' R, degree_mul] at h0
  apply (h1.symm.le.trans Cubic.degree_of_b_eq_zero').not_lt
  rcases Nat.WithBot.add_eq_three_iff.mp h0.symm with h | h | h | h
  -- Porting note: replaced two `any_goals` proofs with two `iterate 2` proofs
  iterate 2 rw [degree_add_eq_right_of_degree_lt] <;> simp only [h] <;> decide
  iterate 2 rw [degree_add_eq_left_of_degree_lt] <;> simp only [h] <;> decide
#align weierstrass_curve.irreducible_polynomial WeierstrassCurve.Affine.irreducible_polynomial

-- Porting note (#10619): removed `@[simp]` to avoid a `simpNF` linter error
lemma eval_polynomial (x y : R) : (W.polynomial.eval <| C y).eval x =
    y ^ 2 + W.a₁ * x * y + W.a₃ * y - (x ^ 3 + W.a₂ * x ^ 2 + W.a₄ * x + W.a₆) := by
  simp only [polynomial]
  eval_simp
  rw [add_mul, ← add_assoc]
#align weierstrass_curve.eval_polynomial WeierstrassCurve.Affine.eval_polynomial

@[simp]
lemma eval_polynomial_zero : (W.polynomial.eval 0).eval 0 = -W.a₆ := by
  simp only [← C_0, eval_polynomial, zero_add, zero_sub, mul_zero, zero_pow <| Nat.succ_ne_zero _]
#align weierstrass_curve.eval_polynomial_zero WeierstrassCurve.Affine.eval_polynomial_zero

/-- The proposition that an affine point $(x, y)$ lies in `W`. In other words, $W(x, y) = 0$. -/
def Equation (x y : R) : Prop :=
  (W.polynomial.eval <| C y).eval x = 0
#align weierstrass_curve.equation WeierstrassCurve.Affine.Equation

lemma equation_iff' (x y : R) : W.Equation x y ↔
    y ^ 2 + W.a₁ * x * y + W.a₃ * y - (x ^ 3 + W.a₂ * x ^ 2 + W.a₄ * x + W.a₆) = 0 := by
  rw [Equation, eval_polynomial]
#align weierstrass_curve.equation_iff' WeierstrassCurve.Affine.equation_iff'

-- Porting note (#10619): removed `@[simp]` to avoid a `simpNF` linter error
lemma equation_iff (x y : R) :
    W.Equation x y ↔ y ^ 2 + W.a₁ * x * y + W.a₃ * y = x ^ 3 + W.a₂ * x ^ 2 + W.a₄ * x + W.a₆ := by
  rw [equation_iff', sub_eq_zero]
#align weierstrass_curve.equation_iff WeierstrassCurve.Affine.equation_iff

@[simp]
lemma equation_zero : W.Equation 0 0 ↔ W.a₆ = 0 := by
  rw [Equation, C_0, eval_polynomial_zero, neg_eq_zero]
#align weierstrass_curve.equation_zero WeierstrassCurve.Affine.equation_zero

lemma equation_iff_variableChange (x y : R) :
    W.Equation x y ↔ (W.variableChange ⟨1, x, 0, y⟩).toAffine.Equation 0 0 := by
  rw [equation_iff', ← neg_eq_zero, equation_zero, variableChange_a₆, inv_one, Units.val_one]
  congr! 1
  ring1
#align weierstrass_curve.equation_iff_variable_change WeierstrassCurve.Affine.equation_iff_variableChange

end Equation

section Nonsingular

/-! ### Nonsingular Weierstrass equations -/

/-- The partial derivative $W_X(X, Y)$ of $W(X, Y)$ with respect to $X$.

TODO: define this in terms of `Polynomial.derivative`. -/
noncomputable def polynomialX : R[X][Y] :=
  C (C W.a₁) * Y - C (C 3 * X ^ 2 + C (2 * W.a₂) * X + C W.a₄)
set_option linter.uppercaseLean3 false in
#align weierstrass_curve.polynomial_X WeierstrassCurve.Affine.polynomialX

-- Porting note (#10619): removed `@[simp]` to avoid a `simpNF` linter error
lemma eval_polynomialX (x y : R) :
    (W.polynomialX.eval <| C y).eval x = W.a₁ * y - (3 * x ^ 2 + 2 * W.a₂ * x + W.a₄) := by
  simp only [polynomialX]
  eval_simp
set_option linter.uppercaseLean3 false in
#align weierstrass_curve.eval_polynomial_X WeierstrassCurve.Affine.eval_polynomialX

@[simp]
lemma eval_polynomialX_zero : (W.polynomialX.eval 0).eval 0 = -W.a₄ := by
  simp only [← C_0, eval_polynomialX, zero_add, zero_sub, mul_zero, zero_pow two_ne_zero]
set_option linter.uppercaseLean3 false in
#align weierstrass_curve.eval_polynomial_X_zero WeierstrassCurve.Affine.eval_polynomialX_zero

/-- The partial derivative $W_Y(X, Y)$ of $W(X, Y)$ with respect to $Y$.

TODO: define this in terms of `Polynomial.derivative`. -/
noncomputable def polynomialY : R[X][Y] :=
  C (C 2) * Y + C (C W.a₁ * X + C W.a₃)
set_option linter.uppercaseLean3 false in
#align weierstrass_curve.polynomial_Y WeierstrassCurve.Affine.polynomialY

-- Porting note (#10619): removed `@[simp]` to avoid a `simpNF` linter error
lemma eval_polynomialY (x y : R) :
    (W.polynomialY.eval <| C y).eval x = 2 * y + W.a₁ * x + W.a₃ := by
  simp only [polynomialY]
  eval_simp
  rw [← add_assoc]
set_option linter.uppercaseLean3 false in
#align weierstrass_curve.eval_polynomial_Y WeierstrassCurve.Affine.eval_polynomialY

@[simp]
lemma eval_polynomialY_zero : (W.polynomialY.eval 0).eval 0 = W.a₃ := by
  simp only [← C_0, eval_polynomialY, zero_add, mul_zero]
set_option linter.uppercaseLean3 false in
#align weierstrass_curve.eval_polynomial_Y_zero WeierstrassCurve.Affine.eval_polynomialY_zero

/-- The proposition that an affine point $(x, y)$ in `W` is nonsingular.
In other words, either $W_X(x, y) \ne 0$ or $W_Y(x, y) \ne 0$.

Note that this definition is only mathematically accurate for fields.
TODO: generalise this definition to be mathematically accurate for a larger class of rings. -/
def Nonsingular (x y : R) : Prop :=
  W.Equation x y ∧ ((W.polynomialX.eval <| C y).eval x ≠ 0 ∨ (W.polynomialY.eval <| C y).eval x ≠ 0)
#align weierstrass_curve.nonsingular WeierstrassCurve.Affine.Nonsingular

lemma nonsingular_iff' (x y : R) : W.Nonsingular x y ↔ W.Equation x y ∧
    (W.a₁ * y - (3 * x ^ 2 + 2 * W.a₂ * x + W.a₄) ≠ 0 ∨ 2 * y + W.a₁ * x + W.a₃ ≠ 0) := by
  rw [Nonsingular, equation_iff', eval_polynomialX, eval_polynomialY]
#align weierstrass_curve.nonsingular_iff' WeierstrassCurve.Affine.nonsingular_iff'

-- Porting note (#10619): removed `@[simp]` to avoid a `simpNF` linter error
lemma nonsingular_iff (x y : R) : W.Nonsingular x y ↔
    W.Equation x y ∧ (W.a₁ * y ≠ 3 * x ^ 2 + 2 * W.a₂ * x + W.a₄ ∨ y ≠ -y - W.a₁ * x - W.a₃) := by
  rw [nonsingular_iff', sub_ne_zero, ← sub_ne_zero (a := y)]
  congr! 3
  ring1
#align weierstrass_curve.nonsingular_iff WeierstrassCurve.Affine.nonsingular_iff

@[simp]
lemma nonsingular_zero : W.Nonsingular 0 0 ↔ W.a₆ = 0 ∧ (W.a₃ ≠ 0 ∨ W.a₄ ≠ 0) := by
  rw [Nonsingular, equation_zero, C_0, eval_polynomialX_zero, neg_ne_zero, eval_polynomialY_zero,
    or_comm]
#align weierstrass_curve.nonsingular_zero WeierstrassCurve.Affine.nonsingular_zero

lemma nonsingular_iff_variableChange (x y : R) :
    W.Nonsingular x y ↔ (W.variableChange ⟨1, x, 0, y⟩).toAffine.Nonsingular 0 0 := by
  rw [nonsingular_iff', equation_iff_variableChange, equation_zero, ← neg_ne_zero, or_comm,
    nonsingular_zero, variableChange_a₃, variableChange_a₄, inv_one, Units.val_one]
  simp only [variableChange]
  congr! 3 <;> ring1
#align weierstrass_curve.nonsingular_iff_variable_change WeierstrassCurve.Affine.nonsingular_iff_variableChange

lemma nonsingular_zero_of_Δ_ne_zero (h : W.Equation 0 0) (hΔ : W.Δ ≠ 0) : W.Nonsingular 0 0 := by
  simp only [equation_zero, nonsingular_zero] at *
  contrapose! hΔ
  simp only [b₂, b₄, b₆, b₈, Δ, h, hΔ]
  ring1
#align weierstrass_curve.nonsingular_zero_of_Δ_ne_zero WeierstrassCurve.Affine.nonsingular_zero_of_Δ_ne_zero

/-- A Weierstrass curve is nonsingular at every point if its discriminant is non-zero. -/
lemma nonsingular_of_Δ_ne_zero {x y : R} (h : W.Equation x y) (hΔ : W.Δ ≠ 0) : W.Nonsingular x y :=
  (W.nonsingular_iff_variableChange x y).mpr <|
    nonsingular_zero_of_Δ_ne_zero _ ((W.equation_iff_variableChange x y).mp h) <| by
      rwa [variableChange_Δ, inv_one, Units.val_one, one_pow, one_mul]
#align weierstrass_curve.nonsingular_of_Δ_ne_zero WeierstrassCurve.Affine.nonsingular_of_Δ_ne_zero

end Nonsingular

section Ring

/-! ### Group operation polynomials over a ring -/

/-- The polynomial $-Y - a_1X - a_3$ associated to negation. -/
noncomputable def negPolynomial : R[X][Y] :=
  -(Y : R[X][Y]) - C (C W.a₁ * X + C W.a₃)
#align weierstrass_curve.neg_polynomial WeierstrassCurve.Affine.negPolynomial

lemma Y_sub_polynomialY : Y - W.polynomialY = W.negPolynomial := by
  rw [polynomialY, negPolynomial]; C_simp; ring

lemma Y_sub_negPolynomial : Y - W.negPolynomial = W.polynomialY := by
  rw [← Y_sub_polynomialY, sub_sub_cancel]

/-- The $Y$-coordinate of the negation of an affine point in `W`.

This depends on `W`, and has argument order: $x$, $y$. -/
@[simp]
def negY (x y : R) : R :=
  -y - W.a₁ * x - W.a₃
set_option linter.uppercaseLean3 false in
#align weierstrass_curve.neg_Y WeierstrassCurve.Affine.negY

lemma negY_negY (x y : R) : W.negY x (W.negY x y) = y := by
  simp only [negY]
  ring1
set_option linter.uppercaseLean3 false in
#align weierstrass_curve.neg_Y_neg_Y WeierstrassCurve.Affine.negY_negY

-- Porting note (#10619): removed `@[simp]` to avoid a `simpNF` linter error
lemma eval_negPolynomial (x y : R) : (W.negPolynomial.eval <| C y).eval x = W.negY x y := by
  rw [negY, sub_sub, negPolynomial]
  eval_simp
#align weierstrass_curve.eval_neg_polynomial WeierstrassCurve.Affine.eval_negPolynomial

/-- The polynomial $L(X - x) + y$ associated to the line $Y = L(X - x) + y$,
with a slope of $L$ that passes through an affine point $(x, y)$.

This does not depend on `W`, and has argument order: $x$, $y$, $L$. -/
noncomputable def linePolynomial (x y L : R) : R[X] :=
  C L * (X - C x) + C y
#align weierstrass_curve.line_polynomial WeierstrassCurve.Affine.linePolynomial

/-- The polynomial obtained by substituting the line $Y = L*(X - x) + y$, with a slope of $L$
that passes through an affine point $(x, y)$, into the polynomial $W(X, Y)$ associated to `W`.
If such a line intersects `W` at another point $(x', y')$, then the roots of this polynomial are
precisely $x$, $x'$, and the $X$-coordinate of the addition of $(x, y)$ and $(x', y')$.

This depends on `W`, and has argument order: $x$, $y$, $L$. -/
noncomputable def addPolynomial (x y L : R) : R[X] :=
  W.polynomial.eval <| linePolynomial x y L
#align weierstrass_curve.add_polynomial WeierstrassCurve.Affine.addPolynomial

lemma C_addPolynomial (x y L : R) : C (W.addPolynomial x y L) =
    (Y - C (linePolynomial x y L)) * (W.negPolynomial - C (linePolynomial x y L)) +
      W.polynomial := by
  rw [addPolynomial, linePolynomial, polynomial, negPolynomial]
  eval_simp
  C_simp
  ring1
set_option linter.uppercaseLean3 false in
#align weierstrass_curve.C_add_polynomial WeierstrassCurve.Affine.C_addPolynomial

lemma addPolynomial_eq (x y L : R) : W.addPolynomial x y L = -Cubic.toPoly
    ⟨1, -L ^ 2 - W.a₁ * L + W.a₂,
      2 * x * L ^ 2 + (W.a₁ * x - 2 * y - W.a₃) * L + (-W.a₁ * y + W.a₄),
      -x ^ 2 * L ^ 2 + (2 * x * y + W.a₃ * x) * L - (y ^ 2 + W.a₃ * y - W.a₆)⟩ := by
  rw [addPolynomial, linePolynomial, polynomial, Cubic.toPoly]
  eval_simp
  C_simp
  ring1
#align weierstrass_curve.add_polynomial_eq WeierstrassCurve.Affine.addPolynomial_eq

/-- The $X$-coordinate of the addition of two affine points $(x_1, y_1)$ and $(x_2, y_2)$ in `W`,
where the line through them is not vertical and has a slope of $L$.

This depends on `W`, and has argument order: $x_1$, $x_2$, $L$. -/
@[simp]
def addX (x₁ x₂ L : R) : R :=
  L ^ 2 + W.a₁ * L - W.a₂ - x₁ - x₂
set_option linter.uppercaseLean3 false in
#align weierstrass_curve.add_X WeierstrassCurve.Affine.addX

/-- The $Y$-coordinate of the negated addition of two affine points $(x_1, y_1)$ and $(x_2, y_2)$,
where the line through them is not vertical and has a slope of $L$.

This depends on `W`, and has argument order: $x_1$, $x_2$, $y_1$, $L$. -/
@[simp]
def negAddY (x₁ x₂ y₁ L : R) : R :=
  L * (W.addX x₁ x₂ L - x₁) + y₁
set_option linter.uppercaseLean3 false in
#align weierstrass_curve.add_Y' WeierstrassCurve.Affine.negAddY

/-- The $Y$-coordinate of the addition of two affine points $(x_1, y_1)$ and $(x_2, y_2)$ in `W`,
where the line through them is not vertical and has a slope of $L$.

This depends on `W`, and has argument order: $x_1$, $x_2$, $y_1$, $L$. -/
@[simp]
def addY (x₁ x₂ y₁ L : R) : R :=
  W.negY (W.addX x₁ x₂ L) (W.negAddY x₁ x₂ y₁ L)
set_option linter.uppercaseLean3 false in
#align weierstrass_curve.add_Y WeierstrassCurve.Affine.addY

lemma equation_neg_iff (x y : R) : W.Equation x (W.negY x y) ↔ W.Equation x y := by
  rw [equation_iff, equation_iff, negY]
  congr! 1
  ring1
#align weierstrass_curve.equation_neg_iff WeierstrassCurve.Affine.equation_neg_iff

lemma nonsingular_neg_iff (x y : R) : W.Nonsingular x (W.negY x y) ↔ W.Nonsingular x y := by
  rw [nonsingular_iff, equation_neg_iff, ← negY, negY_negY, ← @ne_comm _ y, nonsingular_iff]
  exact and_congr_right' <| (iff_congr not_and_or.symm not_and_or.symm).mpr <|
    not_congr <| and_congr_left fun h => by rw [← h]
#align weierstrass_curve.nonsingular_neg_iff WeierstrassCurve.Affine.nonsingular_neg_iff

lemma equation_add_iff (x₁ x₂ y₁ L : R) :
    W.Equation (W.addX x₁ x₂ L) (W.negAddY x₁ x₂ y₁ L) ↔
      (W.addPolynomial x₁ y₁ L).eval (W.addX x₁ x₂ L) = 0 := by
  rw [Equation, negAddY, addPolynomial, linePolynomial, polynomial]
  eval_simp
#align weierstrass_curve.equation_add_iff WeierstrassCurve.Affine.equation_add_iff

variable {W}

lemma equation_neg_of {x y : R} (h : W.Equation x <| W.negY x y) : W.Equation x y :=
  (W.equation_neg_iff ..).mp h
#align weierstrass_curve.equation_neg_of WeierstrassCurve.Affine.equation_neg_of

/-- The negation of an affine point in `W` lies in `W`. -/
lemma equation_neg {x y : R} (h : W.Equation x y) : W.Equation x <| W.negY x y :=
  (W.equation_neg_iff ..).mpr h
#align weierstrass_curve.equation_neg WeierstrassCurve.Affine.equation_neg

lemma nonsingular_neg_of {x y : R} (h : W.Nonsingular x <| W.negY x y) : W.Nonsingular x y :=
  (W.nonsingular_neg_iff ..).mp h
#align weierstrass_curve.nonsingular_neg_of WeierstrassCurve.Affine.nonsingular_neg_of

/-- The negation of a nonsingular affine point in `W` is nonsingular. -/
lemma nonsingular_neg {x y : R} (h : W.Nonsingular x y) : W.Nonsingular x <| W.negY x y :=
  (W.nonsingular_neg_iff ..).mpr h
#align weierstrass_curve.nonsingular_neg WeierstrassCurve.Affine.nonsingular_neg

lemma nonsingular_negAdd_of_eval_derivative_ne_zero {x₁ x₂ y₁ L : R}
    (hx' : W.Equation (W.addX x₁ x₂ L) (W.negAddY x₁ x₂ y₁ L))
    (hx : (W.addPolynomial x₁ y₁ L).derivative.eval (W.addX x₁ x₂ L) ≠ 0) :
    W.Nonsingular (W.addX x₁ x₂ L) (W.negAddY x₁ x₂ y₁ L) := by
  rw [Nonsingular, and_iff_right hx', negAddY, polynomialX, polynomialY]
  eval_simp
  contrapose! hx
  rw [addPolynomial, linePolynomial, polynomial]
  eval_simp
  derivative_simp
  simp only [zero_add, add_zero, sub_zero, zero_mul, mul_one]
  eval_simp
  linear_combination (norm := (norm_num1; ring1)) hx.left + L * hx.right
#align weierstrass_curve.nonsingular_add_of_eval_derivative_ne_zero WeierstrassCurve.Affine.nonsingular_negAdd_of_eval_derivative_ne_zero

end Ring

section map

variable {S} [CommRing S] (f : R →+* S)

lemma map_polynomial : polynomial (W.map f) = W.polynomial.map (mapRingHom f) := by
  simp [polynomial]

lemma map_polynomial_eval (x : R[X]) :
    (polynomial (W.map f)).eval (x.map f) = (W.polynomial.eval x).map f := by
  rw [map_polynomial, eval_map, ← coe_mapRingHom, eval₂_hom]

lemma map_polynomial_eval_eval (x : R[X]) (y : R) :
    ((polynomial (W.map f)).eval (x.map f)).eval (f y) = f ((W.polynomial.eval x).eval y) := by
  rw [map_polynomial_eval, eval_map, eval₂_hom]

lemma map_polynomial_eval_C_eval (x y : R) :
    ((polynomial (W.map f)).eval (C (f x))).eval (f y) = f ((W.polynomial.eval (C x)).eval y) := by
  rw [← map_polynomial_eval_eval, map_C]

lemma map_polynomialX : polynomialX (W.map f) = W.polynomialX.map (mapRingHom f) := by
  simp [polynomialX]

lemma map_polynomialY : polynomialY (W.map f) = W.polynomialY.map (mapRingHom f) := by
  simp [polynomialY]

lemma map_negPolynomial : negPolynomial (W.map f) = W.negPolynomial.map (mapRingHom f) := by
  simp [negPolynomial]

end map

section Field

/-! ### Group operation polynomials over a field -/

open scoped Classical

/-- The slope of the line through two affine points $(x_1, y_1)$ and $(x_2, y_2)$ in `W`.
If $x_1 \ne x_2$, then this line is the secant of `W` through $(x_1, y_1)$ and $(x_2, y_2)$,
and has slope $(y_1 - y_2) / (x_1 - x_2)$. Otherwise, if $y_1 \ne -y_1 - a_1x_1 - a_3$,
then this line is the tangent of `W` at $(x_1, y_1) = (x_2, y_2)$, and has slope
$(3x_1^2 + 2a_2x_1 + a_4 - a_1y_1) / (2y_1 + a_1x_1 + a_3)$. Otherwise, this line is vertical,
and has undefined slope, in which case this function returns the value 0.

This depends on `W`, and has argument order: $x_1$, $x_2$, $y_1$, $y_2$. -/
noncomputable def slope {F : Type u} [Field F] (W : Affine F) (x₁ x₂ y₁ y₂ : F) : F :=
  if x₁ = x₂ then if y₁ = W.negY x₂ y₂ then 0
    else (3 * x₁ ^ 2 + 2 * W.a₂ * x₁ + W.a₄ - W.a₁ * y₁) / (y₁ - W.negY x₁ y₁)
  else (y₁ - y₂) / (x₁ - x₂)
#align weierstrass_curve.slope WeierstrassCurve.Affine.slope

variable {F : Type u} [Field F] {W : Affine F}

@[simp]
lemma slope_of_Y_eq {x₁ x₂ y₁ y₂ : F} (hx : x₁ = x₂) (hy : y₁ = W.negY x₂ y₂) :
    W.slope x₁ x₂ y₁ y₂ = 0 := by
  rw [slope, if_pos hx, if_pos hy]
set_option linter.uppercaseLean3 false in
#align weierstrass_curve.slope_of_Yeq WeierstrassCurve.Affine.slope_of_Y_eq

@[simp]
lemma slope_of_Y_ne {x₁ x₂ y₁ y₂ : F} (hx : x₁ = x₂) (hy : y₁ ≠ W.negY x₂ y₂) :
    W.slope x₁ x₂ y₁ y₂ =
      (3 * x₁ ^ 2 + 2 * W.a₂ * x₁ + W.a₄ - W.a₁ * y₁) / (y₁ - W.negY x₁ y₁) := by
  rw [slope, if_pos hx, if_neg hy]
set_option linter.uppercaseLean3 false in
#align weierstrass_curve.slope_of_Yne WeierstrassCurve.Affine.slope_of_Y_ne

@[simp]
lemma slope_of_X_ne {x₁ x₂ y₁ y₂ : F} (hx : x₁ ≠ x₂) :
    W.slope x₁ x₂ y₁ y₂ = (y₁ - y₂) / (x₁ - x₂) := by
  rw [slope, if_neg hx]
set_option linter.uppercaseLean3 false in
#align weierstrass_curve.slope_of_Xne WeierstrassCurve.Affine.slope_of_X_ne

lemma slope_of_Y_ne_eq_eval {x₁ x₂ y₁ y₂ : F} (hx : x₁ = x₂) (hy : y₁ ≠ W.negY x₂ y₂) :
    W.slope x₁ x₂ y₁ y₂ =
      -(W.polynomialX.eval <| C y₁).eval x₁ / (W.polynomialY.eval <| C y₁).eval x₁ := by
  rw [slope_of_Y_ne hx hy, eval_polynomialX, neg_sub]
  congr 1
  rw [negY, eval_polynomialY]
  ring1
set_option linter.uppercaseLean3 false in
#align weierstrass_curve.slope_of_Yne_eq_eval WeierstrassCurve.Affine.slope_of_Y_ne_eq_eval

lemma Y_eq_of_X_eq {x₁ x₂ y₁ y₂ : F} (h₁ : W.Equation x₁ y₁) (h₂ : W.Equation x₂ y₂)
    (hx : x₁ = x₂) : y₁ = y₂ ∨ y₁ = W.negY x₂ y₂ := by
  rw [equation_iff] at h₁ h₂
  rw [← sub_eq_zero, ← sub_eq_zero (a := y₁), ← mul_eq_zero, negY]
  linear_combination (norm := (rw [hx]; ring1)) h₁ - h₂
set_option linter.uppercaseLean3 false in
#align weierstrass_curve.Yeq_of_Xeq WeierstrassCurve.Affine.Y_eq_of_X_eq

lemma Y_eq_of_Y_ne {x₁ x₂ y₁ y₂ : F} (h₁ : W.Equation x₁ y₁) (h₂ : W.Equation x₂ y₂) (hx : x₁ = x₂)
    (hy : y₁ ≠ W.negY x₂ y₂) : y₁ = y₂ :=
  (Y_eq_of_X_eq h₁ h₂ hx).resolve_right hy
set_option linter.uppercaseLean3 false in
#align weierstrass_curve.Yeq_of_Yne WeierstrassCurve.Affine.Y_eq_of_Y_ne

lemma addPolynomial_slope {x₁ x₂ y₁ y₂ : F} (h₁ : W.Equation x₁ y₁) (h₂ : W.Equation x₂ y₂)
    (hxy : x₁ = x₂ → y₁ ≠ W.negY x₂ y₂) : W.addPolynomial x₁ y₁ (W.slope x₁ x₂ y₁ y₂) =
      -((X - C x₁) * (X - C x₂) * (X - C (W.addX x₁ x₂ <| W.slope x₁ x₂ y₁ y₂))) := by
  rw [addPolynomial_eq, neg_inj, Cubic.prod_X_sub_C_eq, Cubic.toPoly_injective]
  by_cases hx : x₁ = x₂
  · rcases hx, Y_eq_of_Y_ne h₁ h₂ hx (hxy hx) with ⟨rfl, rfl⟩
    rw [equation_iff] at h₁ h₂
    rw [slope_of_Y_ne rfl <| hxy rfl]
    rw [negY, ← sub_ne_zero] at hxy
    ext
    · rfl
    · simp only [addX]
      ring1
    · field_simp [hxy rfl]
      ring1
    · linear_combination (norm := (field_simp [hxy rfl]; ring1)) -h₁
  · rw [equation_iff] at h₁ h₂
    rw [slope_of_X_ne hx]
    rw [← sub_eq_zero] at hx
    ext
    · rfl
    · simp only [addX]
      ring1
    · apply mul_right_injective₀ hx
      linear_combination (norm := (field_simp [hx]; ring1)) h₂ - h₁
    · apply mul_right_injective₀ hx
      linear_combination (norm := (field_simp [hx]; ring1)) x₂ * h₁ - x₁ * h₂
#align weierstrass_curve.add_polynomial_slope WeierstrassCurve.Affine.addPolynomial_slope

/-- The negated addition of two affine points in `W` on a sloped line lies in `W`. -/
lemma equation_negAdd {x₁ x₂ y₁ y₂ : F} (h₁ : W.Equation x₁ y₁) (h₂ : W.Equation x₂ y₂)
    (hxy : x₁ = x₂ → y₁ ≠ W.negY x₂ y₂) : W.Equation
      (W.addX x₁ x₂ <| W.slope x₁ x₂ y₁ y₂) (W.negAddY x₁ x₂ y₁ <| W.slope x₁ x₂ y₁ y₂) := by
  rw [equation_add_iff, addPolynomial_slope h₁ h₂ hxy]
  eval_simp
  rw [neg_eq_zero, sub_self, mul_zero]
#align weierstrass_curve.equation_add' WeierstrassCurve.Affine.equation_negAdd

/-- The addition of two affine points in `W` on a sloped line lies in `W`. -/
lemma equation_add {x₁ x₂ y₁ y₂ : F} (h₁ : W.Equation x₁ y₁) (h₂ : W.Equation x₂ y₂)
    (hxy : x₁ = x₂ → y₁ ≠ W.negY x₂ y₂) :
    W.Equation (W.addX x₁ x₂ <| W.slope x₁ x₂ y₁ y₂) (W.addY x₁ x₂ y₁ <| W.slope x₁ x₂ y₁ y₂) :=
  equation_neg <| equation_negAdd h₁ h₂ hxy
#align weierstrass_curve.equation_add WeierstrassCurve.Affine.equation_add

lemma derivative_addPolynomial_slope {x₁ x₂ y₁ y₂ : F} (h₁ : W.Equation x₁ y₁)
    (h₂ : W.Equation x₂ y₂) (hxy : x₁ = x₂ → y₁ ≠ W.negY x₂ y₂) :
    derivative (W.addPolynomial x₁ y₁ <| W.slope x₁ x₂ y₁ y₂) =
      -((X - C x₁) * (X - C x₂) + (X - C x₁) * (X - C (W.addX x₁ x₂ <| W.slope x₁ x₂ y₁ y₂)) +
          (X - C x₂) * (X - C (W.addX x₁ x₂ <| W.slope x₁ x₂ y₁ y₂))) := by
  rw [addPolynomial_slope h₁ h₂ hxy]
  derivative_simp
  ring1
#align weierstrass_curve.derivative_add_polynomial_slope WeierstrassCurve.Affine.derivative_addPolynomial_slope

/-- The negated addition of two nonsingular affine points in `W` on a sloped line is nonsingular. -/
lemma nonsingular_negAdd {x₁ x₂ y₁ y₂ : F} (h₁ : W.Nonsingular x₁ y₁) (h₂ : W.Nonsingular x₂ y₂)
    (hxy : x₁ = x₂ → y₁ ≠ W.negY x₂ y₂) : W.Nonsingular
      (W.addX x₁ x₂ <| W.slope x₁ x₂ y₁ y₂) (W.negAddY x₁ x₂ y₁ <| W.slope x₁ x₂ y₁ y₂) := by
  by_cases hx₁ : W.addX x₁ x₂ (W.slope x₁ x₂ y₁ y₂) = x₁
  · rwa [negAddY, hx₁, sub_self, mul_zero, zero_add]
  · by_cases hx₂ : W.addX x₁ x₂ (W.slope x₁ x₂ y₁ y₂) = x₂
    · by_cases hx : x₁ = x₂
      · subst hx
        contradiction
      · rwa [negAddY, ← neg_sub, mul_neg, hx₂, slope_of_X_ne hx,
          div_mul_cancel₀ _ <| sub_ne_zero_of_ne hx, neg_sub, sub_add_cancel]
    · apply nonsingular_negAdd_of_eval_derivative_ne_zero <| equation_negAdd h₁.1 h₂.1 hxy
      rw [derivative_addPolynomial_slope h₁.left h₂.left hxy]
      eval_simp
      simpa only [neg_ne_zero, sub_self, mul_zero, add_zero] using
        mul_ne_zero (sub_ne_zero_of_ne hx₁) (sub_ne_zero_of_ne hx₂)
#align weierstrass_curve.nonsingular_add' WeierstrassCurve.Affine.nonsingular_negAdd

/-- The addition of two nonsingular affine points in `W` on a sloped line is nonsingular. -/
lemma nonsingular_add {x₁ x₂ y₁ y₂ : F} (h₁ : W.Nonsingular x₁ y₁) (h₂ : W.Nonsingular x₂ y₂)
    (hxy : x₁ = x₂ → y₁ ≠ W.negY x₂ y₂) :
    W.Nonsingular (W.addX x₁ x₂ <| W.slope x₁ x₂ y₁ y₂) (W.addY x₁ x₂ y₁ <| W.slope x₁ x₂ y₁ y₂) :=
  nonsingular_neg <| nonsingular_negAdd h₁ h₂ hxy
#align weierstrass_curve.nonsingular_add WeierstrassCurve.Affine.nonsingular_add

variable {x₁ x₂ : F} (y₁ y₂ : F) (hx : x₁ ≠ x₂)

/-- The formula $x(P_1 + P_2) = x(P_1 - P_2) - \psi(P_1)\psi(P_2) / (x(P_2) - x(P_1)) ^ 2$,
where $\psi(x,y) = 2y + a_1 x + a_3$. -/
lemma addX_eq_subX_sub :
    W.addX x₁ x₂ (W.slope x₁ x₂ y₁ y₂) = W.addX x₁ x₂ (W.slope x₁ x₂ y₁ (W.negY x₂ y₂))
      - (y₁ - W.negY x₁ y₁) * (y₂ - W.negY x₂ y₂) / (x₂ - x₁) ^ 2 := by
  simp_rw [slope, if_neg hx, addX, negY, ← neg_sub x₁, neg_sq]
  field_simp [sub_ne_zero.mpr hx]; ring

/-- The formula $y(P_1)(x(P_2)-x(P_3)) + y(P_2)(x(P_3)-x(P_1)) + y(P_3)(x(P_1)-x(P_2)) = 0$,
assuming that $P_1 + P_2 + P_3 = O$. -/
lemma cyclic_sum_Y_mul_X_sub_X :
    letI x₃ := W.addX x₁ x₂ (W.slope x₁ x₂ y₁ y₂)
    y₁ * (x₂ - x₃) + y₂ * (x₃ - x₁) + W.addY' x₁ x₂ y₁ (W.slope x₁ x₂ y₁ y₂) * (x₁ - x₂) = 0 := by
  simp_rw [slope, if_neg hx, addY', addX]
  field_simp [sub_ne_zero.mpr hx]; ring

/-- The formula
$\psi(P_1+P_2) = (\psi(P_2)(x(P_1)-x(P_3))-\psi_2(P_1)(x(P_2)-x(P_3))) / (x(P_2)-x(P_1))$,
where $\psi(x,y) = 2y + a_1 x + a_3$. -/
lemma addY_sub_negY :
    letI x₃ := W.addX x₁ x₂ (W.slope x₁ x₂ y₁ y₂)
    letI y₃ := W.addY x₁ x₂ y₁ (W.slope x₁ x₂ y₁ y₂)
    y₃ - W.negY x₃ y₃ =
      ((y₂ - W.negY x₂ y₂) * (x₁ - x₃) - (y₁ - W.negY x₁ y₁) * (x₂ - x₃)) / (x₂ - x₁) := by
  simp_rw [addY, negY, eq_div_iff (sub_ne_zero.mpr hx.symm)]
  linear_combination 2 * W.cyclic_sum_Y_mul_X_sub_X y₁ y₂ hx

end Field

section Group

/-! ### Group operations -/

/-- A nonsingular rational point on a Weierstrass curve `W` in affine coordinates. This is either
the unique point at infinity `WeierstrassCurve.Affine.Point.zero` or the nonsingular affine points
`WeierstrassCurve.Affine.Point.some` $(x, y)$ satisfying the Weierstrass equation of `W`. -/
inductive Point
  | zero
  | some {x y : R} (h : W.Nonsingular x y)
#align weierstrass_curve.point WeierstrassCurve.Affine.Point

/-- For an algebraic extension `S` of `R`, the type of nonsingular `S`-rational points on `W`. -/
scoped notation3:max W "⟮" S "⟯" => Affine.Point <| baseChange W S

namespace Point

variable {W}

instance : Inhabited W.Point :=
  ⟨zero⟩

instance : Zero W.Point :=
  ⟨zero⟩

-- Porting note (#10619): removed `@[simp]` to avoid a `simpNF` linter error
lemma zero_def : (zero : W.Point) = 0 :=
  rfl
#align weierstrass_curve.point.zero_def WeierstrassCurve.Affine.Point.zero_def

lemma some_ne_zero {x y : R} (h : W.Nonsingular x y) : some h ≠ 0 := by rintro (_|_)

lemma some_eq_some_iff {x₁ x₂ y₁ y₂ : R} (h₁ : W.Nonsingular x₁ y₁) (h₂ : W.Nonsingular x₂ y₂) :
    some h₁ = some h₂ ↔ x₁ = x₂ ∧ y₁ = y₂ :=
  ⟨by rintro (_|_); trivial, by rintro ⟨rfl, rfl⟩; rfl⟩

/-- The negation of a nonsingular rational point on `W`.

Given a nonsingular rational point `P` on `W`, use `-P` instead of `neg P`. -/
def neg : W.Point → W.Point
  | 0 => 0
  | some h => some <| nonsingular_neg h
#align weierstrass_curve.point.neg WeierstrassCurve.Affine.Point.neg

instance : Neg W.Point :=
  ⟨neg⟩

-- Porting note (#10619): removed `@[simp]` to avoid a `simpNF` linter error
lemma neg_def (P : W.Point) : P.neg = -P :=
  rfl
#align weierstrass_curve.point.neg_def WeierstrassCurve.Affine.Point.neg_def

@[simp]
lemma neg_zero : (-0 : W.Point) = 0 :=
  rfl
#align weierstrass_curve.point.neg_zero WeierstrassCurve.Affine.Point.neg_zero

@[simp]
lemma neg_some {x y : R} (h : W.Nonsingular x y) : -some h = some (nonsingular_neg h) :=
  rfl
#align weierstrass_curve.point.neg_some WeierstrassCurve.Affine.Point.neg_some

instance : InvolutiveNeg W.Point :=
  ⟨by rintro (_ | _) <;> simp [zero_def]; ring1⟩

open scoped Classical

variable {F : Type u} [Field F] {W : Affine F}

/-- The addition of two nonsingular rational points on `W`.

Given two nonsingular rational points `P` and `Q` on `W`, use `P + Q` instead of `add P Q`. -/
noncomputable def add : W.Point → W.Point → W.Point
  | 0, P => P
  | P, 0 => P
  | @some _ _ _ x₁ y₁ h₁, @some _ _ _ x₂ y₂ h₂ =>
    if h : x₁ = x₂ ∧ y₁ = W.negY x₂ y₂ then 0
    else some (nonsingular_add h₁ h₂ fun hx hy ↦ h ⟨hx, hy⟩)
#align weierstrass_curve.point.add WeierstrassCurve.Affine.Point.add

noncomputable instance instAddPoint : Add W.Point :=
  ⟨add⟩

-- Porting note (#10619): removed `@[simp]` to avoid a `simpNF` linter error
lemma add_def (P Q : W.Point) : P.add Q = P + Q :=
  rfl
#align weierstrass_curve.point.add_def WeierstrassCurve.Affine.Point.add_def

noncomputable instance instAddZeroClassPoint : AddZeroClass W.Point :=
  ⟨by rintro (_ | _) <;> rfl, by rintro (_ | _) <;> rfl⟩

@[simp]
lemma add_of_Y_eq {x₁ x₂ y₁ y₂ : F} {h₁ : W.Nonsingular x₁ y₁} {h₂ : W.Nonsingular x₂ y₂}
    (hx : x₁ = x₂) (hy : y₁ = W.negY x₂ y₂) : some h₁ + some h₂ = 0 := by
  simp_rw [← add_def, add]; exact dif_pos ⟨hx, hy⟩
set_option linter.uppercaseLean3 false in
#align weierstrass_curve.point.some_add_some_of_Yeq WeierstrassCurve.Affine.Point.add_of_Y_eq

@[simp]
lemma add_self_of_Y_eq {x₁ y₁ : F} {h₁ : W.Nonsingular x₁ y₁} (hy : y₁ = W.negY x₁ y₁) :
    some h₁ + some h₁ = 0 :=
  add_of_Y_eq rfl hy
set_option linter.uppercaseLean3 false in
#align weierstrass_curve.point.some_add_self_of_Yeq WeierstrassCurve.Affine.Point.add_self_of_Y_eq

@[simp]
lemma add_of_imp {x₁ x₂ y₁ y₂ : F} {h₁ : W.Nonsingular x₁ y₁} {h₂ : W.Nonsingular x₂ y₂}
    (hxy : x₁ = x₂ → y₁ ≠ W.negY x₂ y₂) : some h₁ + some h₂ = some (nonsingular_add h₁ h₂ hxy) := by
  by_cases hx : x₁ = x₂
  · simp only [← add_def, add, dif_pos hx, dif_neg <| hxy hx]
  · simp only [← add_def, add, dif_neg hx]

lemma some_add_some_of_imp {x₁ x₂ y₁ y₂ : F} {h₁ : W.Nonsingular x₁ y₁} {h₂ : W.Nonsingular x₂ y₂}
    (h : x₁ = x₂ → y₁ ≠ W.negY x₂ y₂) : some h₁ + some h₂ = some (nonsingular_add h₁ h₂ h) :=
  dif_neg fun hn ↦ h hn.1 hn.2

@[simp]
<<<<<<< HEAD
lemma some_add_some_of_Yne {x₁ x₂ y₁ y₂ : F} {h₁ : W.Nonsingular x₁ y₁} {h₂ : W.Nonsingular x₂ y₂}
    (hy : y₁ ≠ W.negY x₂ y₂) :
    some h₁ + some h₂ = some (nonsingular_add h₁ h₂ fun _ => hy) :=
  some_add_some_of_imp fun _ ↦ hy
=======
lemma add_of_Y_ne {x₁ x₂ y₁ y₂ : F} {h₁ : W.Nonsingular x₁ y₁} {h₂ : W.Nonsingular x₂ y₂}
    (hx : x₁ = x₂) (hy : y₁ ≠ W.negY x₂ y₂) :
    some h₁ + some h₂ = some (nonsingular_add h₁ h₂ fun _ => hy) := by
  simp only [← add_def, add, dif_pos hx, dif_neg hy]
>>>>>>> d0365fd0
set_option linter.uppercaseLean3 false in
#align weierstrass_curve.point.some_add_some_of_Yne WeierstrassCurve.Affine.Point.add_of_Y_ne

<<<<<<< HEAD
lemma some_add_some_of_Yne' {x₁ x₂ y₁ y₂ : F} {h₁ : W.Nonsingular x₁ y₁} {h₂ : W.Nonsingular x₂ y₂}
    (hy : y₁ ≠ W.negY x₂ y₂) :
    some h₁ + some h₂ = -some (nonsingular_add' h₁ h₂ fun _ => hy) :=
  some_add_some_of_Yne hy
=======
lemma add_of_Y_ne' {x₁ x₂ y₁ y₂ : F} {h₁ : W.Nonsingular x₁ y₁} {h₂ : W.Nonsingular x₂ y₂}
    (hx : x₁ = x₂) (hy : y₁ ≠ W.negY x₂ y₂) :
    some h₁ + some h₂ = -some (nonsingular_negAdd h₁ h₂ fun _ => hy) :=
  add_of_Y_ne hx hy
>>>>>>> d0365fd0
set_option linter.uppercaseLean3 false in
#align weierstrass_curve.point.some_add_some_of_Yne' WeierstrassCurve.Affine.Point.add_of_Y_ne'

@[simp]
lemma add_self_of_Y_ne {x₁ y₁ : F} {h₁ : W.Nonsingular x₁ y₁} (hy : y₁ ≠ W.negY x₁ y₁) :
    some h₁ + some h₁ = some (nonsingular_add h₁ h₁ fun _ => hy) :=
<<<<<<< HEAD
  some_add_some_of_Yne hy
=======
  add_of_Y_ne rfl hy
>>>>>>> d0365fd0
set_option linter.uppercaseLean3 false in
#align weierstrass_curve.point.some_add_self_of_Yne WeierstrassCurve.Affine.Point.add_self_of_Y_ne

<<<<<<< HEAD
lemma some_add_self_of_Yne' {x₁ y₁ : F} {h₁ : W.Nonsingular x₁ y₁} (hy : y₁ ≠ W.negY x₁ y₁) :
    some h₁ + some h₁ = -some (nonsingular_add' h₁ h₁ fun _ => hy) :=
  some_add_some_of_Yne hy
=======
lemma add_self_of_Y_ne' {x₁ y₁ : F} {h₁ : W.Nonsingular x₁ y₁} (hy : y₁ ≠ W.negY x₁ y₁) :
    some h₁ + some h₁ = -some (nonsingular_negAdd h₁ h₁ fun _ => hy) :=
  add_of_Y_ne rfl hy
>>>>>>> d0365fd0
set_option linter.uppercaseLean3 false in
#align weierstrass_curve.point.some_add_self_of_Yne' WeierstrassCurve.Affine.Point.add_self_of_Y_ne'

@[simp]
<<<<<<< HEAD
lemma some_add_some_of_Xne {x₁ x₂ y₁ y₂ : F} {h₁ : W.Nonsingular x₁ y₁} {h₂ : W.Nonsingular x₂ y₂}
    (hx : x₁ ≠ x₂) : some h₁ + some h₂ = some (nonsingular_add h₁ h₂ fun h => (hx h).elim) :=
  some_add_some_of_imp fun h ↦ (hx h).elim
=======
lemma add_of_X_ne {x₁ x₂ y₁ y₂ : F} {h₁ : W.Nonsingular x₁ y₁} {h₂ : W.Nonsingular x₂ y₂}
    (hx : x₁ ≠ x₂) : some h₁ + some h₂ = some (nonsingular_add h₁ h₂ fun h => (hx h).elim) := by
  simp only [← add_def, add, dif_neg hx]
>>>>>>> d0365fd0
set_option linter.uppercaseLean3 false in
#align weierstrass_curve.point.some_add_some_of_Xne WeierstrassCurve.Affine.Point.add_of_X_ne

lemma add_of_X_ne' {x₁ x₂ y₁ y₂ : F} {h₁ : W.Nonsingular x₁ y₁} {h₂ : W.Nonsingular x₂ y₂}
    (hx : x₁ ≠ x₂) : some h₁ + some h₂ = -some (nonsingular_negAdd h₁ h₂ fun h => (hx h).elim) :=
  add_of_X_ne hx
set_option linter.uppercaseLean3 false in
#align weierstrass_curve.point.some_add_some_of_Xne' WeierstrassCurve.Affine.Point.add_of_X_ne'

@[deprecated (since := "2024-06-03")] alias some_add_some_of_Yeq := add_of_Y_eq
@[deprecated (since := "2024-06-03")] alias some_add_self_of_Yeq := add_self_of_Y_eq
@[deprecated (since := "2024-06-03")] alias some_add_some_of_Yne := add_of_Y_ne
@[deprecated (since := "2024-06-03")] alias some_add_some_of_Yne' := add_of_Y_ne'
@[deprecated (since := "2024-06-03")] alias some_add_self_of_Yne := add_self_of_Y_ne
@[deprecated (since := "2024-06-03")] alias some_add_self_of_Yne' := add_self_of_Y_ne'
@[deprecated (since := "2024-06-03")] alias some_add_some_of_Xne := add_of_X_ne
@[deprecated (since := "2024-06-03")] alias some_add_some_of_Xne' := add_of_X_ne'

end Point

end Group

section Map

/-! ### Maps across ring homomorphisms -/

variable {S : Type v} [CommRing S] (f : R →+* S)

lemma map_polynomial : (W.map f).toAffine.polynomial = W.polynomial.map (mapRingHom f) := by
  simp only [polynomial]
  map_simp

<<<<<<< HEAD
variable {A : Type v} [CommRing A] {φ : R →+* A}

lemma Equation.map {x y : R} (h : W.Equation x y) : Equation (W.map φ) (φ x) (φ y) := by
  rw [Equation, map_polynomial_eval_C_eval, ← φ.map_zero]; exact congr_arg φ h

lemma map_equation (hφ : Function.Injective φ) (x y : R) :
    (W.map φ).toAffine.Equation (φ x) (φ y) ↔ W.Equation x y := by
  simp_rw [Equation, map_polynomial_eval_C_eval, map_eq_zero_iff φ hφ]
#align weierstrass_curve.equation_iff_base_change WeierstrassCurve.Affine.map_equation

lemma map_nonsingular (hφ : Function.Injective φ) (x y : R) :
    (W.map φ).toAffine.Nonsingular (φ x) (φ y) ↔ W.Nonsingular x y := by
  rw [nonsingular_iff, nonsingular_iff, and_congr <| W.map_equation hφ x y]
  refine ⟨Or.imp (not_imp_not.mpr fun h => ?_) (not_imp_not.mpr fun h => ?_),
    Or.imp (not_imp_not.mpr fun h => ?_) (not_imp_not.mpr fun h => ?_)⟩
  any_goals apply hφ; map_simp; exact h
  any_goals convert congr_arg φ h <;> map_simp
#align weierstrass_curve.nonsingular_iff_base_change WeierstrassCurve.Affine.map_nonsingular

variable (φ)

lemma map_negY (x y : R) : (W.map φ).toAffine.negY (φ x) (φ y) = φ (W.negY x y) := by
=======
lemma map_eval_polynomial (x : R[X]) (y : R) :
    ((W.map f).toAffine.polynomial.eval <| x.map f).eval (f y) =
      f ((W.polynomial.eval x).eval y) := by
  rw [map_polynomial, eval_map, ← coe_mapRingHom, eval₂_hom, coe_mapRingHom, eval_map, eval₂_hom]

variable {f} in
lemma map_equation (hf : Function.Injective f) (x y : R) :
    (W.map f).toAffine.Equation (f x) (f y) ↔ W.Equation x y := by
  simp only [Equation, ← map_C, map_eval_polynomial, map_eq_zero_iff f hf]
#align weierstrass_curve.equation_iff_base_change WeierstrassCurve.Affine.map_equation

lemma map_polynomialX : (W.map f).toAffine.polynomialX = W.polynomialX.map (mapRingHom f) := by
  simp only [polynomialX]
  map_simp

lemma map_eval_polynomialX (x : R[X]) (y : R) :
    ((W.map f).toAffine.polynomialX.eval <| x.map f).eval (f y) =
      f ((W.polynomialX.eval x).eval y) := by
  rw [map_polynomialX, eval_map, ← coe_mapRingHom, eval₂_hom, coe_mapRingHom, eval_map, eval₂_hom]

lemma map_polynomialY : (W.map f).toAffine.polynomialY = W.polynomialY.map (mapRingHom f) := by
  simp only [polynomialY]
  map_simp

lemma map_eval_polynomialY (x : R[X]) (y : R) :
    ((W.map f).toAffine.polynomialY.eval <| x.map f).eval (f y) =
      f ((W.polynomialY.eval x).eval y) := by
  rw [map_polynomialY, eval_map, ← coe_mapRingHom, eval₂_hom, coe_mapRingHom, eval_map, eval₂_hom]

variable {f} in
lemma map_nonsingular (hf : Function.Injective f) (x y : R) :
    (W.map f).toAffine.Nonsingular (f x) (f y) ↔ W.Nonsingular x y := by
  simp only [Nonsingular, W.map_equation hf, ← map_C, map_eval_polynomialX, map_eval_polynomialY,
    map_ne_zero_iff f hf]
#align weierstrass_curve.nonsingular_iff_base_change WeierstrassCurve.Affine.map_nonsingular

lemma map_negPolynomial :
    (W.map f).toAffine.negPolynomial = W.negPolynomial.map (mapRingHom f) := by
  simp only [negPolynomial]
  map_simp

lemma map_negY (x y : R) : (W.map f).toAffine.negY (f x) (f y) = f (W.negY x y) := by
>>>>>>> d0365fd0
  simp only [negY]
  map_simp
set_option linter.uppercaseLean3 false in
#align weierstrass_curve.base_change_neg_Y WeierstrassCurve.Affine.map_negY

lemma map_linePolynomial (x y L : R) :
    linePolynomial (f x) (f y) (f L) = (linePolynomial x y L).map f := by
  simp only [linePolynomial]
  map_simp

lemma map_addPolynomial (x y L : R) :
    (W.map f).toAffine.addPolynomial (f x) (f y) (f L) = (W.addPolynomial x y L).map f := by
  rw [addPolynomial, map_polynomial, eval_map, linePolynomial, addPolynomial, ← coe_mapRingHom,
    ← eval₂_hom, linePolynomial]
  map_simp

lemma map_addX (x₁ x₂ L : R) :
    (W.map f).toAffine.addX (f x₁) (f x₂) (f L) = f (W.addX x₁ x₂ L) := by
  simp only [addX]
  map_simp
set_option linter.uppercaseLean3 false in
#align weierstrass_curve.base_change_add_X WeierstrassCurve.Affine.map_addX

lemma map_negAddY (x₁ x₂ y₁ L : R) :
    (W.map f).toAffine.negAddY (f x₁) (f x₂) (f y₁) (f L) = f (W.negAddY x₁ x₂ y₁ L) := by
  simp only [negAddY, map_addX]
  map_simp
set_option linter.uppercaseLean3 false in
#align weierstrass_curve.base_change_add_Y' WeierstrassCurve.Affine.map_negAddY

lemma map_addY (x₁ x₂ y₁ L : R) :
    (W.map f).toAffine.addY (f x₁) (f x₂) (f y₁) (f L) = f (W.toAffine.addY x₁ x₂ y₁ L) := by
  simp only [addY, map_negAddY, map_addX, map_negY]
set_option linter.uppercaseLean3 false in
#align weierstrass_curve.base_change_add_Y WeierstrassCurve.Affine.map_addY

lemma map_slope {F : Type u} [Field F] (W : Affine F) {K : Type v} [Field K] (f : F →+* K)
    (x₁ x₂ y₁ y₂ : F) : (W.map f).toAffine.slope (f x₁) (f x₂) (f y₁) (f y₂) =
      f (W.slope x₁ x₂ y₁ y₂) := by
  by_cases hx : x₁ = x₂
  · by_cases hy : y₁ = W.negY x₂ y₂
    · rw [slope_of_Y_eq (congr_arg f hx) <| by rw [hy, map_negY], slope_of_Y_eq hx hy, map_zero]
    · rw [slope_of_Y_ne (congr_arg f hx) <| W.map_negY f x₂ y₂ ▸ fun h => hy <| f.injective h,
        map_negY, slope_of_Y_ne hx hy]
      map_simp
  · rw [slope_of_X_ne fun h => hx <| f.injective h, slope_of_X_ne hx]
    map_simp
#align weierstrass_curve.base_change_slope WeierstrassCurve.Affine.map_slope

end Map

section BaseChange

/-! ### Base changes across algebra homomorphisms -/

variable {R : Type r} [CommRing R] (W : Affine R) {S : Type s} [CommRing S] [Algebra R S]
  {A : Type u} [CommRing A] [Algebra R A] [Algebra S A] [IsScalarTower R S A]
  {B : Type v} [CommRing B] [Algebra R B] [Algebra S B] [IsScalarTower R S B] (f : A →ₐ[S] B)

lemma baseChange_polynomial : (W.baseChange B).toAffine.polynomial =
    (W.baseChange A).toAffine.polynomial.map (mapRingHom f) := by
  rw [← map_polynomial, map_baseChange]

lemma baseChange_eval_polynomial (x : A[X]) (y : A) :
    ((W.baseChange B).toAffine.polynomial.eval <| x.map f).eval (f y) =
      f (((W.baseChange A).toAffine.polynomial.eval x).eval y) := by
  erw [← map_eval_polynomial, map_baseChange]
  rfl

variable {g} in
lemma baseChange_equation (hf : Function.Injective f) (x y : A) :
    (W.baseChange B).toAffine.Equation (f x) (f y) ↔ (W.baseChange A).toAffine.Equation x y := by
  erw [← map_equation _ hf, map_baseChange]
  rfl
#align weierstrass_curve.equation_iff_base_change_of_base_change WeierstrassCurve.Affine.baseChange_equation

lemma baseChange_polynomialX : (W.baseChange B).toAffine.polynomialX =
    (W.baseChange A).toAffine.polynomialX.map (mapRingHom f) := by
  rw [← map_polynomialX, map_baseChange]

lemma baseChange_eval_polynomialX (x : A[X]) (y : A) :
    ((W.baseChange B).toAffine.polynomialX.eval <| x.map f).eval (f y) =
      f (((W.baseChange A).toAffine.polynomialX.eval x).eval y) := by
  erw [← map_eval_polynomialX, map_baseChange]
  rfl

lemma baseChange_polynomialY : (W.baseChange B).toAffine.polynomialY =
    (W.baseChange A).toAffine.polynomialY.map (mapRingHom f) := by
  rw [← map_polynomialY, map_baseChange]

lemma baseChange_eval_polynomialY (x : A[X]) (y : A) :
    ((W.baseChange B).toAffine.polynomialY.eval <| x.map f).eval (f y) =
      f (((W.baseChange A).toAffine.polynomialY.eval x).eval y) := by
  erw [← map_eval_polynomialY, map_baseChange]
  rfl

variable {f} in
lemma baseChange_nonsingular (hf : Function.Injective f) (x y : A) :
    (W.baseChange B).toAffine.Nonsingular (f x) (f y) ↔
      (W.baseChange A).toAffine.Nonsingular x y := by
  erw [← map_nonsingular _ hf, map_baseChange]
  rfl
#align weierstrass_curve.nonsingular_iff_base_change_of_base_change WeierstrassCurve.Affine.baseChange_nonsingular

lemma baseChange_negPolynomial :
    (W.baseChange B).toAffine.negPolynomial =
      (W.baseChange A).toAffine.negPolynomial.map (mapRingHom f) := by
  rw [← map_negPolynomial, map_baseChange]

lemma baseChange_negY (x y : A) :
    (W.baseChange B).toAffine.negY (f x) (f y) = f ((W.baseChange A).toAffine.negY x y) := by
  erw [← map_negY, map_baseChange]
  rfl
set_option linter.uppercaseLean3 false in
#align weierstrass_curve.base_change_neg_Y_of_base_change WeierstrassCurve.Affine.baseChange_negY

lemma baseChange_addPolynomial (x y L : A) :
    (W.baseChange B).toAffine.addPolynomial (f x) (f y) (f L) =
      ((W.baseChange A).toAffine.addPolynomial x y L).map f := by
  rw [← map_addPolynomial, map_baseChange]
  rfl

lemma baseChange_addX (x₁ x₂ L : A) :
    (W.baseChange B).toAffine.addX (f x₁) (f x₂) (f L) =
      f ((W.baseChange A).toAffine.addX x₁ x₂ L) := by
  erw [← map_addX, map_baseChange]
  rfl
set_option linter.uppercaseLean3 false in
#align weierstrass_curve.base_change_add_X_of_base_change WeierstrassCurve.Affine.baseChange_addX

lemma baseChange_negAddY (x₁ x₂ y₁ L : A) :
    (W.baseChange B).toAffine.negAddY (f x₁) (f x₂) (f y₁) (f L) =
      f ((W.baseChange A).toAffine.negAddY x₁ x₂ y₁ L) := by
  erw [← map_negAddY, map_baseChange]
  rfl
set_option linter.uppercaseLean3 false in
#align weierstrass_curve.base_change_add_Y'_of_base_change WeierstrassCurve.Affine.baseChange_negAddY

lemma baseChange_addY (x₁ x₂ y₁ L : A) :
    (W.baseChange B).toAffine.addY (f x₁) (f x₂) (f y₁) (f L) =
      f ((W.baseChange A).toAffine.addY x₁ x₂ y₁ L) := by
  erw [← map_addY, map_baseChange]
  rfl
set_option linter.uppercaseLean3 false in
#align weierstrass_curve.base_change_add_Y_of_base_change WeierstrassCurve.Affine.baseChange_addY

variable {F : Type u} [Field F] [Algebra R F] [Algebra S F] [IsScalarTower R S F]
  {K : Type v} [Field K] [Algebra R K] [Algebra S K] [IsScalarTower R S K] (f : F →ₐ[S] K)
  {L : Type w} [Field L] [Algebra R L] [Algebra S L] [IsScalarTower R S L] (g : K →ₐ[S] L)

lemma baseChange_slope (x₁ x₂ y₁ y₂ : F) :
    (W.baseChange K).toAffine.slope (f x₁) (f x₂) (f y₁) (f y₂) =
      f ((W.baseChange F).toAffine.slope x₁ x₂ y₁ y₂) := by
  erw [← map_slope, map_baseChange]
  rfl
#align weierstrass_curve.base_change_slope_of_base_change WeierstrassCurve.Affine.baseChange_slope

namespace Point

/-- The function from `W⟮F⟯` to `W⟮K⟯` induced by an algebra homomorphism `f : F →ₐ[S] K`,
where `W` is defined over a subring of a ring `S`, and `F` and `K` are field extensions of `S`. -/
def mapFun : W⟮F⟯ → W⟮K⟯
  | 0 => 0
  | some h => some <| (W.baseChange_nonsingular f.injective ..).mpr h
#align weierstrass_curve.point.of_base_change_fun WeierstrassCurve.Affine.Point.mapFun

/-- The group homomorphism from `W⟮F⟯` to `W⟮K⟯` induced by an algebra homomorphism `f : F →ₐ[S] K`,
where `W` is defined over a subring of a ring `S`, and `F` and `K` are field extensions of `S`. -/
def map : W⟮F⟯ →+ W⟮K⟯ where
  toFun := mapFun W f
  map_zero' := rfl
  map_add' := by
    rintro (_ | @⟨x₁, y₁, _⟩) (_ | @⟨x₂, y₂, _⟩)
    any_goals rfl
<<<<<<< HEAD
    have inj : Function.Injective ψ := ψ.injective
    by_cases h : x₁ = x₂ ∧ y₁ = negY (W.baseChange F) x₂ y₂
    · simp only [some_add_some_of_Yeq h.1 h.2, mapFun]
      rw [some_add_some_of_Yeq congr(ψ $(h.1))]
      rw [baseChange_negY, inj.eq_iff]
      exact h.2
    · simp only [some_add_some_of_imp fun hx hy ↦ h ⟨hx, hy⟩, mapFun]
      rw [some_add_some_of_imp]
      · simp only [some.injEq, ← baseChange_addX, ← baseChange_addY, ← baseChange_slope]
      · push_neg at h; rwa [baseChange_negY, inj.eq_iff, inj.ne_iff]

=======
    by_cases hx : x₁ = x₂
    · by_cases hy : y₁ = (W.baseChange F).toAffine.negY x₂ y₂
      · simp only [add_of_Y_eq hx hy, mapFun]
        rw [add_of_Y_eq (congr_arg _ hx) <| by rw [hy, baseChange_negY]]
      · simp only [add_of_Y_ne hx hy, mapFun]
        rw [add_of_Y_ne (congr_arg _ hx) <|
          by simpa only [baseChange_negY] using fun h => hy <| f.injective h]
        simp only [some.injEq, ← baseChange_addX, ← baseChange_addY, ← baseChange_slope]
    · simp only [add_of_X_ne hx, mapFun, add_of_X_ne fun h => hx <| f.injective h,
        some.injEq, ← baseChange_addX, ← baseChange_addY, ← baseChange_slope]
>>>>>>> d0365fd0
#align weierstrass_curve.point.of_base_change WeierstrassCurve.Affine.Point.map

lemma map_zero : map W f (0 : W⟮F⟯) = 0 :=
  rfl

lemma map_some {x y : F} (h : (W.baseChange F).toAffine.Nonsingular x y) :
    map W f (some h) = some ((W.baseChange_nonsingular f.injective ..).mpr h) :=
  rfl

lemma map_id (P : W⟮F⟯) : map W (Algebra.ofId F F) P = P := by
  cases P <;> rfl

lemma map_map (P : W⟮F⟯) : map W g (map W f P) = map W (g.comp f) P := by
  cases P <;> rfl

lemma map_injective : Function.Injective <| map W f := by
  rintro (_ | _) (_ | _) h
  any_goals contradiction
  · rfl
  · simpa only [some.injEq] using ⟨f.injective (some.inj h).left, f.injective (some.inj h).right⟩
#align weierstrass_curve.point.of_base_change_injective WeierstrassCurve.Affine.Point.map_injective

variable (F K) in
/-- The group homomorphism from `W⟮F⟯` to `W⟮K⟯` induced by the base change from `F` to `K`,
where `W` is defined over a subring of a ring `S`, and `F` and `K` are field extensions of `S`. -/
abbrev baseChange [Algebra F K] [IsScalarTower R F K] : W⟮F⟯ →+ W⟮K⟯ :=
  map W <| Algebra.ofId F K

lemma map_baseChange [Algebra F K] [IsScalarTower R F K] [Algebra F L] [IsScalarTower R F L]
    (f : K →ₐ[F] L) (P : W⟮F⟯) : map W f (baseChange W F K P) = baseChange W F L P := by
  have : Subsingleton (F →ₐ[F] L) := inferInstance
  convert map_map W (Algebra.ofId F K) f P

end Point

end BaseChange

@[deprecated (since := "2024-06-03")] alias addY' := negAddY
@[deprecated (since := "2024-06-03")] alias
  nonsingular_add_of_eval_derivative_ne_zero := nonsingular_negAdd_of_eval_derivative_ne_zero
@[deprecated (since := "2024-06-03")] alias slope_of_Yeq := slope_of_Y_eq
@[deprecated (since := "2024-06-03")] alias slope_of_Yne := slope_of_Y_ne
@[deprecated (since := "2024-06-03")] alias slope_of_Xne := slope_of_X_ne
@[deprecated (since := "2024-06-03")] alias slope_of_Yne_eq_eval := slope_of_Y_ne_eq_eval
@[deprecated (since := "2024-06-03")] alias Yeq_of_Xeq := Y_eq_of_X_eq
@[deprecated (since := "2024-06-03")] alias Yeq_of_Yne := Y_eq_of_Y_ne
@[deprecated (since := "2024-06-03")] alias equation_add' := equation_negAdd
@[deprecated (since := "2024-06-03")] alias nonsingular_add' := nonsingular_negAdd
@[deprecated (since := "2024-06-03")] alias baseChange_addY' := baseChange_negAddY
@[deprecated (since := "2024-06-03")] alias map_addY' := map_negAddY

end WeierstrassCurve.Affine

/-! ## Elliptic curves -/

/-- The coercion from an elliptic curve to a Weierstrass curve in affine coordinates. -/
abbrev EllipticCurve.toAffine {R : Type u} [CommRing R] (E : EllipticCurve R) :
    WeierstrassCurve.Affine R :=
  E.toWeierstrassCurve.toAffine

namespace EllipticCurve.Affine

variable {R : Type u} [CommRing R] (E : EllipticCurve R)

lemma nonsingular [Nontrivial R] {x y : R} (h : E.toAffine.Equation x y) :
    E.toAffine.Nonsingular x y :=
  E.toAffine.nonsingular_of_Δ_ne_zero h <| E.coe_Δ' ▸ E.Δ'.ne_zero
#align elliptic_curve.nonsingular EllipticCurve.Affine.nonsingular

end EllipticCurve.Affine<|MERGE_RESOLUTION|>--- conflicted
+++ resolved
@@ -81,17 +81,10 @@
 -/
 
 /-- The notation `Y` for `X` in the `PolynomialPolynomial` scope. -/
-<<<<<<< HEAD
-scoped[PolynomialPolynomial] notation3 "Y" => Polynomial.X (R := Polynomial _)
-
-/-- The notation `R[X][Y]` for `R[X][X]` in the `PolynomialPolynomial` scope. -/
-scoped[PolynomialPolynomial] notation:9000 R "[X][Y]" => Polynomial (Polynomial R)
-=======
 scoped[PolynomialPolynomial] notation3:max "Y" => Polynomial.X (R := Polynomial _)
 
 /-- The notation `R[X][Y]` for `R[X][X]` in the `PolynomialPolynomial` scope. -/
 scoped[PolynomialPolynomial] notation3:max R "[X][Y]" => Polynomial (Polynomial R)
->>>>>>> d0365fd0
 
 open Polynomial PolynomialPolynomial
 
@@ -487,36 +480,6 @@
 #align weierstrass_curve.nonsingular_add_of_eval_derivative_ne_zero WeierstrassCurve.Affine.nonsingular_negAdd_of_eval_derivative_ne_zero
 
 end Ring
-
-section map
-
-variable {S} [CommRing S] (f : R →+* S)
-
-lemma map_polynomial : polynomial (W.map f) = W.polynomial.map (mapRingHom f) := by
-  simp [polynomial]
-
-lemma map_polynomial_eval (x : R[X]) :
-    (polynomial (W.map f)).eval (x.map f) = (W.polynomial.eval x).map f := by
-  rw [map_polynomial, eval_map, ← coe_mapRingHom, eval₂_hom]
-
-lemma map_polynomial_eval_eval (x : R[X]) (y : R) :
-    ((polynomial (W.map f)).eval (x.map f)).eval (f y) = f ((W.polynomial.eval x).eval y) := by
-  rw [map_polynomial_eval, eval_map, eval₂_hom]
-
-lemma map_polynomial_eval_C_eval (x y : R) :
-    ((polynomial (W.map f)).eval (C (f x))).eval (f y) = f ((W.polynomial.eval (C x)).eval y) := by
-  rw [← map_polynomial_eval_eval, map_C]
-
-lemma map_polynomialX : polynomialX (W.map f) = W.polynomialX.map (mapRingHom f) := by
-  simp [polynomialX]
-
-lemma map_polynomialY : polynomialY (W.map f) = W.polynomialY.map (mapRingHom f) := by
-  simp [polynomialY]
-
-lemma map_negPolynomial : negPolynomial (W.map f) = W.negPolynomial.map (mapRingHom f) := by
-  simp [negPolynomial]
-
-end map
 
 section Field
 
@@ -803,6 +766,10 @@
 set_option linter.uppercaseLean3 false in
 #align weierstrass_curve.point.some_add_self_of_Yeq WeierstrassCurve.Affine.Point.add_self_of_Y_eq
 
+lemma some_add_some_of_imp {x₁ x₂ y₁ y₂ : F} {h₁ : W.Nonsingular x₁ y₁} {h₂ : W.Nonsingular x₂ y₂}
+    (h : x₁ = x₂ → y₁ ≠ W.negY x₂ y₂) : some h₁ + some h₂ = some (nonsingular_add h₁ h₂ h) :=
+  dif_neg fun hn ↦ h hn.1 hn.2
+
 @[simp]
 lemma add_of_imp {x₁ x₂ y₁ y₂ : F} {h₁ : W.Nonsingular x₁ y₁} {h₂ : W.Nonsingular x₂ y₂}
     (hxy : x₁ = x₂ → y₁ ≠ W.negY x₂ y₂) : some h₁ + some h₂ = some (nonsingular_add h₁ h₂ hxy) := by
@@ -810,72 +777,38 @@
   · simp only [← add_def, add, dif_pos hx, dif_neg <| hxy hx]
   · simp only [← add_def, add, dif_neg hx]
 
-lemma some_add_some_of_imp {x₁ x₂ y₁ y₂ : F} {h₁ : W.Nonsingular x₁ y₁} {h₂ : W.Nonsingular x₂ y₂}
-    (h : x₁ = x₂ → y₁ ≠ W.negY x₂ y₂) : some h₁ + some h₂ = some (nonsingular_add h₁ h₂ h) :=
-  dif_neg fun hn ↦ h hn.1 hn.2
-
-@[simp]
-<<<<<<< HEAD
-lemma some_add_some_of_Yne {x₁ x₂ y₁ y₂ : F} {h₁ : W.Nonsingular x₁ y₁} {h₂ : W.Nonsingular x₂ y₂}
-    (hy : y₁ ≠ W.negY x₂ y₂) :
-    some h₁ + some h₂ = some (nonsingular_add h₁ h₂ fun _ => hy) :=
-  some_add_some_of_imp fun _ ↦ hy
-=======
+@[simp]
 lemma add_of_Y_ne {x₁ x₂ y₁ y₂ : F} {h₁ : W.Nonsingular x₁ y₁} {h₂ : W.Nonsingular x₂ y₂}
     (hx : x₁ = x₂) (hy : y₁ ≠ W.negY x₂ y₂) :
     some h₁ + some h₂ = some (nonsingular_add h₁ h₂ fun _ => hy) := by
   simp only [← add_def, add, dif_pos hx, dif_neg hy]
->>>>>>> d0365fd0
 set_option linter.uppercaseLean3 false in
 #align weierstrass_curve.point.some_add_some_of_Yne WeierstrassCurve.Affine.Point.add_of_Y_ne
 
-<<<<<<< HEAD
-lemma some_add_some_of_Yne' {x₁ x₂ y₁ y₂ : F} {h₁ : W.Nonsingular x₁ y₁} {h₂ : W.Nonsingular x₂ y₂}
-    (hy : y₁ ≠ W.negY x₂ y₂) :
-    some h₁ + some h₂ = -some (nonsingular_add' h₁ h₂ fun _ => hy) :=
-  some_add_some_of_Yne hy
-=======
 lemma add_of_Y_ne' {x₁ x₂ y₁ y₂ : F} {h₁ : W.Nonsingular x₁ y₁} {h₂ : W.Nonsingular x₂ y₂}
     (hx : x₁ = x₂) (hy : y₁ ≠ W.negY x₂ y₂) :
     some h₁ + some h₂ = -some (nonsingular_negAdd h₁ h₂ fun _ => hy) :=
   add_of_Y_ne hx hy
->>>>>>> d0365fd0
 set_option linter.uppercaseLean3 false in
 #align weierstrass_curve.point.some_add_some_of_Yne' WeierstrassCurve.Affine.Point.add_of_Y_ne'
 
 @[simp]
 lemma add_self_of_Y_ne {x₁ y₁ : F} {h₁ : W.Nonsingular x₁ y₁} (hy : y₁ ≠ W.negY x₁ y₁) :
     some h₁ + some h₁ = some (nonsingular_add h₁ h₁ fun _ => hy) :=
-<<<<<<< HEAD
-  some_add_some_of_Yne hy
-=======
   add_of_Y_ne rfl hy
->>>>>>> d0365fd0
 set_option linter.uppercaseLean3 false in
 #align weierstrass_curve.point.some_add_self_of_Yne WeierstrassCurve.Affine.Point.add_self_of_Y_ne
 
-<<<<<<< HEAD
-lemma some_add_self_of_Yne' {x₁ y₁ : F} {h₁ : W.Nonsingular x₁ y₁} (hy : y₁ ≠ W.negY x₁ y₁) :
-    some h₁ + some h₁ = -some (nonsingular_add' h₁ h₁ fun _ => hy) :=
-  some_add_some_of_Yne hy
-=======
 lemma add_self_of_Y_ne' {x₁ y₁ : F} {h₁ : W.Nonsingular x₁ y₁} (hy : y₁ ≠ W.negY x₁ y₁) :
     some h₁ + some h₁ = -some (nonsingular_negAdd h₁ h₁ fun _ => hy) :=
   add_of_Y_ne rfl hy
->>>>>>> d0365fd0
 set_option linter.uppercaseLean3 false in
 #align weierstrass_curve.point.some_add_self_of_Yne' WeierstrassCurve.Affine.Point.add_self_of_Y_ne'
 
 @[simp]
-<<<<<<< HEAD
-lemma some_add_some_of_Xne {x₁ x₂ y₁ y₂ : F} {h₁ : W.Nonsingular x₁ y₁} {h₂ : W.Nonsingular x₂ y₂}
-    (hx : x₁ ≠ x₂) : some h₁ + some h₂ = some (nonsingular_add h₁ h₂ fun h => (hx h).elim) :=
-  some_add_some_of_imp fun h ↦ (hx h).elim
-=======
 lemma add_of_X_ne {x₁ x₂ y₁ y₂ : F} {h₁ : W.Nonsingular x₁ y₁} {h₂ : W.Nonsingular x₂ y₂}
     (hx : x₁ ≠ x₂) : some h₁ + some h₂ = some (nonsingular_add h₁ h₂ fun h => (hx h).elim) := by
   simp only [← add_def, add, dif_neg hx]
->>>>>>> d0365fd0
 set_option linter.uppercaseLean3 false in
 #align weierstrass_curve.point.some_add_some_of_Xne WeierstrassCurve.Affine.Point.add_of_X_ne
 
@@ -908,46 +841,34 @@
   simp only [polynomial]
   map_simp
 
-<<<<<<< HEAD
-variable {A : Type v} [CommRing A] {φ : R →+* A}
-
-lemma Equation.map {x y : R} (h : W.Equation x y) : Equation (W.map φ) (φ x) (φ y) := by
-  rw [Equation, map_polynomial_eval_C_eval, ← φ.map_zero]; exact congr_arg φ h
-
-lemma map_equation (hφ : Function.Injective φ) (x y : R) :
-    (W.map φ).toAffine.Equation (φ x) (φ y) ↔ W.Equation x y := by
-  simp_rw [Equation, map_polynomial_eval_C_eval, map_eq_zero_iff φ hφ]
-#align weierstrass_curve.equation_iff_base_change WeierstrassCurve.Affine.map_equation
-
-lemma map_nonsingular (hφ : Function.Injective φ) (x y : R) :
-    (W.map φ).toAffine.Nonsingular (φ x) (φ y) ↔ W.Nonsingular x y := by
-  rw [nonsingular_iff, nonsingular_iff, and_congr <| W.map_equation hφ x y]
-  refine ⟨Or.imp (not_imp_not.mpr fun h => ?_) (not_imp_not.mpr fun h => ?_),
-    Or.imp (not_imp_not.mpr fun h => ?_) (not_imp_not.mpr fun h => ?_)⟩
-  any_goals apply hφ; map_simp; exact h
-  any_goals convert congr_arg φ h <;> map_simp
-#align weierstrass_curve.nonsingular_iff_base_change WeierstrassCurve.Affine.map_nonsingular
-
-variable (φ)
-
-lemma map_negY (x y : R) : (W.map φ).toAffine.negY (φ x) (φ y) = φ (W.negY x y) := by
-=======
-lemma map_eval_polynomial (x : R[X]) (y : R) :
+lemma map_polynomial_eval (x : R[X]) :
+    (W.map f).toAffine.polynomial.eval (x.map f) = (W.polynomial.eval x).map f := by
+  rw [map_polynomial, eval_map, ← coe_mapRingHom, eval₂_hom]
+
+lemma map_polynomial_eval_eval (x : R[X]) (y : R) :
     ((W.map f).toAffine.polynomial.eval <| x.map f).eval (f y) =
       f ((W.polynomial.eval x).eval y) := by
-  rw [map_polynomial, eval_map, ← coe_mapRingHom, eval₂_hom, coe_mapRingHom, eval_map, eval₂_hom]
+  rw [map_polynomial_eval, eval_map, eval₂_hom]
+
+lemma map_polynomial_eval_C_eval (x y : R) :
+    ((W.map f).toAffine.polynomial.eval (C (f x))).eval (f y) =
+      f ((W.polynomial.eval (C x)).eval y) := by
+  rw [← map_polynomial_eval_eval, map_C]
+
+lemma Equation.map {x y : R} (h : W.Equation x y) : Equation (W.map f) (f x) (f y) := by
+  rw [Equation, map_polynomial_eval_C_eval, ← f.map_zero]; exact congr_arg f h
 
 variable {f} in
 lemma map_equation (hf : Function.Injective f) (x y : R) :
     (W.map f).toAffine.Equation (f x) (f y) ↔ W.Equation x y := by
-  simp only [Equation, ← map_C, map_eval_polynomial, map_eq_zero_iff f hf]
+  simp only [Equation, ← map_C, map_polynomial_eval_eval, map_eq_zero_iff f hf]
 #align weierstrass_curve.equation_iff_base_change WeierstrassCurve.Affine.map_equation
 
 lemma map_polynomialX : (W.map f).toAffine.polynomialX = W.polynomialX.map (mapRingHom f) := by
   simp only [polynomialX]
   map_simp
 
-lemma map_eval_polynomialX (x : R[X]) (y : R) :
+lemma map_polynomialX_eval_eval (x : R[X]) (y : R) :
     ((W.map f).toAffine.polynomialX.eval <| x.map f).eval (f y) =
       f ((W.polynomialX.eval x).eval y) := by
   rw [map_polynomialX, eval_map, ← coe_mapRingHom, eval₂_hom, coe_mapRingHom, eval_map, eval₂_hom]
@@ -956,7 +877,7 @@
   simp only [polynomialY]
   map_simp
 
-lemma map_eval_polynomialY (x : R[X]) (y : R) :
+lemma map_polynomialY_eval_eval (x : R[X]) (y : R) :
     ((W.map f).toAffine.polynomialY.eval <| x.map f).eval (f y) =
       f ((W.polynomialY.eval x).eval y) := by
   rw [map_polynomialY, eval_map, ← coe_mapRingHom, eval₂_hom, coe_mapRingHom, eval_map, eval₂_hom]
@@ -964,8 +885,8 @@
 variable {f} in
 lemma map_nonsingular (hf : Function.Injective f) (x y : R) :
     (W.map f).toAffine.Nonsingular (f x) (f y) ↔ W.Nonsingular x y := by
-  simp only [Nonsingular, W.map_equation hf, ← map_C, map_eval_polynomialX, map_eval_polynomialY,
-    map_ne_zero_iff f hf]
+  simp only [Nonsingular, W.map_equation hf, ← map_C, map_polynomialX_eval_eval,
+    map_polynomialY_eval_eval, map_ne_zero_iff f hf]
 #align weierstrass_curve.nonsingular_iff_base_change WeierstrassCurve.Affine.map_nonsingular
 
 lemma map_negPolynomial :
@@ -974,7 +895,6 @@
   map_simp
 
 lemma map_negY (x y : R) : (W.map f).toAffine.negY (f x) (f y) = f (W.negY x y) := by
->>>>>>> d0365fd0
   simp only [negY]
   map_simp
 set_option linter.uppercaseLean3 false in
@@ -1149,30 +1069,16 @@
   map_add' := by
     rintro (_ | @⟨x₁, y₁, _⟩) (_ | @⟨x₂, y₂, _⟩)
     any_goals rfl
-<<<<<<< HEAD
     have inj : Function.Injective ψ := ψ.injective
     by_cases h : x₁ = x₂ ∧ y₁ = negY (W.baseChange F) x₂ y₂
-    · simp only [some_add_some_of_Yeq h.1 h.2, mapFun]
-      rw [some_add_some_of_Yeq congr(ψ $(h.1))]
+    · simp only [add_of_Y_eq h.1 h.2, mapFun]
+      rw [add_of_Y_eq congr(ψ $(h.1))]
       rw [baseChange_negY, inj.eq_iff]
       exact h.2
-    · simp only [some_add_some_of_imp fun hx hy ↦ h ⟨hx, hy⟩, mapFun]
-      rw [some_add_some_of_imp]
+    · simp only [add_of_imp fun hx hy ↦ h ⟨hx, hy⟩, mapFun]
+      rw [add_of_imp]
       · simp only [some.injEq, ← baseChange_addX, ← baseChange_addY, ← baseChange_slope]
       · push_neg at h; rwa [baseChange_negY, inj.eq_iff, inj.ne_iff]
-
-=======
-    by_cases hx : x₁ = x₂
-    · by_cases hy : y₁ = (W.baseChange F).toAffine.negY x₂ y₂
-      · simp only [add_of_Y_eq hx hy, mapFun]
-        rw [add_of_Y_eq (congr_arg _ hx) <| by rw [hy, baseChange_negY]]
-      · simp only [add_of_Y_ne hx hy, mapFun]
-        rw [add_of_Y_ne (congr_arg _ hx) <|
-          by simpa only [baseChange_negY] using fun h => hy <| f.injective h]
-        simp only [some.injEq, ← baseChange_addX, ← baseChange_addY, ← baseChange_slope]
-    · simp only [add_of_X_ne hx, mapFun, add_of_X_ne fun h => hx <| f.injective h,
-        some.injEq, ← baseChange_addX, ← baseChange_addY, ← baseChange_slope]
->>>>>>> d0365fd0
 #align weierstrass_curve.point.of_base_change WeierstrassCurve.Affine.Point.map
 
 lemma map_zero : map W f (0 : W⟮F⟯) = 0 :=
