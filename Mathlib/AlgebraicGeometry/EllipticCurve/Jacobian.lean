--- conflicted
+++ resolved
@@ -13,12 +13,8 @@
 This file defines the type of points on a Weierstrass curve as a tuple, consisting of an equivalence
 class of triples up to scaling by weights, satisfying a Weierstrass equation with a nonsingular
 condition. This file also defines the negation and addition operations of the group law for this
-<<<<<<< HEAD
 type, and proves that they respect the Weierstrass equation and the nonsingular condition. The fact
 that they form an abelian group is proven in `Mathlib.AlgebraicGeometry.EllipticCurve.Group`.
-=======
-type, and proves that they respect the Weierstrass equation and the nonsingular condition.
->>>>>>> 5e33eb3b
 
 ## Mathematical background
 
@@ -709,19 +705,6 @@
 noncomputable def dblXYZ (P : Fin 3 → R) : Fin 3 → R :=
   ![W'.dblX P, W'.dblY P, W'.dblZ P]
 
-<<<<<<< HEAD
-lemma dblXYZ_smul (P : Fin 3 → R) (u : Rˣ) : W'.dblXYZ (u • P) = (u ^ 4) • W'.dblXYZ P := by
-  rw [dblXYZ, dblX_smul, dblY_smul, dblZ_smul]
-  rfl
-
-lemma dblXYZ_of_Z_eq_zero' {P : Fin 3 → R} (hP : W'.Equation P) (hPz : P z = 0) :
-    W'.dblXYZ P = ![(P x ^ 2) ^ 2, (P x ^ 2) ^ 3, 0] := by
-  rw [dblXYZ, dblX_of_Z_eq_zero hP hPz, dblY_of_Z_eq_zero hP hPz, dblZ_of_Z_eq_zero hPz]
-
-lemma dblXYZ_of_Z_eq_zero {P : Fin 3 → F} (hP : W.Nonsingular P) (hPz : P z = 0) :
-    W.dblXYZ P = Units.mk0 _ (X_ne_zero_of_Z_eq_zero hP hPz) ^ 2 • ![1, 1, 0] := by
-  erw [dblXYZ_of_Z_eq_zero' hP.left hPz, smul_fin3, Units.val_pow_eq_pow_val, Units.val_mk0,
-=======
 lemma dblXYZ_smul (P : Fin 3 → R) (u : R) : W'.dblXYZ (u • P) = (u ^ 4) • W'.dblXYZ P := by
   rw [dblXYZ, dblX_smul, dblY_smul, dblZ_smul]
   rfl
@@ -729,27 +712,11 @@
 lemma dblXYZ_of_Z_eq_zero {P : Fin 3 → R} (hP : W'.Equation P) (hPz : P z = 0) :
     W'.dblXYZ P = P x ^ 2 • ![1, 1, 0] := by
   erw [dblXYZ, dblX_of_Z_eq_zero hP hPz, dblY_of_Z_eq_zero hP hPz, dblZ_of_Z_eq_zero hPz, smul_fin3,
->>>>>>> 5e33eb3b
     mul_one, mul_one, mul_zero]
 
 lemma dblXYZ_of_Y_eq' [NoZeroDivisors R] {P Q : Fin 3 → R} (hQz : Q z ≠ 0)
     (hx : P x * Q z ^ 2 = Q x * P z ^ 2) (hy : P y * Q z ^ 3 = Q y * P z ^ 3)
     (hy' : P y * Q z ^ 3 = W'.negY Q * P z ^ 3) :
-<<<<<<< HEAD
-    W'.dblXYZ P = ![eval P W'.polynomialX ^ 2, eval P W'.polynomialX ^ 3, 0] := by
-  rw [dblXYZ, dblX_of_Y_eq hQz hx hy hy', dblY_of_Y_eq hQz hx hy hy', dblZ_of_Y_eq hQz hx hy hy']
-
-lemma dblXYZ_of_Y_eq {P Q : Fin 3 → F} (hP : W.Nonsingular P) (hPz : P z ≠ 0) (hQz : Q z ≠ 0)
-    (hx : P x * Q z ^ 2 = Q x * P z ^ 2) (hy : P y * Q z ^ 3 = Q y * P z ^ 3)
-    (hy' : P y * Q z ^ 3 = W.negY Q * P z ^ 3) : W.dblXYZ P =
-      Units.mk0 _ ((nonsingular_iff_of_Y_eq_negY (Y_eq_negY_of_Y_eq hQz hx hy hy') hPz).mp hP).right
-        • ![1, 1, 0] := by
-  erw [dblXYZ_of_Y_eq' hQz hx hy hy', smul_fin3, Units.val_mk0, mul_one, mul_one, mul_zero]
-
-lemma dblXYZ_of_Z_ne_zero {P Q : Fin 3 → F} (hP : W.Equation P) (hQ : W.Equation Q) (hPz : P z ≠ 0)
-    (hQz : Q z ≠ 0) (hx : P x * Q z ^ 2 = Q x * P z ^ 2) (hy : P y * Q z ^ 3 ≠ W.negY Q * P z ^ 3) :
-    W.dblXYZ P = Units.mk0 _ (dblZ_ne_zero_of_Y_ne' hP hQ hPz hx hy) •
-=======
     W'.dblXYZ P = ![W'.dblU P ^ 2, W'.dblU P ^ 3, 0] := by
   rw [dblXYZ, dblX_of_Y_eq hQz hx hy hy', dblY_of_Y_eq hQz hx hy hy', dblZ_of_Y_eq hQz hx hy hy']
 
@@ -761,21 +728,14 @@
 lemma dblXYZ_of_Z_ne_zero {P Q : Fin 3 → F} (hP : W.Equation P) (hQ : W.Equation Q) (hPz : P z ≠ 0)
     (hQz : Q z ≠ 0) (hx : P x * Q z ^ 2 = Q x * P z ^ 2) (hy : P y * Q z ^ 3 ≠ W.negY Q * P z ^ 3) :
     W.dblXYZ P = W.dblZ P •
->>>>>>> 5e33eb3b
       ![W.toAffine.addX (P x / P z ^ 2) (Q x / Q z ^ 2)
           (W.toAffine.slope (P x / P z ^ 2) (Q x / Q z ^ 2) (P y / P z ^ 3) (Q y / Q z ^ 3)),
         W.toAffine.addY (P x / P z ^ 2) (Q x / Q z ^ 2) (P y / P z ^ 3)
           (W.toAffine.slope (P x / P z ^ 2) (Q x / Q z ^ 2) (P y / P z ^ 3) (Q y / Q z ^ 3)),
         1] := by
-<<<<<<< HEAD
-  have hZ {n : ℕ} : W.dblZ P ^ n ≠ 0 := pow_ne_zero n <| dblZ_ne_zero_of_Y_ne' hP hQ hPz hx hy
-  erw [dblXYZ, smul_fin3, Units.val_mk0, ← dblX_of_Z_ne_zero hP hQ hPz hQz hx hy,
-    mul_div_cancel₀ _ hZ, ← dblY_of_Z_ne_zero hP hQ hPz hQz hx hy, mul_div_cancel₀ _ hZ, mul_one]
-=======
   have hZ {n : ℕ} : IsUnit <| W.dblZ P ^ n := (isUnit_dblZ_of_Y_ne' hP hQ hPz hx hy).pow n
   erw [dblXYZ, smul_fin3, ← dblX_of_Z_ne_zero hP hQ hPz hQz hx hy, hZ.mul_div_cancel,
     ← dblY_of_Z_ne_zero hP hQ hPz hQz hx hy, hZ.mul_div_cancel, mul_one]
->>>>>>> 5e33eb3b
 
 end Doubling
 
@@ -1007,14 +967,8 @@
     neg_mul, negAddY_of_X_eq' hP hQ hx, Odd.neg_pow <| by decide]
 
 lemma addY_of_X_eq {P Q : Fin 3 → F} (hP : W.Equation P) (hQ : W.Equation Q) (hPz : P z ≠ 0)
-<<<<<<< HEAD
-    (hQz : Q z ≠ 0) (hx : P x * Q z ^ 2 = Q x * P z ^ 2) :
-    W.addY P Q = (-((P y * Q z ^ 3 - Q y * P z ^ 3) / (P z * Q z))) ^ 3 := by
-  rw [← neg_div, div_pow, ← addY_of_X_eq' hP hQ hx,
-=======
     (hQz : Q z ≠ 0) (hx : P x * Q z ^ 2 = Q x * P z ^ 2) : W.addY P Q = addU P Q ^ 3 := by
   rw [addU, ← neg_div, div_pow, ← addY_of_X_eq' hP hQ hx,
->>>>>>> 5e33eb3b
     mul_div_cancel_right₀ _ <| pow_ne_zero 3 <| mul_ne_zero hPz hQz]
 
 lemma addY_of_Z_ne_zero {P Q : Fin 3 → F} (hP : W.Equation P) (hQ : W.Equation Q) (hPz : P z ≠ 0)
@@ -1029,47 +983,11 @@
 noncomputable def addXYZ (P Q : Fin 3 → R) : Fin 3 → R :=
   ![W'.addX P Q, W'.addY P Q, addZ P Q]
 
-<<<<<<< HEAD
-lemma addXYZ_smul (P Q : Fin 3 → R) (u v : Rˣ) :
-=======
 lemma addXYZ_smul (P Q : Fin 3 → R) (u v : R) :
->>>>>>> 5e33eb3b
     W'.addXYZ (u • P) (v • Q) = (u * v) ^ 2 • W'.addXYZ P Q := by
   rw [addXYZ, addX_smul, addY_smul, addZ_smul]
   rfl
 
-<<<<<<< HEAD
-lemma addXYZ_of_Z_eq_zero_left' {P Q : Fin 3 → R} (hP : W'.Equation P) (hPz : P z = 0) :
-    W'.addXYZ P Q = ![(P x * Q z) ^ 2 * Q x, (P x * Q z) ^ 3 * Q y, P x * Q z * Q z] := by
-  rw [addXYZ, addX_of_Z_eq_zero_left hPz, addY_of_Z_eq_zero_left hP hPz, addZ_of_Z_eq_zero_left hPz]
-
-lemma addXYZ_of_Z_eq_zero_left {P Q : Fin 3 → F} (hP : W.Nonsingular P) (hPz : P z = 0)
-    (hQz : Q z ≠ 0) :
-    W.addXYZ P Q = (Units.mk0 _ (X_ne_zero_of_Z_eq_zero hP hPz) * Units.mk0 _ hQz) • Q :=
-  addXYZ_of_Z_eq_zero_left' hP.left hPz
-
-lemma addXYZ_of_Z_eq_zero_right' {P Q : Fin 3 → R} (hQ : W'.Equation Q) (hQz : Q z = 0) :
-    W'.addXYZ P Q = ![(-(Q x * P z)) ^ 2 * P x, (-(Q x * P z)) ^ 3 * P y, -(Q x * P z) * P z] := by
-  rw [addXYZ, addX_of_Z_eq_zero_right hQz, addY_of_Z_eq_zero_right hQ hQz,
-    addZ_of_Z_eq_zero_right hQz]
-
-lemma addXYZ_of_Z_eq_zero_right {P Q : Fin 3 → F} (hQ : W.Nonsingular Q) (hPz : P z ≠ 0)
-    (hQz : Q z = 0) :
-    W.addXYZ P Q = -(Units.mk0 _ (X_ne_zero_of_Z_eq_zero hQ hQz) * Units.mk0 _ hPz) • P :=
-  addXYZ_of_Z_eq_zero_right' hQ.left hQz
-
-lemma addXYZ_of_Y_ne {P Q : Fin 3 → F} (hP : W.Equation P) (hQ : W.Equation Q) (hPz : P z ≠ 0)
-    (hQz : Q z ≠ 0) (hx : P x * Q z ^ 2 = Q x * P z ^ 2) (hy : P y * Q z ^ 3 ≠ Q y * P z ^ 3) :
-    W.addXYZ P Q =
-      -(Units.mk0 _ (sub_ne_zero_of_ne hy) / (Units.mk0 _ hPz * Units.mk0 _ hQz)) • ![1, 1, 0] := by
-  erw [addXYZ, addX_of_X_eq hP hQ hPz hQz hx, addY_of_X_eq hP hQ hPz hQz hx, addZ_of_X_eq hx,
-    smul_fin3, Units.val_neg, Units.val_div_eq_div_val, Units.val_mk0, Units.val_mul, Units.val_mk0,
-    Units.val_mk0, mul_one, mul_one, mul_zero]
-
-lemma addXYZ_of_Z_ne_zero {P Q : Fin 3 → F} (hP : W.Equation P) (hQ : W.Equation Q) (hPz : P z ≠ 0)
-    (hQz : Q z ≠ 0) (hx : P x * Q z ^ 2 ≠ Q x * P z ^ 2) :
-    W.addXYZ P Q = Units.mk0 _ (addZ_ne_zero_of_X_ne hx) •
-=======
 lemma addXYZ_of_Z_eq_zero_left {P Q : Fin 3 → R} (hP : W'.Equation P) (hPz : P z = 0) :
     W'.addXYZ P Q = (P x * Q z) • Q := by
   rw [addXYZ, addX_of_Z_eq_zero_left hPz, addY_of_Z_eq_zero_left hP hPz, addZ_of_Z_eq_zero_left hPz,
@@ -1089,21 +1007,14 @@
 lemma addXYZ_of_Z_ne_zero {P Q : Fin 3 → F} (hP : W.Equation P) (hQ : W.Equation Q) (hPz : P z ≠ 0)
     (hQz : Q z ≠ 0) (hx : P x * Q z ^ 2 ≠ Q x * P z ^ 2) :
     W.addXYZ P Q = addZ P Q •
->>>>>>> 5e33eb3b
       ![W.toAffine.addX (P x / P z ^ 2) (Q x / Q z ^ 2)
           (W.toAffine.slope (P x / P z ^ 2) (Q x / Q z ^ 2) (P y / P z ^ 3) (Q y / Q z ^ 3)),
         W.toAffine.addY (P x / P z ^ 2) (Q x / Q z ^ 2) (P y / P z ^ 3)
           (W.toAffine.slope (P x / P z ^ 2) (Q x / Q z ^ 2) (P y / P z ^ 3) (Q y / Q z ^ 3)),
         1] := by
-<<<<<<< HEAD
-  have hZ {n : ℕ} : addZ P Q ^ n ≠ 0 := pow_ne_zero n <| addZ_ne_zero_of_X_ne hx
-  erw [addXYZ, smul_fin3, Units.val_mk0, ← addX_of_Z_ne_zero hP hQ hPz hQz hx, mul_div_cancel₀ _ hZ,
-    ← addY_of_Z_ne_zero hP hQ hPz hQz hx, mul_div_cancel₀ _ hZ, mul_one]
-=======
   have hZ {n : ℕ} : IsUnit <| addZ P Q ^ n := (isUnit_addZ_of_X_ne hx).pow n
   erw [addXYZ, smul_fin3, ← addX_of_Z_ne_zero hP hQ hPz hQz hx, hZ.mul_div_cancel,
     ← addY_of_Z_ne_zero hP hQ hPz hQz hx, hZ.mul_div_cancel, mul_one]
->>>>>>> 5e33eb3b
 
 end Addition
 
@@ -1116,18 +1027,6 @@
 def neg (P : Fin 3 → R) : Fin 3 → R :=
   ![P x, W'.negY P, P z]
 
-<<<<<<< HEAD
-lemma neg_smul (P : Fin 3 → R) (u : Rˣ) : W'.neg (u • P) = u • W'.neg P := by
-  rw [neg, negY_smul]
-  rfl
-
-lemma neg_smul_equiv (P : Fin 3 → R) (u : Rˣ) : W'.neg (u • P) ≈ W'.neg P :=
-  ⟨u, (neg_smul ..).symm⟩
-
-lemma neg_equiv {P Q : Fin 3 → R} (h : P ≈ Q) : W'.neg P ≈ W'.neg Q := by
-  rcases h with ⟨u, rfl⟩
-  exact neg_smul_equiv Q u
-=======
 lemma neg_smul (P : Fin 3 → R) (u : R) : W'.neg (u • P) = u • W'.neg P := by
   rw [neg, negY_smul]
   rfl
@@ -1138,26 +1037,10 @@
 lemma neg_equiv {P Q : Fin 3 → R} (h : P ≈ Q) : W'.neg P ≈ W'.neg Q := by
   rcases h with ⟨u, rfl⟩
   exact neg_smul_equiv Q u.isUnit
->>>>>>> 5e33eb3b
 
 lemma neg_of_Z_eq_zero' {P : Fin 3 → R} (hPz : P z = 0) : W'.neg P = ![P x, -P y, 0] := by
   rw [neg, negY_of_Z_eq_zero hPz, hPz]
 
-<<<<<<< HEAD
-lemma neg_of_Z_eq_zero {P : Fin 3 → F} (hP : W.Nonsingular P) (hPz : P z = 0) : W.neg P =
-    -(Units.mk0 _ (Y_ne_zero_of_Z_eq_zero hP hPz) / Units.mk0 _ (X_ne_zero_of_Z_eq_zero hP hPz))
-      • ![1, 1, 0] := by
-  have hX {n : ℕ} : P x ^ n ≠ 0 := pow_ne_zero n <| X_ne_zero_of_Z_eq_zero hP hPz
-  erw [neg_of_Z_eq_zero' hPz, smul_fin3, Units.val_neg, Units.val_div_eq_div_val, neg_sq, div_pow,
-    (equation_of_Z_eq_zero hPz).mp hP.left, pow_succ, mul_div_cancel_left₀ _ hX, mul_one,
-    Odd.neg_pow <| by decide, div_pow, pow_succ, (equation_of_Z_eq_zero hPz).mp hP.left,
-    mul_div_cancel_left₀ _ hX, Units.val_mk0, mul_one, mul_zero]
-
-lemma neg_of_Z_ne_zero {P : Fin 3 → F} (hPz : P z ≠ 0) : W.neg P =
-    Units.mk0 _ hPz • ![P x / P z ^ 2, W.toAffine.negY (P x / P z ^ 2) (P y / P z ^ 3), 1] := by
-  erw [neg, smul_fin3, mul_div_cancel₀ _ <| pow_ne_zero 2 hPz, ← negY_of_Z_ne_zero hPz,
-    mul_div_cancel₀ _ <| pow_ne_zero 3 hPz, Units.val_mk0, mul_one]
-=======
 lemma neg_of_Z_eq_zero {P : Fin 3 → F} (hP : W.Nonsingular P) (hPz : P z = 0) :
     W.neg P = -(P y / P x) • ![1, 1, 0] := by
   have hX {n : ℕ} : IsUnit <| P x ^ n := (isUnit_X_of_Z_eq_zero hP hPz).pow n
@@ -1169,7 +1052,6 @@
     W.neg P = P z • ![P x / P z ^ 2, W.toAffine.negY (P x / P z ^ 2) (P y / P z ^ 3), 1] := by
   erw [neg, smul_fin3, mul_div_cancel₀ _ <| pow_ne_zero 2 hPz, ← negY_of_Z_ne_zero hPz,
     mul_div_cancel₀ _ <| pow_ne_zero 3 hPz, mul_one]
->>>>>>> 5e33eb3b
 
 private lemma nonsingular_neg_of_Z_ne_zero {P : Fin 3 → F} (hP : W.Nonsingular P) (hPz : P z ≠ 0) :
     W.Nonsingular ![P x / P z ^ 2, W.toAffine.negY (P x / P z ^ 2) (P y / P z ^ 3), 1] := by
@@ -1177,15 +1059,10 @@
 
 lemma nonsingular_neg {P : Fin 3 → F} (hP : W.Nonsingular P) : W.Nonsingular <| W.neg P := by
   by_cases hPz : P z = 0
-<<<<<<< HEAD
-  · simp only [neg_of_Z_eq_zero hP hPz, nonsingular_smul, nonsingular_zero]
-  · simp only [neg_of_Z_ne_zero hPz, nonsingular_smul, nonsingular_neg_of_Z_ne_zero hP hPz]
-=======
   · simp only [neg_of_Z_eq_zero hP hPz, nonsingular_smul _
         ((isUnit_Y_of_Z_eq_zero hP hPz).div <| isUnit_X_of_Z_eq_zero hP hPz).neg, nonsingular_zero]
   · simp only [neg_of_Z_ne_zero hPz, nonsingular_smul _ <| Ne.isUnit hPz,
       nonsingular_neg_of_Z_ne_zero hP hPz]
->>>>>>> 5e33eb3b
 
 variable (W') in
 /-- The negation of a point class. If `P` is a point representative,
@@ -1198,20 +1075,12 @@
 
 lemma negMap_of_Z_eq_zero {P : Fin 3 → F} (hP : W.Nonsingular P) (hPz : P z = 0) :
     W.negMap ⟦P⟧ = ⟦![1, 1, 0]⟧ := by
-<<<<<<< HEAD
-  rw [negMap_eq, neg_of_Z_eq_zero hP hPz, smul_eq]
-
-lemma negMap_of_Z_ne_zero {P : Fin 3 → F} (hPz : P z ≠ 0) :
-    W.negMap ⟦P⟧ = ⟦![P x / P z ^ 2, W.toAffine.negY (P x / P z ^ 2) (P y / P z ^ 3), 1]⟧ := by
-  rw [negMap_eq, neg_of_Z_ne_zero hPz, smul_eq]
-=======
   rw [negMap_eq, neg_of_Z_eq_zero hP hPz,
     smul_eq _ ((isUnit_Y_of_Z_eq_zero hP hPz).div <| isUnit_X_of_Z_eq_zero hP hPz).neg]
 
 lemma negMap_of_Z_ne_zero {P : Fin 3 → F} (hPz : P z ≠ 0) :
     W.negMap ⟦P⟧ = ⟦![P x / P z ^ 2, W.toAffine.negY (P x / P z ^ 2) (P y / P z ^ 3), 1]⟧ := by
   rw [negMap_eq, neg_of_Z_ne_zero hPz, smul_eq _ <| Ne.isUnit hPz]
->>>>>>> 5e33eb3b
 
 lemma nonsingularLift_negMap {P : PointClass F} (hP : W.NonsingularLift P) :
     W.NonsingularLift <| W.negMap P := by
@@ -1234,17 +1103,11 @@
 lemma add_of_equiv {P Q : Fin 3 → R} (h : P ≈ Q) : W'.add P Q = W'.dblXYZ P :=
   if_pos h
 
-<<<<<<< HEAD
-lemma add_smul_of_equiv {P Q : Fin 3 → R} (u v : Rˣ) (h : P ≈ Q) :
-    W'.add (u • P) (v • Q) = u ^ 4 • W'.add P Q := by
-  have smul : P ≈ Q ↔ u • P ≈ v • Q := by erw [← Quotient.eq, ← Quotient.eq, smul_eq, smul_eq]; rfl
-=======
 lemma add_smul_of_equiv {P Q : Fin 3 → R} (h : P ≈ Q) {u v : R} (hu : IsUnit u) (hv : IsUnit v) :
     W'.add (u • P) (v • Q) = u ^ 4 • W'.add P Q := by
   have smul : P ≈ Q ↔ u • P ≈ v • Q := by
     erw [← Quotient.eq, ← Quotient.eq, smul_eq P hu, smul_eq Q hv]
     rfl
->>>>>>> 5e33eb3b
   rw [add_of_equiv <| smul.mp h, dblXYZ_smul, add_of_equiv h]
 
 lemma add_self (P : Fin 3 → R) : W'.add P P = W'.dblXYZ P :=
@@ -1256,17 +1119,6 @@
 lemma add_of_not_equiv {P Q : Fin 3 → R} (h : ¬P ≈ Q) : W'.add P Q = W'.addXYZ P Q :=
   if_neg h
 
-<<<<<<< HEAD
-lemma add_smul_of_not_equiv {P Q : Fin 3 → R} (u v : Rˣ) (h : ¬P ≈ Q) :
-    W'.add (u • P) (v • Q) = (u * v) ^ 2 • W'.add P Q := by
-  have smul : P ≈ Q ↔ u • P ≈ v • Q := by erw [← Quotient.eq, ← Quotient.eq, smul_eq, smul_eq]; rfl
-  rw [add_of_not_equiv <| h.comp smul.mpr, addXYZ_smul, add_of_not_equiv h]
-
-lemma add_smul_equiv (P Q : Fin 3 → R) (u v : Rˣ) : W'.add (u • P) (v • Q) ≈ W'.add P Q := by
-  by_cases h : P ≈ Q
-  · exact ⟨u ^ 4, (add_smul_of_equiv u v h).symm⟩
-  · exact ⟨(u * v) ^ 2, (add_smul_of_not_equiv u v h).symm⟩
-=======
 lemma add_smul_of_not_equiv {P Q : Fin 3 → R} (h : ¬P ≈ Q) {u v : R} (hu : IsUnit u)
     (hv : IsUnit v) : W'.add (u • P) (v • Q) = (u * v) ^ 2 • W'.add P Q := by
   have smul : P ≈ Q ↔ u • P ≈ v • Q := by
@@ -1279,56 +1131,10 @@
   by_cases h : P ≈ Q
   · exact ⟨hu.unit ^ 4, by convert (add_smul_of_equiv h hu hv).symm⟩
   · exact ⟨(hu.unit * hv.unit) ^ 2, by convert (add_smul_of_not_equiv h hu hv).symm⟩
->>>>>>> 5e33eb3b
 
 lemma add_equiv {P P' Q Q' : Fin 3 → R} (hP : P ≈ P') (hQ : Q ≈ Q') :
     W'.add P Q ≈ W'.add P' Q' := by
   rcases hP, hQ with ⟨⟨u, rfl⟩, ⟨v, rfl⟩⟩
-<<<<<<< HEAD
-  exact add_smul_equiv P' Q' u v
-
-lemma add_of_Z_eq_zero {P Q : Fin 3 → F} (hP : W.Nonsingular P) (hQ : W.Nonsingular Q)
-    (hPz : P z = 0) (hQz : Q z = 0) :
-    W.add P Q = Units.mk0 _ (X_ne_zero_of_Z_eq_zero hP hPz) ^ 2 • ![1, 1, 0] := by
-  rw [add, if_pos <| equiv_of_Z_eq_zero hP hQ hPz hQz, dblXYZ_of_Z_eq_zero hP hPz]
-
-lemma add_of_Z_eq_zero_left' {P Q : Fin 3 → R} (hP : W'.Equation P) (hPz : P z = 0)
-    (hQz : Q z ≠ 0) :
-    W'.add P Q = ![(P x * Q z) ^ 2 * Q x, (P x * Q z) ^ 3 * Q y, P x * Q z * Q z] := by
-  rw [add, if_neg <| not_equiv_of_Z_eq_zero_left hPz hQz, addXYZ_of_Z_eq_zero_left' hP hPz]
-
-lemma add_of_Z_eq_zero_left {P Q : Fin 3 → F} (hP : W.Nonsingular P) (hPz : P z = 0)
-    (hQz : Q z ≠ 0) :
-    W.add P Q = (Units.mk0 _ (X_ne_zero_of_Z_eq_zero hP hPz) * Units.mk0 _ hQz) • Q :=
-  add_of_Z_eq_zero_left' hP.left hPz hQz
-
-lemma add_of_Z_eq_zero_right' {P Q : Fin 3 → R} (hQ : W'.Equation Q) (hPz : P z ≠ 0)
-    (hQz : Q z = 0) :
-    W'.add P Q = ![(-(Q x * P z)) ^ 2 * P x, (-(Q x * P z)) ^ 3 * P y, -(Q x * P z) * P z] := by
-  rw [add, if_neg <| not_equiv_of_Z_eq_zero_right hPz hQz, addXYZ_of_Z_eq_zero_right' hQ hQz]
-
-lemma add_of_Z_eq_zero_right {P Q : Fin 3 → F} (hQ : W.Nonsingular Q) (hPz : P z ≠ 0)
-    (hQz : Q z = 0) :
-    W.add P Q = -(Units.mk0 _ (X_ne_zero_of_Z_eq_zero hQ hQz) * Units.mk0 _ hPz) • P :=
-  add_of_Z_eq_zero_right' hQ.left hPz hQz
-
-lemma add_of_Y_eq {P Q : Fin 3 → F} (hP : W.Nonsingular P) (hPz : P z ≠ 0) (hQz : Q z ≠ 0)
-    (hx : P x * Q z ^ 2 = Q x * P z ^ 2) (hy : P y * Q z ^ 3 = Q y * P z ^ 3)
-    (hy' : P y * Q z ^ 3 = W.negY Q * P z ^ 3) : W.add P Q =
-      Units.mk0 _ ((nonsingular_iff_of_Y_eq_negY (Y_eq_negY_of_Y_eq hQz hx hy hy') hPz).mp hP).right
-        • ![1, 1, 0] := by
-  rw [add, if_pos <| equiv_of_X_eq_of_Y_eq hPz hQz hx hy, dblXYZ_of_Y_eq hP hPz hQz hx hy hy']
-
-lemma add_of_Y_ne {P Q : Fin 3 → F} (hP : W.Equation P) (hQ : W.Equation Q) (hPz : P z ≠ 0)
-    (hQz : Q z ≠ 0) (hx : P x * Q z ^ 2 = Q x * P z ^ 2) (hy : P y * Q z ^ 3 ≠ Q y * P z ^ 3) :
-    W.add P Q =
-      -(Units.mk0 _ (sub_ne_zero_of_ne hy) / (Units.mk0 _ hPz * Units.mk0 _ hQz)) • ![1, 1, 0] := by
-  rw [add, if_neg <| not_equiv_of_Y_ne hy, addXYZ_of_Y_ne hP hQ hPz hQz hx hy]
-
-lemma add_of_Y_ne' {P Q : Fin 3 → F} (hP : W.Equation P) (hQ : W.Equation Q) (hPz : P z ≠ 0)
-    (hQz : Q z ≠ 0) (hx : P x * Q z ^ 2 = Q x * P z ^ 2) (hy : P y * Q z ^ 3 ≠ W.negY Q * P z ^ 3) :
-    W.add P Q = Units.mk0 _ (dblZ_ne_zero_of_Y_ne' hP hQ hPz hx hy) •
-=======
   exact add_smul_equiv P' Q' u.isUnit v.isUnit
 
 lemma add_of_Z_eq_zero {P Q : Fin 3 → F} (hP : W.Nonsingular P) (hQ : W.Nonsingular Q)
@@ -1356,7 +1162,6 @@
 lemma add_of_Y_ne' {P Q : Fin 3 → F} (hP : W.Equation P) (hQ : W.Equation Q) (hPz : P z ≠ 0)
     (hQz : Q z ≠ 0) (hx : P x * Q z ^ 2 = Q x * P z ^ 2) (hy : P y * Q z ^ 3 ≠ W.negY Q * P z ^ 3) :
     W.add P Q = W.dblZ P •
->>>>>>> 5e33eb3b
       ![W.toAffine.addX (P x / P z ^ 2) (Q x / Q z ^ 2)
           (W.toAffine.slope (P x / P z ^ 2) (Q x / Q z ^ 2) (P y / P z ^ 3) (Q y / Q z ^ 3)),
         W.toAffine.addY (P x / P z ^ 2) (Q x / Q z ^ 2) (P y / P z ^ 3)
@@ -1367,11 +1172,7 @@
 
 lemma add_of_X_ne {P Q : Fin 3 → F} (hP : W.Equation P) (hQ : W.Equation Q) (hPz : P z ≠ 0)
     (hQz : Q z ≠ 0) (hx : P x * Q z ^ 2 ≠ Q x * P z ^ 2) :
-<<<<<<< HEAD
-    W.add P Q = Units.mk0 _ (addZ_ne_zero_of_X_ne hx) •
-=======
     W.add P Q = addZ P Q •
->>>>>>> 5e33eb3b
       ![W.toAffine.addX (P x / P z ^ 2) (Q x / Q z ^ 2)
           (W.toAffine.slope (P x / P z ^ 2) (Q x / Q z ^ 2) (P y / P z ^ 3) (Q y / Q z ^ 3)),
         W.toAffine.addY (P x / P z ^ 2) (Q x / Q z ^ 2) (P y / P z ^ 3)
@@ -1387,36 +1188,12 @@
         W.toAffine.addY (P x / P z ^ 2) (Q x / Q z ^ 2) (P y / P z ^ 3)
           (W.toAffine.slope (P x / P z ^ 2) (Q x / Q z ^ 2) (P y / P z ^ 3) (Q y / Q z ^ 3)), 1] :=
   (nonsingular_some ..).mpr <| Affine.nonsingular_add ((nonsingular_of_Z_ne_zero hPz).mp hP)
-<<<<<<< HEAD
-    ((nonsingular_of_Z_ne_zero hQz).mp hQ) <| by
-      simpa only [div_eq_div_iff (pow_ne_zero _ hPz) (pow_ne_zero _ hQz), ne_eq,
-        ← negY_of_Z_ne_zero hQz]
-=======
     ((nonsingular_of_Z_ne_zero hQz).mp hQ) (by rwa [← X_eq_iff hPz hQz, ne_eq, ← Y_eq_iff' hPz hQz])
->>>>>>> 5e33eb3b
 
 lemma nonsingular_add {P Q : Fin 3 → F} (hP : W.Nonsingular P) (hQ : W.Nonsingular Q) :
     W.Nonsingular <| W.add P Q := by
   by_cases hPz : P z = 0
   · by_cases hQz : Q z = 0
-<<<<<<< HEAD
-    · simp only [add_of_Z_eq_zero hP hQ hPz hQz, nonsingular_smul, nonsingular_zero]
-    · simp only [add_of_Z_eq_zero_left hP hPz hQz, nonsingular_smul, hQ]
-  · by_cases hQz : Q z = 0
-    · simp only [add_of_Z_eq_zero_right hQ hPz hQz, nonsingular_smul, hP]
-    · by_cases hxy : P x * Q z ^ 2 = Q x * P z ^ 2 → P y * Q z ^ 3 ≠ W.negY Q * P z ^ 3
-      · by_cases hx : P x * Q z ^ 2 = Q x * P z ^ 2
-        · simp only [add_of_Y_ne' hP.left hQ.left hPz hQz hx <| hxy hx, nonsingular_smul,
-            nonsingular_add_of_Z_ne_zero hP hQ hPz hQz hxy]
-        · simp only [add_of_X_ne hP.left hQ.left hPz hQz hx, nonsingular_smul,
-            nonsingular_add_of_Z_ne_zero hP hQ hPz hQz hxy]
-      · rw [_root_.not_imp, not_ne_iff] at hxy
-        by_cases hy : P y * Q z ^ 3 = Q y * P z ^ 3
-        · simp only [add_of_Y_eq hP hPz hQz hxy.left hy hxy.right, nonsingular_smul,
-            nonsingular_zero]
-        · simp only [add_of_Y_ne hP.left hQ.left hPz hQz hxy.left hy, nonsingular_smul,
-            nonsingular_zero]
-=======
     · simp only [add_of_Z_eq_zero hP hQ hPz hQz,
         nonsingular_smul _ <| (isUnit_X_of_Z_eq_zero hP hPz).pow 2, nonsingular_zero]
     · simpa only [add_of_Z_eq_zero_left hP.left hPz hQz,
@@ -1438,7 +1215,6 @@
               isUnit_dblU_of_Y_eq hP hPz hQz hxy.left hy hxy.right, nonsingular_zero]
         · simp only [add_of_Y_ne hP.left hQ.left hPz hQz hxy.left hy,
             nonsingular_smul _ <| isUnit_addU_of_Y_ne hPz hQz hy, nonsingular_zero]
->>>>>>> 5e33eb3b
 
 variable (W') in
 /-- The addition of two point classes. If `P` is a point representative,
@@ -1453,49 +1229,32 @@
     (hQ : W.NonsingularLift Q) (hPz : P z = 0) : W.addMap ⟦P⟧ Q = Q := by
   rcases Q with ⟨Q⟩
   by_cases hQz : Q z = 0
-<<<<<<< HEAD
-  · erw [addMap_eq, add_of_Z_eq_zero hP hQ hPz hQz, smul_eq, Quotient.eq]
-    exact Setoid.symm <| equiv_zero_of_Z_eq_zero hQ hQz
-  · erw [addMap_eq, add_of_Z_eq_zero_left hP hPz hQz, smul_eq]
-=======
   · erw [addMap_eq, add_of_Z_eq_zero hP hQ hPz hQz,
       smul_eq _ <| (isUnit_X_of_Z_eq_zero hP hPz).pow 2, Quotient.eq]
     exact Setoid.symm <| equiv_zero_of_Z_eq_zero hQ hQz
   · erw [addMap_eq, add_of_Z_eq_zero_left hP.left hPz hQz,
       smul_eq _ <| (isUnit_X_of_Z_eq_zero hP hPz).mul <| Ne.isUnit hQz]
->>>>>>> 5e33eb3b
     rfl
 
 lemma addMap_of_Z_eq_zero_right {P : PointClass F} {Q : Fin 3 → F} (hP : W.NonsingularLift P)
     (hQ : W.Nonsingular Q) (hQz : Q z = 0) : W.addMap P ⟦Q⟧ = P := by
   rcases P with ⟨P⟩
   by_cases hPz : P z = 0
-<<<<<<< HEAD
-  · erw [addMap_eq, add_of_Z_eq_zero hP hQ hPz hQz, smul_eq, Quotient.eq]
-    exact Setoid.symm <| equiv_zero_of_Z_eq_zero hP hPz
-  · erw [addMap_eq, add_of_Z_eq_zero_right hQ hPz hQz, smul_eq]
-=======
   · erw [addMap_eq, add_of_Z_eq_zero hP hQ hPz hQz,
       smul_eq _ <| (isUnit_X_of_Z_eq_zero hP hPz).pow 2, Quotient.eq]
     exact Setoid.symm <| equiv_zero_of_Z_eq_zero hP hPz
   · erw [addMap_eq, add_of_Z_eq_zero_right hQ.left hPz hQz,
       smul_eq _ ((isUnit_X_of_Z_eq_zero hQ hQz).mul <| Ne.isUnit hPz).neg]
->>>>>>> 5e33eb3b
     rfl
 
 lemma addMap_of_Y_eq {P Q : Fin 3 → F} (hP : W.Nonsingular P) (hQ : W.Equation Q) (hPz : P z ≠ 0)
     (hQz : Q z ≠ 0) (hx : P x * Q z ^ 2 = Q x * P z ^ 2)
     (hy' : P y * Q z ^ 3 = W.negY Q * P z ^ 3) : W.addMap ⟦P⟧ ⟦Q⟧ = ⟦![1, 1, 0]⟧ := by
   by_cases hy : P y * Q z ^ 3 = Q y * P z ^ 3
-<<<<<<< HEAD
-  · rw [addMap_eq, add_of_Y_eq hP hPz hQz hx hy hy', smul_eq]
-  · rw [addMap_eq, add_of_Y_ne hP.left hQ hPz hQz hx hy, smul_eq]
-=======
   · rw [addMap_eq, add_of_Y_eq hPz hQz hx hy hy',
       smul_eq _ <| isUnit_dblU_of_Y_eq hP hPz hQz hx hy hy']
   · rw [addMap_eq, add_of_Y_ne hP.left hQ hPz hQz hx hy,
       smul_eq _ <| isUnit_addU_of_Y_ne hPz hQz hy]
->>>>>>> 5e33eb3b
 
 lemma addMap_of_Z_ne_zero {P Q : Fin 3 → F} (hP : W.Equation P) (hQ : W.Equation Q) (hPz : P z ≠ 0)
     (hQz : Q z ≠ 0) (hxy : P x * Q z ^ 2 = Q x * P z ^ 2 → P y * Q z ^ 3 ≠ W.negY Q * P z ^ 3) :
@@ -1506,14 +1265,6 @@
           (W.toAffine.slope (P x / P z ^ 2) (Q x / Q z ^ 2) (P y / P z ^ 3) (Q y / Q z ^ 3)),
         1]⟧ := by
   by_cases hx : P x * Q z ^ 2 = Q x * P z ^ 2
-<<<<<<< HEAD
-  · rw [addMap_eq, add_of_Y_ne' hP hQ hPz hQz hx <| hxy hx, smul_eq]
-  · rw [addMap_eq, add_of_X_ne hP hQ hPz hQz hx, smul_eq]
-
-lemma nonsingularLift_addMap {P Q : PointClass F} (hP : W.NonsingularLift P)
-    (hQ : W.NonsingularLift Q) : W.NonsingularLift <| W.addMap P Q := by
-  rcases P, Q with ⟨⟨_⟩, ⟨_⟩⟩
-=======
   · rw [addMap_eq, add_of_Y_ne' hP hQ hPz hQz hx <| hxy hx,
       smul_eq _ <| isUnit_dblZ_of_Y_ne' hP hQ hPz hx <| hxy hx]
   · rw [addMap_eq, add_of_X_ne hP hQ hPz hQz hx, smul_eq _ <| isUnit_addZ_of_X_ne hx]
@@ -1521,39 +1272,21 @@
 lemma nonsingularLift_addMap {P Q : PointClass F} (hP : W.NonsingularLift P)
     (hQ : W.NonsingularLift Q) : W.NonsingularLift <| W.addMap P Q := by
   rcases P; rcases Q
->>>>>>> 5e33eb3b
   exact nonsingular_add hP hQ
 
 end Addition
 
-<<<<<<< HEAD
-section Point
-
-=======
->>>>>>> 5e33eb3b
 /-! ### Nonsingular rational points -/
 
 variable (W') in
 /-- A nonsingular rational point on `W'`. -/
 @[ext]
 structure Point where
-<<<<<<< HEAD
-  {point : PointClass R}
-  (nonsingular : W'.NonsingularLift point)
-
-/-- The point class underlying a nonsingular rational point on `W'`. -/
-add_decl_doc Point.point
-
-/-- The nonsingular condition underlying a nonsingular rational point on `W'`. -/
-add_decl_doc Point.nonsingular
-
-=======
   /-- The point class underlying a nonsingular rational point on `W'`. -/
   {point : PointClass R}
   /-- The nonsingular condition underlying a nonsingular rational point on `W'`. -/
   (nonsingular : W'.NonsingularLift point)
 
->>>>>>> 5e33eb3b
 namespace Point
 
 lemma mk_point {P : PointClass R} (h : W'.NonsingularLift P) : (mk h).point = P :=
@@ -1572,21 +1305,13 @@
 to the corresponding nonsingular rational point on `W'` in Jacobian coordinates. -/
 def fromAffine [Nontrivial R] : W'.toAffine.Point → W'.Point
   | 0 => 0
-<<<<<<< HEAD
-  | Affine.Point.some h => ⟨(nonsingularLift_some ..).mpr h⟩
-=======
   | .some h => ⟨(nonsingularLift_some ..).mpr h⟩
->>>>>>> 5e33eb3b
 
 lemma fromAffine_zero [Nontrivial R] : fromAffine 0 = (0 : W'.Point) :=
   rfl
 
 lemma fromAffine_some [Nontrivial R] {X Y : R} (h : W'.toAffine.Nonsingular X Y) :
-<<<<<<< HEAD
-    fromAffine (Affine.Point.some h) = ⟨(nonsingularLift_some ..).mpr h⟩ :=
-=======
     fromAffine (.some h) = ⟨(nonsingularLift_some ..).mpr h⟩ :=
->>>>>>> 5e33eb3b
   rfl
 
 /-- The negation of a nonsingular rational point on `W`.
@@ -1619,11 +1344,6 @@
 
 end Point
 
-<<<<<<< HEAD
-end Point
-
-=======
->>>>>>> 5e33eb3b
 section Affine
 
 /-! ### Equivalence with affine coordinates -/
@@ -1636,42 +1356,6 @@
 /-- The map from a point representative that is nonsingular on a Weierstrass curve `W` in Jacobian
 coordinates to the corresponding nonsingular rational point on `W` in affine coordinates. -/
 noncomputable def toAffine (P : Fin 3 → F) : W.toAffine.Point :=
-<<<<<<< HEAD
-  if hP : W.Nonsingular P then if hPz : P z = 0 then 0 else
-    Affine.Point.some <| (nonsingular_of_Z_ne_zero hPz).mp hP else 0
-
-lemma toAffine_of_singular {P : Fin 3 → F} (hP : ¬W.Nonsingular P) : toAffine W P = 0 := by
-  rw [toAffine, dif_neg hP]
-
-lemma toAffine_of_Z_eq_zero {P : Fin 3 → F} (hP : W.Nonsingular P) (hPz : P z = 0) :
-    toAffine W P = 0 := by
-  rw [toAffine, dif_pos hP, dif_pos hPz]
-
-lemma toAffine_zero : toAffine W ![1, 1, 0] = 0 :=
-  toAffine_of_Z_eq_zero nonsingular_zero rfl
-
-lemma toAffine_of_Z_ne_zero {P : Fin 3 → F} (hP : W.Nonsingular P) (hPz : P z ≠ 0) :
-    toAffine W P = Affine.Point.some ((nonsingular_of_Z_ne_zero hPz).mp hP) := by
-  rw [toAffine, dif_pos hP, dif_neg hPz]
-
-lemma toAffine_some {X Y : F} (h : W.Nonsingular ![X, Y, 1]) :
-    toAffine W ![X, Y, 1] = Affine.Point.some ((nonsingular_some ..).mp h) := by
-  simp only [toAffine_of_Z_ne_zero h one_ne_zero, fin3_def_ext, one_pow, div_one]
-
-lemma toAffine_smul {P : Fin 3 → F} (u : Fˣ) : toAffine W (u • P) = toAffine W P := by
-  by_cases hP : W.Nonsingular P
-  · by_cases hPz : P z = 0
-    · rw [toAffine_of_Z_eq_zero ((nonsingular_smul ..).mpr hP) <| u.mul_right_eq_zero.mpr hPz,
-        toAffine_of_Z_eq_zero hP hPz]
-    · rw [toAffine_of_Z_ne_zero ((nonsingular_smul ..).mpr hP) <| mul_ne_zero u.ne_zero hPz,
-        toAffine_of_Z_ne_zero hP hPz, Affine.Point.some.injEq]
-      simp only [smul_fin3_ext, mul_pow, mul_div_mul_left _ _ <| pow_ne_zero _ u.ne_zero, and_self]
-  · rw [toAffine_of_singular <| hP.comp (W.nonsingular_smul P u).mp, toAffine_of_singular hP]
-
-lemma toAffine_of_equiv {P Q : Fin 3 → F} (h : P ≈ Q) : toAffine W P = toAffine W Q := by
-  rcases h with ⟨u, rfl⟩
-  exact toAffine_smul u
-=======
   if hP : W.Nonsingular P ∧ P z ≠ 0 then .some <| (nonsingular_of_Z_ne_zero hP.2).mp hP.1 else 0
 
 lemma toAffine_of_singular {P : Fin 3 → F} (hP : ¬W.Nonsingular P) : toAffine W P = 0 := by
@@ -1705,18 +1389,10 @@
 lemma toAffine_of_equiv {P Q : Fin 3 → F} (h : P ≈ Q) : toAffine W P = toAffine W Q := by
   rcases h with ⟨u, rfl⟩
   exact toAffine_smul Q u.isUnit
->>>>>>> 5e33eb3b
 
 lemma toAffine_neg {P : Fin 3 → F} (hP : W.Nonsingular P) :
     toAffine W (W.neg P) = -toAffine W P := by
   by_cases hPz : P z = 0
-<<<<<<< HEAD
-  · rw [neg_of_Z_eq_zero hP hPz, toAffine_smul, toAffine_zero, toAffine_of_Z_eq_zero hP hPz,
-      Affine.Point.neg_zero]
-  · rw [neg_of_Z_ne_zero hPz, toAffine_smul, toAffine_some <| (nonsingular_smul ..).mp <|
-      neg_of_Z_ne_zero hPz ▸ nonsingular_neg hP, toAffine_of_Z_ne_zero hP hPz,
-      Affine.Point.neg_some]
-=======
   · rw [neg_of_Z_eq_zero hP hPz,
       toAffine_smul _ ((isUnit_Y_of_Z_eq_zero hP hPz).div <| isUnit_X_of_Z_eq_zero hP hPz).neg,
       toAffine_zero, toAffine_of_Z_eq_zero hPz, Affine.Point.neg_zero]
@@ -1736,42 +1412,10 @@
   rw [toAffine_some <| nonsingular_add_of_Z_ne_zero hP hQ hPz hQz hxy, toAffine_of_Z_ne_zero hP hPz,
     toAffine_of_Z_ne_zero hQ hQz,
     Affine.Point.add_of_imp <| by rwa [← X_eq_iff hPz hQz, ne_eq, ← Y_eq_iff' hPz hQz]]
->>>>>>> 5e33eb3b
 
 lemma toAffine_add {P Q : Fin 3 → F} (hP : W.Nonsingular P) (hQ : W.Nonsingular Q) :
     toAffine W (W.add P Q) = toAffine W P + toAffine W Q := by
   by_cases hPz : P z = 0
-<<<<<<< HEAD
-  · rw [toAffine_of_Z_eq_zero hP hPz, _root_.zero_add]
-    by_cases hQz : Q z = 0
-    · rw [add_of_Z_eq_zero hP hQ hPz hQz, toAffine_smul, toAffine_zero,
-        toAffine_of_Z_eq_zero hQ hQz]
-    · rw [add_of_Z_eq_zero_left hP hPz hQz, toAffine_smul]
-  · by_cases hQz : Q z = 0
-    · rw [add_of_Z_eq_zero_right hQ hPz hQz, toAffine_smul, toAffine_of_Z_eq_zero hQ hQz,
-        _root_.add_zero]
-    · rw [toAffine_of_Z_ne_zero hP hPz, toAffine_of_Z_ne_zero hQ hQz]
-      by_cases hxy : P x * Q z ^ 2 = Q x * P z ^ 2 → P y * Q z ^ 3 ≠ W.negY Q * P z ^ 3
-      · by_cases hx : P x * Q z ^ 2 = Q x * P z ^ 2
-        · rw [add_of_Y_ne' hP.left hQ.left hPz hQz hx <| hxy hx, toAffine_smul,
-            toAffine_some <| nonsingular_add_of_Z_ne_zero hP hQ hPz hQz hxy,
-            Affine.Point.some_add_some_of_Yne
-              ((div_eq_div_iff (pow_ne_zero 2 hPz) (pow_ne_zero 2 hQz)).mpr hx) <|
-                negY_of_Z_ne_zero hQz ▸
-                  (hxy hx).comp (div_eq_div_iff (pow_ne_zero 3 hPz) (pow_ne_zero 3 hQz)).mp]
-        · rw [add_of_X_ne hP.left hQ.left hPz hQz hx, toAffine_smul,
-            toAffine_some <| nonsingular_add_of_Z_ne_zero hP hQ hPz hQz hxy,
-            Affine.Point.some_add_some_of_Xne <|
-              hx.comp (div_eq_div_iff (pow_ne_zero 2 hPz) (pow_ne_zero 2 hQz)).mp]
-      · rw [_root_.not_imp, not_ne_iff] at hxy
-        rw [Affine.Point.some_add_some_of_Yeq
-          ((div_eq_div_iff (pow_ne_zero 2 hPz) (pow_ne_zero 2 hQz)).mpr hxy.left) <|
-            negY_of_Z_ne_zero hQz ▸
-              (div_eq_div_iff (pow_ne_zero 3 hPz) (pow_ne_zero 3 hQz)).mpr hxy.right]
-        by_cases hy : P y * Q z ^ 3 = Q y * P z ^ 3
-        · rw [add_of_Y_eq hP hPz hQz hxy.left hy hxy.right, toAffine_smul, toAffine_zero]
-        · rw [add_of_Y_ne hP.left hQ.left hPz hQz hxy.left hy, toAffine_smul, toAffine_zero]
-=======
   · rw [toAffine_of_Z_eq_zero hPz, zero_add]
     by_cases hQz : Q z = 0
     · rw [add_of_Z_eq_zero hP hQ hPz hQz, toAffine_smul _ <| (isUnit_X_of_Z_eq_zero hP hPz).pow 2,
@@ -1797,7 +1441,6 @@
             toAffine_smul _ <| isUnit_dblU_of_Y_eq hP hPz hQz hxy.left hy hxy.right, toAffine_zero]
         · rw [add_of_Y_ne hP.left hQ.left hPz hQz hxy.left hy,
             toAffine_smul _ <| isUnit_addU_of_Y_ne hPz hQz hy, toAffine_zero]
->>>>>>> 5e33eb3b
 
 /-- The map from a nonsingular rational point on a Weierstrass curve `W` in Jacobian coordinates
 to the corresponding nonsingular rational point on `W` in affine coordinates. -/
@@ -1810,32 +1453,12 @@
 
 lemma toAffineLift_of_Z_eq_zero {P : Fin 3 → F} (hP : W.NonsingularLift ⟦P⟧) (hPz : P z = 0) :
     toAffineLift ⟨hP⟩ = 0 :=
-<<<<<<< HEAD
-  toAffine_of_Z_eq_zero hP hPz
-=======
   toAffine_of_Z_eq_zero hPz
->>>>>>> 5e33eb3b
 
 lemma toAffineLift_zero : toAffineLift (0 : W.Point) = 0 :=
   toAffine_zero
 
 lemma toAffineLift_of_Z_ne_zero {P : Fin 3 → F} {hP : W.NonsingularLift ⟦P⟧} (hPz : P z ≠ 0) :
-<<<<<<< HEAD
-    toAffineLift ⟨hP⟩ = Affine.Point.some ((nonsingular_of_Z_ne_zero hPz).mp hP) :=
-  toAffine_of_Z_ne_zero hP hPz
-
-lemma toAffineLift_some {X Y : F} (h : W.NonsingularLift ⟦![X, Y, 1]⟧) :
-    toAffineLift ⟨h⟩ = Affine.Point.some ((nonsingular_some ..).mp h) :=
-  toAffine_some h
-
-lemma toAffineLift_neg {P : Fin 3 → F} (hP : W.NonsingularLift ⟦P⟧) :
-    toAffineLift (-⟨hP⟩) = -toAffineLift ⟨hP⟩ :=
-  toAffine_neg hP
-
-lemma toAffineLift_add {P Q : Fin 3 → F} (hP : W.NonsingularLift ⟦P⟧) (hQ : W.NonsingularLift ⟦Q⟧) :
-    toAffineLift (⟨hP⟩ + ⟨hQ⟩) = toAffineLift ⟨hP⟩ + toAffineLift ⟨hQ⟩ :=
-  toAffine_add hP hQ
-=======
     toAffineLift ⟨hP⟩ = .some ((nonsingular_of_Z_ne_zero hPz).mp hP) :=
   toAffine_of_Z_ne_zero hP hPz
 
@@ -1852,7 +1475,6 @@
     toAffineLift (⟨hP⟩ + ⟨hQ⟩) = toAffineLift ⟨hP⟩ + toAffineLift ⟨hQ⟩ := by
   rcases P; rcases Q
   exact toAffine_add hP hQ
->>>>>>> 5e33eb3b
 
 /-- The equivalence between the nonsingular rational points on a Weierstrass curve `W` in Jacobian
 coordinates with the nonsingular rational points on `W` in affine coordinates. -/
@@ -1863,11 +1485,7 @@
   left_inv := by
     rintro @⟨⟨P⟩, hP⟩
     by_cases hPz : P z = 0
-<<<<<<< HEAD
-    · rw [Point.ext_iff, toAffineLift_eq, toAffine_of_Z_eq_zero hP hPz]
-=======
     · rw [Point.ext_iff, toAffineLift_eq, toAffine_of_Z_eq_zero hPz]
->>>>>>> 5e33eb3b
       exact Quotient.eq.mpr <| Setoid.symm <| equiv_zero_of_Z_eq_zero hP hPz
     · rw [Point.ext_iff, toAffineLift_eq, toAffine_of_Z_ne_zero hP hPz]
       exact Quotient.eq.mpr <| Setoid.symm <| equiv_some_of_Z_ne_zero hPz
@@ -1876,11 +1494,7 @@
     · erw [fromAffine_zero, toAffineLift_zero, Affine.Point.zero_def]
     · rw [fromAffine_some, toAffineLift_some]
   map_add' := by
-<<<<<<< HEAD
-    rintro @⟨⟨_⟩, _⟩ @⟨⟨_⟩, _⟩
-=======
     rintro ⟨_⟩ ⟨_⟩
->>>>>>> 5e33eb3b
     simpa only using toAffineLift_add ..
 
 end Point
