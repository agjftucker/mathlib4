/-
Copyright (c) 2020 Kenny Lau. All rights reserved.
Released under Apache 2.0 license as described in the file LICENSE.
Authors: Kenny Lau
-/
import Mathlib.Algebra.Polynomial.Expand
import Mathlib.Algebra.Polynomial.Splits
import Mathlib.Algebra.Squarefree.Basic
import Mathlib.FieldTheory.Minpoly.Field
import Mathlib.RingTheory.PowerBasis

/-!

# Separable polynomials

We define a polynomial to be separable if it is coprime with its derivative. We prove basic
properties about separable polynomials here.

## Main definitions

* `Polynomial.Separable f`: a polynomial `f` is separable iff it is coprime with its derivative.
* `IsSeparable K x`: an element `x` is separable over `K` iff the minimal polynomial of `x`
over `K` is separable.
* `Algebra.IsSeparable K L`: `L` is separable over `K` iff every element in `L` is separable
over `K`

-/


universe u v w

open scoped Classical
open Polynomial Finset

namespace Polynomial

section CommSemiring

variable {R : Type u} [CommSemiring R] {S : Type v} [CommSemiring S]

/-- A polynomial is separable iff it is coprime with its derivative. -/
def Separable (f : R[X]) : Prop :=
  IsCoprime f (derivative f)

theorem separable_def (f : R[X]) : f.Separable ↔ IsCoprime f (derivative f) :=
  Iff.rfl

theorem separable_def' (f : R[X]) : f.Separable ↔ ∃ a b : R[X], a * f + b * (derivative f) = 1 :=
  Iff.rfl

theorem not_separable_zero [Nontrivial R] : ¬Separable (0 : R[X]) := by
  rintro ⟨x, y, h⟩
  simp only [derivative_zero, mul_zero, add_zero, zero_ne_one] at h

theorem Separable.ne_zero [Nontrivial R] {f : R[X]} (h : f.Separable) : f ≠ 0 :=
  (not_separable_zero <| · ▸ h)

@[simp]
theorem separable_one : (1 : R[X]).Separable :=
  isCoprime_one_left

@[nontriviality]
theorem separable_of_subsingleton [Subsingleton R] (f : R[X]) : f.Separable := by
  simp [Separable, IsCoprime, eq_iff_true_of_subsingleton]

theorem separable_X_add_C (a : R) : (X + C a).Separable := by
  rw [separable_def, derivative_add, derivative_X, derivative_C, add_zero]
  exact isCoprime_one_right

theorem separable_X : (X : R[X]).Separable := by
  rw [separable_def, derivative_X]
  exact isCoprime_one_right

theorem separable_C (r : R) : (C r).Separable ↔ IsUnit r := by
  rw [separable_def, derivative_C, isCoprime_zero_right, isUnit_C]

theorem Separable.of_mul_left {f g : R[X]} (h : (f * g).Separable) : f.Separable := by
  have := h.of_mul_left_left; rw [derivative_mul] at this
  exact IsCoprime.of_mul_right_left (IsCoprime.of_add_mul_left_right this)

theorem Separable.of_mul_right {f g : R[X]} (h : (f * g).Separable) : g.Separable := by
  rw [mul_comm] at h
  exact h.of_mul_left

theorem Separable.of_dvd {f g : R[X]} (hf : f.Separable) (hfg : g ∣ f) : g.Separable := by
  rcases hfg with ⟨f', rfl⟩
  exact Separable.of_mul_left hf

theorem separable_gcd_left {F : Type*} [Field F] {f : F[X]} (hf : f.Separable) (g : F[X]) :
    (EuclideanDomain.gcd f g).Separable :=
  Separable.of_dvd hf (EuclideanDomain.gcd_dvd_left f g)

theorem separable_gcd_right {F : Type*} [Field F] {g : F[X]} (f : F[X]) (hg : g.Separable) :
    (EuclideanDomain.gcd f g).Separable :=
  Separable.of_dvd hg (EuclideanDomain.gcd_dvd_right f g)

theorem Separable.isCoprime {f g : R[X]} (h : (f * g).Separable) : IsCoprime f g := by
  have := h.of_mul_left_left; rw [derivative_mul] at this
  exact IsCoprime.of_mul_right_right (IsCoprime.of_add_mul_left_right this)

theorem Separable.of_pow' {f : R[X]} :
    ∀ {n : ℕ} (_h : (f ^ n).Separable), IsUnit f ∨ f.Separable ∧ n = 1 ∨ n = 0
  | 0 => fun _h => Or.inr <| Or.inr rfl
  | 1 => fun h => Or.inr <| Or.inl ⟨pow_one f ▸ h, rfl⟩
  | n + 2 => fun h => by
    rw [pow_succ, pow_succ] at h
    exact Or.inl (isCoprime_self.1 h.isCoprime.of_mul_left_right)

theorem Separable.of_pow {f : R[X]} (hf : ¬IsUnit f) {n : ℕ} (hn : n ≠ 0)
    (hfs : (f ^ n).Separable) : f.Separable ∧ n = 1 :=
  (hfs.of_pow'.resolve_left hf).resolve_right hn

theorem Separable.map {p : R[X]} (h : p.Separable) {f : R →+* S} : (p.map f).Separable :=
  let ⟨a, b, H⟩ := h
  ⟨a.map f, b.map f, by
    rw [derivative_map, ← Polynomial.map_mul, ← Polynomial.map_mul, ← Polynomial.map_add, H,
      Polynomial.map_one]⟩

theorem _root_.Associated.separable {f g : R[X]}
    (ha : Associated f g) (h : f.Separable) : g.Separable := by
  obtain ⟨⟨u, v, h1, h2⟩, ha⟩ := ha
  obtain ⟨a, b, h⟩ := h
  refine ⟨a * v + b * derivative v, b * v, ?_⟩
  replace h := congr($h * $(h1))
  have h3 := congr(derivative $(h1))
  simp only [← ha, derivative_mul, derivative_one] at h3 ⊢
  calc
    _ = (a * f + b * derivative f) * (u * v)
      + (b * f) * (derivative u * v + u * derivative v) := by ring1
    _ = 1 := by rw [h, h3]; ring1

theorem _root_.Associated.separable_iff {f g : R[X]}
    (ha : Associated f g) : f.Separable ↔ g.Separable := ⟨ha.separable, ha.symm.separable⟩

theorem Separable.mul_unit {f g : R[X]} (hf : f.Separable) (hg : IsUnit g) : (f * g).Separable :=
  (associated_mul_unit_right f g hg).separable hf

theorem Separable.unit_mul {f g : R[X]} (hf : IsUnit f) (hg : g.Separable) : (f * g).Separable :=
  (associated_unit_mul_right g f hf).separable hg

theorem Separable.eval₂_derivative_ne_zero [Nontrivial S] (f : R →+* S) {p : R[X]}
    (h : p.Separable) {x : S} (hx : p.eval₂ f x = 0) :
    (derivative p).eval₂ f x ≠ 0 := by
  intro hx'
  obtain ⟨a, b, e⟩ := h
  apply_fun Polynomial.eval₂ f x at e
  simp only [eval₂_add, eval₂_mul, hx, mul_zero, hx', add_zero, eval₂_one, zero_ne_one] at e

theorem Separable.aeval_derivative_ne_zero [Nontrivial S] [Algebra R S] {p : R[X]}
    (h : p.Separable) {x : S} (hx : aeval x p = 0) :
    aeval x (derivative p) ≠ 0 :=
  h.eval₂_derivative_ne_zero (algebraMap R S) hx

variable (p q : ℕ)

theorem isUnit_of_self_mul_dvd_separable {p q : R[X]} (hp : p.Separable) (hq : q * q ∣ p) :
    IsUnit q := by
  obtain ⟨p, rfl⟩ := hq
  apply isCoprime_self.mp
  have : IsCoprime (q * (q * p))
      (q * (derivative q * p + derivative q * p + q * derivative p)) := by
    simp only [← mul_assoc, mul_add]
    dsimp only [Separable] at hp
    convert hp using 1
    rw [derivative_mul, derivative_mul]
    ring
  exact IsCoprime.of_mul_right_left (IsCoprime.of_mul_left_left this)

theorem multiplicity_le_one_of_separable {p q : R[X]} (hq : ¬IsUnit q) (hsep : Separable p) :
    multiplicity q p ≤ 1 := by
  contrapose! hq
  apply isUnit_of_self_mul_dvd_separable hsep
  rw [← sq]
  apply multiplicity.pow_dvd_of_le_multiplicity
  have h : ⟨Part.Dom 1 ∧ Part.Dom 1, fun _ ↦ 2⟩ ≤ multiplicity q p := PartENat.add_one_le_of_lt hq
  rw [and_self] at h
  exact h

/-- A separable polynomial is square-free.

See `PerfectField.separable_iff_squarefree` for the converse when the coefficients are a perfect
field. -/
theorem Separable.squarefree {p : R[X]} (hsep : Separable p) : Squarefree p := by
  rw [multiplicity.squarefree_iff_multiplicity_le_one p]
  exact fun f => or_iff_not_imp_right.mpr fun hunit => multiplicity_le_one_of_separable hunit hsep

end CommSemiring

section CommRing

variable {R : Type u} [CommRing R]

theorem separable_X_sub_C {x : R} : Separable (X - C x) := by
  simpa only [sub_eq_add_neg, C_neg] using separable_X_add_C (-x)

theorem Separable.mul {f g : R[X]} (hf : f.Separable) (hg : g.Separable) (h : IsCoprime f g) :
    (f * g).Separable := by
  rw [separable_def, derivative_mul]
  exact
    ((hf.mul_right h).add_mul_left_right _).mul_left ((h.symm.mul_right hg).mul_add_right_right _)

theorem separable_prod' {ι : Sort _} {f : ι → R[X]} {s : Finset ι} :
    (∀ x ∈ s, ∀ y ∈ s, x ≠ y → IsCoprime (f x) (f y)) →
      (∀ x ∈ s, (f x).Separable) → (∏ x ∈ s, f x).Separable :=
  Finset.induction_on s (fun _ _ => separable_one) fun a s has ih h1 h2 => by
    simp_rw [Finset.forall_mem_insert, forall_and] at h1 h2; rw [prod_insert has]
    exact
      h2.1.mul (ih h1.2.2 h2.2)
        (IsCoprime.prod_right fun i his => h1.1.2 i his <| Ne.symm <| ne_of_mem_of_not_mem his has)

theorem separable_prod {ι : Sort _} [Fintype ι] {f : ι → R[X]} (h1 : Pairwise (IsCoprime on f))
    (h2 : ∀ x, (f x).Separable) : (∏ x, f x).Separable :=
  separable_prod' (fun _x _hx _y _hy hxy => h1 hxy) fun x _hx => h2 x

theorem Separable.inj_of_prod_X_sub_C [Nontrivial R] {ι : Sort _} {f : ι → R} {s : Finset ι}
    (hfs : (∏ i ∈ s, (X - C (f i))).Separable) {x y : ι} (hx : x ∈ s) (hy : y ∈ s)
    (hfxy : f x = f y) : x = y := by
  by_contra hxy
  rw [← insert_erase hx, prod_insert (not_mem_erase _ _), ←
    insert_erase (mem_erase_of_ne_of_mem (Ne.symm hxy) hy), prod_insert (not_mem_erase _ _), ←
    mul_assoc, hfxy, ← sq] at hfs
  cases (hfs.of_mul_left.of_pow (not_isUnit_X_sub_C _) two_ne_zero).2

theorem Separable.injective_of_prod_X_sub_C [Nontrivial R] {ι : Sort _} [Fintype ι] {f : ι → R}
    (hfs : (∏ i, (X - C (f i))).Separable) : Function.Injective f := fun _x _y hfxy =>
  hfs.inj_of_prod_X_sub_C (mem_univ _) (mem_univ _) hfxy

theorem nodup_of_separable_prod [Nontrivial R] {s : Multiset R}
    (hs : Separable (Multiset.map (fun a => X - C a) s).prod) : s.Nodup := by
  rw [Multiset.nodup_iff_ne_cons_cons]
  rintro a t rfl
  refine not_isUnit_X_sub_C a (isUnit_of_self_mul_dvd_separable hs ?_)
  simpa only [Multiset.map_cons, Multiset.prod_cons] using mul_dvd_mul_left _ (dvd_mul_right _ _)

/-- If `IsUnit n` in a `CommRing R`, then `X ^ n - u` is separable for any unit `u`. -/
theorem separable_X_pow_sub_C_unit {n : ℕ} (u : Rˣ) (hn : IsUnit (n : R)) :
    Separable (X ^ n - C (u : R)) := by
  nontriviality R
  rcases n.eq_zero_or_pos with (rfl | hpos)
  · simp at hn
  apply (separable_def' (X ^ n - C (u : R))).2
  obtain ⟨n', hn'⟩ := hn.exists_left_inv
  refine ⟨-C ↑u⁻¹, C (↑u⁻¹ : R) * C n' * X, ?_⟩
  rw [derivative_sub, derivative_C, sub_zero, derivative_pow X n, derivative_X, mul_one]
  calc
    -C ↑u⁻¹ * (X ^ n - C ↑u) + C ↑u⁻¹ * C n' * X * (↑n * X ^ (n - 1)) =
        C (↑u⁻¹ * ↑u) - C ↑u⁻¹ * X ^ n + C ↑u⁻¹ * C (n' * ↑n) * (X * X ^ (n - 1)) := by
      simp only [C.map_mul, C_eq_natCast]
      ring
    _ = 1 := by
      simp only [Units.inv_mul, hn', C.map_one, mul_one, ← pow_succ',
        Nat.sub_add_cancel (show 1 ≤ n from hpos), sub_add_cancel]

theorem rootMultiplicity_le_one_of_separable [Nontrivial R] {p : R[X]} (hsep : Separable p)
    (x : R) : rootMultiplicity x p ≤ 1 := by
  by_cases hp : p = 0
  · simp [hp]
  rw [rootMultiplicity_eq_multiplicity, dif_neg hp, ← PartENat.coe_le_coe, PartENat.natCast_get,
    Nat.cast_one]
  exact multiplicity_le_one_of_separable (not_isUnit_X_sub_C _) hsep

end CommRing

section IsDomain

variable {R : Type u} [CommRing R] [IsDomain R]

theorem count_roots_le_one {p : R[X]} (hsep : Separable p) (x : R) : p.roots.count x ≤ 1 := by
  rw [count_roots p]
  exact rootMultiplicity_le_one_of_separable hsep x

theorem nodup_roots {p : R[X]} (hsep : Separable p) : p.roots.Nodup :=
  Multiset.nodup_iff_count_le_one.mpr (count_roots_le_one hsep)

end IsDomain

section Field

variable {F : Type u} [Field F] {K : Type v} [Field K]

theorem separable_iff_derivative_ne_zero {f : F[X]} (hf : Irreducible f) :
    f.Separable ↔ derivative f ≠ 0 :=
  ⟨fun h1 h2 => hf.not_unit <| isCoprime_zero_right.1 <| h2 ▸ h1, fun h =>
    EuclideanDomain.isCoprime_of_dvd (mt And.right h) fun g hg1 _hg2 ⟨p, hg3⟩ hg4 =>
      let ⟨u, hu⟩ := (hf.isUnit_or_isUnit hg3).resolve_left hg1
      have : f ∣ derivative f := by
        conv_lhs => rw [hg3, ← hu]
        rwa [Units.mul_right_dvd]
      not_lt_of_le (natDegree_le_of_dvd this h) <|
        natDegree_derivative_lt <| mt derivative_of_natDegree_zero h⟩

attribute [local instance] Ideal.Quotient.field in
theorem separable_map {S} [CommRing S] [Nontrivial S] (f : F →+* S) {p : F[X]} :
    (p.map f).Separable ↔ p.Separable := by
  refine ⟨fun H ↦ ?_, fun H ↦ H.map⟩
  obtain ⟨m, hm⟩ := Ideal.exists_maximal S
  have := Separable.map H (f := Ideal.Quotient.mk m)
  rwa [map_map, separable_def, derivative_map, isCoprime_map] at this

theorem separable_prod_X_sub_C_iff' {ι : Sort _} {f : ι → F} {s : Finset ι} :
    (∏ i ∈ s, (X - C (f i))).Separable ↔ ∀ x ∈ s, ∀ y ∈ s, f x = f y → x = y :=
  ⟨fun hfs x hx y hy hfxy => hfs.inj_of_prod_X_sub_C hx hy hfxy, fun H => by
    rw [← prod_attach]
    exact
      separable_prod'
        (fun x _hx y _hy hxy =>
          @pairwise_coprime_X_sub_C _ _ { x // x ∈ s } (fun x => f x)
            (fun x y hxy => Subtype.eq <| H x.1 x.2 y.1 y.2 hxy) _ _ hxy)
        fun _ _ => separable_X_sub_C⟩

theorem separable_prod_X_sub_C_iff {ι : Sort _} [Fintype ι] {f : ι → F} :
    (∏ i, (X - C (f i))).Separable ↔ Function.Injective f :=
  separable_prod_X_sub_C_iff'.trans <| by simp_rw [mem_univ, true_imp_iff, Function.Injective]

section CharP

variable (p : ℕ) [HF : CharP F p]

theorem separable_or {f : F[X]} (hf : Irreducible f) :
    f.Separable ∨ ¬f.Separable ∧ ∃ g : F[X], Irreducible g ∧ expand F p g = f :=
  if H : derivative f = 0 then by
    rcases p.eq_zero_or_pos with (rfl | hp)
    · haveI := CharP.charP_to_charZero F
      have := natDegree_eq_zero_of_derivative_eq_zero H
      have := (natDegree_pos_iff_degree_pos.mpr <| degree_pos_of_irreducible hf).ne'
      contradiction
    haveI := isLocalRingHom_expand F hp
    exact
      Or.inr
        ⟨by rw [separable_iff_derivative_ne_zero hf, Classical.not_not, H], contract p f,
          of_irreducible_map (expand F p : F[X] →+* F[X])
            (by rwa [← expand_contract p H hp.ne'] at hf),
          expand_contract p H hp.ne'⟩
  else Or.inl <| (separable_iff_derivative_ne_zero hf).2 H

theorem exists_separable_of_irreducible {f : F[X]} (hf : Irreducible f) (hp : p ≠ 0) :
    ∃ (n : ℕ) (g : F[X]), g.Separable ∧ expand F (p ^ n) g = f := by
  replace hp : p.Prime := (CharP.char_is_prime_or_zero F p).resolve_right hp
  induction' hn : f.natDegree using Nat.strong_induction_on with N ih generalizing f
  rcases separable_or p hf with (h | ⟨h1, g, hg, hgf⟩)
  · refine ⟨0, f, h, ?_⟩
    rw [pow_zero, expand_one]
  · cases' N with N
    · rw [natDegree_eq_zero_iff_degree_le_zero, degree_le_zero_iff] at hn
      rw [hn, separable_C, isUnit_iff_ne_zero, Classical.not_not] at h1
      have hf0 : f ≠ 0 := hf.ne_zero
      rw [h1, C_0] at hn
      exact absurd hn hf0
    have hg1 : g.natDegree * p = N.succ := by rwa [← natDegree_expand, hgf]
    have hg2 : g.natDegree ≠ 0 := by
      intro this
      rw [this, zero_mul] at hg1
      cases hg1
    have hg3 : g.natDegree < N.succ := by
      rw [← mul_one g.natDegree, ← hg1]
      exact Nat.mul_lt_mul_of_pos_left hp.one_lt hg2.bot_lt
    rcases ih _ hg3 hg rfl with ⟨n, g, hg4, rfl⟩
    refine ⟨n + 1, g, hg4, ?_⟩
    rw [← hgf, expand_expand, pow_succ']

theorem isUnit_or_eq_zero_of_separable_expand {f : F[X]} (n : ℕ) (hp : 0 < p)
    (hf : (expand F (p ^ n) f).Separable) : IsUnit f ∨ n = 0 := by
  rw [or_iff_not_imp_right]
  rintro hn : n ≠ 0
  have hf2 : derivative (expand F (p ^ n) f) = 0 := by
    rw [derivative_expand, Nat.cast_pow, CharP.cast_eq_zero, zero_pow hn, zero_mul, mul_zero]
  rw [separable_def, hf2, isCoprime_zero_right, isUnit_iff] at hf
  rcases hf with ⟨r, hr, hrf⟩
  rw [eq_comm, expand_eq_C (pow_pos hp _)] at hrf
  rwa [hrf, isUnit_C]

theorem unique_separable_of_irreducible {f : F[X]} (hf : Irreducible f) (hp : 0 < p) (n₁ : ℕ)
    (g₁ : F[X]) (hg₁ : g₁.Separable) (hgf₁ : expand F (p ^ n₁) g₁ = f) (n₂ : ℕ) (g₂ : F[X])
    (hg₂ : g₂.Separable) (hgf₂ : expand F (p ^ n₂) g₂ = f) : n₁ = n₂ ∧ g₁ = g₂ := by
  revert g₁ g₂
  -- Porting note: the variable `K` affects the `wlog` tactic.
  clear! K
  wlog hn : n₁ ≤ n₂
  · intro g₁ hg₁ Hg₁ g₂ hg₂ Hg₂
    simpa only [eq_comm] using this p hf hp n₂ n₁ (le_of_not_le hn) g₂ hg₂ Hg₂ g₁ hg₁ Hg₁
  have hf0 : f ≠ 0 := hf.ne_zero
  intros g₁ hg₁ hgf₁ g₂ hg₂ hgf₂
  rw [le_iff_exists_add] at hn
  rcases hn with ⟨k, rfl⟩
  rw [← hgf₁, pow_add, expand_mul, expand_inj (pow_pos hp n₁)] at hgf₂
  subst hgf₂
  subst hgf₁
  rcases isUnit_or_eq_zero_of_separable_expand p k hp hg₁ with (h | rfl)
  · rw [isUnit_iff] at h
    rcases h with ⟨r, hr, rfl⟩
    simp_rw [expand_C] at hf
    exact absurd (isUnit_C.2 hr) hf.1
  · rw [add_zero, pow_zero, expand_one]
    constructor <;> rfl

end CharP

/-- If `n ≠ 0` in `F`, then `X ^ n - a` is separable for any `a ≠ 0`. -/
theorem separable_X_pow_sub_C {n : ℕ} (a : F) (hn : (n : F) ≠ 0) (ha : a ≠ 0) :
    Separable (X ^ n - C a) :=
  separable_X_pow_sub_C_unit (Units.mk0 a ha) (IsUnit.mk0 (n : F) hn)

-- this can possibly be strengthened to making `separable_X_pow_sub_C_unit` a
-- bi-implication, but it is nontrivial!
/-- In a field `F`, `X ^ n - 1` is separable iff `↑n ≠ 0`. -/
theorem X_pow_sub_one_separable_iff {n : ℕ} : (X ^ n - 1 : F[X]).Separable ↔ (n : F) ≠ 0 := by
  refine ⟨?_, fun h => separable_X_pow_sub_C_unit 1 (IsUnit.mk0 (↑n) h)⟩
  rw [separable_def', derivative_sub, derivative_X_pow, derivative_one, sub_zero]
  -- Suppose `(n : F) = 0`, then the derivative is `0`, so `X ^ n - 1` is a unit, contradiction.
  rintro (h : IsCoprime _ _) hn'
  rw [hn', C_0, zero_mul, isCoprime_zero_right] at h
  exact not_isUnit_X_pow_sub_one F n h

section Splits

theorem card_rootSet_eq_natDegree [Algebra F K] {p : F[X]} (hsep : p.Separable)
    (hsplit : Splits (algebraMap F K) p) : Fintype.card (p.rootSet K) = p.natDegree := by
  simp_rw [rootSet_def, Finset.coe_sort_coe, Fintype.card_coe]
  rw [Multiset.toFinset_card_of_nodup (nodup_roots hsep.map), ← natDegree_eq_card_roots hsplit]

/-- If a non-zero polynomial splits, then it has no repeated roots on that field
if and only if it is separable. -/
theorem nodup_roots_iff_of_splits {f : F[X]} (hf : f ≠ 0) (h : f.Splits (RingHom.id F)) :
    f.roots.Nodup ↔ f.Separable := by
  refine ⟨(fun hnsep ↦ ?_).mtr, nodup_roots⟩
  rw [Separable, ← gcd_isUnit_iff, isUnit_iff_degree_eq_zero] at hnsep
  obtain ⟨x, hx⟩ := exists_root_of_splits _
    (splits_of_splits_of_dvd _ hf h (gcd_dvd_left f _)) hnsep
  simp_rw [Multiset.nodup_iff_count_le_one, not_forall, not_le]
  exact ⟨x, ((one_lt_rootMultiplicity_iff_isRoot_gcd hf).2 hx).trans_eq f.count_roots.symm⟩

/-- If a non-zero polynomial over `F` splits in `K`, then it has no repeated roots on `K`
if and only if it is separable. -/
theorem nodup_aroots_iff_of_splits [Algebra F K] {f : F[X]} (hf : f ≠ 0)
    (h : f.Splits (algebraMap F K)) : (f.aroots K).Nodup ↔ f.Separable := by
  rw [← (algebraMap F K).id_comp, ← splits_map_iff] at h
  rw [nodup_roots_iff_of_splits (map_ne_zero hf) h, separable_map]

theorem card_rootSet_eq_natDegree_iff_of_splits [Algebra F K] {f : F[X]} (hf : f ≠ 0)
    (h : f.Splits (algebraMap F K)) : Fintype.card (f.rootSet K) = f.natDegree ↔ f.Separable := by
  simp_rw [rootSet_def, Finset.coe_sort_coe, Fintype.card_coe, natDegree_eq_card_roots h,
    Multiset.toFinset_card_eq_card_iff_nodup, nodup_aroots_iff_of_splits hf h]

variable {i : F →+* K}

theorem eq_X_sub_C_of_separable_of_root_eq {x : F} {h : F[X]} (h_sep : h.Separable)
    (h_root : h.eval x = 0) (h_splits : Splits i h) (h_roots : ∀ y ∈ (h.map i).roots, y = i x) :
    h = C (leadingCoeff h) * (X - C x) := by
  have h_ne_zero : h ≠ 0 := by
    rintro rfl
    exact not_separable_zero h_sep
  apply Polynomial.eq_X_sub_C_of_splits_of_single_root i h_splits
  apply Finset.mk.inj
  · change _ = {i x}
    rw [Finset.eq_singleton_iff_unique_mem]
    constructor
    · apply Finset.mem_mk.mpr
      · rw [mem_roots (show h.map i ≠ 0 from map_ne_zero h_ne_zero)]
        rw [IsRoot.def, ← eval₂_eq_eval_map, eval₂_hom, h_root]
        exact RingHom.map_zero i
      · exact nodup_roots (Separable.map h_sep)
    · exact h_roots

theorem exists_finset_of_splits (i : F →+* K) {f : F[X]} (sep : Separable f) (sp : Splits i f) :
    ∃ s : Finset K, f.map i = C (i f.leadingCoeff) * s.prod fun a : K => X - C a := by
  obtain ⟨s, h⟩ := (splits_iff_exists_multiset _).1 sp
  use s.toFinset
  rw [h, Finset.prod_eq_multiset_prod, ← Multiset.toFinset_eq]
  apply nodup_of_separable_prod
  apply Separable.of_mul_right
  rw [← h]
  exact sep.map

end Splits

theorem _root_.Irreducible.separable [CharZero F] {f : F[X]} (hf : Irreducible f) :
    f.Separable := by
  rw [separable_iff_derivative_ne_zero hf, Ne, ← degree_eq_bot, degree_derivative_eq]
  · rintro ⟨⟩
  rw [pos_iff_ne_zero, Ne, natDegree_eq_zero_iff_degree_le_zero, degree_le_zero_iff]
  refine fun hf1 => hf.not_unit ?_
  rw [hf1, isUnit_C, isUnit_iff_ne_zero]
  intro hf2
  rw [hf2, C_0] at hf1
  exact absurd hf1 hf.ne_zero

end Field

end Polynomial

open Polynomial

section CommRing

variable (F K : Type*) [CommRing F] [Ring K] [Algebra F K]

-- TODO: refactor to allow transcendental extensions?
-- See: https://en.wikipedia.org/wiki/Separable_extension#Separability_of_transcendental_extensions
-- Note that right now a Galois extension (class `IsGalois`) is defined to be an extension which
-- is separable and normal, so if the definition of separable changes here at some point
-- to allow non-algebraic extensions, then the definition of `IsGalois` must also be changed.

variable {K} in
/--
An element `x` of an algebra `K` over a commutative ring `F` is said to be *separable*, if its
minimal polynamial over `K` is separable. Note that the minimal polynomial of any element not
integral over `F` is defined to be `0`, which is not a separable polynomial.
-/
def IsSeparable (x : K) : Prop := Polynomial.Separable (minpoly F x)

/-- Typeclass for separable field extension: `K` is a separable field extension of `F` iff
the minimal polynomial of every `x : K` is separable. This implies that `K/F` is an algebraic
extension, because the minimal polynomial of a non-integral element is `0`, which is not
separable.

We define this for general (commutative) rings and only assume `F` and `K` are fields if this
is needed for a proof.
-/
@[mk_iff isSeparable_def] protected class Algebra.IsSeparable : Prop where
  isSeparable' : ∀ x : K, IsSeparable F x

variable {K}

theorem Algebra.IsSeparable.isSeparable [Algebra.IsSeparable F K] : ∀ x : K, IsSeparable F x :=
  Algebra.IsSeparable.isSeparable'

variable {F} in
/-- If the minimal polynomial of `x : K` over `F` is separable, then `x` is integral over `F`,
because the minimal polynomial of a non-integral element is `0`, which is not separable. -/
theorem IsSeparable.isIntegral {x : K} (h : IsSeparable F x) : IsIntegral F x := by
  cases subsingleton_or_nontrivial F
  · haveI := Module.subsingleton F K
    exact ⟨1, monic_one, Subsingleton.elim _ _⟩
  · exact of_not_not (h.ne_zero <| minpoly.eq_zero ·)

theorem Algebra.IsSeparable.isIntegral [Algebra.IsSeparable F K] : ∀ x : K, IsIntegral F x :=
  fun x ↦ _root_.IsSeparable.isIntegral (Algebra.IsSeparable.isSeparable F x)

variable {F}

theorem Algebra.isSeparable_iff :
    Algebra.IsSeparable F K ↔ ∀ x : K, IsIntegral F x ∧ IsSeparable F x :=
  ⟨fun _ x => ⟨Algebra.IsSeparable.isIntegral F x, Algebra.IsSeparable.isSeparable F x⟩,
    fun h => ⟨fun x => (h x).2⟩⟩

variable {E : Type*} [Ring E] [Algebra F E] (e : K ≃ₐ[F] E)

/-- Transfer `IsSeparable` across an `AlgEquiv`. -/
theorem AlgEquiv.isSeparable_iff {x : K} : IsSeparable F (e x) ↔ IsSeparable F x := by
  simp only [IsSeparable, minpoly.algEquiv_eq e x]

/-- Transfer `Algebra.IsSeparable` across an `AlgEquiv`. -/
theorem AlgEquiv.Algrebra.isSeparable [Algebra.IsSeparable F K] : Algebra.IsSeparable F E :=
  ⟨fun _ ↦ e.symm.isSeparable_iff.mp (Algebra.IsSeparable.isSeparable _ _)⟩

theorem AlgEquiv.Algebra.isSeparable_iff : Algebra.IsSeparable F K ↔ Algebra.IsSeparable F E :=
  ⟨fun _ ↦ AlgEquiv.Algrebra.isSeparable e, fun _ ↦ AlgEquiv.Algrebra.isSeparable e.symm⟩

variable (F K)

instance Algebra.IsSeparable.isAlgebraic [Nontrivial F] [Algebra.IsSeparable F K] :
    Algebra.IsAlgebraic F K :=
  ⟨fun x ↦ (Algebra.IsSeparable.isIntegral F x).isAlgebraic⟩

end CommRing

<<<<<<< HEAD
section

variable {F K : Type*} [Field F] [Ring K] [Algebra F K]

theorem isSeparable_algebraMap {x : F} : IsSeparable F (algebraMap F K x) :=
  Polynomial.Separable.of_dvd (Polynomial.separable_X_sub_C (x := x))
    (minpoly.dvd F (algebraMap F K x) (by simp only [map_sub, aeval_X, aeval_C, sub_self]))

variable (F) in
instance Algebra.isSeparable_self : Algebra.IsSeparable F F :=
  ⟨fun _ => isSeparable_algebraMap⟩
#align is_separable_self Algebra.isSeparable_self
=======
instance Algebra.isSeparable_self (F : Type*) [Field F] : Algebra.IsSeparable F F :=
  ⟨fun x => by
    rw [IsSeparable, minpoly.eq_X_sub_C']
    exact separable_X_sub_C⟩
>>>>>>> 805fac1b

end

section

variable (F K : Type*) [Field F] [Field K]
    [Algebra F K] [FiniteDimensional F K] [CharZero F]

variable {K} in
theorem IsSeparable.of_finite (x : K) : IsSeparable F x :=
  (minpoly.irreducible <| .of_finite F x).separable

-- See note [lower instance priority]
/-- A finite field extension in characteristic 0 is separable. -/
protected instance (priority := 100) Algebra.IsSeparable.of_finite (F K : Type*) [Field F] [Field K]
    [Algebra F K] [FiniteDimensional F K] [CharZero F] : Algebra.IsSeparable F K :=
<<<<<<< HEAD
  ⟨fun _ => _root_.IsSeparable.of_finite _ _⟩
#align is_separable.of_finite Algebra.IsSeparable.of_finite
=======
  ⟨fun x => (minpoly.irreducible <| .of_finite F x).separable⟩
>>>>>>> 805fac1b

end

section IsSeparableTower

section

variable (F K E : Type*) [CommRing F] [Field K] [CommRing E] [Algebra F K]
    [Algebra F E] [Algebra K E] [IsScalarTower F K E]

variable {F E} in
/-- If `E / K / F` is an extension tower, `x : E` is separable over `F`, then it's also separable
over `K`. -/
theorem IsSeparable.tower_top
    {x : E} (h : IsSeparable F x) : IsSeparable K x :=
  h.map.of_dvd (minpoly.dvd_map_of_isScalarTower _ _ _)

theorem Algebra.isSeparable_tower_top_of_isSeparable [Algebra.IsSeparable F E] :
    Algebra.IsSeparable K E :=
<<<<<<< HEAD
  ⟨fun x ↦ IsSeparable.tower_top _ (Algebra.IsSeparable.isSeparable F x)⟩
#align is_separable_tower_top_of_is_separable Algebra.isSeparable_tower_top_of_isSeparable
=======
  ⟨fun x ↦ IsSeparable.of_isScalarTower _ (Algebra.IsSeparable.isSeparable F x)⟩
>>>>>>> 805fac1b

end

section

variable (F K E : Type*) [Field F] [Field K] [Ring E] [Algebra F K] [Algebra F E] [Algebra K E]
  [Nontrivial E] [IsScalarTower F K E]

variable {F K E} in
/-- If `E / K / F` is an extension tower, `algebraMap K E x` is separable over `F`, then `x` is
also separable over `F`. -/
theorem IsSeparable.tower_bot {x : K} (h : IsSeparable F (algebraMap K E x)) : IsSeparable F x :=
    have ⟨_q, hq⟩ :=
      minpoly.dvd F x
        ((aeval_algebraMap_eq_zero_iff _ _ _).mp (minpoly.aeval F ((algebraMap K E) x)))
<<<<<<< HEAD
    (Eq.mp (congrArg Separable hq) h).of_mul_left

theorem Algebra.isSeparable_tower_bot_of_isSeparable [h : Algebra.IsSeparable F E] :
    Algebra.IsSeparable F K :=
  ⟨fun _ ↦ IsSeparable.tower_bot (h.isSeparable _)⟩
#align is_separable_tower_bot_of_is_separable Algebra.isSeparable_tower_bot_of_isSeparable
=======
    (Eq.mp (congrArg Separable hq) (h.isSeparable _)).of_mul_left⟩
>>>>>>> 805fac1b

end

section

variable {F E E': Type*} [Field F] [Field E] [Field E'] [Algebra F E] [Algebra F E']
    (f : E →ₐ[F] E') [Algebra.IsSeparable F E']

theorem IsSeparable.of_algHom {x : E} (h : IsSeparable F (f x)) : IsSeparable F x := by
  letI : Algebra E E' := RingHom.toAlgebra f.toRingHom
  haveI : IsScalarTower F E E' := IsScalarTower.of_algebraMap_eq fun x => (f.commutes x).symm
<<<<<<< HEAD
  exact h.tower_bot

variable (F E')
theorem Algebra.IsSeparable.of_algHom : Algebra.IsSeparable F E :=
  ⟨fun x => (Algebra.IsSeparable.isSeparable F (f x)).of_algHom⟩
#align is_separable.of_alg_hom Algebra.IsSeparable.of_algHom
=======
  exact Algebra.isSeparable_tower_bot_of_isSeparable F E E'
>>>>>>> 805fac1b

end

section

variable {A₁ B₁ A₂ B₂ : Type*} [Field A₁] [Field B₁]
    [Field A₂] [Field B₂] [Algebra A₁ B₁] [Algebra A₂ B₂] (e₁ : A₁ ≃+* A₂) (e₂ : B₁ ≃+* B₂)
    (he : RingHom.comp (algebraMap A₂ B₂) ↑e₁ = RingHom.comp ↑e₂ (algebraMap A₁ B₁))

lemma IsSeparable.of_equiv_equiv {x : B₁} (h : IsSeparable A₁ x) : IsSeparable A₂ (e₂ x) :=
  letI := e₁.toRingHom.toAlgebra
  letI := ((algebraMap A₁ B₁).comp e₁.symm.toRingHom).toAlgebra
  haveI : IsScalarTower A₁ A₂ B₁ := IsScalarTower.of_algebraMap_eq
    (fun x ↦ by simp [RingHom.algebraMap_toAlgebra])
  let e : B₁ ≃ₐ[A₂] B₂ :=
    { e₂ with
      commutes' := fun r ↦ by
        simpa [RingHom.algebraMap_toAlgebra] using DFunLike.congr_fun he.symm (e₁.symm r) }
  haveI := IsSeparable.tower_top A₂ h
  IsSeparable.of_algHom e.symm ((e₂.symm_apply_apply x).symm ▸ this)

lemma Algebra.IsSeparable.of_equiv_equiv {A₁ B₁ A₂ B₂ : Type*} [Field A₁] [Field B₁]
    [Field A₂] [Field B₂] [Algebra A₁ B₁] [Algebra A₂ B₂] (e₁ : A₁ ≃+* A₂) (e₂ : B₁ ≃+* B₂)
    (he : RingHom.comp (algebraMap A₂ B₂) ↑e₁ = RingHom.comp ↑e₂ (algebraMap A₁ B₁))
    [Algebra.IsSeparable A₁ B₁] : Algebra.IsSeparable A₂ B₂ :=
  ⟨fun x ↦ (e₂.apply_symm_apply x) ▸ _root_.IsSeparable.of_equiv_equiv e₁ e₂ he
    (Algebra.IsSeparable.isSeparable _ _)⟩

end

end IsSeparableTower

section CardAlgHom

variable {R S T : Type*} [CommRing S]
variable {K L F : Type*} [Field K] [Field L] [Field F]
variable [Algebra K S] [Algebra K L]

theorem AlgHom.card_of_powerBasis (pb : PowerBasis K S) (h_sep : IsSeparable K pb.gen)
    (h_splits : (minpoly K pb.gen).Splits (algebraMap K L)) :
    @Fintype.card (S →ₐ[K] L) (PowerBasis.AlgHom.fintype pb) = pb.dim := by
  let _ := (PowerBasis.AlgHom.fintype pb : Fintype (S →ₐ[K] L))
  rw [Fintype.card_congr pb.liftEquiv', Fintype.card_of_subtype _ (fun x => Multiset.mem_toFinset),
    ← pb.natDegree_minpoly, natDegree_eq_card_roots h_splits, Multiset.toFinset_card_of_nodup]
  exact nodup_roots ((separable_map (algebraMap K L)).mpr h_sep)

end CardAlgHom<|MERGE_RESOLUTION|>--- conflicted
+++ resolved
@@ -564,7 +564,6 @@
 
 end CommRing
 
-<<<<<<< HEAD
 section
 
 variable {F K : Type*} [Field F] [Ring K] [Algebra F K]
@@ -577,12 +576,6 @@
 instance Algebra.isSeparable_self : Algebra.IsSeparable F F :=
   ⟨fun _ => isSeparable_algebraMap⟩
 #align is_separable_self Algebra.isSeparable_self
-=======
-instance Algebra.isSeparable_self (F : Type*) [Field F] : Algebra.IsSeparable F F :=
-  ⟨fun x => by
-    rw [IsSeparable, minpoly.eq_X_sub_C']
-    exact separable_X_sub_C⟩
->>>>>>> 805fac1b
 
 end
 
@@ -599,12 +592,8 @@
 /-- A finite field extension in characteristic 0 is separable. -/
 protected instance (priority := 100) Algebra.IsSeparable.of_finite (F K : Type*) [Field F] [Field K]
     [Algebra F K] [FiniteDimensional F K] [CharZero F] : Algebra.IsSeparable F K :=
-<<<<<<< HEAD
   ⟨fun _ => _root_.IsSeparable.of_finite _ _⟩
 #align is_separable.of_finite Algebra.IsSeparable.of_finite
-=======
-  ⟨fun x => (minpoly.irreducible <| .of_finite F x).separable⟩
->>>>>>> 805fac1b
 
 end
 
@@ -624,12 +613,8 @@
 
 theorem Algebra.isSeparable_tower_top_of_isSeparable [Algebra.IsSeparable F E] :
     Algebra.IsSeparable K E :=
-<<<<<<< HEAD
   ⟨fun x ↦ IsSeparable.tower_top _ (Algebra.IsSeparable.isSeparable F x)⟩
 #align is_separable_tower_top_of_is_separable Algebra.isSeparable_tower_top_of_isSeparable
-=======
-  ⟨fun x ↦ IsSeparable.of_isScalarTower _ (Algebra.IsSeparable.isSeparable F x)⟩
->>>>>>> 805fac1b
 
 end
 
@@ -645,16 +630,12 @@
     have ⟨_q, hq⟩ :=
       minpoly.dvd F x
         ((aeval_algebraMap_eq_zero_iff _ _ _).mp (minpoly.aeval F ((algebraMap K E) x)))
-<<<<<<< HEAD
     (Eq.mp (congrArg Separable hq) h).of_mul_left
 
 theorem Algebra.isSeparable_tower_bot_of_isSeparable [h : Algebra.IsSeparable F E] :
     Algebra.IsSeparable F K :=
   ⟨fun _ ↦ IsSeparable.tower_bot (h.isSeparable _)⟩
 #align is_separable_tower_bot_of_is_separable Algebra.isSeparable_tower_bot_of_isSeparable
-=======
-    (Eq.mp (congrArg Separable hq) (h.isSeparable _)).of_mul_left⟩
->>>>>>> 805fac1b
 
 end
 
@@ -666,16 +647,12 @@
 theorem IsSeparable.of_algHom {x : E} (h : IsSeparable F (f x)) : IsSeparable F x := by
   letI : Algebra E E' := RingHom.toAlgebra f.toRingHom
   haveI : IsScalarTower F E E' := IsScalarTower.of_algebraMap_eq fun x => (f.commutes x).symm
-<<<<<<< HEAD
   exact h.tower_bot
 
 variable (F E')
 theorem Algebra.IsSeparable.of_algHom : Algebra.IsSeparable F E :=
   ⟨fun x => (Algebra.IsSeparable.isSeparable F (f x)).of_algHom⟩
 #align is_separable.of_alg_hom Algebra.IsSeparable.of_algHom
-=======
-  exact Algebra.isSeparable_tower_bot_of_isSeparable F E E'
->>>>>>> 805fac1b
 
 end
 
