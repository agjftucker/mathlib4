/-
Copyright (c) 2020 Thomas Browning, Patrick Lutz. All rights reserved.
Released under Apache 2.0 license as described in the file LICENSE.
Authors: Thomas Browning, Patrick Lutz
-/
import Mathlib.FieldTheory.Galois

/-!
# Galois Groups of Polynomials

In this file, we introduce the Galois group of a polynomial `p` over a field `F`,
defined as the automorphism group of its splitting field. We also provide
some results about some extension `E` above `p.SplittingField`.

## Main definitions

- `Polynomial.Gal p`: the Galois group of a polynomial p.
- `Polynomial.Gal.restrict p E`: the restriction homomorphism `(E ≃ₐ[F] E) → gal p`.
- `Polynomial.Gal.galAction p E`: the action of `gal p` on the roots of `p` in `E`.

## Main results

- `Polynomial.Gal.restrict_smul`: `restrict p E` is compatible with `gal_action p E`.
- `Polynomial.Gal.galActionHom_injective`: `gal p` acting on the roots of `p` in `E` is faithful.
- `Polynomial.Gal.restrictProd_injective`: `gal (p * q)` embeds as a subgroup of `gal p × gal q`.
- `Polynomial.Gal.card_of_separable`: For a separable polynomial, its Galois group has cardinality
equal to the dimension of its splitting field over `F`.
- `Polynomial.Gal.galActionHom_bijective_of_prime_degree`:
An irreducible polynomial of prime degree with two non-real roots has full Galois group.

## Other results
- `Polynomial.Gal.card_complex_roots_eq_card_real_add_card_not_gal_inv`: The number of complex roots
equals the number of real roots plus the number of roots not fixed by complex conjugation
(i.e. with some imaginary component).

-/


noncomputable section

open scoped Polynomial

open FiniteDimensional

namespace Polynomial

variable {F : Type*} [Field F] (p q : F[X]) (E : Type*) [Field E] [Algebra F E]

/-- The Galois group of a polynomial. -/
def Gal :=
  p.SplittingField ≃ₐ[F] p.SplittingField
-- Porting note(https://github.com/leanprover-community/mathlib4/issues/5020):
-- deriving Group, Fintype

namespace Gal

instance instGroup : Group (Gal p) :=
  inferInstanceAs (Group (p.SplittingField ≃ₐ[F] p.SplittingField))

instance instFintype : Fintype (Gal p) :=
  inferInstanceAs (Fintype (p.SplittingField ≃ₐ[F] p.SplittingField))

<<<<<<< HEAD
instance instEquivLike : EquivLike p.Gal p.SplittingField p.SplittingField :=
  inferInstanceAs (EquivLike (p.SplittingField ≃ₐ[F] p.SplittingField) _ _)

instance instAlgEquivClass : AlgEquivClass (Gal p) F p.SplittingField p.SplittingField :=
  inferInstanceAs (AlgEquivClass (p.SplittingField ≃ₐ[F] p.SplittingField) _ _ _)
=======
instance : EquivLike p.Gal p.SplittingField p.SplittingField :=
  inferInstanceAs (EquivLike (p.SplittingField ≃ₐ[F] p.SplittingField) _ _)

instance : AlgEquivClass p.Gal F p.SplittingField p.SplittingField :=
  inferInstanceAs (AlgEquivClass (p.SplittingField ≃ₐ[F] p.SplittingField) F _ _)
>>>>>>> f3e67ac5

instance applyMulSemiringAction : MulSemiringAction p.Gal p.SplittingField :=
  AlgEquiv.applyMulSemiringAction

@[ext]
theorem ext {σ τ : p.Gal} (h : ∀ x ∈ p.rootSet p.SplittingField, σ x = τ x) : σ = τ := by
  refine
    AlgEquiv.ext fun x =>
      (AlgHom.mem_equalizer σ.toAlgHom τ.toAlgHom x).mp
        ((SetLike.ext_iff.mp ?_ x).mpr Algebra.mem_top)
  rwa [eq_top_iff, ← SplittingField.adjoin_rootSet, Algebra.adjoin_le_iff]

/-- If `p` splits in `F` then the `p.gal` is trivial. -/
def uniqueGalOfSplits (h : p.Splits (RingHom.id F)) : Unique p.Gal where
  default := 1
  uniq f :=
    AlgEquiv.ext fun x => by
      obtain ⟨y, rfl⟩ :=
        Algebra.mem_bot.mp
          ((SetLike.ext_iff.mp ((IsSplittingField.splits_iff _ p).mp h) x).mp Algebra.mem_top)
      rw [AlgEquiv.commutes, AlgEquiv.commutes]

instance [h : Fact (p.Splits (RingHom.id F))] : Unique p.Gal :=
  uniqueGalOfSplits _ h.1

instance uniqueGalZero : Unique (0 : F[X]).Gal :=
  uniqueGalOfSplits _ (splits_zero _)

instance uniqueGalOne : Unique (1 : F[X]).Gal :=
  uniqueGalOfSplits _ (splits_one _)

instance uniqueGalC (x : F) : Unique (C x).Gal :=
  uniqueGalOfSplits _ (splits_C _ _)

instance uniqueGalX : Unique (X : F[X]).Gal :=
  uniqueGalOfSplits _ (splits_X _)

instance uniqueGalXSubC (x : F) : Unique (X - C x).Gal :=
  uniqueGalOfSplits _ (splits_X_sub_C _)

instance uniqueGalXPow (n : ℕ) : Unique (X ^ n : F[X]).Gal :=
  uniqueGalOfSplits _ (splits_X_pow _ _)

instance [h : Fact (p.Splits (algebraMap F E))] : Algebra p.SplittingField E :=
  (IsSplittingField.lift p.SplittingField p h.1).toRingHom.toAlgebra

instance [h : Fact (p.Splits (algebraMap F E))] : IsScalarTower F p.SplittingField E :=
  IsScalarTower.of_algebraMap_eq fun x =>
    ((IsSplittingField.lift p.SplittingField p h.1).commutes x).symm

-- The `Algebra p.SplittingField E` instance above behaves badly when
-- `E := p.SplittingField`, since it may result in a unification problem
-- `IsSplittingField.lift.toRingHom.toAlgebra =?= Algebra.id`,
-- which takes an extremely long time to resolve, causing timeouts.
-- Since we don't really care about this definition, marking it as irreducible
-- causes that unification to error out early.
/-- Restrict from a superfield automorphism into a member of `gal p`. -/
def restrict [Fact (p.Splits (algebraMap F E))] : (E ≃ₐ[F] E) →* p.Gal :=
  AlgEquiv.restrictNormalHom p.SplittingField

theorem restrict_surjective [Fact (p.Splits (algebraMap F E))] [Normal F E] :
    Function.Surjective (restrict p E) :=
  AlgEquiv.restrictNormalHom_surjective E

section RootsAction

/-- The function taking `rootSet p p.SplittingField` to `rootSet p E`. This is actually a bijection,
see `Polynomial.Gal.mapRoots_bijective`. -/
def mapRoots [Fact (p.Splits (algebraMap F E))] : rootSet p p.SplittingField → rootSet p E :=
  Set.MapsTo.restrict (IsScalarTower.toAlgHom F p.SplittingField E) _ _ <| rootSet_mapsTo _

theorem mapRoots_bijective [h : Fact (p.Splits (algebraMap F E))] :
    Function.Bijective (mapRoots p E) := by
  constructor
  · exact fun _ _ h => Subtype.ext (RingHom.injective _ (Subtype.ext_iff.mp h))
  · intro y
    -- this is just an equality of two different ways to write the roots of `p` as an `E`-polynomial
    have key :=
      roots_map (IsScalarTower.toAlgHom F p.SplittingField E : p.SplittingField →+* E)
        ((splits_id_iff_splits _).mpr (IsSplittingField.splits p.SplittingField p))
    rw [map_map, AlgHom.comp_algebraMap] at key
    have hy := Subtype.mem y
    simp only [rootSet, Finset.mem_coe, Multiset.mem_toFinset, key, Multiset.mem_map] at hy
    rcases hy with ⟨x, hx1, hx2⟩
    exact ⟨⟨x, (@Multiset.mem_toFinset _ (Classical.decEq _) _ _).mpr hx1⟩, Subtype.ext hx2⟩

/-- The bijection between `rootSet p p.SplittingField` and `rootSet p E`. -/
def rootsEquivRoots [Fact (p.Splits (algebraMap F E))] : rootSet p p.SplittingField ≃ rootSet p E :=
  Equiv.ofBijective (mapRoots p E) (mapRoots_bijective p E)

instance galActionAux : MulAction p.Gal (rootSet p p.SplittingField) where
  smul ϕ := Set.MapsTo.restrict ϕ _ _ <| rootSet_mapsTo ϕ.toAlgHom
  one_smul _ := by ext; rfl
  mul_smul _ _ _ := by ext; rfl

-- Porting note: split out from `galAction` below to allow using `smul_def` there.
instance smul [Fact (p.Splits (algebraMap F E))] : SMul p.Gal (rootSet p E) where
  smul ϕ x := rootsEquivRoots p E (ϕ • (rootsEquivRoots p E).symm x)

theorem smul_def [Fact (p.Splits (algebraMap F E))] (ϕ : p.Gal) (x : rootSet p E) :
    ϕ • x = rootsEquivRoots p E (ϕ • (rootsEquivRoots p E).symm x) :=
  rfl

/-- The action of `gal p` on the roots of `p` in `E`. -/
instance galAction [Fact (p.Splits (algebraMap F E))] : MulAction p.Gal (rootSet p E) where
  one_smul _ := by simp only [smul_def, Equiv.apply_symm_apply, one_smul]
  mul_smul _ _ _ := by
    simp only [smul_def, Equiv.apply_symm_apply, Equiv.symm_apply_apply, mul_smul]

lemma galAction_isPretransitive [Fact (p.Splits (algebraMap F E))] (hp : Irreducible p) :
    MulAction.IsPretransitive p.Gal (p.rootSet E) := by
  refine ⟨fun x y ↦ ?_⟩
  have hx := minpoly.eq_of_irreducible hp (mem_rootSet.mp ((rootsEquivRoots p E).symm x).2).2
  have hy := minpoly.eq_of_irreducible hp (mem_rootSet.mp ((rootsEquivRoots p E).symm y).2).2
  obtain ⟨g, hg⟩ := (Normal.minpoly_eq_iff_mem_orbit p.SplittingField).mp (hy.symm.trans hx)
  exact ⟨g, (rootsEquivRoots p E).apply_eq_iff_eq_symm_apply.mpr (Subtype.ext hg)⟩

variable {p E}

/-- `Polynomial.Gal.restrict p E` is compatible with `Polynomial.Gal.galAction p E`. -/
@[simp]
theorem restrict_smul [Fact (p.Splits (algebraMap F E))] (ϕ : E ≃ₐ[F] E) (x : rootSet p E) :
    ↑(restrict p E ϕ • x) = ϕ x := by
  let ψ := AlgEquiv.ofInjectiveField (IsScalarTower.toAlgHom F p.SplittingField E)
  change ↑(ψ (ψ.symm _)) = ϕ x
  rw [AlgEquiv.apply_symm_apply ψ]
  change ϕ (rootsEquivRoots p E ((rootsEquivRoots p E).symm x)) = ϕ x
  rw [Equiv.apply_symm_apply (rootsEquivRoots p E)]

variable (p E)

/-- `Polynomial.Gal.galAction` as a permutation representation -/
def galActionHom [Fact (p.Splits (algebraMap F E))] : p.Gal →* Equiv.Perm (rootSet p E) :=
  MulAction.toPermHom _ _

theorem galActionHom_restrict [Fact (p.Splits (algebraMap F E))] (ϕ : E ≃ₐ[F] E) (x : rootSet p E) :
    ↑(galActionHom p E (restrict p E ϕ) x) = ϕ x :=
  restrict_smul ϕ x

/-- `gal p` embeds as a subgroup of permutations of the roots of `p` in `E`. -/
theorem galActionHom_injective [Fact (p.Splits (algebraMap F E))] :
    Function.Injective (galActionHom p E) := by
  rw [injective_iff_map_eq_one]
  intro ϕ hϕ
  ext (x hx)
  have key := Equiv.Perm.ext_iff.mp hϕ (rootsEquivRoots p E ⟨x, hx⟩)
  change
    rootsEquivRoots p E (ϕ • (rootsEquivRoots p E).symm (rootsEquivRoots p E ⟨x, hx⟩)) =
      rootsEquivRoots p E ⟨x, hx⟩
    at key
  rw [Equiv.symm_apply_apply] at key
  exact Subtype.ext_iff.mp (Equiv.injective (rootsEquivRoots p E) key)

end RootsAction

variable {p q}

/-- `Polynomial.Gal.restrict`, when both fields are splitting fields of polynomials. -/
def restrictDvd (hpq : p ∣ q) : q.Gal →* p.Gal :=
  haveI := Classical.dec (q = 0)
  if hq : q = 0 then 1
  else
    @restrict F _ p _ _ _
      ⟨splits_of_splits_of_dvd (algebraMap F q.SplittingField) hq (SplittingField.splits q) hpq⟩

theorem restrictDvd_def [Decidable (q = 0)] (hpq : p ∣ q) :
    restrictDvd hpq =
      if hq : q = 0 then 1
      else
        @restrict F _ p _ _ _
          ⟨splits_of_splits_of_dvd (algebraMap F q.SplittingField) hq (SplittingField.splits q)
              hpq⟩ := by
  -- Porting note: added `unfold`
  unfold restrictDvd
  convert rfl

theorem restrictDvd_surjective (hpq : p ∣ q) (hq : q ≠ 0) :
    Function.Surjective (restrictDvd hpq) := by
  classical
    -- Porting note: was `simp only [restrictDvd_def, dif_neg hq, restrict_surjective]`
    haveI := Fact.mk <|
      splits_of_splits_of_dvd (algebraMap F q.SplittingField) hq (SplittingField.splits q) hpq
    simp only [restrictDvd_def, dif_neg hq]
    exact restrict_surjective _ _

variable (p q)

/-- The Galois group of a product maps into the product of the Galois groups.  -/
def restrictProd : (p * q).Gal →* p.Gal × q.Gal :=
  MonoidHom.prod (restrictDvd (dvd_mul_right p q)) (restrictDvd (dvd_mul_left q p))

/-- `Polynomial.Gal.restrictProd` is actually a subgroup embedding. -/
theorem restrictProd_injective : Function.Injective (restrictProd p q) := by
  by_cases hpq : p * q = 0
  · have : Unique (p * q).Gal := by rw [hpq]; infer_instance
    exact fun f g _ => Eq.trans (Unique.eq_default f) (Unique.eq_default g).symm
  intro f g hfg
  classical
  simp only [restrictProd, restrictDvd_def] at hfg
  simp only [dif_neg hpq, MonoidHom.prod_apply, Prod.mk.inj_iff] at hfg
  ext (x hx)
  rw [rootSet_def, aroots_mul hpq] at hx
  cases' Multiset.mem_add.mp (Multiset.mem_toFinset.mp hx) with h h
  · haveI : Fact (p.Splits (algebraMap F (p * q).SplittingField)) :=
      ⟨splits_of_splits_of_dvd _ hpq (SplittingField.splits (p * q)) (dvd_mul_right p q)⟩
    have key :
      x =
        algebraMap p.SplittingField (p * q).SplittingField
          ((rootsEquivRoots p _).invFun
            ⟨x, (@Multiset.mem_toFinset _ (Classical.decEq _) _ _).mpr h⟩) :=
      Subtype.ext_iff.mp (Equiv.apply_symm_apply (rootsEquivRoots p _) ⟨x, _⟩).symm
    rw [key, ← AlgEquiv.restrictNormal_commutes, ← AlgEquiv.restrictNormal_commutes]
    exact congr_arg _ (AlgEquiv.ext_iff.mp hfg.1 _)
  · haveI : Fact (q.Splits (algebraMap F (p * q).SplittingField)) :=
      ⟨splits_of_splits_of_dvd _ hpq (SplittingField.splits (p * q)) (dvd_mul_left q p)⟩
    have key :
      x =
        algebraMap q.SplittingField (p * q).SplittingField
          ((rootsEquivRoots q _).invFun
            ⟨x, (@Multiset.mem_toFinset _ (Classical.decEq _) _ _).mpr h⟩) :=
      Subtype.ext_iff.mp (Equiv.apply_symm_apply (rootsEquivRoots q _) ⟨x, _⟩).symm
    rw [key, ← AlgEquiv.restrictNormal_commutes, ← AlgEquiv.restrictNormal_commutes]
    exact congr_arg _ (AlgEquiv.ext_iff.mp hfg.2 _)

theorem mul_splits_in_splittingField_of_mul {p₁ q₁ p₂ q₂ : F[X]} (hq₁ : q₁ ≠ 0) (hq₂ : q₂ ≠ 0)
    (h₁ : p₁.Splits (algebraMap F q₁.SplittingField))
    (h₂ : p₂.Splits (algebraMap F q₂.SplittingField)) :
    (p₁ * p₂).Splits (algebraMap F (q₁ * q₂).SplittingField) := by
  apply splits_mul
  · rw [←
      (SplittingField.lift q₁
          (splits_of_splits_of_dvd (algebraMap F (q₁ * q₂).SplittingField) (mul_ne_zero hq₁ hq₂)
            (SplittingField.splits _) (dvd_mul_right q₁ q₂))).comp_algebraMap]
    exact splits_comp_of_splits _ _ h₁
  · rw [←
      (SplittingField.lift q₂
          (splits_of_splits_of_dvd (algebraMap F (q₁ * q₂).SplittingField) (mul_ne_zero hq₁ hq₂)
            (SplittingField.splits _) (dvd_mul_left q₂ q₁))).comp_algebraMap]
    exact splits_comp_of_splits _ _ h₂

/-- `p` splits in the splitting field of `p ∘ q`, for `q` non-constant. -/
theorem splits_in_splittingField_of_comp (hq : q.natDegree ≠ 0) :
    p.Splits (algebraMap F (p.comp q).SplittingField) := by
  let P : F[X] → Prop := fun r => r.Splits (algebraMap F (r.comp q).SplittingField)
  have key1 : ∀ {r : F[X]}, Irreducible r → P r := by
    intro r hr
    by_cases hr' : natDegree r = 0
    · exact splits_of_natDegree_le_one _ (le_trans (le_of_eq hr') zero_le_one)
    obtain ⟨x, hx⟩ :=
      exists_root_of_splits _ (SplittingField.splits (r.comp q)) fun h =>
        hr'
          ((mul_eq_zero.mp
                (natDegree_comp.symm.trans (natDegree_eq_of_degree_eq_some h))).resolve_right
            hq)
    rw [← aeval_def, aeval_comp] at hx
    have h_normal : Normal F (r.comp q).SplittingField := SplittingField.instNormal (r.comp q)
    have qx_int := Normal.isIntegral h_normal (aeval x q)
    exact
      splits_of_splits_of_dvd _ (minpoly.ne_zero qx_int) (Normal.splits h_normal _)
        ((minpoly.irreducible qx_int).dvd_symm hr (minpoly.dvd F _ hx))
  have key2 : ∀ {p₁ p₂ : F[X]}, P p₁ → P p₂ → P (p₁ * p₂) := by
    intro p₁ p₂ hp₁ hp₂
    by_cases h₁ : p₁.comp q = 0
    · cases' comp_eq_zero_iff.mp h₁ with h h
      · rw [h, zero_mul]
        exact splits_zero _
      · exact False.elim (hq (by rw [h.2, natDegree_C]))
    by_cases h₂ : p₂.comp q = 0
    · cases' comp_eq_zero_iff.mp h₂ with h h
      · rw [h, mul_zero]
        exact splits_zero _
      · exact False.elim (hq (by rw [h.2, natDegree_C]))
    have key := mul_splits_in_splittingField_of_mul h₁ h₂ hp₁ hp₂
    rwa [← mul_comp] at key
  -- Porting note: the last part of the proof needs to be unfolded to avoid timeout
  -- original proof
  -- exact
  --  WfDvdMonoid.induction_on_irreducible p (splits_zero _) (fun _ => splits_of_isUnit _)
  --    fun _ _ _ h => key2 (key1 h)
  induction p using WfDvdMonoid.induction_on_irreducible with
  | h0 => exact splits_zero _
  | hu u hu => exact splits_of_isUnit (algebraMap F (SplittingField (comp u q))) hu
  -- Porting note: using `exact` instead of `apply` times out
  | hi p₁ p₂ _ hp₂ hp₁ => apply key2 (key1 hp₂) hp₁

/-- `Polynomial.Gal.restrict` for the composition of polynomials. -/
def restrictComp (hq : q.natDegree ≠ 0) : (p.comp q).Gal →* p.Gal :=
  let h : Fact (Splits (algebraMap F (p.comp q).SplittingField) p) :=
    ⟨splits_in_splittingField_of_comp p q hq⟩
  @restrict F _ p _ _ _ h

theorem restrictComp_surjective (hq : q.natDegree ≠ 0) :
    Function.Surjective (restrictComp p q hq) := by
  -- Porting note: was
  -- simp only [restrictComp, restrict_surjective]
  haveI : Fact (Splits (algebraMap F (SplittingField (comp p q))) p) :=
    ⟨splits_in_splittingField_of_comp p q hq⟩
  rw [restrictComp]
  exact restrict_surjective _ _

variable {p q}

open scoped IntermediateField

/-- For a separable polynomial, its Galois group has cardinality
equal to the dimension of its splitting field over `F`. -/
theorem card_of_separable (hp : p.Separable) : Fintype.card p.Gal = finrank F p.SplittingField :=
  haveI : IsGalois F p.SplittingField := IsGalois.of_separable_splitting_field hp
  IsGalois.card_aut_eq_finrank F p.SplittingField

theorem prime_degree_dvd_card [CharZero F] (p_irr : Irreducible p) (p_deg : p.natDegree.Prime) :
    p.natDegree ∣ Fintype.card p.Gal := by
  rw [Gal.card_of_separable p_irr.separable]
  have hp : p.degree ≠ 0 := fun h =>
    Nat.Prime.ne_zero p_deg (natDegree_eq_zero_iff_degree_le_zero.mpr (le_of_eq h))
  let α : p.SplittingField :=
    rootOfSplits (algebraMap F p.SplittingField) (SplittingField.splits p) hp
  have hα : IsIntegral F α := .of_finite F α
  use FiniteDimensional.finrank F⟮α⟯ p.SplittingField
  suffices (minpoly F α).natDegree = p.natDegree by
    letI _ : AddCommGroup F⟮α⟯ := Ring.toAddCommGroup
    rw [← FiniteDimensional.finrank_mul_finrank F F⟮α⟯ p.SplittingField,
      IntermediateField.adjoin.finrank hα, this]
  suffices minpoly F α ∣ p by
    have key := (minpoly.irreducible hα).dvd_symm p_irr this
    apply le_antisymm
    · exact natDegree_le_of_dvd this p_irr.ne_zero
    · exact natDegree_le_of_dvd key (minpoly.ne_zero hα)
  apply minpoly.dvd F α
  rw [aeval_def, map_rootOfSplits _ (SplittingField.splits p) hp]

end Gal

end Polynomial

assert_not_exists Real<|MERGE_RESOLUTION|>--- conflicted
+++ resolved
@@ -60,19 +60,11 @@
 instance instFintype : Fintype (Gal p) :=
   inferInstanceAs (Fintype (p.SplittingField ≃ₐ[F] p.SplittingField))
 
-<<<<<<< HEAD
 instance instEquivLike : EquivLike p.Gal p.SplittingField p.SplittingField :=
   inferInstanceAs (EquivLike (p.SplittingField ≃ₐ[F] p.SplittingField) _ _)
 
 instance instAlgEquivClass : AlgEquivClass (Gal p) F p.SplittingField p.SplittingField :=
-  inferInstanceAs (AlgEquivClass (p.SplittingField ≃ₐ[F] p.SplittingField) _ _ _)
-=======
-instance : EquivLike p.Gal p.SplittingField p.SplittingField :=
-  inferInstanceAs (EquivLike (p.SplittingField ≃ₐ[F] p.SplittingField) _ _)
-
-instance : AlgEquivClass p.Gal F p.SplittingField p.SplittingField :=
   inferInstanceAs (AlgEquivClass (p.SplittingField ≃ₐ[F] p.SplittingField) F _ _)
->>>>>>> f3e67ac5
 
 instance applyMulSemiringAction : MulSemiringAction p.Gal p.SplittingField :=
   AlgEquiv.applyMulSemiringAction
