/-
Copyright (c) 2022 Sebastian Monnet. All rights reserved.
Released under Apache 2.0 license as described in the file LICENSE.
Authors: Sebastian Monnet
-/
import Mathlib.FieldTheory.Galois.Basic
import Mathlib.Topology.Algebra.FilterBasis
import Mathlib.Topology.Algebra.OpenSubgroup

/-!
# Krull topology

We define the Krull topology on `L ≃ₐ[K] L` for an arbitrary field extension `L/K`. In order to do
this, we first define a `GroupFilterBasis` on `L ≃ₐ[K] L`, whose sets are `E.fixingSubgroup` for
all intermediate fields `E` with `E/K` finite dimensional.

## Main Definitions

- `finiteExts K L`. Given a field extension `L/K`, this is the set of intermediate fields that are
  finite-dimensional over `K`.

- `fixedByFinite K L`. Given a field extension `L/K`, `fixedByFinite K L` is the set of
  subsets `Gal(L/E)` of `Gal(L/K)`, where `E/K` is finite

- `galBasis K L`. Given a field extension `L/K`, this is the filter basis on `L ≃ₐ[K] L` whose
  sets are `Gal(L/E)` for intermediate fields `E` with `E/K` finite.

- `galGroupBasis K L`. This is the same as `galBasis K L`, but with the added structure
  that it is a group filter basis on `L ≃ₐ[K] L`, rather than just a filter basis.

- `krullTopology K L`. Given a field extension `L/K`, this is the topology on `L ≃ₐ[K] L`, induced
  by the group filter basis `galGroupBasis K L`.

## Main Results

- `krullTopology_t2 K L`. For an integral field extension `L/K`, the topology `krullTopology K L`
  is Hausdorff.

- `krullTopology_totallyDisconnected K L`. For an integral field extension `L/K`, the topology
  `krullTopology K L` is totally disconnected.

- `IntermediateField.finrank_eq_fixingSubgroup_index`: given a Galois extension `K/k` and an
  intermediate field `L`, the `[L : k]` as a natural number is equal to the index of the
  fixing subgroup of `L`.

## Notations

- In docstrings, we will write `Gal(L/E)` to denote the fixing subgroup of an intermediate field
  `E`. That is, `Gal(L/E)` is the subgroup of `L ≃ₐ[K] L` consisting of automorphisms that fix
  every element of `E`. In particular, we distinguish between `L ≃ₐ[E] L` and `Gal(L/E)`, since the
  former is defined to be a subgroup of `L ≃ₐ[K] L`, while the latter is a group in its own right.

## Implementation Notes

- `krullTopology K L` is defined as an instance for type class inference.
-/

open scoped Pointwise

/-- Given a field extension `L/K`, `finiteExts K L` is the set of
intermediate field extensions `L/E/K` such that `E/K` is finite. -/
def finiteExts (K : Type*) [Field K] (L : Type*) [Field L] [Algebra K L] :
    Set (IntermediateField K L) :=
  {E | FiniteDimensional K E}

/-- Given a field extension `L/K`, `fixedByFinite K L` is the set of
subsets `Gal(L/E)` of `L ≃ₐ[K] L`, where `E/K` is finite. -/
def fixedByFinite (K L : Type*) [Field K] [Field L] [Algebra K L] : Set (Subgroup (L ≃ₐ[K] L)) :=
  IntermediateField.fixingSubgroup '' finiteExts K L

@[deprecated (since := "2025-03-16")]
alias IntermediateField.finiteDimensional_bot := IntermediateField.instFiniteSubtypeMemBot

@[deprecated (since := "2025-03-12")]
alias IntermediateField.fixingSubgroup.bot := IntermediateField.fixingSubgroup_bot

/-- If `L/K` is a field extension, then we have `Gal(L/K) ∈ fixedByFinite K L`. -/
theorem top_fixedByFinite {K L : Type*} [Field K] [Field L] [Algebra K L] :
    ⊤ ∈ fixedByFinite K L :=
<<<<<<< HEAD
  ⟨⊥, IntermediateField.finiteDimensional_bot K L, IntermediateField.fixingSubgroup.bot⟩

/-- If `E1` and `E2` are finite-dimensional intermediate fields, then so is their compositum.
This rephrases a result already in mathlib so that it is compatible with our type classes -/
theorem finiteDimensional_sup {K L : Type*} [Field K] [Field L] [Algebra K L]
    (E1 E2 : IntermediateField K L) (_ : FiniteDimensional K E1) (_ : FiniteDimensional K E2) :
    FiniteDimensional K (↥(E1 ⊔ E2)) :=
  IntermediateField.finiteDimensional_sup E1 E2

/-- The map `E ↦ Gal(L/E)` is inclusion-reversing -/
theorem IntermediateField.fixingSubgroup.antimono {K L : Type*} [Field K] [Field L] [Algebra K L]
    {E1 E2 : IntermediateField K L} (h12 : E1 ≤ E2) : E2.fixingSubgroup ≤ E1.fixingSubgroup := by
  rintro σ hσ ⟨x, hx⟩
  exact hσ ⟨x, h12 hx⟩
=======
  ⟨⊥, IntermediateField.instFiniteSubtypeMemBot K, IntermediateField.fixingSubgroup_bot⟩

@[deprecated (since := "2025-03-16")]
alias finiteDimensional_sup := IntermediateField.finiteDimensional_sup
>>>>>>> bddb146a

/-- Given a field extension `L/K`, `galBasis K L` is the filter basis on `L ≃ₐ[K] L` whose sets
are `Gal(L/E)` for intermediate fields `E` with `E/K` finite dimensional. -/
def galBasis (K L : Type*) [Field K] [Field L] [Algebra K L] : FilterBasis (L ≃ₐ[K] L) where
  sets := (fun g => g.carrier) '' fixedByFinite K L
  nonempty := ⟨⊤, ⊤, top_fixedByFinite, rfl⟩
  inter_sets := by
    rintro _ _ ⟨_, ⟨E1, h_E1, rfl⟩, rfl⟩ ⟨_, ⟨E2, h_E2, rfl⟩, rfl⟩
    have : FiniteDimensional K E1 := h_E1
    have : FiniteDimensional K E2 := h_E2
    refine ⟨(E1 ⊔ E2).fixingSubgroup.carrier, ⟨_, ⟨_, E1.finiteDimensional_sup E2, rfl⟩, rfl⟩, ?_⟩
    exact Set.subset_inter (E1.fixingSubgroup_le le_sup_left) (E2.fixingSubgroup_le le_sup_right)

/-- A subset of `L ≃ₐ[K] L` is a member of `galBasis K L` if and only if it is the underlying set
of `Gal(L/E)` for some finite subextension `E/K`. -/
theorem mem_galBasis_iff (K L : Type*) [Field K] [Field L] [Algebra K L] (U : Set (L ≃ₐ[K] L)) :
    U ∈ galBasis K L ↔ U ∈ (fun g => g.carrier) '' fixedByFinite K L :=
  Iff.rfl

/-- For a field extension `L/K`, `galGroupBasis K L` is the group filter basis on `L ≃ₐ[K] L`
whose sets are `Gal(L/E)` for finite subextensions `E/K`. -/
def galGroupBasis (K L : Type*) [Field K] [Field L] [Algebra K L] :
    GroupFilterBasis (L ≃ₐ[K] L) where
  toFilterBasis := galBasis K L
  one' := fun ⟨H, _, h2⟩ => h2 ▸ H.one_mem
  mul' {U} hU :=
    ⟨U, hU, by
      rcases hU with ⟨H, _, rfl⟩
      rintro x ⟨a, haH, b, hbH, rfl⟩
      exact H.mul_mem haH hbH⟩
  inv' {U} hU :=
    ⟨U, hU, by
      rcases hU with ⟨H, _, rfl⟩
      exact fun _ => H.inv_mem'⟩
  conj' := by
    rintro σ U ⟨H, ⟨E, hE, rfl⟩, rfl⟩
    let F : IntermediateField K L := E.map σ.symm.toAlgHom
    refine ⟨F.fixingSubgroup.carrier, ⟨⟨F.fixingSubgroup, ⟨F, ?_, rfl⟩, rfl⟩, fun g hg => ?_⟩⟩
    · have : FiniteDimensional K E := hE
      exact IntermediateField.finiteDimensional_map σ.symm.toAlgHom
    change σ * g * σ⁻¹ ∈ E.fixingSubgroup
    rw [IntermediateField.mem_fixingSubgroup_iff]
    intro x hx
    change σ (g (σ⁻¹ x)) = x
    have h_in_F : σ⁻¹ x ∈ F := ⟨x, hx, by dsimp; rw [← AlgEquiv.invFun_eq_symm]; rfl⟩
    have h_g_fix : g (σ⁻¹ x) = σ⁻¹ x := by
      rw [Subgroup.mem_carrier, IntermediateField.mem_fixingSubgroup_iff F g] at hg
      exact hg (σ⁻¹ x) h_in_F
    rw [h_g_fix]
    change σ (σ⁻¹ x) = x
    exact AlgEquiv.apply_symm_apply σ x

/-- For a field extension `L/K`, `krullTopology K L` is the topological space structure on
`L ≃ₐ[K] L` induced by the group filter basis `galGroupBasis K L`. -/
instance krullTopology (K L : Type*) [Field K] [Field L] [Algebra K L] :
    TopologicalSpace (L ≃ₐ[K] L) :=
  GroupFilterBasis.topology (galGroupBasis K L)

/-- For a field extension `L/K`, the Krull topology on `L ≃ₐ[K] L` makes it a topological group. -/
@[stacks 0BMJ "We define Krull topology directly without proving the universal property"]
instance (K L : Type*) [Field K] [Field L] [Algebra K L] : IsTopologicalGroup (L ≃ₐ[K] L) :=
  GroupFilterBasis.isTopologicalGroup (galGroupBasis K L)

open scoped Topology in
lemma krullTopology_mem_nhds_one_iff (K L : Type*) [Field K] [Field L] [Algebra K L]
    (s : Set (L ≃ₐ[K] L)) : s ∈ 𝓝 1 ↔ ∃ E : IntermediateField K L,
    FiniteDimensional K E ∧ (E.fixingSubgroup : Set (L ≃ₐ[K] L)) ⊆ s := by
  rw [GroupFilterBasis.nhds_one_eq]
  constructor
  · rintro ⟨-, ⟨-, ⟨E, fin, rfl⟩, rfl⟩, hE⟩
    exact ⟨E, fin, hE⟩
  · rintro ⟨E, fin, hE⟩
    exact ⟨E.fixingSubgroup, ⟨E.fixingSubgroup, ⟨E, fin, rfl⟩, rfl⟩, hE⟩

open scoped Topology in
lemma krullTopology_mem_nhds_one_iff_of_normal (K L : Type*) [Field K] [Field L] [Algebra K L]
    [Normal K L] (s : Set (L ≃ₐ[K] L)) : s ∈ 𝓝 1 ↔ ∃ E : IntermediateField K L,
    FiniteDimensional K E ∧ Normal K E ∧ (E.fixingSubgroup : Set (L ≃ₐ[K] L)) ⊆ s := by
  rw [krullTopology_mem_nhds_one_iff]
  refine ⟨fun ⟨E, _, hE⟩ ↦ ?_, fun ⟨E, hE⟩ ↦ ⟨E, hE.1, hE.2.2⟩⟩
  use (IntermediateField.normalClosure K E L)
  simp only [normalClosure.is_finiteDimensional K E L, normalClosure.normal K E L, true_and]
  exact le_trans (E.fixingSubgroup_antitone E.le_normalClosure) hE

section KrullT2

open scoped Topology Filter

/-- Let `L/E/K` be a tower of fields with `E/K` finite. Then `Gal(L/E)` is an open subgroup of
  `L ≃ₐ[K] L`. -/
theorem IntermediateField.fixingSubgroup_isOpen {K L : Type*} [Field K] [Field L] [Algebra K L]
    (E : IntermediateField K L) [FiniteDimensional K E] :
    IsOpen (E.fixingSubgroup : Set (L ≃ₐ[K] L)) := by
  have h_basis : E.fixingSubgroup.carrier ∈ galGroupBasis K L :=
    ⟨E.fixingSubgroup, ⟨E, ‹_›, rfl⟩, rfl⟩
  have h_nhds := GroupFilterBasis.mem_nhds_one (galGroupBasis K L) h_basis
  exact Subgroup.isOpen_of_mem_nhds _ h_nhds

/-- Given a tower of fields `L/E/K`, with `E/K` finite, the subgroup `Gal(L/E) ≤ L ≃ₐ[K] L` is
  closed. -/
theorem IntermediateField.fixingSubgroup_isClosed {K L : Type*} [Field K] [Field L] [Algebra K L]
    (E : IntermediateField K L) [FiniteDimensional K E] :
    IsClosed (E.fixingSubgroup : Set (L ≃ₐ[K] L)) :=
  OpenSubgroup.isClosed ⟨E.fixingSubgroup, E.fixingSubgroup_isOpen⟩

/-- If `L/K` is an algebraic extension, then the Krull topology on `L ≃ₐ[K] L` is Hausdorff. -/
theorem krullTopology_t2 {K L : Type*} [Field K] [Field L] [Algebra K L]
    [Algebra.IsIntegral K L] : T2Space (L ≃ₐ[K] L) :=
  { t2 := fun f g hfg => by
      let φ := f⁻¹ * g
      obtain ⟨x, hx⟩ := DFunLike.exists_ne hfg
      have hφx : φ x ≠ x := by
        apply ne_of_apply_ne f
        change f (f.symm (g x)) ≠ f x
        rw [AlgEquiv.apply_symm_apply f (g x), ne_comm]
        exact hx
      let E : IntermediateField K L := IntermediateField.adjoin K {x}
      let h_findim : FiniteDimensional K E := IntermediateField.adjoin.finiteDimensional
        (Algebra.IsIntegral.isIntegral x)
      let H := E.fixingSubgroup
      have h_basis : (H : Set (L ≃ₐ[K] L)) ∈ galGroupBasis K L := ⟨H, ⟨E, ⟨h_findim, rfl⟩⟩, rfl⟩
      have h_nhds := GroupFilterBasis.mem_nhds_one (galGroupBasis K L) h_basis
      rw [mem_nhds_iff] at h_nhds
      rcases h_nhds with ⟨W, hWH, hW_open, hW_1⟩
      refine ⟨f • W, g • W,
        ⟨hW_open.leftCoset f, hW_open.leftCoset g, ⟨1, hW_1, mul_one _⟩, ⟨1, hW_1, mul_one _⟩, ?_⟩⟩
      rw [Set.disjoint_left]
      rintro σ ⟨w1, hw1, h⟩ ⟨w2, hw2, rfl⟩
      dsimp at h
      rw [eq_inv_mul_iff_mul_eq.symm, ← mul_assoc, mul_inv_eq_iff_eq_mul.symm] at h
      have h_in_H : w1 * w2⁻¹ ∈ H := H.mul_mem (hWH hw1) (H.inv_mem (hWH hw2))
      rw [h] at h_in_H
      change φ ∈ E.fixingSubgroup at h_in_H
      rw [IntermediateField.mem_fixingSubgroup_iff] at h_in_H
      specialize h_in_H x
      have hxE : x ∈ E := by
        apply IntermediateField.subset_adjoin
        apply Set.mem_singleton
      exact hφx (h_in_H hxE) }

end KrullT2

section TotallySeparated

instance {K L : Type*} [Field K] [Field L] [Algebra K L] [Algebra.IsIntegral K L] :
    TotallySeparatedSpace (L ≃ₐ[K] L) := by
  rw [totallySeparatedSpace_iff_exists_isClopen]
  intro σ τ h_diff
  have hστ : σ⁻¹ * τ ≠ 1 := by rwa [Ne, inv_mul_eq_one]
  rcases DFunLike.exists_ne hστ with ⟨x, hx : (σ⁻¹ * τ) x ≠ x⟩
  let E := IntermediateField.adjoin K ({x} : Set L)
  haveI := IntermediateField.adjoin.finiteDimensional
    (Algebra.IsIntegral.isIntegral (R := K) x)
  refine ⟨σ • E.fixingSubgroup,
    ⟨E.fixingSubgroup_isClosed.leftCoset σ, E.fixingSubgroup_isOpen.leftCoset σ⟩,
    ⟨1, E.fixingSubgroup.one_mem', mul_one σ⟩, ?_⟩
  simp only [Set.mem_compl_iff, mem_leftCoset_iff, SetLike.mem_coe,
    IntermediateField.mem_fixingSubgroup_iff, not_forall]
  exact ⟨x, IntermediateField.mem_adjoin_simple_self K x, hx⟩

/-- If `L/K` is an algebraic field extension, then the Krull topology on `L ≃ₐ[K] L` is
  totally disconnected. -/
theorem krullTopology_isTotallySeparated {K L : Type*} [Field K] [Field L] [Algebra K L]
    [Algebra.IsIntegral K L] : IsTotallySeparated (Set.univ : Set (L ≃ₐ[K] L)) :=
  (totallySeparatedSpace_iff _).mp inferInstance

@[deprecated (since := "2025-04-03")]
alias krullTopology_totallyDisconnected := krullTopology_isTotallySeparated

end TotallySeparated

<<<<<<< HEAD
@[simp] lemma IntermediateField.fixingSubgroup_top (K L : Type*) [Field K] [Field L] [Algebra K L] :
    IntermediateField.fixingSubgroup (⊤ : IntermediateField K L) = ⊥ := by
  ext
  simp [IntermediateField.mem_fixingSubgroup_iff, DFunLike.ext_iff]

@[simp] lemma IntermediateField.fixingSubgroup_bot (K L : Type*) [Field K] [Field L] [Algebra K L] :
    IntermediateField.fixingSubgroup (⊥ : IntermediateField K L) = ⊤ := by
  ext
  simp [IntermediateField.mem_fixingSubgroup_iff, mem_bot]

=======
>>>>>>> bddb146a
instance krullTopology_discreteTopology_of_finiteDimensional (K L : Type*) [Field K] [Field L]
    [Algebra K L] [FiniteDimensional K L] : DiscreteTopology (L ≃ₐ[K] L) := by
  rw [discreteTopology_iff_isOpen_singleton_one]
  change IsOpen ((⊥ : Subgroup (L ≃ₐ[K] L)) : Set (L ≃ₐ[K] L))
  rw [← IntermediateField.fixingSubgroup_top]
  exact IntermediateField.fixingSubgroup_isOpen ⊤

namespace IntermediateField

variable {k E : Type*} (K : Type*) [Field k] [Field E] [Field K]
  [Algebra k E] [Algebra k K] [Algebra E K] [IsScalarTower k E K] (L : IntermediateField k E)

/-- If `K / E / k` is a field extension tower with `E / k` normal,
`L` is an intermediate field of `E / k`, then the fixing subgroup of `L` viewed as an
intermediate field of `K / k` is equal to the preimage of the fixing subgroup of `L` viewed as an
intermediate field of `E / k` under the natural map `Aut(K / k) → Aut(E / k)`
(`AlgEquiv.restrictNormalHom`). -/
theorem map_fixingSubgroup [Normal k E] :
    (L.map (IsScalarTower.toAlgHom k E K)).fixingSubgroup =
      L.fixingSubgroup.comap (AlgEquiv.restrictNormalHom (F := k) (K₁ := K) E) := by
  ext f
  simp only [Subgroup.mem_comap, IntermediateField.mem_fixingSubgroup_iff]
  constructor
  · rintro h x hx
    change f.restrictNormal E x = x
    apply_fun _ using (algebraMap E K).injective
    rw [AlgEquiv.restrictNormal_commutes]
    exact h _ ⟨x, hx, rfl⟩
  · rintro h _ ⟨x, hx, rfl⟩
    replace h := congr(algebraMap E K $(show f.restrictNormal E x = x from h x hx))
    rwa [AlgEquiv.restrictNormal_commutes] at h

/-- If `K / E / k` is a field extension tower with `E / k` and `K / k` normal,
`L` is an intermediate field of `E / k`, then the index of the fixing subgroup of `L` viewed as an
intermediate field of `K / k` is equal to the index of the fixing subgroup of `L` viewed as an
intermediate field of `E / k`. -/
theorem map_fixingSubgroup_index [Normal k E] [Normal k K] :
    (L.map (IsScalarTower.toAlgHom k E K)).fixingSubgroup.index = L.fixingSubgroup.index := by
  rw [L.map_fixingSubgroup K, L.fixingSubgroup.index_comap_of_surjective
    (AlgEquiv.restrictNormalHom_surjective _)]

variable {K} in
/-- If `K / k` is a Galois extension, `L` is an intermediate field of `K / k`, then `[L : k]`
as a natural number is equal to the index of the fixing subgroup of `L`. -/
theorem finrank_eq_fixingSubgroup_index (L : IntermediateField k K) [IsGalois k K] :
    Module.finrank k L = L.fixingSubgroup.index := by
  wlog hnfd : FiniteDimensional k L generalizing L
  · rw [Module.finrank_of_infinite_dimensional hnfd]
    by_contra! h
    replace h : L.fixingSubgroup.FiniteIndex := ⟨h.symm⟩
    obtain ⟨L', hfd, hL'⟩ :=
      exists_lt_finrank_of_infinite_dimensional hnfd L.fixingSubgroup.index
    let i := (liftAlgEquiv L').toLinearEquiv
    replace hfd := i.finiteDimensional
    rw [i.finrank_eq, this _ hfd] at hL'
    exact (Subgroup.index_antitone <| fixingSubgroup_le <|
      IntermediateField.lift_le L').not_lt hL'
  let E := normalClosure k L K
  have hle : L ≤ E := by simpa only [fieldRange_val] using L.val.fieldRange_le_normalClosure
  let L' := restrict hle
  have h := Module.finrank_mul_finrank k ↥L' ↥E
  classical
  rw [← IsGalois.card_fixingSubgroup_eq_finrank L', ← IsGalois.card_aut_eq_finrank k E] at h
  nth_rw 2 [Fintype.card_eq_nat_card] at h
  rw [← L'.fixingSubgroup.index_mul_card, Nat.card_eq_fintype_card,
    Nat.mul_left_inj Fintype.card_ne_zero] at h
  rw [(restrict_algEquiv hle).toLinearEquiv.finrank_eq, h, ← L'.map_fixingSubgroup_index K]
  congr 2
  exact lift_restrict hle

end IntermediateField<|MERGE_RESOLUTION|>--- conflicted
+++ resolved
@@ -77,27 +77,10 @@
 /-- If `L/K` is a field extension, then we have `Gal(L/K) ∈ fixedByFinite K L`. -/
 theorem top_fixedByFinite {K L : Type*} [Field K] [Field L] [Algebra K L] :
     ⊤ ∈ fixedByFinite K L :=
-<<<<<<< HEAD
-  ⟨⊥, IntermediateField.finiteDimensional_bot K L, IntermediateField.fixingSubgroup.bot⟩
-
-/-- If `E1` and `E2` are finite-dimensional intermediate fields, then so is their compositum.
-This rephrases a result already in mathlib so that it is compatible with our type classes -/
-theorem finiteDimensional_sup {K L : Type*} [Field K] [Field L] [Algebra K L]
-    (E1 E2 : IntermediateField K L) (_ : FiniteDimensional K E1) (_ : FiniteDimensional K E2) :
-    FiniteDimensional K (↥(E1 ⊔ E2)) :=
-  IntermediateField.finiteDimensional_sup E1 E2
-
-/-- The map `E ↦ Gal(L/E)` is inclusion-reversing -/
-theorem IntermediateField.fixingSubgroup.antimono {K L : Type*} [Field K] [Field L] [Algebra K L]
-    {E1 E2 : IntermediateField K L} (h12 : E1 ≤ E2) : E2.fixingSubgroup ≤ E1.fixingSubgroup := by
-  rintro σ hσ ⟨x, hx⟩
-  exact hσ ⟨x, h12 hx⟩
-=======
   ⟨⊥, IntermediateField.instFiniteSubtypeMemBot K, IntermediateField.fixingSubgroup_bot⟩
 
 @[deprecated (since := "2025-03-16")]
 alias finiteDimensional_sup := IntermediateField.finiteDimensional_sup
->>>>>>> bddb146a
 
 /-- Given a field extension `L/K`, `galBasis K L` is the filter basis on `L ≃ₐ[K] L` whose sets
 are `Gal(L/E)` for intermediate fields `E` with `E/K` finite dimensional. -/
@@ -269,19 +252,6 @@
 
 end TotallySeparated
 
-<<<<<<< HEAD
-@[simp] lemma IntermediateField.fixingSubgroup_top (K L : Type*) [Field K] [Field L] [Algebra K L] :
-    IntermediateField.fixingSubgroup (⊤ : IntermediateField K L) = ⊥ := by
-  ext
-  simp [IntermediateField.mem_fixingSubgroup_iff, DFunLike.ext_iff]
-
-@[simp] lemma IntermediateField.fixingSubgroup_bot (K L : Type*) [Field K] [Field L] [Algebra K L] :
-    IntermediateField.fixingSubgroup (⊥ : IntermediateField K L) = ⊤ := by
-  ext
-  simp [IntermediateField.mem_fixingSubgroup_iff, mem_bot]
-
-=======
->>>>>>> bddb146a
 instance krullTopology_discreteTopology_of_finiteDimensional (K L : Type*) [Field K] [Field L]
     [Algebra K L] [FiniteDimensional K L] : DiscreteTopology (L ≃ₐ[K] L) := by
   rw [discreteTopology_iff_isOpen_singleton_one]
