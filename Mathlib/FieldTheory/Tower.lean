/-
Copyright (c) 2020 Kenny Lau. All rights reserved.
Released under Apache 2.0 license as described in the file LICENSE.
Authors: Kenny Lau
-/
import Mathlib.Data.Nat.Prime
import Mathlib.RingTheory.AlgebraTower
import Mathlib.LinearAlgebra.FiniteDimensional
import Mathlib.LinearAlgebra.FreeModule.Finite.Matrix

#align_import field_theory.tower from "leanprover-community/mathlib"@"c7bce2818663f456335892ddbdd1809f111a5b72"

/-!
# Tower of field extensions

In this file we prove the tower law for arbitrary extensions and finite extensions.
Suppose `L` is a field extension of `K` and `K` is a field extension of `F`.
Then `[L:F] = [L:K] [K:F]` where `[E₁:E₂]` means the `E₂`-dimension of `E₁`.

In fact we generalize it to rings and modules, where `L` is not necessarily a field,
but just a free module over `K`.

## Implementation notes

We prove two versions, since there are two notions of dimensions: `Module.rank` which gives
the dimension of an arbitrary vector space as a cardinal, and `FiniteDimensional.finrank` which
gives the dimension of a finite-dimensional vector space as a natural number.

## Tags

tower law

-/


universe u v w u₁ v₁ w₁

open BigOperators Cardinal Submodule

variable (F : Type u) (K : Type v) (A : Type w)

section Field

variable [DivisionRing F] [DivisionRing K] [AddCommGroup A]
variable [Module F K] [Module K A] [Module F A] [IsScalarTower F K A]

namespace FiniteDimensional

open IsNoetherian

/-- In a tower of field extensions `A / K / F`, if `A / F` is finite, so is `K / F`.

(In fact, it suffices that `A` is a nontrivial ring.)

Note this cannot be an instance as Lean cannot infer `A`.
-/
theorem left [Nontrivial A] [FiniteDimensional F A] : FiniteDimensional F K :=
  let ⟨x, hx⟩ := exists_ne (0 : A)
  FiniteDimensional.of_injective
    (LinearMap.ringLmapEquivSelf K ℕ A |>.symm x |>.restrictScalars F) (smul_left_injective K hx)
#align finite_dimensional.left FiniteDimensional.left

theorem right [hf : FiniteDimensional F A] : FiniteDimensional K A :=
  let ⟨⟨b, hb⟩⟩ := hf
  ⟨⟨b, Submodule.restrictScalars_injective F _ _ <| by
    rw [Submodule.restrictScalars_top, eq_top_iff, ← hb, Submodule.span_le]
    exact Submodule.subset_span⟩⟩
#align finite_dimensional.right FiniteDimensional.right

theorem Subalgebra.isSimpleOrder_of_finrank_prime (F A) [Field F] [Ring A] [IsDomain A]
    [Algebra F A] (hp : (finrank F A).Prime) : IsSimpleOrder (Subalgebra F A) :=
  { toNontrivial :=
      ⟨⟨⊥, ⊤, fun he =>
          Nat.not_prime_one ((Subalgebra.bot_eq_top_iff_finrank_eq_one.1 he).subst hp)⟩⟩
    eq_bot_or_eq_top := fun K => by
      haveI : FiniteDimensional _ _ := .of_finrank_pos hp.pos
      letI := divisionRingOfFiniteDimensional F K
      refine (hp.eq_one_or_self_of_dvd _ ⟨_, (finrank_mul_finrank F K A).symm⟩).imp ?_ fun h => ?_
<<<<<<< HEAD
      · exact Subalgebra.eq_bot_of_finrank_one
=======
      · exact fun h' => Subalgebra.eq_bot_of_finrank_one h'
>>>>>>> 16a1db9e
      · exact
          Algebra.toSubmodule_eq_top.1 (eq_top_of_finrank_eq <| K.finrank_toSubmodule.trans h) }
#align finite_dimensional.subalgebra.is_simple_order_of_finrank_prime FiniteDimensional.Subalgebra.isSimpleOrder_of_finrank_prime
-- TODO: `IntermediateField` version

@[deprecated (since := "2024-01-12")]
alias finrank_linear_map' := FiniteDimensional.finrank_linearMap_self
#align finite_dimensional.finrank_linear_map' FiniteDimensional.finrank_linear_map'

end FiniteDimensional

end Field<|MERGE_RESOLUTION|>--- conflicted
+++ resolved
@@ -76,11 +76,7 @@
       haveI : FiniteDimensional _ _ := .of_finrank_pos hp.pos
       letI := divisionRingOfFiniteDimensional F K
       refine (hp.eq_one_or_self_of_dvd _ ⟨_, (finrank_mul_finrank F K A).symm⟩).imp ?_ fun h => ?_
-<<<<<<< HEAD
-      · exact Subalgebra.eq_bot_of_finrank_one
-=======
       · exact fun h' => Subalgebra.eq_bot_of_finrank_one h'
->>>>>>> 16a1db9e
       · exact
           Algebra.toSubmodule_eq_top.1 (eq_top_of_finrank_eq <| K.finrank_toSubmodule.trans h) }
 #align finite_dimensional.subalgebra.is_simple_order_of_finrank_prime FiniteDimensional.Subalgebra.isSimpleOrder_of_finrank_prime
