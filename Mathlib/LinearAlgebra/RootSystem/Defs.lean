/-
Copyright (c) 2023 Oliver Nash. All rights reserved.
Released under Apache 2.0 license as described in the file LICENSE.
Authors: Oliver Nash, Deepro Choudhury, Scott Carnahan
-/
import Mathlib.LinearAlgebra.PerfectPairing
import Mathlib.LinearAlgebra.Reflection

/-!
# Root data and root systems

This file contains basic definitions for root systems and root data.  We introduce a generalization
of both concepts, called a root pairing.  A typical example of a root pairing is given by choosing a
quadratic form and taking a union of spheres of various radii.  When integrality conditions are
imposed, the property that the set of roots is closed under reflection forces the radii to be small.

## Main definitions:

 * `RootPairing`: Given two perfectly-paired `R`-modules `M` and `N` (over some commutative ring
   `R`) a root pairing with indexing set `ι` is the data of an `ι`-indexed subset of `M`
   ("the roots") an `ι`-indexed subset of `N` ("the coroots"), and an `ι`-indexed set of
   permutations of `ι` such that each root-coroot pair evaluates to `2`, and the permutation
   attached to each element of `ι` is compatible with the reflections on the corresponding roots and
   coroots.
 * `RootDatum`: A root datum is a root pairing for which the roots and coroots take values in
   finitely-generated free Abelian groups.
 * `RootSystem`: A root system is a root pairing for which the roots span their ambient module.
 * `RootPairing.IsCrystallographic`: A root pairing is said to be crystallographic if the pairing
   between a root and coroot is always an integer.
 * `RootPairing.IsReduced`: A root pairing is said to be reduced if two linearly dependent roots are
   always related by a sign.
 * `RootPairing.weylGroup`: The group of linear isomorphisms on `M` generated by reflections.
 * `RootPairing.weylGroupToPerm`: The permutation representation of the Weyl group on `ι`.

## TODO

 * When is the permutation representation faithful? basic counterexample: char 2 rank 2 one root.
 * Base change of root pairings (may need flatness; perhaps should go in a different file).
 * Crystallographic root systems are isomorphic to base changes of root systems over `ℤ`: Take
   `M₀` and `N₀` to be the `ℤ`-span of roots and coroots.

## Implementation details

A root datum is sometimes defined as two subsets: roots and coroots, together with a bijection
between them, subject to hypotheses. However the hypotheses ensure that the bijection is unique and
so the question arises of whether this bijection should be part of the data of a root datum or
whether one should merely assert its existence. For finite root systems, things are even more
extreme: the coroots are uniquely determined by the roots, and furthermore, there is a canonical
non-degenerate bilinear form on the ambient space.  Many informal accounts even include this form
as part of the data.

We have opted for a design in which the uniquely-determined data is included: the bijection
between roots and coroots is (implicitly) included and the coroots are included for root systems.
Empirically this seems to be by far the most convenient design and by providing extensionality
lemmas expressing the uniqueness we expect to get the best of both worlds.

Furthermore, we require roots and coroots to be injections from a base indexing type `ι` rather than
subsets of their codomains. This design was chosen to avoid the bijection between roots and coroots
being a dependently-typed object. A third option would be to have the roots and coroots be subsets
but to avoid having a dependently-typed bijection by defining it globally with junk value `0`
outside of the roots and coroots. This would work but lacks the convenient symmetry that the chosen
design enjoys: by introducing the indexing type `ι`, one does not have to pick a direction
(`roots → coroots` or `coroots → roots`) for the forward direction of the bijection. Besides,
providing the user with the additional definitional power to specify an indexing type `ι` is a
benefit and the junk-value pattern is a cost.

As a final point of divergence from the classical literature, we make the reflection permutation on
roots and coroots explicit, rather than specifying only that reflection preserves the sets of roots
and coroots. This is necessary when working with infinite root systems, where the coroots are not
uniquely determined by the roots, because without it, the reflection permutations on roots and
coroots may not correspond. For this purpose, we define a map from `ι` to permutations on `ι`, and
require that it is compatible with reflections and coreflections.

-/

open Set Function
open Module hiding reflection
open Submodule (span)
open AddSubgroup (zmultiples)

noncomputable section

variable (ι R M N : Type*)
  [CommRing R] [AddCommGroup M] [Module R M] [AddCommGroup N] [Module R N]

/-- Given two perfectly-paired `R`-modules `M` and `N`, a root pairing with indexing set `ι`
is the data of an `ι`-indexed subset of `M` ("the roots"), an `ι`-indexed subset of `N`
("the coroots"), and an `ι`-indexed set of permutations of `ι`, such that each root-coroot pair
evaluates to `2`, and the permutation attached to each element of `ι` is compatible with the
reflections on the corresponding roots and coroots.

It exists to allow for a convenient unification of the theories of root systems and root data. -/
structure RootPairing extends PerfectPairing R M N where
  /-- A parametrized family of vectors, called roots. -/
  root : ι ↪ M
  /-- A parametrized family of dual vectors, called coroots. -/
  coroot : ι ↪ N
  root_coroot_two : ∀ i, toLin (root i) (coroot i) = 2
  /-- A parametrized family of permutations, induced by reflection. -/
  reflection_perm : ι → (ι ≃ ι)
  reflection_perm_root : ∀ i j,
    root j - toPerfectPairing (root j) (coroot i) • root i = root (reflection_perm i j)
  reflection_perm_coroot : ∀ i j,
    coroot j - toPerfectPairing (root i) (coroot j) • coroot i = coroot (reflection_perm i j)

/-- A root datum is a root pairing with coefficients in the integers and for which the root and
coroot spaces are finitely-generated free Abelian groups.

Note that the latter assumptions `[Free ℤ X₁] [Finite ℤ X₁] [Free ℤ X₂] [Finite ℤ X₂]` should be
supplied as mixins. -/
abbrev RootDatum (X₁ X₂ : Type*) [AddCommGroup X₁] [AddCommGroup X₂] := RootPairing ι ℤ X₁ X₂

/-- A root system is a root pairing for which the roots span their ambient module.

Note that this is slightly more general than the usual definition in the sense that `N` is not
<<<<<<< HEAD
required to be spanned by coroots`. -/
structure RootSystem extends RootPairing ι R M N :=
=======
required to be the dual of `M`. -/
structure RootSystem extends RootPairing ι R M N where
>>>>>>> 3ae6376f
  span_eq_top : span R (range root) = ⊤

attribute [simp] RootSystem.span_eq_top

namespace RootPairing

variable {ι R M N}
variable (P : RootPairing ι R M N) (i j : ι)

lemma ne_zero [CharZero R] : (P.root i : M) ≠ 0 :=
  fun h ↦ by simpa [h, map_zero] using P.root_coroot_two i

lemma ne_zero' [CharZero R] : (P.coroot i : N) ≠ 0 :=
  fun h ↦ by simpa [h] using P.root_coroot_two i

@[simp]
lemma toLin_toPerfectPairing (x : M) (y : N) : P.toLin x y = P.toPerfectPairing x y :=
  rfl

/-- If we interchange the roles of `M` and `N`, we still have a root pairing. -/
protected def flip : RootPairing ι R N M :=
  { P.toPerfectPairing.flip with
    root := P.coroot
    coroot := P.root
    root_coroot_two := P.root_coroot_two
    reflection_perm := P.reflection_perm
    reflection_perm_root := P.reflection_perm_coroot
    reflection_perm_coroot := P.reflection_perm_root }

@[simp]
lemma flip_root (P : RootPairing ι R M N) : P.flip.root = P.coroot :=
  rfl

@[simp]
lemma flip_coroot (P : RootPairing ι R M N) : P.flip.coroot = P.root :=
  rfl

@[simp]
lemma flip_reflection_perm (P : RootPairing ι R M N) (i : ι) :
    P.flip.reflection_perm i = P.reflection_perm i :=
  rfl

@[simp]
lemma flip_toLin_apply_apply (P : RootPairing ι R M N) (y : N) (x : M) :
    (P.flip.toPerfectPairing y) x = (P.toLin x) y :=
  rfl

@[simp]
lemma flip_flip : P.flip.flip = P :=
  rfl

/-- Roots written as functionals on the coweight space. -/
abbrev root' (i : ι) : Dual R N := P.toPerfectPairing (P.root i)

/-- Coroots written as functionals on the weight space. -/
abbrev coroot' (i : ι) : Dual R M := P.toPerfectPairing.flip (P.coroot i)

/-- This is the pairing between roots and coroots. -/
def pairing : R := P.root' i (P.coroot j)

@[simp]
lemma root_coroot_eq_pairing : P.toPerfectPairing (P.root i) (P.coroot j) = P.pairing i j :=
  rfl

@[simp]
lemma root'_coroot_eq_pairing : P.root' i (P.coroot j) = P.pairing i j :=
  rfl

@[simp]
lemma root_coroot'_eq_pairing : P.coroot' i (P.root j) = P.pairing j i :=
  rfl

lemma coroot_root_eq_pairing : P.toLin.flip (P.coroot i) (P.root j) = P.pairing j i := by
  simp

@[simp]
lemma pairing_same : P.pairing i i = 2 := P.root_coroot_two i

lemma coroot_root_two :
    P.toPerfectPairing.flip (P.coroot i) (P.root i) = 2 := by
  simp

/-- The reflection associated to a root. -/
def reflection : M ≃ₗ[R] M :=
  Module.reflection (P.flip.root_coroot_two i)

@[simp]
lemma root_reflection_perm (j : ι) :
    P.root (P.reflection_perm i j) = (P.reflection i) (P.root j) :=
  (P.reflection_perm_root i j).symm

theorem mapsTo_reflection_root : MapsTo (P.reflection i) (range P.root) (range P.root) := by
  rintro - ⟨j, rfl⟩
  exact P.root_reflection_perm i j ▸ mem_range_self (P.reflection_perm i j)

lemma reflection_apply (x : M) :
    P.reflection i x = x - (P.coroot' i x) • P.root i :=
  rfl

lemma reflection_apply_root :
    P.reflection i (P.root j) = P.root j - (P.pairing j i) • P.root i :=
  rfl

@[simp]
lemma reflection_apply_self :
    P.reflection i (P.root i) = - P.root i :=
  Module.reflection_apply_self (P.coroot_root_two i)

@[simp]
lemma reflection_same (x : M) :
    P.reflection i (P.reflection i x) = x :=
  Module.involutive_reflection (P.coroot_root_two i) x

@[simp]
lemma reflection_inv :
    (P.reflection i)⁻¹ = P.reflection i :=
  rfl

@[simp]
lemma reflection_sq :
    P.reflection i ^ 2 = 1 :=
  mul_eq_one_iff_eq_inv.mpr rfl

@[simp]
lemma reflection_perm_sq :
    P.reflection_perm i ^ 2 = 1 := by
  ext j
  apply P.root.injective
  simp only [sq, Equiv.Perm.mul_apply, root_reflection_perm, reflection_same, Equiv.Perm.one_apply]

@[simp]
lemma reflection_perm_inv :
    (P.reflection_perm i)⁻¹ = P.reflection_perm i :=
  (mul_eq_one_iff_eq_inv.mp <| P.reflection_perm_sq i).symm

@[simp]
lemma reflection_perm_self : P.reflection_perm i (P.reflection_perm i j) = j := by
  apply P.root.injective
  simp only [root_reflection_perm, reflection_same]

lemma reflection_perm_involutive : Involutive (P.reflection_perm i) :=
  involutive_iff_iter_2_eq_id.mpr (by ext; simp)

@[simp]
lemma reflection_perm_symm : (P.reflection_perm i).symm = P.reflection_perm i :=
  Involutive.symm_eq_self_of_involutive (P.reflection_perm i) <| P.reflection_perm_involutive i

lemma bijOn_reflection_root :
    BijOn (P.reflection i) (range P.root) (range P.root) :=
  Module.bijOn_reflection_of_mapsTo _ <| P.mapsTo_reflection_root i

@[simp]
lemma reflection_image_eq :
    P.reflection i '' (range P.root) = range P.root :=
  (P.bijOn_reflection_root i).image_eq

/-!
theorem involutive_reflection : Involutive (P.reflection i) :=
  Module.involutive_reflection (P.flip.root_coroot_two i)
-/

/-- The reflection associated to a coroot. -/
def coreflection : N ≃ₗ[R] N :=
  Module.reflection (P.root_coroot_two i)

@[simp]
lemma coroot_reflection_perm (j : ι) :
    P.coroot (P.reflection_perm i j) = (P.coreflection i) (P.coroot j) :=
  (P.reflection_perm_coroot i j).symm

theorem mapsTo_coreflection_coroot :
    MapsTo (P.coreflection i) (range P.coroot) (range P.coroot) := by
  rintro - ⟨j, rfl⟩
  exact P.coroot_reflection_perm i j ▸ mem_range_self (P.reflection_perm i j)

lemma coreflection_apply (f : N) :
    P.coreflection i f = f - (P.root' i) f • P.coroot i :=
  rfl

lemma coreflection_apply_coroot :
    P.coreflection i (P.coroot j) = P.coroot j - (P.pairing i j) • P.coroot i :=
  rfl

@[simp]
lemma coreflection_apply_self :
    P.coreflection i (P.coroot i) = - P.coroot i :=
  Module.reflection_apply_self (P.flip.coroot_root_two i)

@[simp]
lemma coreflection_same (x : N) :
    P.coreflection i (P.coreflection i x) = x :=
  Module.involutive_reflection (P.flip.coroot_root_two i) x

@[simp]
lemma coreflection_inv :
    (P.coreflection i)⁻¹ = P.coreflection i :=
  rfl

@[simp]
lemma coreflection_sq :
    P.coreflection i ^ 2 = 1 :=
  mul_eq_one_iff_eq_inv.mpr rfl

lemma bijOn_coreflection_coroot : BijOn (P.coreflection i) (range P.coroot) (range P.coroot) :=
  bijOn_reflection_root P.flip i

@[simp]
lemma coreflection_image_eq :
    P.coreflection i '' (range P.coroot) = range P.coroot :=
  (P.bijOn_coreflection_coroot i).image_eq

lemma coreflection_eq_flip_reflection :
    P.coreflection i = P.flip.reflection i :=
  rfl

lemma reflection_coroot_perm {i j : ι} (y : M) :
    (P.toPerfectPairing ((P.reflection i) y)) (P.coroot j) =
      P.toPerfectPairing y (P.coroot (P.reflection_perm i j)) := by
  simp only [reflection_apply, map_sub, ← PerfectPairing.toLin_apply, map_smul, LinearMap.sub_apply,
    LinearMap.smul_apply, root_coroot_eq_pairing, smul_eq_mul, coroot_reflection_perm,
    coreflection_apply_coroot]
  simp [mul_comm]

lemma root_covector_coroot (x : N) (i : ι) :
    (P.toPerfectPairing (P.root i) x) • P.coroot i = (x - P.coreflection i x) := by
  rw [coreflection_apply, sub_sub_cancel]

lemma pairing_reflection_perm (P : RootPairing ι R M N) (i j k : ι) :
    P.pairing j (P.reflection_perm i k) = P.pairing (P.reflection_perm i j) k := by
  simp only [pairing, coroot_reflection_perm, root', root_reflection_perm]
  simp only [coreflection_apply_coroot, map_sub, root_coroot_eq_pairing, map_smul, smul_eq_mul,
    reflection_apply_root]
  simp only [← toLin_toPerfectPairing, map_sub, PerfectPairing.toLin_apply, map_smul,
    LinearMap.sub_apply, LinearMap.smul_apply, smul_eq_mul]
  simp only [PerfectPairing.toLin_apply, root_coroot_eq_pairing, mul_comm]

lemma reflection_dualMap_eq_coreflection :
    (P.reflection i).dualMap ∘ₗ P.toLin.flip = P.toLin.flip ∘ₗ P.coreflection i := by
  ext n m
  simp [map_sub, coreflection_apply, reflection_apply, mul_comm (P.toPerfectPairing m (P.coroot i))]

lemma coroot_eq_coreflection_of_root_eq
    {i j k : ι} (hk : P.root k = P.reflection i (P.root j)) :
    P.coroot k = P.coreflection i (P.coroot j) := by
  rw [← P.root_reflection_perm, EmbeddingLike.apply_eq_iff_eq] at hk
  rw [← P.coroot_reflection_perm, hk]

lemma coroot'_reflection_perm {i j : ι} :
    P.coroot' (P.reflection_perm i j) = P.coroot' j ∘ₗ P.reflection i := by
  ext y
  simp [coreflection_apply_coroot, reflection_apply, map_sub, mul_comm]

lemma coroot'_reflection {i j : ι} (y : M) :
    P.coroot' j (P.reflection i y) = P.coroot' (P.reflection_perm i j) y :=
  (LinearMap.congr_fun P.coroot'_reflection_perm y).symm

@[simp]
lemma pairing_reflection_perm_self_left (P : RootPairing ι R M N) (i j : ι) :
    P.pairing (P.reflection_perm i i) j = - P.pairing i j := by
  rw [pairing, root', ← reflection_perm_root, root'_coroot_eq_pairing, pairing_same, two_smul,
    sub_add_cancel_left, ← toLin_toPerfectPairing, LinearMap.map_neg₂, toLin_toPerfectPairing,
    root'_coroot_eq_pairing]

@[simp]
lemma pairing_reflection_perm_self_right (i j : ι) :
    P.pairing i (P.reflection_perm j j) = - P.pairing i j := by
  rw [pairing, ← reflection_perm_coroot, root_coroot_eq_pairing, pairing_same, two_smul,
    sub_add_cancel_left, ← toLin_toPerfectPairing, map_neg, toLin_toPerfectPairing,
    root_coroot_eq_pairing]

lemma reflection_eq (x y : M) (h : P.reflection i x = P.reflection i y) : x = y := by
  simp only [reflection, Module.reflection, Equiv.invFun_as_coe, Involutive.toPerm_symm,
    Involutive.coe_toPerm, EmbeddingLike.apply_eq_iff_eq] at h
  exact h

lemma scalar_mul_eq_two (x : M) (c : R) (i : ι) (h : P.root i = c • x) :
    c * P.toPerfectPairing x (P.coroot i) = 2 := by
  rw [← smul_eq_mul, ← toLin_toPerfectPairing, (LinearMap.map_smul₂ P.toLin c x (P.coroot i)).symm,
    ← h, P.root_coroot_two i]

lemma reflection_eq_imp_scalar (j : ι) (h: P.reflection i = P.reflection j) :
    2 • P.root i = (P.toPerfectPairing (P.root i) (P.coroot j)) • P.root j := by
  have hij: P.root i = -P.root i + P.toPerfectPairing (P.root i) (P.coroot j) • P.root j := by
    nth_rw 1 [← reflection_same P i (P.root i), reflection_apply_self, h, reflection_apply]
    rw [coroot', root_coroot_eq_pairing, PerfectPairing.flip_apply_apply, ← toLin_toPerfectPairing,
      LinearMap.map_neg, LinearMap.neg_apply, neg_smul, sub_neg_eq_add, toLin_toPerfectPairing,
      root'_coroot_eq_pairing]
  rw [two_nsmul, eq_neg_add_iff_add_eq.mp hij]

lemma coreflection_eq_imp_scalar (j : ι) (h: P.coreflection i = P.coreflection j) :
    2 • P.coroot i = (P.toPerfectPairing (P.root j) (P.coroot i)) • P.coroot j := by
  have hij: P.coroot i = -P.coroot i + P.toPerfectPairing (P.root j) (P.coroot i) • P.coroot j := by
    nth_rw 1 [← coreflection_same P i (P.coroot i), coreflection_apply_self, h, coreflection_apply]
    rw [LinearMap.map_neg, neg_smul, sub_neg_eq_add]
  rw [two_nsmul, eq_neg_add_iff_add_eq.mp hij]

lemma reflection_mul (x : M) :
    (P.reflection i * P.reflection j) x = P.reflection i (P.reflection j x) := rfl

lemma root_coreflection (P : RootPairing ι R M N) (y : N) (i : ι) :
    (P.toPerfectPairing (P.root i) (P.coreflection i y)) = - P.toPerfectPairing (P.root i) y := by
  rw [coreflection_apply, map_sub, map_smul, root_coroot_eq_pairing, pairing_same, smul_eq_mul,
    mul_comm, two_mul]
  abel

/-- A root pairing is said to be crystallographic if the pairing between a root and coroot is
always an integer. -/
def IsCrystallographic : Prop :=
  ∀ i, MapsTo (P.root' i) (range P.coroot) (zmultiples (1 : R))

lemma isCrystallographic_iff :
    P.IsCrystallographic ↔ ∀ i j, ∃ z : ℤ, z = P.pairing i j := by
  rw [IsCrystallographic]
  refine ⟨fun h i j ↦ ?_, fun h i _ ⟨j, hj⟩ ↦ ?_⟩
  · simpa [AddSubgroup.mem_zmultiples_iff] using h i (mem_range_self j)
  · simpa [← hj, AddSubgroup.mem_zmultiples_iff] using h i j

/-- A root pairing is said to be reduced if any linearly dependent pair of roots is related by a
sign. -/
def IsReduced : Prop :=
  ∀ i j, ¬ LinearIndependent R ![P.root i, P.root j] → (P.root i = P.root j ∨ P.root i = - P.root j)

lemma isReduced_iff : P.IsReduced ↔ ∀ i j : ι, i ≠ j →
    ¬ LinearIndependent R ![P.root i, P.root j] → P.root i = - P.root j := by
  rw [IsReduced]
  refine ⟨fun h i j hij hLin ↦ ?_, fun h i j hLin  ↦ ?_⟩
  · specialize h i j hLin
    simp_all only [ne_eq, EmbeddingLike.apply_eq_iff_eq, false_or]
  · by_cases h' : i = j
    · exact Or.inl (congrArg P.root h')
    · exact Or.inr (h i j h' hLin)

/-- The `Weyl group` of a root pairing is the group of automorphisms of the weight space generated
by reflections in roots. -/
def weylGroup : Subgroup (M ≃ₗ[R] M) :=
  Subgroup.closure (range P.reflection)

lemma reflection_mem_weylGroup : P.reflection i ∈ P.weylGroup :=
  Subgroup.subset_closure <| mem_range_self i

lemma mem_range_root_of_mem_range_reflection_of_mem_range_root
    {r : M ≃ₗ[R] M} {α : M} (hr : r ∈ range P.reflection) (hα : α ∈ range P.root) :
    r • α ∈ range P.root := by
  obtain ⟨i, rfl⟩ := hr
  obtain ⟨j, rfl⟩ := hα
  exact ⟨P.reflection_perm i j, P.root_reflection_perm i j⟩

lemma mem_range_coroot_of_mem_range_coreflection_of_mem_range_coroot
    {r : N ≃ₗ[R] N} {α : N} (hr : r ∈ range P.coreflection) (hα : α ∈ range P.coroot) :
    r • α ∈ range P.coroot := by
  obtain ⟨i, rfl⟩ := hr
  obtain ⟨j, rfl⟩ := hα
  exact ⟨P.reflection_perm i j, P.coroot_reflection_perm i j⟩

lemma exists_root_eq_smul_of_mem_weylGroup {w : M ≃ₗ[R] M} (hw : w ∈ P.weylGroup) (i : ι) :
    ∃ j, P.root j = w • P.root i :=
  Subgroup.smul_mem_of_mem_closure_of_mem (by simp)
    (fun _ h _ ↦ P.mem_range_root_of_mem_range_reflection_of_mem_range_root h) hw (mem_range_self i)

/-- The permutation representation of the Weyl group induced by `reflection_perm`. -/
def weylGroupToPerm : P.weylGroup →* Equiv.Perm ι where
  toFun w :=
  { toFun := fun i => (P.exists_root_eq_smul_of_mem_weylGroup (w := w.1) w.2 i).choose
    invFun := fun i => (P.exists_root_eq_smul_of_mem_weylGroup (w := w⁻¹.1) w⁻¹.2 i).choose
    left_inv := fun i => by
      obtain ⟨w, hw⟩ := w
      apply P.root.injective
      rw [(P.exists_root_eq_smul_of_mem_weylGroup ((Subgroup.inv_mem_iff P.weylGroup).mpr hw)
          ((P.exists_root_eq_smul_of_mem_weylGroup hw i).choose)).choose_spec,
        (P.exists_root_eq_smul_of_mem_weylGroup hw i).choose_spec, inv_smul_eq_iff]
    right_inv := fun i => by
      obtain ⟨w, hw⟩ := w
      have hw' : w⁻¹ ∈ P.weylGroup := (Subgroup.inv_mem_iff P.weylGroup).mpr hw
      refine Embedding.injective P.root ?_
      rw [(P.exists_root_eq_smul_of_mem_weylGroup hw
          ((P.exists_root_eq_smul_of_mem_weylGroup hw' i).choose)).choose_spec,
        (P.exists_root_eq_smul_of_mem_weylGroup hw' i).choose_spec, smul_inv_smul] }
  map_one' := by ext; simp
  map_mul' x y := by
    obtain ⟨x, hx⟩ := x
    obtain ⟨y, hy⟩ := y
    ext i
    apply P.root.injective
    simp only [Equiv.coe_fn_mk, Equiv.Perm.coe_mul, comp_apply]
    rw [(P.exists_root_eq_smul_of_mem_weylGroup (mul_mem hx hy) i).choose_spec,
      (P.exists_root_eq_smul_of_mem_weylGroup hx
        ((P.exists_root_eq_smul_of_mem_weylGroup hy i).choose)).choose_spec,
      (P.exists_root_eq_smul_of_mem_weylGroup hy i).choose_spec, mul_smul]

@[simp]
lemma weylGroupToPerm_apply_reflection :
    P.weylGroupToPerm ⟨P.reflection i, P.reflection_mem_weylGroup i⟩ = P.reflection_perm i := by
  ext j
  apply P.root.injective
  rw [weylGroupToPerm, MonoidHom.coe_mk, OneHom.coe_mk, Equiv.coe_fn_mk, root_reflection_perm,
    (P.exists_root_eq_smul_of_mem_weylGroup (P.reflection_mem_weylGroup i) j).choose_spec,
    LinearEquiv.smul_def]

@[simp]
lemma range_weylGroupToPerm :
    P.weylGroupToPerm.range = Subgroup.closure (range P.reflection_perm) := by
  refine (Subgroup.closure_eq_of_le _ ?_ ?_).symm
  · rintro - ⟨i, rfl⟩
    simpa only [← weylGroupToPerm_apply_reflection] using mem_range_self _
  · rintro - ⟨⟨w, hw⟩, rfl⟩
    induction hw using Subgroup.closure_induction'' with
    | one =>
      change P.weylGroupToPerm 1 ∈ _
      simpa only [map_one] using Subgroup.one_mem _
    | mem w' hw' =>
      obtain ⟨i, rfl⟩ := hw'
      simpa only [weylGroupToPerm_apply_reflection] using Subgroup.subset_closure (mem_range_self i)
    | inv_mem w' hw' =>
      obtain ⟨i, rfl⟩ := hw'
      simpa only [reflection_inv, weylGroupToPerm_apply_reflection] using
        Subgroup.subset_closure (mem_range_self i)
    | mul w₁ w₂ hw₁ hw₂ h₁ h₂ =>
      simpa only [← Submonoid.mk_mul_mk _ w₁ w₂ hw₁ hw₂, map_mul] using Subgroup.mul_mem _ h₁ h₂

lemma pairing_smul_root_eq (k : ι) (hij : P.reflection_perm i = P.reflection_perm j) :
    P.pairing k i • P.root i = P.pairing k j • P.root j := by
  have h : P.reflection i (P.root k) = P.reflection j (P.root k) := by
    simp only [← root_reflection_perm, hij]
  simpa only [reflection_apply_root, sub_right_inj] using h

lemma pairing_smul_coroot_eq (k : ι) (hij : P.reflection_perm i = P.reflection_perm j) :
    P.pairing i k • P.coroot i = P.pairing j k • P.coroot j := by
  have h : P.coreflection i (P.coroot k) = P.coreflection j (P.coroot k) := by
    simp only [← coroot_reflection_perm, hij]
  simpa only [coreflection_apply_coroot, sub_right_inj] using h

lemma two_nsmul_reflection_eq_of_perm_eq (hij : P.reflection_perm i = P.reflection_perm j) :
    2 • ⇑(P.reflection i) = 2 • P.reflection j := by
  ext x
  suffices 2 • P.toLin x (P.coroot i) • P.root i = 2 • P.toLin x (P.coroot j) • P.root j by
    simpa [reflection_apply, smul_sub]
  calc 2 • P.toLin x (P.coroot i) • P.root i
      = P.toLin x (P.coroot i) • ((2 : R) • P.root i) := ?_
    _ = P.toLin x (P.coroot i) • (P.pairing i j • P.root j) := ?_
    _ = P.toLin x (P.pairing i j • P.coroot i) • (P.root j) := ?_
    _ = P.toLin x ((2 : R) • P.coroot j) • (P.root j) := ?_
    _ = 2 • P.toLin x (P.coroot j) • P.root j := ?_
  · rw [smul_comm, ← Nat.cast_smul_eq_nsmul R, Nat.cast_ofNat]
  · rw [P.pairing_smul_root_eq j i i hij.symm, pairing_same]
  · rw [← smul_comm, ← smul_assoc, map_smul]
  · rw [← P.pairing_smul_coroot_eq j i j hij.symm, pairing_same]
  · rw [map_smul, smul_assoc, ← Nat.cast_smul_eq_nsmul R, Nat.cast_ofNat]

lemma reflection_perm_eq_reflection_perm_iff_of_isSMulRegular (h2 : IsSMulRegular M 2) :
    P.reflection_perm i = P.reflection_perm j ↔ P.reflection i = P.reflection j := by
  refine ⟨fun h ↦ ?_, fun h ↦ Equiv.ext fun k ↦ P.root.injective <| by simp [h]⟩
  suffices ⇑(P.reflection i) = ⇑(P.reflection j) from DFunLike.coe_injective this
  replace h2 : IsSMulRegular (M → M) 2 := IsSMulRegular.pi fun _ ↦ h2
  exact h2 <| P.two_nsmul_reflection_eq_of_perm_eq i j h

lemma reflection_perm_eq_reflection_perm_iff_of_span :
    P.reflection_perm i = P.reflection_perm j ↔
    ∀ x ∈ span R (range P.root), P.reflection i x = P.reflection j x := by
  refine ⟨fun h x hx ↦ ?_, fun h ↦ ?_⟩
  · induction hx using Submodule.span_induction' with
    | mem x hx =>
      obtain ⟨k, rfl⟩ := hx
      simp only [← root_reflection_perm, h]
    | zero => simp
    | add x _ y _ hx hy => simp [hx, hy]
    | smul t x _ hx => simp [hx]
  · ext k
    apply P.root.injective
    simp [h (P.root k) (Submodule.subset_span <| mem_range_self k)]

lemma _root_.RootSystem.reflection_perm_eq_reflection_perm_iff (P : RootSystem ι R M N) (i j : ι) :
    P.reflection_perm i = P.reflection_perm j ↔ P.reflection i = P.reflection j := by
  refine ⟨fun h ↦ ?_, fun h ↦ Equiv.ext fun k ↦ P.root.injective <| by simp [h]⟩
  ext x
  exact (reflection_perm_eq_reflection_perm_iff_of_span P.toRootPairing i j).mp h x <| by simp

section pairs

variable (j : ι)

/-- The Coxeter Weight of a pair gives the weight of an edge in a Coxeter diagram, when it is
finite.  It is `4 cos² θ`, where `θ` describes the dihedral angle between hyperplanes. -/
def coxeterWeight : R := pairing P i j * pairing P j i

lemma coxeterWeight_swap : coxeterWeight P i j = coxeterWeight P j i := by
  simp only [coxeterWeight, mul_comm]

/-- Two roots are orthogonal when they are fixed by each others' reflections. -/
def IsOrthogonal : Prop := pairing P i j = 0 ∧ pairing P j i = 0

lemma isOrthogonal.symm : IsOrthogonal P i j ↔ IsOrthogonal P j i := by
  simp only [IsOrthogonal, and_comm]

lemma isOrthogonal_comm (h : IsOrthogonal P i j) : Commute (P.reflection i) (P.reflection j) := by
  rw [commute_iff_eq]
  ext v
  replace h : P.pairing i j = 0 ∧ P.pairing j i = 0 := by simpa [IsOrthogonal] using h
  erw [LinearMap.mul_apply, LinearMap.mul_apply]
  simp only [LinearEquiv.coe_coe, reflection_apply, PerfectPairing.flip_apply_apply, map_sub,
    map_smul, root_coroot_eq_pairing, h, zero_smul, sub_zero]
  abel

lemma reflection_smul_root_plus_pairing_smul_root (a b : R) :
    P.reflection j (a • P.root i + b • (P.pairing i j) • P.root j) =
      a • P.root i - (a + b) • (P.pairing i j) • P.root j := by
  rw [map_add, LinearMapClass.map_smul, reflection_apply_root, smul_sub, LinearMapClass.map_smul,
    LinearMapClass.map_smul, reflection_apply_self, smul_neg, sub_add, sub_right_inj, add_smul,
    smul_neg, sub_neg_eq_add]

lemma reflection_reflection_smul_root_plus_pairing_smul_root (a b : R) :
    P.reflection i (P.reflection j (a • P.root i + b • (P.pairing i j) • P.root j)) =
      ((a + b) * P.coxeterWeight i j - a) • P.root i - (a + b) • (P.pairing i j) • P.root j := by
  rw [reflection_smul_root_plus_pairing_smul_root, map_sub, map_smul, map_smul, map_smul,
    reflection_apply_self, reflection_apply_root, smul_sub, smul_sub, sub_smul,
    smul_smul (P.pairing i j), ← coxeterWeight, smul_neg, mul_smul]
  abel

end pairs

section Embedding

variable {κ : Type*} (P : RootPairing ι R M N) (Q : RootPairing κ R M N)

/-- A map of index sets induces an embedding of root pairings if it respects reflection
permutations. -/
def IsEmbedding {κ : Type*} (P : RootPairing ι R M N) (Q : RootPairing κ R M N) (f : ι → κ) :
    Prop :=
  ∀ i j, f (P.reflection_perm i j) = Q.reflection_perm (f i) (f j)

end Embedding

end RootPairing<|MERGE_RESOLUTION|>--- conflicted
+++ resolved
@@ -113,13 +113,8 @@
 /-- A root system is a root pairing for which the roots span their ambient module.
 
 Note that this is slightly more general than the usual definition in the sense that `N` is not
-<<<<<<< HEAD
-required to be spanned by coroots`. -/
-structure RootSystem extends RootPairing ι R M N :=
-=======
-required to be the dual of `M`. -/
+required to be spanned by coroots. -/
 structure RootSystem extends RootPairing ι R M N where
->>>>>>> 3ae6376f
   span_eq_top : span R (range root) = ⊤
 
 attribute [simp] RootSystem.span_eq_top
