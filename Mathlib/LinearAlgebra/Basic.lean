--- conflicted
+++ resolved
@@ -303,186 +303,6 @@
 #align linear_equiv.map_neg map_negₓ
 #align linear_equiv.map_sub map_subₓ
 
-<<<<<<< HEAD
-end AddCommGroup
-
-section Neg
-
-variable (R) [Semiring R] [AddCommGroup M] [Module R M]
-
-/-- `x ↦ -x` as a `LinearEquiv` -/
-def neg : M ≃ₗ[R] M :=
-  { Equiv.neg M, (-LinearMap.id : M →ₗ[R] M) with }
-#align linear_equiv.neg LinearEquiv.neg
-
-variable {R}
-
-@[simp]
-theorem coe_neg : ⇑(neg R : M ≃ₗ[R] M) = -id :=
-  rfl
-#align linear_equiv.coe_neg LinearEquiv.coe_neg
-
-theorem neg_apply (x : M) : neg R x = -x := by simp
-#align linear_equiv.neg_apply LinearEquiv.neg_apply
-
-@[simp]
-theorem symm_neg : (neg R : M ≃ₗ[R] M).symm = neg R :=
-  rfl
-#align linear_equiv.symm_neg LinearEquiv.symm_neg
-
-end Neg
-
-section CommSemiring
-
-variable [CommSemiring R] [AddCommMonoid M] [AddCommMonoid M₂] [AddCommMonoid M₃]
-variable {R₁ R₂ : Type*} [Semiring R₁] [Semiring R₂]
-variable [Module R M] [Module R M₂] [Module R M₃]
-
-open LinearMap
-
-/-- Multiplying by a unit `a` of the ring `R` is a linear equivalence. -/
-def smulOfUnit (a : Rˣ) : M ≃ₗ[R] M :=
-  DistribMulAction.toLinearEquiv R M a
-#align linear_equiv.smul_of_unit LinearEquiv.smulOfUnit
-
-/-- A linear isomorphism between the domains and codomains of two spaces of linear maps gives a
-linear isomorphism between the two function spaces. -/
-def arrowCongr {R R₁ M₁ M₂ M₂₁ M₂₂ : Type*} [CommSemiring R] [Semiring R₁] [AddCommMonoid M₁]
-    [AddCommMonoid M₂] [AddCommMonoid M₂₁] [AddCommMonoid M₂₂] [Module R₁ M₁] [Module R₁ M₂]
-    [Module R₁ M₂₁] [Module R₁ M₂₂] [Module R M₂₁] [Module R M₂₂] [SMulCommClass R₁ R M₂₁]
-    [SMulCommClass R₁ R M₂₂]
-    (e₁ : M₁ ≃ₗ[R₁] M₂) (e₂ : M₂₁ ≃ₗ[R₁] M₂₂) (h : ∀ (c : R) (x), e₂ (c • x) = c • e₂ x) :
-    (M₁ →ₗ[R₁] M₂₁) ≃ₗ[R] M₂ →ₗ[R₁] M₂₂ where
-  toFun := fun f : M₁ →ₗ[R₁] M₂₁ => (e₂ : M₂₁ →ₗ[R₁] M₂₂).comp <| f.comp (e₁.symm : M₂ →ₗ[R₁] M₁)
-  invFun f := (e₂.symm : M₂₂ →ₗ[R₁] M₂₁).comp <| f.comp (e₁ : M₁ →ₗ[R₁] M₂)
-  left_inv f := by
-    ext x
-    simp only [symm_apply_apply, Function.comp_apply, coe_comp, coe_coe]
-  right_inv f := by
-    ext x
-    simp only [Function.comp_apply, apply_symm_apply, coe_comp, coe_coe]
-  map_add' f g := by
-    ext x
-    simp only [map_add, add_apply, Function.comp_apply, coe_comp, coe_coe]
-  map_smul' c f := by
-    ext x
-    simp  [smul_apply, Function.comp_apply, coe_comp, map_smulₛₗ e₂, coe_coe, IsLinearMap.map_smul,
-      h]
-#align linear_equiv.arrow_congr LinearEquiv.arrowCongr
-
-@[simp]
-theorem arrowCongr_apply {R M₁ M₂ M₂₁ M₂₂ : Sort _} [CommSemiring R] [AddCommMonoid M₁]
-    [AddCommMonoid M₂] [AddCommMonoid M₂₁] [AddCommMonoid M₂₂] [Module R₁ M₁] [Module R₁ M₂]
-    [Module R₁ M₂₁] [Module R₁ M₂₂] [Module R M₂₁] [Module R M₂₂] [SMulCommClass R₁ R M₂₁]
-    [SMulCommClass R₁ R M₂₂] (e₁ : M₁ ≃ₗ[R₁] M₂) (e₂ : M₂₁ ≃ₗ[R₁] M₂₂)
-    (h : ∀ (c : R) (x), e₂ (c • x) = c • e₂ x) (f : M₁ →ₗ[R₁] M₂₁) (x : M₂) :
-    arrowCongr e₁ e₂ h f x = e₂ (f (e₁.symm x)) :=
-  rfl
-#align linear_equiv.arrow_congr_apply LinearEquiv.arrowCongr_apply
-
-@[simp]
-theorem arrowCongr_symm_apply {R M₁ M₂ M₂₁ M₂₂ : Sort _} [CommSemiring R] [AddCommMonoid M₁]
-    [AddCommMonoid M₂] [AddCommMonoid M₂₁] [AddCommMonoid M₂₂] [Module R M₁] [Module R M₂]
-    [Module R M₂₁] [Module R M₂₂] (e₁ : M₁ ≃ₗ[R] M₂) (e₂ : M₂₁ ≃ₗ[R] M₂₂) (f : M₂ →ₗ[R] M₂₂)
-    (x : M₁) : (arrowCongr e₁ e₂ (map_smul _)).symm f x = e₂.symm (f (e₁ x)) :=
-  rfl
-#align linear_equiv.arrow_congr_symm_apply LinearEquiv.arrowCongr_symm_apply
-
-theorem arrowCongr_comp {N N₂ N₃ : Sort _} [AddCommMonoid N] [AddCommMonoid N₂] [AddCommMonoid N₃]
-    [Module R N] [Module R N₂] [Module R N₃] (e₁ : M ≃ₗ[R] N) (e₂ : M₂ ≃ₗ[R] N₂) (e₃ : M₃ ≃ₗ[R] N₃)
-    (f : M →ₗ[R] M₂) (g : M₂ →ₗ[R] M₃) :
-    arrowCongr e₁ e₃ (map_smul _) (g.comp f) =
-      (arrowCongr e₂ e₃ (map_smul _) g).comp (arrowCongr e₁ e₂ (map_smul _) f) := by
-  ext
-  simp only [symm_apply_apply, arrowCongr_apply, LinearMap.comp_apply]
-#align linear_equiv.arrow_congr_comp LinearEquiv.arrowCongr_comp
-
-theorem arrowCongr_trans {M₁ M₂ M₃ N₁ N₂ N₃ : Sort _} [AddCommMonoid M₁] [Module R M₁]
-    [AddCommMonoid M₂] [Module R M₂] [AddCommMonoid M₃] [Module R M₃] [AddCommMonoid N₁]
-    [Module R N₁] [AddCommMonoid N₂] [Module R N₂] [AddCommMonoid N₃] [Module R N₃]
-    (e₁ : M₁ ≃ₗ[R] M₂) (e₂ : N₁ ≃ₗ[R] N₂) (e₃ : M₂ ≃ₗ[R] M₃) (e₄ : N₂ ≃ₗ[R] N₃) :
-    (arrowCongr e₁ e₂ (map_smul _)).trans (arrowCongr e₃ e₄ (map_smul _)) =
-      arrowCongr (e₁.trans e₃) (e₂.trans e₄) (map_smul _):=
-  rfl
-#align linear_equiv.arrow_congr_trans LinearEquiv.arrowCongr_trans
-
-/-- If `M₂` and `M₃` are linearly isomorphic then the two spaces of linear maps from `M` into `M₂`
-and `M` into `M₃` are linearly isomorphic. -/
-def congrRight (f : M₂ ≃ₗ[R] M₃) : (M →ₗ[R] M₂) ≃ₗ[R] M →ₗ[R] M₃ :=
-  arrowCongr (LinearEquiv.refl R M) f (map_smul _)
-#align linear_equiv.congr_right LinearEquiv.congrRight
-
-/-- If `M` and `M₂` are linearly isomorphic then the two spaces of linear maps from `M` and `M₂` to
-themselves are linearly isomorphic. -/
-def conj (e : M ≃ₗ[R] M₂) : Module.End R M ≃ₗ[R] Module.End R M₂ :=
-  arrowCongr e e (map_smul _)
-#align linear_equiv.conj LinearEquiv.conj
-
-theorem conj_apply (e : M ≃ₗ[R] M₂) (f : Module.End R M) :
-    e.conj f = ((↑e : M →ₗ[R] M₂).comp f).comp (e.symm : M₂ →ₗ[R] M) :=
-  rfl
-#align linear_equiv.conj_apply LinearEquiv.conj_apply
-
-theorem conj_apply_apply (e : M ≃ₗ[R] M₂) (f : Module.End R M) (x : M₂) :
-    e.conj f x = e (f (e.symm x)) :=
-  rfl
-#align linear_equiv.conj_apply_apply LinearEquiv.conj_apply_apply
-
-theorem symm_conj_apply (e : M ≃ₗ[R] M₂) (f : Module.End R M₂) :
-    e.symm.conj f = ((↑e.symm : M₂ →ₗ[R] M).comp f).comp (e : M →ₗ[R] M₂) :=
-  rfl
-#align linear_equiv.symm_conj_apply LinearEquiv.symm_conj_apply
-
-theorem conj_comp (e : M ≃ₗ[R] M₂) (f g : Module.End R M) :
-    e.conj (g.comp f) = (e.conj g).comp (e.conj f) :=
-  arrowCongr_comp e e e f g
-#align linear_equiv.conj_comp LinearEquiv.conj_comp
-
-theorem conj_trans (e₁ : M ≃ₗ[R] M₂) (e₂ : M₂ ≃ₗ[R] M₃) :
-    e₁.conj.trans e₂.conj = (e₁.trans e₂).conj := by
-  ext f x
-  rfl
-#align linear_equiv.conj_trans LinearEquiv.conj_trans
-
-@[simp]
-theorem conj_id (e : M ≃ₗ[R] M₂) : e.conj LinearMap.id = LinearMap.id := by
-  ext
-  simp [conj_apply]
-#align linear_equiv.conj_id LinearEquiv.conj_id
-
-variable (M) in
-/-- An `R`-linear isomorphism between two `R`-modules `M₂` and `M₃` induces an `S`-linear
-isomorphism between `M₂ →ₗ[R] M` and `M₃ →ₗ[R] M`, if `M` is both an `R`-module and an
-`S`-module and their actions commute. -/
-def congrLeft {R} (S) [Semiring R] [Semiring S] [Module R M₂] [Module R M₃] [Module R M]
-    [Module S M] [SMulCommClass R S M] (e : M₂ ≃ₗ[R] M₃) : (M₂ →ₗ[R] M) ≃ₗ[S] (M₃ →ₗ[R] M) where
-  toFun f := f.comp e.symm.toLinearMap
-  invFun f := f.comp e.toLinearMap
-  map_add' _ _ := rfl
-  map_smul' _ _ := rfl
-  left_inv f := by dsimp only; apply DFunLike.ext; exact (congr_arg f <| e.left_inv ·)
-  right_inv f := by dsimp only; apply DFunLike.ext; exact (congr_arg f <| e.right_inv ·)
-
-end CommSemiring
-
-section Field
-
-variable [Field K] [AddCommGroup M] [AddCommGroup M₂] [AddCommGroup M₃]
-variable [Module K M] [Module K M₂] [Module K M₃]
-variable (K) (M)
-
-open LinearMap
-
-/-- Multiplying by a nonzero element `a` of the field `K` is a linear equivalence. -/
-@[simps!]
-def smulOfNeZero (a : K) (ha : a ≠ 0) : M ≃ₗ[K] M :=
-  smulOfUnit <| Units.mk0 a ha
-#align linear_equiv.smul_of_ne_zero LinearEquiv.smulOfNeZero
-
-end Field
-
-=======
->>>>>>> 04c29e25
 end LinearEquiv
 
 namespace Submodule
