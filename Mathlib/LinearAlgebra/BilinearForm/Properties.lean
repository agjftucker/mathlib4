--- conflicted
+++ resolved
@@ -122,12 +122,7 @@
 
 variable (R₂) in
 theorem isSymm_iff_flip : B.IsSymm ↔ flipHom B = B :=
-<<<<<<< HEAD
-  (forall₂_congr fun _ _ => by exact eq_comm).trans BilinForm.ext_iff.symm
-#align bilin_form.is_symm_iff_flip' LinearMap.BilinForm.isSymm_iff_flip
-=======
   (forall₂_congr fun _ _ => by exact eq_comm).trans ext_iff.symm
->>>>>>> 2fc87a94
 
 /-- The proposition that a bilinear form is alternating -/
 def IsAlt (B : BilinForm R M) : Prop := LinearMap.IsAlt B
