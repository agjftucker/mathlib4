--- conflicted
+++ resolved
@@ -294,11 +294,7 @@
 lemma inf_orthogonal_self_le_ker_restrict {W : Submodule R M} (b₁ : B.IsRefl) :
     W ⊓ B.orthogonal W ≤ (LinearMap.ker <| B.restrict W).map W.subtype := by
   rintro v ⟨hv : v ∈ W, hv' : v ∈ B.orthogonal W⟩
-<<<<<<< HEAD
-  simp only [Submodule.mem_map, mem_ker, restrict_apply, Submodule.coeSubtype, Subtype.exists,
-=======
   simp only [Submodule.mem_map, mem_ker, restrict_apply, Submodule.coe_subtype, Subtype.exists,
->>>>>>> d0df76bd
     exists_and_left, exists_prop, exists_eq_right_right]
   refine ⟨?_, hv⟩
   ext ⟨w, hw⟩
