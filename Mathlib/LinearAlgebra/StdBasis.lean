/-
Copyright (c) 2017 Johannes Hölzl. All rights reserved.
Released under Apache 2.0 license as described in the file LICENSE.
Authors: Johannes Hölzl
-/
<<<<<<< HEAD
import Mathlib.Data.Matrix.Basis
=======
import Mathlib.LinearAlgebra.Basis.Defs
import Mathlib.LinearAlgebra.Finsupp.SumProd
import Mathlib.LinearAlgebra.LinearIndependent
>>>>>>> d0df76bd
import Mathlib.LinearAlgebra.Pi
import Mathlib.LinearAlgebra.LinearIndependent
import Mathlib.LinearAlgebra.Basis.Defs

/-!
# The standard basis

This file defines the standard basis `Pi.basis (s : ∀ j, Basis (ι j) R (M j))`,
which is the `Σ j, ι j`-indexed basis of `Π j, M j`. The basis vectors are given by
`Pi.basis s ⟨j, i⟩ j' = Pi.single j' (s j) i = if j = j' then s i else 0`.

The standard basis on `R^η`, i.e. `η → R` is called `Pi.basisFun`.

To give a concrete example, `Pi.single (i : Fin 3) (1 : R)`
gives the `i`th unit basis vector in `R³`, and `Pi.basisFun R (Fin 3)` proves
this is a basis over `Fin 3 → R`.

## Main definitions

 - `Pi.basis s`: given a basis `s i` for each `M i`, the standard basis on `Π i, M i`
 - `Pi.basisFun R η`: the standard basis on `R^η`, i.e. `η → R`, given by
   `Pi.basisFun R η i j = Pi.single i 1 j = if i = j then 1 else 0`.
 - `Matrix.stdBasis R n m`: the standard basis on `Matrix n m R`, given by
   `Matrix.stdBasis R n m (i, j) i' j' = if (i, j) = (i', j') then 1 else 0`.

-/


open Function Set Submodule

namespace LinearMap

variable (R : Type*) {ι : Type*} [Semiring R] (φ : ι → Type*) [∀ i, AddCommMonoid (φ i)]
  [∀ i, Module R (φ i)] [DecidableEq ι]

/-- The standard basis of the product of `φ`. -/
@[deprecated LinearMap.single (since := "2024-08-09")]
def stdBasis : ∀ i : ι, φ i →ₗ[R] ∀ i, φ i :=
  single R φ

set_option linter.deprecated false in
@[deprecated Pi.single (since := "2024-08-09")]
theorem stdBasis_apply (i : ι) (b : φ i) : stdBasis R φ i b = update (0 : (a : ι) → φ a) i b :=
  rfl

set_option linter.deprecated false in
@[simp, deprecated Pi.single_apply (since := "2024-08-09")]
theorem stdBasis_apply' (i i' : ι) : (stdBasis R (fun _x : ι => R) i) 1 i' = ite (i = i') 1 0 := by
  simp_rw [stdBasis, single_apply, Pi.single_apply, eq_comm]

set_option linter.deprecated false in
@[deprecated LinearMap.coe_single (since := "2024-08-09")]
theorem coe_stdBasis (i : ι) : ⇑(stdBasis R φ i) = Pi.single i :=
  rfl

set_option linter.deprecated false in
@[simp, deprecated Pi.single_eq_same (since := "2024-08-09")]
theorem stdBasis_same (i : ι) (b : φ i) : stdBasis R φ i b i = b :=
  Pi.single_eq_same ..

set_option linter.deprecated false in
@[deprecated Pi.single_eq_of_ne (since := "2024-08-09")]
theorem stdBasis_ne (i j : ι) (h : j ≠ i) (b : φ i) : stdBasis R φ i b j = 0 :=
  Pi.single_eq_of_ne h b

set_option linter.deprecated false in
@[deprecated single_eq_pi_diag (since := "2024-08-09")]
theorem stdBasis_eq_pi_diag (i : ι) : stdBasis R φ i = pi (diag i) :=
  single_eq_pi_diag ..

set_option linter.deprecated false in
@[deprecated ker_single (since := "2024-08-09")]
theorem ker_stdBasis (i : ι) : ker (stdBasis R φ i) = ⊥ :=
  ker_single ..

set_option linter.deprecated false in
@[deprecated proj_comp_single (since := "2024-08-09")]
theorem proj_comp_stdBasis (i j : ι) : (proj i).comp (stdBasis R φ j) = diag j i :=
  proj_comp_single ..

set_option linter.deprecated false in
@[deprecated proj_comp_single_same (since := "2024-08-09")]
theorem proj_stdBasis_same (i : ι) : (proj i).comp (stdBasis R φ i) = id :=
  proj_comp_single_same ..

set_option linter.deprecated false in
@[deprecated proj_comp_single_ne (since := "2024-08-09")]
theorem proj_stdBasis_ne (i j : ι) (h : i ≠ j) : (proj i).comp (stdBasis R φ j) = 0 :=
  proj_comp_single_ne R φ i j h

set_option linter.deprecated false in
@[deprecated iSup_range_single_le_iInf_ker_proj (since := "2024-08-09")]
theorem iSup_range_stdBasis_le_iInf_ker_proj (I J : Set ι) (h : Disjoint I J) :
    ⨆ i ∈ I, range (stdBasis R φ i) ≤ ⨅ i ∈ J, ker (proj i : (∀ i, φ i) →ₗ[R] φ i) :=
  iSup_range_single_le_iInf_ker_proj R φ I J h

set_option linter.deprecated false in
@[deprecated iInf_ker_proj_le_iSup_range_single (since := "2024-08-09")]
theorem iInf_ker_proj_le_iSup_range_stdBasis {I : Finset ι} {J : Set ι} (hu : Set.univ ⊆ ↑I ∪ J) :
    ⨅ i ∈ J, ker (proj i : (∀ i, φ i) →ₗ[R] φ i) ≤ ⨆ i ∈ I, range (stdBasis R φ i) :=
  iInf_ker_proj_le_iSup_range_single R φ hu

set_option linter.deprecated false in
@[deprecated iSup_range_single_eq_iInf_ker_proj (since := "2024-08-09")]
theorem iSup_range_stdBasis_eq_iInf_ker_proj {I J : Set ι} (hd : Disjoint I J)
    (hu : Set.univ ⊆ I ∪ J) (hI : Set.Finite I) :
    ⨆ i ∈ I, range (stdBasis R φ i) = ⨅ i ∈ J, ker (proj i : (∀ i, φ i) →ₗ[R] φ i) :=
  iSup_range_single_eq_iInf_ker_proj _ _ hd hu hI

set_option linter.deprecated false in
@[deprecated iSup_range_single (since := "2024-08-09")]
theorem iSup_range_stdBasis [Finite ι] : ⨆ i, range (stdBasis R φ i) = ⊤ :=
  iSup_range_single ..

set_option linter.deprecated false in
@[deprecated disjoint_single_single (since := "2024-08-09")]
theorem disjoint_stdBasis_stdBasis (I J : Set ι) (h : Disjoint I J) :
    Disjoint (⨆ i ∈ I, range (stdBasis R φ i)) (⨆ i ∈ J, range (stdBasis R φ i)) :=
  disjoint_single_single R φ I J h

set_option linter.deprecated false in
@[deprecated "You can probably use Finsupp.single_eq_pi_single here" (since := "2024-08-09")]
theorem stdBasis_eq_single {a : R} :
    (fun i : ι => (stdBasis R (fun _ : ι => R) i) a) = fun i : ι => ↑(Finsupp.single i a) :=
  funext fun i => (Finsupp.single_eq_pi_single i a).symm

end LinearMap

namespace Pi

open LinearMap

open Set

variable {R : Type*}

section Module

variable {η : Type*} {ιs : η → Type*} {Ms : η → Type*}

theorem linearIndependent_single [Ring R] [∀ i, AddCommGroup (Ms i)] [∀ i, Module R (Ms i)]
    [DecidableEq η] (v : ∀ j, ιs j → Ms j) (hs : ∀ i, LinearIndependent R (v i)) :
    LinearIndependent R fun ji : Σj, ιs j ↦ Pi.single ji.1 (v ji.1 ji.2) := by
  have hs' : ∀ j : η, LinearIndependent R fun i : ιs j => LinearMap.single R Ms j (v j i) := by
    intro j
    exact (hs j).map' _ (LinearMap.ker_single _ _ _)
  apply linearIndependent_iUnion_finite hs'
  intro j J _ hiJ
  have h₀ :
    ∀ j, span R (range fun i : ιs j => LinearMap.single R Ms j (v j i)) ≤
      LinearMap.range (LinearMap.single R Ms j) := by
    intro j
    rw [span_le, LinearMap.range_coe]
    apply range_comp_subset_range
  have h₁ :
    span R (range fun i : ιs j => LinearMap.single R Ms j (v j i)) ≤
      ⨆ i ∈ ({j} : Set _), LinearMap.range (LinearMap.single R Ms i) := by
    rw [@iSup_singleton _ _ _ fun i => LinearMap.range (LinearMap.single R (Ms) i)]
    apply h₀
  have h₂ :
    ⨆ j ∈ J, span R (range fun i : ιs j => LinearMap.single R Ms j (v j i)) ≤
      ⨆ j ∈ J, LinearMap.range (LinearMap.single R (fun j : η => Ms j) j) :=
    iSup₂_mono fun i _ => h₀ i
  have h₃ : Disjoint (fun i : η => i ∈ ({j} : Set _)) J := by
    convert Set.disjoint_singleton_left.2 hiJ using 0
  exact (disjoint_single_single _ _ _ _ h₃).mono h₁ h₂

set_option linter.deprecated false in
@[deprecated linearIndependent_single (since := "2024-08-09")]
theorem linearIndependent_stdBasis [Ring R] [∀ i, AddCommGroup (Ms i)] [∀ i, Module R (Ms i)]
    [DecidableEq η] (v : ∀ j, ιs j → Ms j) (hs : ∀ i, LinearIndependent R (v i)) :
    LinearIndependent R fun ji : Σj, ιs j => stdBasis R Ms ji.1 (v ji.1 ji.2) :=
  linearIndependent_single _ hs

variable [Semiring R] [∀ i, AddCommMonoid (Ms i)] [∀ i, Module R (Ms i)]

section Fintype

variable [Fintype η]

open LinearEquiv

/-- `Pi.basis (s : ∀ j, Basis (ιs j) R (Ms j))` is the `Σ j, ιs j`-indexed basis on `Π j, Ms j`
given by `s j` on each component.

For the standard basis over `R` on the finite-dimensional space `η → R` see `Pi.basisFun`.
-/
protected noncomputable def basis (s : ∀ j, Basis (ιs j) R (Ms j)) :
    Basis (Σj, ιs j) R (∀ j, Ms j) :=
  Basis.ofRepr
    ((LinearEquiv.piCongrRight fun j => (s j).repr) ≪≫ₗ
      (Finsupp.sigmaFinsuppLEquivPiFinsupp R).symm)

@[simp]
theorem basis_repr_single [DecidableEq η] (s : ∀ j, Basis (ιs j) R (Ms j)) (j i) :
    (Pi.basis s).repr (Pi.single j (s j i)) = Finsupp.single ⟨j, i⟩ 1 := by
  classical
  ext ⟨j', i'⟩
  by_cases hj : j = j'
  · subst hj
    -- Porting note: needed to add more lemmas
    simp only [Pi.basis, LinearEquiv.trans_apply, Basis.repr_self, Pi.single_eq_same,
      LinearEquiv.piCongrRight, Finsupp.sigmaFinsuppLEquivPiFinsupp_symm_apply,
      Basis.repr_symm_apply, LinearEquiv.coe_mk, ne_eq, Sigma.mk.inj_iff, heq_eq_eq, true_and]
    symm
    simp [Finsupp.single_apply]
  simp only [Pi.basis, LinearEquiv.trans_apply, Finsupp.sigmaFinsuppLEquivPiFinsupp_symm_apply,
    LinearEquiv.piCongrRight, coe_single]
  dsimp
  rw [Pi.single_eq_of_ne (Ne.symm hj), LinearEquiv.map_zero, Finsupp.zero_apply,
    Finsupp.single_eq_of_ne]
  rintro ⟨⟩
  contradiction

set_option linter.deprecated false in
@[simp, deprecated basis_repr_single (since := "2024-08-09")]
theorem basis_repr_stdBasis [DecidableEq η] (s : ∀ j, Basis (ιs j) R (Ms j)) (j i) :
    (Pi.basis s).repr (stdBasis R _ j (s j i)) = Finsupp.single ⟨j, i⟩ 1 :=
  basis_repr_single ..

@[simp]
theorem basis_apply [DecidableEq η] (s : ∀ j, Basis (ιs j) R (Ms j)) (ji) :
    Pi.basis s ji = Pi.single ji.1 (s ji.1 ji.2) :=
  Basis.apply_eq_iff.mpr (by simp)

@[simp]
theorem basis_repr (s : ∀ j, Basis (ιs j) R (Ms j)) (x) (ji) :
    (Pi.basis s).repr x ji = (s ji.1).repr (x ji.1) ji.2 :=
  rfl

end Fintype

section

variable [Finite η]
variable (R η)

/-- The basis on `η → R` where the `i`th basis vector is `Function.update 0 i 1`. -/
noncomputable def basisFun : Basis η R (η → R) :=
  Basis.ofEquivFun (LinearEquiv.refl _ _)

@[simp]
theorem basisFun_apply [DecidableEq η] (i) :
    basisFun R η i = Pi.single i 1 := by
  simp only [basisFun, Basis.coe_ofEquivFun, LinearEquiv.refl_symm, LinearEquiv.refl_apply]

@[simp]
theorem basisFun_repr (x : η → R) (i : η) : (Pi.basisFun R η).repr x i = x i := by simp [basisFun]

@[simp]
theorem basisFun_equivFun : (Pi.basisFun R η).equivFun = LinearEquiv.refl _ _ :=
  Basis.equivFun_ofEquivFun _

end

end Module

end Pi

namespace Module

variable (ι R M N : Type*) [Finite ι] [CommSemiring R]
  [AddCommMonoid M] [AddCommMonoid N] [Module R M] [Module R N]

/-- The natural linear equivalence: `Mⁱ ≃ Hom(Rⁱ, M)` for an `R`-module `M`. -/
noncomputable def piEquiv : (ι → M) ≃ₗ[R] ((ι → R) →ₗ[R] M) := Basis.constr (Pi.basisFun R ι) R

lemma piEquiv_apply_apply (ι R M : Type*) [Fintype ι] [CommSemiring R]
    [AddCommMonoid M] [Module R M] (v : ι → M) (w : ι → R) :
    piEquiv ι R M v w = ∑ i, w i • v i := by
  simp only [piEquiv, Basis.constr_apply_fintype, Basis.equivFun_apply]
  congr

@[simp] lemma range_piEquiv (v : ι → M) :
    LinearMap.range (piEquiv ι R M v) = span R (range v) :=
  Basis.constr_range _ _

@[simp] lemma surjective_piEquiv_apply_iff (v : ι → M) :
    Surjective (piEquiv ι R M v) ↔ span R (range v) = ⊤ := by
  rw [← LinearMap.range_eq_top, range_piEquiv]

<<<<<<< HEAD
end Module

namespace Matrix

variable (R : Type*) (m n : Type*) [Fintype m] [Finite n] [Semiring R]

/-- The standard basis of `Matrix m n R`. -/
noncomputable def stdBasis : Basis (m × n) R (Matrix m n R) :=
  Basis.reindex (Pi.basis fun _ : m => Pi.basisFun R n) (Equiv.sigmaEquivProd _ _)

variable {n m}

theorem stdBasis_eq_stdBasisMatrix (i : m) (j : n) [DecidableEq m] [DecidableEq n] :
    stdBasis R m n (i, j) = stdBasisMatrix i j (1 : R) := by
  -- Porting note: `simp` fails to apply `Pi.basis_apply`
  ext a b
  by_cases hi : i = a <;> by_cases hj : j = b
  · simp only [stdBasis, hi, hj, Basis.coe_reindex, comp_apply, Equiv.sigmaEquivProd_symm_apply,
    StdBasisMatrix.apply_same]
    erw [Pi.basis_apply]
    simp
  · simp only [stdBasis, hi, Basis.coe_reindex, comp_apply, Equiv.sigmaEquivProd_symm_apply,
      hj, and_false, not_false_iff, StdBasisMatrix.apply_of_ne]
    erw [Pi.basis_apply]
    simp [hj]
  · simp only [stdBasis, hj, Basis.coe_reindex, comp_apply, Equiv.sigmaEquivProd_symm_apply,
      hi, and_true, not_false_iff, StdBasisMatrix.apply_of_ne]
    erw [Pi.basis_apply]
    simp [hi, hj, Ne.symm hi, Pi.single_eq_of_ne]
  · simp only [stdBasis, Basis.coe_reindex, comp_apply, Equiv.sigmaEquivProd_symm_apply,
      hi, hj, and_self, not_false_iff, StdBasisMatrix.apply_of_ne]
    erw [Pi.basis_apply]
    simp [hi, hj, Ne.symm hj, Ne.symm hi, Pi.single_eq_of_ne]

end Matrix
=======
end Module
>>>>>>> d0df76bd
<|MERGE_RESOLUTION|>--- conflicted
+++ resolved
@@ -3,16 +3,10 @@
 Released under Apache 2.0 license as described in the file LICENSE.
 Authors: Johannes Hölzl
 -/
-<<<<<<< HEAD
-import Mathlib.Data.Matrix.Basis
-=======
 import Mathlib.LinearAlgebra.Basis.Defs
 import Mathlib.LinearAlgebra.Finsupp.SumProd
 import Mathlib.LinearAlgebra.LinearIndependent
->>>>>>> d0df76bd
 import Mathlib.LinearAlgebra.Pi
-import Mathlib.LinearAlgebra.LinearIndependent
-import Mathlib.LinearAlgebra.Basis.Defs
 
 /-!
 # The standard basis
@@ -291,42 +285,4 @@
     Surjective (piEquiv ι R M v) ↔ span R (range v) = ⊤ := by
   rw [← LinearMap.range_eq_top, range_piEquiv]
 
-<<<<<<< HEAD
-end Module
-
-namespace Matrix
-
-variable (R : Type*) (m n : Type*) [Fintype m] [Finite n] [Semiring R]
-
-/-- The standard basis of `Matrix m n R`. -/
-noncomputable def stdBasis : Basis (m × n) R (Matrix m n R) :=
-  Basis.reindex (Pi.basis fun _ : m => Pi.basisFun R n) (Equiv.sigmaEquivProd _ _)
-
-variable {n m}
-
-theorem stdBasis_eq_stdBasisMatrix (i : m) (j : n) [DecidableEq m] [DecidableEq n] :
-    stdBasis R m n (i, j) = stdBasisMatrix i j (1 : R) := by
-  -- Porting note: `simp` fails to apply `Pi.basis_apply`
-  ext a b
-  by_cases hi : i = a <;> by_cases hj : j = b
-  · simp only [stdBasis, hi, hj, Basis.coe_reindex, comp_apply, Equiv.sigmaEquivProd_symm_apply,
-    StdBasisMatrix.apply_same]
-    erw [Pi.basis_apply]
-    simp
-  · simp only [stdBasis, hi, Basis.coe_reindex, comp_apply, Equiv.sigmaEquivProd_symm_apply,
-      hj, and_false, not_false_iff, StdBasisMatrix.apply_of_ne]
-    erw [Pi.basis_apply]
-    simp [hj]
-  · simp only [stdBasis, hj, Basis.coe_reindex, comp_apply, Equiv.sigmaEquivProd_symm_apply,
-      hi, and_true, not_false_iff, StdBasisMatrix.apply_of_ne]
-    erw [Pi.basis_apply]
-    simp [hi, hj, Ne.symm hi, Pi.single_eq_of_ne]
-  · simp only [stdBasis, Basis.coe_reindex, comp_apply, Equiv.sigmaEquivProd_symm_apply,
-      hi, hj, and_self, not_false_iff, StdBasisMatrix.apply_of_ne]
-    erw [Pi.basis_apply]
-    simp [hi, hj, Ne.symm hj, Ne.symm hi, Pi.single_eq_of_ne]
-
-end Matrix
-=======
-end Module
->>>>>>> d0df76bd
+end Module