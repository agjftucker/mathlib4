/-
Copyright (c) 2024 Dagur Asgeirsson. All rights reserved.
Released under Apache 2.0 license as described in the file LICENSE.
Authors: Dagur Asgeirsson
-/
import Mathlib.Condensed.TopComparison
import Mathlib.Topology.Category.CompactlyGenerated
/-!

# The adjunction between condensed sets and topological spaces

This file defines the functor `condensedSetToTopCat : CondensedSet.{u} ⥤ TopCat.{u + 1}` which is
left adjoint to `topCatToCondensedSet : TopCat.{u + 1} ⥤ CondensedSet.{u}`. We prove that the counit
is bijective (but not in general an isomorphism) and conclude that the right adjoint is faithful.

The counit is an isomorphism for compactly generated spaces, and we conclude that the functor
`topCatToCondensedSet` is fully faithful when restricted to compactly generated spaces.
-/

universe u

open Condensed CondensedSet CategoryTheory CompHaus

variable (X : CondensedSet.{u})

/-- Auxiliary definition to define the topology on `X(*)` for a condensed set `X`. -/
private def CondensedSet.coinducingCoprod :
    (Σ (i : (S : CompHaus.{u}) × X.val.obj ⟨S⟩), i.fst) → X.val.obj ⟨of PUnit⟩ :=
  fun ⟨⟨_, i⟩, s⟩ ↦ X.val.map ((of PUnit.{u + 1}).const s).op i

/-- Let `X` be a condensed set. We define a topology on `X(*)` as the quotient topology of
all the maps from compact Hausdorff `S` spaces to `X(*)`, corresponding to elements of `X(S)`.
In other words, the topology coinduced by the map `CondensedSet.coinducingCoprod` above. -/
local instance : TopologicalSpace (X.val.obj ⟨CompHaus.of PUnit⟩) :=
  TopologicalSpace.coinduced (coinducingCoprod X) inferInstance

/-- The object part of the functor `CondensedSet ⥤ TopCat` -/
abbrev CondensedSet.toTopCat : TopCat.{u + 1} := TopCat.of (X.val.obj ⟨of PUnit⟩)

namespace CondensedSet

lemma continuous_coinducingCoprod {S : CompHaus.{u}} (x : X.val.obj ⟨S⟩) :
    Continuous fun a ↦ (X.coinducingCoprod ⟨⟨S, x⟩, a⟩) := by
  suffices ∀ (i : (T : CompHaus.{u}) × X.val.obj ⟨T⟩),
      Continuous (fun (a : i.fst) ↦ X.coinducingCoprod ⟨i, a⟩) from this ⟨_, _⟩
  rw [← continuous_sigma_iff]
  apply continuous_coinduced_rng

variable {X} {Y : CondensedSet} (f : X ⟶ Y)

attribute [local instance] Types.instFunLike Types.instConcreteCategory in
/-- The map part of the functor `CondensedSet ⥤ TopCat` -/
@[simps!]
def toTopCatMap : X.toTopCat ⟶ Y.toTopCat :=
  TopCat.ofHom
  { toFun := f.val.app ⟨of PUnit⟩
    continuous_toFun := by
      rw [continuous_coinduced_dom]
      apply continuous_sigma
      intro ⟨S, x⟩
      simp only [Function.comp_apply, coinducingCoprod]
      rw [show (fun (a : S) ↦
          f.val.app ⟨of PUnit⟩ (X.val.map ((of PUnit.{u + 1}).const a).op x)) = _
        from funext fun a ↦ NatTrans.naturality_apply f.val ((of PUnit.{u + 1}).const a).op x]
      exact continuous_coinducingCoprod Y _ }

end CondensedSet

/-- The functor `CondensedSet ⥤ TopCat` -/
@[simps]
def condensedSetToTopCat : CondensedSet.{u} ⥤ TopCat.{u + 1} where
  obj X := X.toTopCat
  map f := toTopCatMap f

namespace CondensedSet

/-- The counit of the adjunction `condensedSetToTopCat ⊣ topCatToCondensedSet` -/
<<<<<<< HEAD
noncomputable def topCatAdjunctionCounit (X : TopCat.{u+1}) : X.toCondensedSet.toTopCat ⟶ X :=
=======
def topCatAdjunctionCounit (X : TopCat.{u + 1}) : X.toCondensedSet.toTopCat ⟶ X :=
>>>>>>> 27c67e7a
  TopCat.ofHom
  { toFun x := x.1 PUnit.unit
    continuous_toFun := by
      rw [continuous_coinduced_dom]
      continuity }

/-- `simp`-normal form of the lemma that `@[simps]` would generate. -/
@[simp] lemma topCatAdjunctionCounit_hom_apply (X : TopCat) (x) :
    -- We have to specify here to not infer the `TopologicalSpace` instance on `C(PUnit, X)`,
    -- which suggests type synonyms are being unfolded too far somewhere.
    DFunLike.coe (F := @ContinuousMap C(PUnit, X) X (_) _)
        (TopCat.Hom.hom (topCatAdjunctionCounit X)) x =
      x PUnit.unit := rfl

/-- The counit of the adjunction `condensedSetToTopCat ⊣ topCatToCondensedSet` is always bijective,
but not an isomorphism in general (the inverse isn't continuous unless `X` is compactly generated).
-/
<<<<<<< HEAD
noncomputable def topCatAdjunctionCounitEquiv (X : TopCat.{u+1}) :
    X.toCondensedSet.toTopCat ≃ X where
=======
def topCatAdjunctionCounitEquiv (X : TopCat.{u + 1}) : X.toCondensedSet.toTopCat ≃ X where
>>>>>>> 27c67e7a
  toFun := topCatAdjunctionCounit X
  invFun x := ContinuousMap.const _ x
  left_inv _ := rfl
  right_inv _ := rfl

lemma topCatAdjunctionCounit_bijective (X : TopCat.{u + 1}) :
    Function.Bijective (topCatAdjunctionCounit X) :=
  (topCatAdjunctionCounitEquiv X).bijective

/-- The unit of the adjunction `condensedSetToTopCat ⊣ topCatToCondensedSet` -/
@[simps val_app val_app_apply]
noncomputable def topCatAdjunctionUnit (X : CondensedSet.{u}) : X ⟶ X.toTopCat.toCondensedSet where
  val := {
    app := fun S x ↦ {
      toFun := fun s ↦ X.val.map ((of PUnit.{u + 1}).const s).op x
      continuous_toFun := by
        suffices ∀ (i : (T : CompHaus.{u}) × X.val.obj ⟨T⟩),
          Continuous (fun (a : i.fst) ↦ X.coinducingCoprod ⟨i, a⟩) from this ⟨_, _⟩
        rw [← continuous_sigma_iff]
        apply continuous_coinduced_rng }
    naturality := fun _ _ _ ↦ by
      ext
      simp only [TopCat.toSheafCompHausLike_val_obj,
        Opposite.op_unop, types_comp_apply, TopCat.toSheafCompHausLike_val_map,
        ← FunctorToTypes.map_comp_apply]
      rfl }

/-- The adjunction `condensedSetToTopCat ⊣ topCatToCondensedSet` -/
noncomputable def topCatAdjunction : condensedSetToTopCat.{u} ⊣ topCatToCondensedSet where
  unit.app := topCatAdjunctionUnit
  counit.app := topCatAdjunctionCounit
  left_triangle_components Y := by
    ext
    change Y.val.map (𝟙 _) _ = _
    simp

instance (X : TopCat) : Epi (topCatAdjunction.counit.app X) := by
  rw [TopCat.epi_iff_surjective]
  exact (topCatAdjunctionCounit_bijective _).2

instance : topCatToCondensedSet.Faithful := topCatAdjunction.faithful_R_of_epi_counit_app

open CompactlyGenerated

instance (X : CondensedSet.{u}) : UCompactlyGeneratedSpace.{u, u + 1} X.toTopCat := by
  apply uCompactlyGeneratedSpace_of_continuous_maps
  intro Y _ f h
  rw [continuous_coinduced_dom, continuous_sigma_iff]
  exact fun ⟨S, s⟩ ↦ h S ⟨_, continuous_coinducingCoprod X _⟩

instance (X : CondensedSet.{u}) :
    UCompactlyGeneratedSpace.{u, u + 1} (condensedSetToTopCat.obj X) :=
  inferInstanceAs (UCompactlyGeneratedSpace.{u, u + 1} X.toTopCat)

/-- The functor from condensed sets to topological spaces lands in compactly generated spaces. -/
def condensedSetToCompactlyGenerated : CondensedSet.{u} ⥤ CompactlyGenerated.{u, u + 1} where
  obj X := CompactlyGenerated.of (condensedSetToTopCat.obj X)
  map f := toTopCatMap f

/--
The functor from topological spaces to condensed sets restricted to compactly generated spaces.
-/
noncomputable def compactlyGeneratedToCondensedSet :
    CompactlyGenerated.{u, u + 1} ⥤ CondensedSet.{u} :=
  compactlyGeneratedToTop ⋙ topCatToCondensedSet


/--
The adjunction `condensedSetToTopCat ⊣ topCatToCondensedSet` restricted to compactly generated
spaces.
-/
noncomputable def compactlyGeneratedAdjunction :
    condensedSetToCompactlyGenerated ⊣ compactlyGeneratedToCondensedSet :=
  topCatAdjunction.restrictFullyFaithful (iC := 𝟭 _) (iD := compactlyGeneratedToTop)
    (Functor.FullyFaithful.id _) fullyFaithfulCompactlyGeneratedToTop
    (Iso.refl _) (Iso.refl _)

/--
The counit of the adjunction `condensedSetToCompactlyGenerated ⊣ compactlyGeneratedToCondensedSet`
is a homeomorphism.
-/
noncomputable def compactlyGeneratedAdjunctionCounitHomeo
    (X : TopCat.{u+1}) [UCompactlyGeneratedSpace.{u} X] :
    X.toCondensedSet.toTopCat ≃ₜ X where
  toEquiv := topCatAdjunctionCounitEquiv X
  continuous_toFun := (topCatAdjunctionCounit X).hom.continuous
  continuous_invFun := by
    apply continuous_from_uCompactlyGeneratedSpace
    exact fun _ _ ↦ continuous_coinducingCoprod X.toCondensedSet _

/--
The counit of the adjunction `condensedSetToCompactlyGenerated ⊣ compactlyGeneratedToCondensedSet`
is an isomorphism.
-/
noncomputable def compactlyGeneratedAdjunctionCounitIso (X : CompactlyGenerated.{u, u + 1}) :
    condensedSetToCompactlyGenerated.obj (compactlyGeneratedToCondensedSet.obj X) ≅ X :=
  isoOfHomeo (compactlyGeneratedAdjunctionCounitHomeo X.toTop)

instance : IsIso compactlyGeneratedAdjunction.counit := by
  rw [NatTrans.isIso_iff_isIso_app]
  intro X
  exact inferInstanceAs (IsIso (compactlyGeneratedAdjunctionCounitIso X).hom)

/--
The functor from topological spaces to condensed sets restricted to compactly generated spaces
is fully faithful.
-/
noncomputable def fullyFaithfulCompactlyGeneratedToCondensedSet :
    compactlyGeneratedToCondensedSet.FullyFaithful :=
  compactlyGeneratedAdjunction.fullyFaithfulROfIsIsoCounit

end CondensedSet<|MERGE_RESOLUTION|>--- conflicted
+++ resolved
@@ -75,11 +75,7 @@
 namespace CondensedSet
 
 /-- The counit of the adjunction `condensedSetToTopCat ⊣ topCatToCondensedSet` -/
-<<<<<<< HEAD
-noncomputable def topCatAdjunctionCounit (X : TopCat.{u+1}) : X.toCondensedSet.toTopCat ⟶ X :=
-=======
-def topCatAdjunctionCounit (X : TopCat.{u + 1}) : X.toCondensedSet.toTopCat ⟶ X :=
->>>>>>> 27c67e7a
+noncomputable def topCatAdjunctionCounit (X : TopCat.{u + 1}) : X.toCondensedSet.toTopCat ⟶ X :=
   TopCat.ofHom
   { toFun x := x.1 PUnit.unit
     continuous_toFun := by
@@ -97,12 +93,8 @@
 /-- The counit of the adjunction `condensedSetToTopCat ⊣ topCatToCondensedSet` is always bijective,
 but not an isomorphism in general (the inverse isn't continuous unless `X` is compactly generated).
 -/
-<<<<<<< HEAD
-noncomputable def topCatAdjunctionCounitEquiv (X : TopCat.{u+1}) :
+noncomputable def topCatAdjunctionCounitEquiv (X : TopCat.{u + 1}) :
     X.toCondensedSet.toTopCat ≃ X where
-=======
-def topCatAdjunctionCounitEquiv (X : TopCat.{u + 1}) : X.toCondensedSet.toTopCat ≃ X where
->>>>>>> 27c67e7a
   toFun := topCatAdjunctionCounit X
   invFun x := ContinuousMap.const _ x
   left_inv _ := rfl
