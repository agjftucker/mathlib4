/-
Copyright (c) 2022 Yuma Mizuno. All rights reserved.
Released under Apache 2.0 license as described in the file LICENSE.
Authors: Yuma Mizuno
-/
import Mathlib.CategoryTheory.Bicategory.Functor.Oplax

/-!
# Oplax natural transformations

Just as there are natural transformations between functors, there are oplax natural transformations
between oplax functors. The equality in the naturality of natural transformations is replaced by a
specified 2-morphism `F.map f ≫ app b ⟶ app a ≫ G.map f` in the case of oplax natural
transformations.

## Main definitions

* `OplaxNatTrans F G` : oplax natural transformations between oplax functors `F` and `G`
* `OplaxNatTrans.vcomp η θ` : the vertical composition of oplax natural transformations `η`
  and `θ`
* `OplaxNatTrans.category F G` : the category structure on the oplax natural transformations
  between `F` and `G`
-/

namespace CategoryTheory

open Category Bicategory

open scoped Bicategory

universe w₁ w₂ v₁ v₂ u₁ u₂

variable {B : Type u₁} [Bicategory.{w₁, v₁} B] {C : Type u₂} [Bicategory.{w₂, v₂} C]

/-- If `η` is an oplax natural transformation between `F` and `G`, we have a 1-morphism
`η.app a : F.obj a ⟶ G.obj a` for each object `a : B`. We also have a 2-morphism
`η.naturality f : F.map f ≫ app b ⟶ app a ≫ G.map f` for each 1-morphism `f : a ⟶ b`.
These 2-morphisms satisfies the naturality condition, and preserve the identities and
the compositions modulo some adjustments of domains and codomains of 2-morphisms.
-/
structure OplaxNatTrans (F G : OplaxFunctor B C) where
  app (a : B) : F.obj a ⟶ G.obj a
  naturality {a b : B} (f : a ⟶ b) : F.map f ≫ app b ⟶ app a ≫ G.map f
  naturality_naturality :
    ∀ {a b : B} {f g : a ⟶ b} (η : f ⟶ g),
      F.map₂ η ▷ app b ≫ naturality g = naturality f ≫ app a ◁ G.map₂ η := by
    aesop_cat
  naturality_id :
    ∀ a : B,
      naturality (𝟙 a) ≫ app a ◁ G.mapId a =
        F.mapId a ▷ app a ≫ (λ_ (app a)).hom ≫ (ρ_ (app a)).inv := by
    aesop_cat
  naturality_comp :
    ∀ {a b c : B} (f : a ⟶ b) (g : b ⟶ c),
      naturality (f ≫ g) ≫ app a ◁ G.mapComp f g =
        F.mapComp f g ▷ app c ≫
          (α_ _ _ _).hom ≫
            F.map f ◁ naturality g ≫ (α_ _ _ _).inv ≫ naturality f ▷ G.map g ≫ (α_ _ _ _).hom := by
    aesop_cat

attribute [nolint docBlame] CategoryTheory.OplaxNatTrans.app
  CategoryTheory.OplaxNatTrans.naturality
  CategoryTheory.OplaxNatTrans.naturality_naturality
  CategoryTheory.OplaxNatTrans.naturality_id
  CategoryTheory.OplaxNatTrans.naturality_comp

attribute [reassoc (attr := simp)] OplaxNatTrans.naturality_naturality OplaxNatTrans.naturality_id
  OplaxNatTrans.naturality_comp

namespace OplaxNatTrans

section

variable (F : OplaxFunctor B C)

/-- The identity oplax natural transformation. -/
@[simps]
def id : OplaxNatTrans F F where
  app a := 𝟙 (F.obj a)
  naturality {_ _} f := (ρ_ (F.map f)).hom ≫ (λ_ (F.map f)).inv

instance : Inhabited (OplaxNatTrans F F) :=
  ⟨id F⟩

variable {F} {G H : OplaxFunctor B C} (η : OplaxNatTrans F G) (θ : OplaxNatTrans G H)

section

variable {a b c : B} {a' : C}

@[reassoc (attr := simp)]
theorem whiskerLeft_naturality_naturality (f : a' ⟶ G.obj a) {g h : a ⟶ b} (β : g ⟶ h) :
    f ◁ G.map₂ β ▷ θ.app b ≫ f ◁ θ.naturality h =
      f ◁ θ.naturality g ≫ f ◁ θ.app a ◁ H.map₂ β := by
  simp_rw [← Bicategory.whiskerLeft_comp, naturality_naturality]

@[reassoc (attr := simp)]
theorem whiskerRight_naturality_naturality {f g : a ⟶ b} (β : f ⟶ g) (h : G.obj b ⟶ a') :
    F.map₂ β ▷ η.app b ▷ h ≫ η.naturality g ▷ h =
      η.naturality f ▷ h ≫ (α_ _ _ _).hom ≫ η.app a ◁ G.map₂ β ▷ h ≫ (α_ _ _ _).inv := by
  rw [← comp_whiskerRight, naturality_naturality, comp_whiskerRight, whisker_assoc]

@[reassoc (attr := simp)]
theorem whiskerLeft_naturality_comp (f : a' ⟶ G.obj a) (g : a ⟶ b) (h : b ⟶ c) :
    f ◁ θ.naturality (g ≫ h) ≫ f ◁ θ.app a ◁ H.mapComp g h =
      f ◁ G.mapComp g h ▷ θ.app c ≫
        f ◁ (α_ _ _ _).hom ≫
          f ◁ G.map g ◁ θ.naturality h ≫
            f ◁ (α_ _ _ _).inv ≫ f ◁ θ.naturality g ▷ H.map h ≫ f ◁ (α_ _ _ _).hom := by
  simp_rw [← Bicategory.whiskerLeft_comp, naturality_comp]

@[reassoc (attr := simp)]
theorem whiskerRight_naturality_comp (f : a ⟶ b) (g : b ⟶ c) (h : G.obj c ⟶ a') :
    η.naturality (f ≫ g) ▷ h ≫ (α_ _ _ _).hom ≫ η.app a ◁ G.mapComp f g ▷ h =
      F.mapComp f g ▷ η.app c ▷ h ≫
        (α_ _ _ _).hom ▷ h ≫
          (α_ _ _ _).hom ≫
            F.map f ◁ η.naturality g ▷ h ≫
              (α_ _ _ _).inv ≫
                (α_ _ _ _).inv ▷ h ≫
                  η.naturality f ▷ G.map g ▷ h ≫ (α_ _ _ _).hom ▷ h ≫ (α_ _ _ _).hom := by
  rw [← associator_naturality_middle, ← comp_whiskerRight_assoc, naturality_comp]; simp

@[reassoc (attr := simp)]
theorem whiskerLeft_naturality_id (f : a' ⟶ G.obj a) :
    f ◁ θ.naturality (𝟙 a) ≫ f ◁ θ.app a ◁ H.mapId a =
      f ◁ G.mapId a ▷ θ.app a ≫ f ◁ (λ_ (θ.app a)).hom ≫ f ◁ (ρ_ (θ.app a)).inv := by
  simp_rw [← Bicategory.whiskerLeft_comp, naturality_id]

@[reassoc (attr := simp)]
theorem whiskerRight_naturality_id (f : G.obj a ⟶ a') :
    η.naturality (𝟙 a) ▷ f ≫ (α_ _ _ _).hom ≫ η.app a ◁ G.mapId a ▷ f =
    F.mapId a ▷ η.app a ▷ f ≫ (λ_ (η.app a)).hom ▷ f ≫ (ρ_ (η.app a)).inv ▷ f ≫ (α_ _ _ _).hom := by
  rw [← associator_naturality_middle, ← comp_whiskerRight_assoc, naturality_id]; simp

end

/-- Vertical composition of oplax natural transformations. -/
@[simps]
def vcomp (η : OplaxNatTrans F G) (θ : OplaxNatTrans G H) : OplaxNatTrans F H where
  app a := η.app a ≫ θ.app a
  naturality {a b} f :=
    (α_ _ _ _).inv ≫
      η.naturality f ▷ θ.app b ≫ (α_ _ _ _).hom ≫ η.app a ◁ θ.naturality f ≫ (α_ _ _ _).inv
  naturality_comp {a b c} f g := by
    calc
      _ =
          ?_ ≫
            F.mapComp f g ▷ η.app c ▷ θ.app c ≫
              ?_ ≫
                F.map f ◁ η.naturality g ▷ θ.app c ≫
                  ?_ ≫
                    (F.map f ≫ η.app b) ◁ θ.naturality g ≫
                      η.naturality f ▷ (θ.app b ≫ H.map g) ≫
                        ?_ ≫ η.app a ◁ θ.naturality f ▷ H.map g ≫ ?_ :=
        ?_
      _ = _ := ?_
    · exact (α_ _ _ _).inv
    · exact (α_ _ _ _).hom ▷ _ ≫ (α_ _ _ _).hom
    · exact _ ◁ (α_ _ _ _).hom ≫ (α_ _ _ _).inv
    · exact (α_ _ _ _).hom ≫ _ ◁ (α_ _ _ _).inv
    · exact _ ◁ (α_ _ _ _).hom ≫ (α_ _ _ _).inv
    · rw [whisker_exchange_assoc]
      simp
    · simp

variable (B C)

@[simps id comp]
instance : CategoryStruct (OplaxFunctor B C) where
  Hom := OplaxNatTrans
  id := OplaxNatTrans.id
  comp := OplaxNatTrans.vcomp

end

<<<<<<< HEAD
section

variable {F G : OplaxFunctor B C}

/-- A modification `Γ` between oplax natural transformations `η` and `θ` consists of a family of
2-morphisms `Γ.app a : η.app a ⟶ θ.app a`, which satisfies the equation
`(F.map f ◁ app b) ≫ θ.naturality f = η.naturality f ≫ (app a ▷ G.map f)`
for each 1-morphism `f : a ⟶ b`.
-/
@[ext]
structure Modification (η θ : F ⟶ G) where
  app (a : B) : η.app a ⟶ θ.app a
  naturality :
    ∀ {a b : B} (f : a ⟶ b),
      F.map f ◁ app b ≫ θ.naturality f = η.naturality f ≫ app a ▷ G.map f := by
    aesop_cat

attribute [nolint docBlame] CategoryTheory.OplaxNatTrans.Modification.app
  CategoryTheory.OplaxNatTrans.Modification.naturality

/- Porting note: removed primes from field names and removed `restate_axiom` since that is no longer
  needed in Lean 4 -/

attribute [reassoc (attr := simp)] Modification.naturality

variable {η θ ι : F ⟶ G}

namespace Modification

variable (η)

/-- The identity modification. -/
@[simps]
def id : Modification η η where app a := 𝟙 (η.app a)

instance : Inhabited (Modification η η) :=
  ⟨Modification.id η⟩

variable {η}

section

variable (Γ : Modification η θ) {a b c : B} {a' : C}

@[reassoc (attr := simp)]
theorem whiskerLeft_naturality (f : a' ⟶ F.obj b) (g : b ⟶ c) :
    f ◁ F.map g ◁ Γ.app c ≫ f ◁ θ.naturality g = f ◁ η.naturality g ≫ f ◁ Γ.app b ▷ G.map g := by
  simp_rw [← Bicategory.whiskerLeft_comp, naturality]

@[reassoc (attr := simp)]
theorem whiskerRight_naturality (f : a ⟶ b) (g : G.obj b ⟶ a') :
    F.map f ◁ Γ.app b ▷ g ≫ (α_ _ _ _).inv ≫ θ.naturality f ▷ g =
      (α_ _ _ _).inv ≫ η.naturality f ▷ g ≫ Γ.app a ▷ G.map f ▷ g := by
  simp_rw [associator_inv_naturality_middle_assoc, ← comp_whiskerRight, naturality]

end

/-- Vertical composition of modifications. -/
@[simps]
def vcomp (Γ : Modification η θ) (Δ : Modification θ ι) : Modification η ι where
  app a := Γ.app a ≫ Δ.app a

end Modification

/-- Category structure on the oplax natural transformations between OplaxFunctors. -/
@[simps]
instance category (F G : OplaxFunctor B C) : Category (F ⟶ G) where
  Hom := Modification
  id := Modification.id
  comp := Modification.vcomp

-- Porting note: duplicating the `ext` lemma.
@[ext]
lemma ext {F G : OplaxFunctor B C} {α β : F ⟶ G} {m n : α ⟶ β} (w : ∀ b, m.app b = n.app b) :
    m = n := by
  apply Modification.ext
  ext
  apply w

@[simp]
lemma Modification.id_app' {X : B} {F G : OplaxFunctor B C} (α : F ⟶ G) :
    Modification.app (𝟙 α) X = 𝟙 (α.app X) := rfl

@[simp]
lemma Modification.comp_app' {X : B} {F G : OplaxFunctor B C} {α β γ : F ⟶ G}
    (m : α ⟶ β) (n : β ⟶ γ) : (m ≫ n).app X = m.app X ≫ n.app X :=
  rfl

/-- Construct a modification isomorphism between oplax natural transformations
by giving object level isomorphisms, and checking naturality only in the forward direction.
-/
@[simps]
def ModificationIso.ofComponents (app : ∀ a, η.app a ≅ θ.app a)
    (naturality :
      ∀ {a b} (f : a ⟶ b),
        F.map f ◁ (app b).hom ≫ θ.naturality f = η.naturality f ≫ (app a).hom ▷ G.map f) :
    η ≅ θ where
  hom := { app := fun a => (app a).hom }
  inv :=
    { app := fun a => (app a).inv
      naturality := fun {a b} f => by
        simpa using congr_arg (fun f => _ ◁ (app b).inv ≫ f ≫ (app a).inv ▷ _) (naturality f).symm }

end

=======
>>>>>>> d0df76bd
/-- A structure on an Oplax natural transformation that promotes it to a strong natural
transformation.

See `StrongNatTrans.mkOfOplax`. -/
structure StrongCore {F G : OplaxFunctor B C} (η : OplaxNatTrans F G) where
  naturality {a b : B} (f : a ⟶ b) : F.map f ≫ η.app b ≅ η.app a ≫ G.map f
  naturality_hom {a b : B} (f : a ⟶ b) : (naturality f).hom = η.naturality f := by aesop_cat

attribute [nolint docBlame] CategoryTheory.OplaxNatTrans.StrongCore.naturality
  CategoryTheory.OplaxNatTrans.StrongCore.naturality_hom

attribute [simp] StrongCore.naturality_hom

end OplaxNatTrans

end CategoryTheory<|MERGE_RESOLUTION|>--- conflicted
+++ resolved
@@ -174,114 +174,6 @@
 
 end
 
-<<<<<<< HEAD
-section
-
-variable {F G : OplaxFunctor B C}
-
-/-- A modification `Γ` between oplax natural transformations `η` and `θ` consists of a family of
-2-morphisms `Γ.app a : η.app a ⟶ θ.app a`, which satisfies the equation
-`(F.map f ◁ app b) ≫ θ.naturality f = η.naturality f ≫ (app a ▷ G.map f)`
-for each 1-morphism `f : a ⟶ b`.
--/
-@[ext]
-structure Modification (η θ : F ⟶ G) where
-  app (a : B) : η.app a ⟶ θ.app a
-  naturality :
-    ∀ {a b : B} (f : a ⟶ b),
-      F.map f ◁ app b ≫ θ.naturality f = η.naturality f ≫ app a ▷ G.map f := by
-    aesop_cat
-
-attribute [nolint docBlame] CategoryTheory.OplaxNatTrans.Modification.app
-  CategoryTheory.OplaxNatTrans.Modification.naturality
-
-/- Porting note: removed primes from field names and removed `restate_axiom` since that is no longer
-  needed in Lean 4 -/
-
-attribute [reassoc (attr := simp)] Modification.naturality
-
-variable {η θ ι : F ⟶ G}
-
-namespace Modification
-
-variable (η)
-
-/-- The identity modification. -/
-@[simps]
-def id : Modification η η where app a := 𝟙 (η.app a)
-
-instance : Inhabited (Modification η η) :=
-  ⟨Modification.id η⟩
-
-variable {η}
-
-section
-
-variable (Γ : Modification η θ) {a b c : B} {a' : C}
-
-@[reassoc (attr := simp)]
-theorem whiskerLeft_naturality (f : a' ⟶ F.obj b) (g : b ⟶ c) :
-    f ◁ F.map g ◁ Γ.app c ≫ f ◁ θ.naturality g = f ◁ η.naturality g ≫ f ◁ Γ.app b ▷ G.map g := by
-  simp_rw [← Bicategory.whiskerLeft_comp, naturality]
-
-@[reassoc (attr := simp)]
-theorem whiskerRight_naturality (f : a ⟶ b) (g : G.obj b ⟶ a') :
-    F.map f ◁ Γ.app b ▷ g ≫ (α_ _ _ _).inv ≫ θ.naturality f ▷ g =
-      (α_ _ _ _).inv ≫ η.naturality f ▷ g ≫ Γ.app a ▷ G.map f ▷ g := by
-  simp_rw [associator_inv_naturality_middle_assoc, ← comp_whiskerRight, naturality]
-
-end
-
-/-- Vertical composition of modifications. -/
-@[simps]
-def vcomp (Γ : Modification η θ) (Δ : Modification θ ι) : Modification η ι where
-  app a := Γ.app a ≫ Δ.app a
-
-end Modification
-
-/-- Category structure on the oplax natural transformations between OplaxFunctors. -/
-@[simps]
-instance category (F G : OplaxFunctor B C) : Category (F ⟶ G) where
-  Hom := Modification
-  id := Modification.id
-  comp := Modification.vcomp
-
--- Porting note: duplicating the `ext` lemma.
-@[ext]
-lemma ext {F G : OplaxFunctor B C} {α β : F ⟶ G} {m n : α ⟶ β} (w : ∀ b, m.app b = n.app b) :
-    m = n := by
-  apply Modification.ext
-  ext
-  apply w
-
-@[simp]
-lemma Modification.id_app' {X : B} {F G : OplaxFunctor B C} (α : F ⟶ G) :
-    Modification.app (𝟙 α) X = 𝟙 (α.app X) := rfl
-
-@[simp]
-lemma Modification.comp_app' {X : B} {F G : OplaxFunctor B C} {α β γ : F ⟶ G}
-    (m : α ⟶ β) (n : β ⟶ γ) : (m ≫ n).app X = m.app X ≫ n.app X :=
-  rfl
-
-/-- Construct a modification isomorphism between oplax natural transformations
-by giving object level isomorphisms, and checking naturality only in the forward direction.
--/
-@[simps]
-def ModificationIso.ofComponents (app : ∀ a, η.app a ≅ θ.app a)
-    (naturality :
-      ∀ {a b} (f : a ⟶ b),
-        F.map f ◁ (app b).hom ≫ θ.naturality f = η.naturality f ≫ (app a).hom ▷ G.map f) :
-    η ≅ θ where
-  hom := { app := fun a => (app a).hom }
-  inv :=
-    { app := fun a => (app a).inv
-      naturality := fun {a b} f => by
-        simpa using congr_arg (fun f => _ ◁ (app b).inv ≫ f ≫ (app a).inv ▷ _) (naturality f).symm }
-
-end
-
-=======
->>>>>>> d0df76bd
 /-- A structure on an Oplax natural transformation that promotes it to a strong natural
 transformation.
 
