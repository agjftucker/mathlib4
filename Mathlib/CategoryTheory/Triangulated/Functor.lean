--- conflicted
+++ resolved
@@ -111,9 +111,6 @@
     (fun T => Triangle.isoMk _ _ ((F.commShiftIso (-1 : ℤ)).symm.app _) (Iso.refl _) (Iso.refl _)
       (by aesop_cat) (by aesop_cat) (by aesop_cat)) (by aesop_cat)
 
-<<<<<<< HEAD
-=======
-
 variable (C) in
 /-- The canonical isomorphism `(𝟭 C).mapTriangle ≅ 𝟭 (Triangle C)`. -/
 @[simps!]
@@ -137,7 +134,6 @@
       simp only [assoc, NatTrans.CommShift.comm_app e.hom (1 : ℤ) T.obj₁,
         NatTrans.naturality_assoc])) (by aesop_cat)
 
->>>>>>> 922ca6ca
 end Additive
 
 variable [HasZeroObject C] [HasZeroObject D] [HasZeroObject E]
