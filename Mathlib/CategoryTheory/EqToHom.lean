/-
Copyright (c) 2018 Reid Barton. All rights reserved.
Released under Apache 2.0 license as described in the file LICENSE.
Authors: Reid Barton, Scott Morrison
-/
import Mathlib.CategoryTheory.Opposites

#align_import category_theory.eq_to_hom from "leanprover-community/mathlib"@"dc6c365e751e34d100e80fe6e314c3c3e0fd2988"

/-!
# Morphisms from equations between objects.

When working categorically, sometimes one encounters an equation `h : X = Y` between objects.

Your initial aversion to this is natural and appropriate:
you're in for some trouble, and if there is another way to approach the problem that won't
rely on this equality, it may be worth pursuing.

You have two options:
1. Use the equality `h` as one normally would in Lean (e.g. using `rw` and `subst`).
   This may immediately cause difficulties, because in category theory everything is dependently
   typed, and equations between objects quickly lead to nasty goals with `eq.rec`.
2. Promote `h` to a morphism using `eqToHom h : X ⟶ Y`, or `eqToIso h : X ≅ Y`.

This file introduces various `simp` lemmas which in favourable circumstances
result in the various `eqToHom` morphisms to drop out at the appropriate moment!
-/


universe v₁ v₂ v₃ u₁ u₂ u₃

-- morphism levels before object levels. See note [CategoryTheory universes].
namespace CategoryTheory

open Opposite

variable {C : Type u₁} [Category.{v₁} C]

/-- An equality `X = Y` gives us a morphism `X ⟶ Y`.

It is typically better to use this, rather than rewriting by the equality then using `𝟙 _`
which usually leads to dependent type theory hell.
-/
def eqToHom {X Y : C} (p : X = Y) : X ⟶ Y := by rw [p]; exact 𝟙 _
#align category_theory.eq_to_hom CategoryTheory.eqToHom

@[simp]
theorem eqToHom_refl (X : C) (p : X = X) : eqToHom p = 𝟙 X :=
  rfl
#align category_theory.eq_to_hom_refl CategoryTheory.eqToHom_refl

@[reassoc (attr := simp)]
theorem eqToHom_trans {X Y Z : C} (p : X = Y) (q : Y = Z) :
    eqToHom p ≫ eqToHom q = eqToHom (p.trans q) := by
  cases p
  cases q
  simp
#align category_theory.eq_to_hom_trans CategoryTheory.eqToHom_trans

theorem comp_eqToHom_iff {X Y Y' : C} (p : Y = Y') (f : X ⟶ Y) (g : X ⟶ Y') :
    f ≫ eqToHom p = g ↔ f = g ≫ eqToHom p.symm :=
  { mp := fun h => h ▸ by simp
    mpr := fun h => by simp [eq_whisker h (eqToHom p)] }
#align category_theory.comp_eq_to_hom_iff CategoryTheory.comp_eqToHom_iff

theorem eqToHom_comp_iff {X X' Y : C} (p : X = X') (f : X ⟶ Y) (g : X' ⟶ Y) :
    eqToHom p ≫ g = f ↔ g = eqToHom p.symm ≫ f :=
  { mp := fun h => h ▸ by simp
    mpr := fun h => h ▸ by simp [whisker_eq _ h] }
#align category_theory.eq_to_hom_comp_iff CategoryTheory.eqToHom_comp_iff

/-- We can push `eqToHom` to the left through families of morphisms. -/
<<<<<<< HEAD
@[reassoc (attr := simp)]
=======
-- The simpNF linter incorrectly claims that this will never apply.
-- https://github.com/leanprover-community/mathlib4/issues/5049
@[reassoc (attr := simp, nolint simpNF)]
>>>>>>> 675f2fd9
theorem eqToHom_naturality {f g : β → C} (z : ∀ b, f b ⟶ g b) {j j' : β} (w : j = j') :
    z j ≫ eqToHom (by simp [w]) = eqToHom (by simp [w]) ≫ z j' := by
  cases w
  simp

/-- A variant on `eqToHom_naturality` that helps Lean identify the families `f` and `g`. -/
<<<<<<< HEAD
@[reassoc (attr := simp)]
=======
-- The simpNF linter incorrectly claims that this will never apply.
-- https://github.com/leanprover-community/mathlib4/issues/5049
@[reassoc (attr := simp, nolint simpNF)]
>>>>>>> 675f2fd9
theorem eqToHom_iso_hom_naturality {f g : β → C} (z : ∀ b, f b ≅ g b) {j j' : β} (w : j = j') :
    (z j).hom ≫ eqToHom (by simp [w]) = eqToHom (by simp [w]) ≫ (z j').hom := by
  cases w
  simp

/-- A variant on `eqToHom_naturality` that helps Lean identify the families `f` and `g`. -/
<<<<<<< HEAD
@[reassoc (attr := simp)]
=======
-- The simpNF linter incorrectly claims that this will never apply.
-- https://github.com/leanprover-community/mathlib4/issues/5049
@[reassoc (attr := simp, nolint simpNF)]
>>>>>>> 675f2fd9
theorem eqToHom_iso_inv_naturality {f g : β → C} (z : ∀ b, f b ≅ g b) {j j' : β} (w : j = j') :
    (z j).inv ≫ eqToHom (by simp [w]) = eqToHom (by simp [w]) ≫ (z j').inv := by
  cases w
  simp

/- Porting note: simpNF complains about this not reducing but it is clearly used
in `congrArg_mpr_hom_left`. It has been no-linted. -/
/-- Reducible form of congrArg_mpr_hom_left -/
@[simp, nolint simpNF]
theorem congrArg_cast_hom_left {X Y Z : C} (p : X = Y) (q : Y ⟶ Z) :
    cast (congrArg (fun W : C => W ⟶ Z) p.symm) q = eqToHom p ≫ q := by
  cases p
  simp

 /-- If we (perhaps unintentionally) perform equational rewriting on
the source object of a morphism,
we can replace the resulting `_.mpr f` term by a composition with an `eqToHom`.

It may be advisable to introduce any necessary `eqToHom` morphisms manually,
rather than relying on this lemma firing.
-/
theorem congrArg_mpr_hom_left {X Y Z : C} (p : X = Y) (q : Y ⟶ Z) :
    (congrArg (fun W : C => W ⟶ Z) p).mpr q = eqToHom p ≫ q := by
  cases p
  simp
#align category_theory.congr_arg_mpr_hom_left CategoryTheory.congrArg_mpr_hom_left

/- Porting note: simpNF complains about this not reducing but it is clearly used
in `congrArg_mrp_hom_right`. It has been no-linted. -/
/-- Reducible form of `congrArg_mpr_hom_right` -/
@[simp, nolint simpNF]
theorem congrArg_cast_hom_right {X Y Z : C} (p : X ⟶ Y) (q : Z = Y) :
    cast (congrArg (fun W : C => X ⟶ W) q.symm) p = p ≫ eqToHom q.symm := by
  cases q
  simp

/-- If we (perhaps unintentionally) perform equational rewriting on
the target object of a morphism,
we can replace the resulting `_.mpr f` term by a composition with an `eqToHom`.

It may be advisable to introduce any necessary `eqToHom` morphisms manually,
rather than relying on this lemma firing.
-/
theorem congrArg_mpr_hom_right {X Y Z : C} (p : X ⟶ Y) (q : Z = Y) :
    (congrArg (fun W : C => X ⟶ W) q).mpr p = p ≫ eqToHom q.symm := by
  cases q
  simp
#align category_theory.congr_arg_mpr_hom_right CategoryTheory.congrArg_mpr_hom_right

/-- An equality `X = Y` gives us an isomorphism `X ≅ Y`.

It is typically better to use this, rather than rewriting by the equality then using `Iso.refl _`
which usually leads to dependent type theory hell.
-/
def eqToIso {X Y : C} (p : X = Y) : X ≅ Y :=
  ⟨eqToHom p, eqToHom p.symm, by simp, by simp⟩
#align category_theory.eq_to_iso CategoryTheory.eqToIso

@[simp]
theorem eqToIso.hom {X Y : C} (p : X = Y) : (eqToIso p).hom = eqToHom p :=
  rfl
#align category_theory.eq_to_iso.hom CategoryTheory.eqToIso.hom

@[simp]
theorem eqToIso.inv {X Y : C} (p : X = Y) : (eqToIso p).inv = eqToHom p.symm :=
  rfl
#align category_theory.eq_to_iso.inv CategoryTheory.eqToIso.inv

@[simp]
theorem eqToIso_refl {X : C} (p : X = X) : eqToIso p = Iso.refl X :=
  rfl
#align category_theory.eq_to_iso_refl CategoryTheory.eqToIso_refl

@[simp]
theorem eqToIso_trans {X Y Z : C} (p : X = Y) (q : Y = Z) :
    eqToIso p ≪≫ eqToIso q = eqToIso (p.trans q) := by ext; simp
#align category_theory.eq_to_iso_trans CategoryTheory.eqToIso_trans

@[simp]
theorem eqToHom_op {X Y : C} (h : X = Y) : (eqToHom h).op = eqToHom (congr_arg op h.symm) := by
  cases h
  rfl
#align category_theory.eq_to_hom_op CategoryTheory.eqToHom_op

@[simp]
theorem eqToHom_unop {X Y : Cᵒᵖ} (h : X = Y) :
    (eqToHom h).unop = eqToHom (congr_arg unop h.symm) := by
  cases h
  rfl
#align category_theory.eq_to_hom_unop CategoryTheory.eqToHom_unop

instance {X Y : C} (h : X = Y) : IsIso (eqToHom h) :=
  IsIso.of_iso (eqToIso h)

@[simp]
theorem inv_eqToHom {X Y : C} (h : X = Y) : inv (eqToHom h) = eqToHom h.symm := by
  aesop_cat
#align category_theory.inv_eq_to_hom CategoryTheory.inv_eqToHom

variable {D : Type u₂} [Category.{v₂} D]

namespace Functor

/-- Proving equality between functors. This isn't an extensionality lemma,
  because usually you don't really want to do this. -/
theorem ext {F G : C ⥤ D} (h_obj : ∀ X, F.obj X = G.obj X)
    (h_map : ∀ X Y f,
      F.map f = eqToHom (h_obj X) ≫ G.map f ≫ eqToHom (h_obj Y).symm := by aesop_cat) :
    F = G := by
  match F, G with
  | mk F_pre _ _ , mk G_pre _ _ =>
    match F_pre, G_pre with  -- Porting note: did not unfold the Prefunctor unlike Lean3
    | Prefunctor.mk F_obj _ , Prefunctor.mk G_obj _ =>
    obtain rfl : F_obj = G_obj := by
      ext X
      apply h_obj
    congr
    funext X Y f
    simpa using h_map X Y f
#align category_theory.functor.ext CategoryTheory.Functor.ext

/-- Two morphisms are conjugate via eqToHom if and only if they are heterogeneously equal. -/
theorem conj_eqToHom_iff_heq {W X Y Z : C} (f : W ⟶ X) (g : Y ⟶ Z) (h : W = Y) (h' : X = Z) :
    f = eqToHom h ≫ g ≫ eqToHom h'.symm ↔ HEq f g := by
  cases h
  cases h'
  simp
#align category_theory.functor.conj_eq_to_hom_iff_heq CategoryTheory.Functor.conj_eqToHom_iff_heq

/-- Proving equality between functors using heterogeneous equality. -/
theorem hext {F G : C ⥤ D} (h_obj : ∀ X, F.obj X = G.obj X)
    (h_map : ∀ (X Y) (f : X ⟶ Y), HEq (F.map f) (G.map f)) : F = G :=
  Functor.ext h_obj fun _ _ f => (conj_eqToHom_iff_heq _ _ (h_obj _) (h_obj _)).2 <| h_map _ _ f
#align category_theory.functor.hext CategoryTheory.Functor.hext

-- Using equalities between functors.
theorem congr_obj {F G : C ⥤ D} (h : F = G) (X) : F.obj X = G.obj X := by rw [h]
#align category_theory.functor.congr_obj CategoryTheory.Functor.congr_obj

theorem congr_hom {F G : C ⥤ D} (h : F = G) {X Y} (f : X ⟶ Y) :
    F.map f = eqToHom (congr_obj h X) ≫ G.map f ≫ eqToHom (congr_obj h Y).symm := by
  subst h; simp
#align category_theory.functor.congr_hom CategoryTheory.Functor.congr_hom

theorem congr_inv_of_congr_hom (F G : C ⥤ D) {X Y : C} (e : X ≅ Y) (hX : F.obj X = G.obj X)
    (hY : F.obj Y = G.obj Y)
    (h₂ : F.map e.hom = eqToHom (by rw [hX]) ≫ G.map e.hom ≫ eqToHom (by rw [hY])) :
    F.map e.inv = eqToHom (by rw [hY]) ≫ G.map e.inv ≫ eqToHom (by rw [hX]) := by
  simp only [← IsIso.Iso.inv_hom e, Functor.map_inv, h₂, IsIso.inv_comp, inv_eqToHom,
    Category.assoc]
#align category_theory.functor.congr_inv_of_congr_hom CategoryTheory.Functor.congr_inv_of_congr_hom

theorem congr_map (F : C ⥤ D) {X Y : C} {f g : X ⟶ Y} (h : f = g) : F.map f = F.map g := by rw [h]
#align category_theory.functor.congr_map CategoryTheory.Functor.congr_map

section HEq

-- Composition of functors and maps w.r.t. heq
variable {E : Type u₃} [Category.{v₃} E] {F G : C ⥤ D} {X Y Z : C} {f : X ⟶ Y} {g : Y ⟶ Z}

theorem map_comp_heq (hx : F.obj X = G.obj X) (hy : F.obj Y = G.obj Y) (hz : F.obj Z = G.obj Z)
    (hf : HEq (F.map f) (G.map f)) (hg : HEq (F.map g) (G.map g)) :
    HEq (F.map (f ≫ g)) (G.map (f ≫ g)) := by
  rw [F.map_comp, G.map_comp]
  congr
#align category_theory.functor.map_comp_heq CategoryTheory.Functor.map_comp_heq

theorem map_comp_heq' (hobj : ∀ X : C, F.obj X = G.obj X)
    (hmap : ∀ {X Y} (f : X ⟶ Y), HEq (F.map f) (G.map f)) :
    HEq (F.map (f ≫ g)) (G.map (f ≫ g)) := by
  rw [Functor.hext hobj fun _ _ => hmap]
#align category_theory.functor.map_comp_heq' CategoryTheory.Functor.map_comp_heq'

theorem precomp_map_heq (H : E ⥤ C) (hmap : ∀ {X Y} (f : X ⟶ Y), HEq (F.map f) (G.map f)) {X Y : E}
    (f : X ⟶ Y) : HEq ((H ⋙ F).map f) ((H ⋙ G).map f) :=
  hmap _
#align category_theory.functor.precomp_map_heq CategoryTheory.Functor.precomp_map_heq

theorem postcomp_map_heq (H : D ⥤ E) (hx : F.obj X = G.obj X) (hy : F.obj Y = G.obj Y)
    (hmap : HEq (F.map f) (G.map f)) : HEq ((F ⋙ H).map f) ((G ⋙ H).map f) := by
  dsimp
  congr
#align category_theory.functor.postcomp_map_heq CategoryTheory.Functor.postcomp_map_heq

theorem postcomp_map_heq' (H : D ⥤ E) (hobj : ∀ X : C, F.obj X = G.obj X)
    (hmap : ∀ {X Y} (f : X ⟶ Y), HEq (F.map f) (G.map f)) : HEq ((F ⋙ H).map f) ((G ⋙ H).map f) :=
  by rw [Functor.hext hobj fun _ _ => hmap]
#align category_theory.functor.postcomp_map_heq' CategoryTheory.Functor.postcomp_map_heq'

theorem hcongr_hom {F G : C ⥤ D} (h : F = G) {X Y} (f : X ⟶ Y) : HEq (F.map f) (G.map f) := by
  rw [h]
#align category_theory.functor.hcongr_hom CategoryTheory.Functor.hcongr_hom

end HEq

end Functor

/-- This is not always a good idea as a `@[simp]` lemma,
as we lose the ability to use results that interact with `F`,
e.g. the naturality of a natural transformation.

In some files it may be appropriate to use `local attribute [simp] eqToHom_map`, however.
-/
theorem eqToHom_map (F : C ⥤ D) {X Y : C} (p : X = Y) :
    F.map (eqToHom p) = eqToHom (congr_arg F.obj p) := by cases p; simp
#align category_theory.eq_to_hom_map CategoryTheory.eqToHom_map

/-- See the note on `eqToHom_map` regarding using this as a `simp` lemma.
-/
theorem eqToIso_map (F : C ⥤ D) {X Y : C} (p : X = Y) :
    F.mapIso (eqToIso p) = eqToIso (congr_arg F.obj p) := by ext; cases p; simp
#align category_theory.eq_to_iso_map CategoryTheory.eqToIso_map

@[simp]
theorem eqToHom_app {F G : C ⥤ D} (h : F = G) (X : C) :
    (eqToHom h : F ⟶ G).app X = eqToHom (Functor.congr_obj h X) := by subst h; rfl
#align category_theory.eq_to_hom_app CategoryTheory.eqToHom_app

theorem NatTrans.congr {F G : C ⥤ D} (α : F ⟶ G) {X Y : C} (h : X = Y) :
    α.app X = F.map (eqToHom h) ≫ α.app Y ≫ G.map (eqToHom h.symm) := by
  rw [α.naturality_assoc]
  simp [eqToHom_map]
#align category_theory.nat_trans.congr CategoryTheory.NatTrans.congr

theorem eq_conj_eqToHom {X Y : C} (f : X ⟶ Y) : f = eqToHom rfl ≫ f ≫ eqToHom rfl := by
  simp only [Category.id_comp, eqToHom_refl, Category.comp_id]
#align category_theory.eq_conj_eq_to_hom CategoryTheory.eq_conj_eqToHom

theorem dcongr_arg {ι : Type _} {F G : ι → C} (α : ∀ i, F i ⟶ G i) {i j : ι} (h : i = j) :
    α i = eqToHom (congr_arg F h) ≫ α j ≫ eqToHom (congr_arg G h.symm) := by
  subst h
  simp
#align category_theory.dcongr_arg CategoryTheory.dcongr_arg

end CategoryTheory<|MERGE_RESOLUTION|>--- conflicted
+++ resolved
@@ -70,39 +70,27 @@
 #align category_theory.eq_to_hom_comp_iff CategoryTheory.eqToHom_comp_iff
 
 /-- We can push `eqToHom` to the left through families of morphisms. -/
-<<<<<<< HEAD
-@[reassoc (attr := simp)]
-=======
 -- The simpNF linter incorrectly claims that this will never apply.
 -- https://github.com/leanprover-community/mathlib4/issues/5049
 @[reassoc (attr := simp, nolint simpNF)]
->>>>>>> 675f2fd9
 theorem eqToHom_naturality {f g : β → C} (z : ∀ b, f b ⟶ g b) {j j' : β} (w : j = j') :
     z j ≫ eqToHom (by simp [w]) = eqToHom (by simp [w]) ≫ z j' := by
   cases w
   simp
 
 /-- A variant on `eqToHom_naturality` that helps Lean identify the families `f` and `g`. -/
-<<<<<<< HEAD
-@[reassoc (attr := simp)]
-=======
 -- The simpNF linter incorrectly claims that this will never apply.
 -- https://github.com/leanprover-community/mathlib4/issues/5049
 @[reassoc (attr := simp, nolint simpNF)]
->>>>>>> 675f2fd9
 theorem eqToHom_iso_hom_naturality {f g : β → C} (z : ∀ b, f b ≅ g b) {j j' : β} (w : j = j') :
     (z j).hom ≫ eqToHom (by simp [w]) = eqToHom (by simp [w]) ≫ (z j').hom := by
   cases w
   simp
 
 /-- A variant on `eqToHom_naturality` that helps Lean identify the families `f` and `g`. -/
-<<<<<<< HEAD
-@[reassoc (attr := simp)]
-=======
 -- The simpNF linter incorrectly claims that this will never apply.
 -- https://github.com/leanprover-community/mathlib4/issues/5049
 @[reassoc (attr := simp, nolint simpNF)]
->>>>>>> 675f2fd9
 theorem eqToHom_iso_inv_naturality {f g : β → C} (z : ∀ b, f b ≅ g b) {j j' : β} (w : j = j') :
     (z j).inv ≫ eqToHom (by simp [w]) = eqToHom (by simp [w]) ≫ (z j').inv := by
   cases w
