/-
Copyright (c) 2021 Jakob von Raumer. All rights reserved.
Released under Apache 2.0 license as described in the file LICENSE.
Authors: Jakob von Raumer
-/
import Mathlib.Tactic.CategoryTheory.Monoidal.Basic
import Mathlib.CategoryTheory.Closed.Monoidal
import Mathlib.Tactic.ApplyFun

/-!
# Rigid (autonomous) monoidal categories

This file defines rigid (autonomous) monoidal categories and the necessary theory about
exact pairings and duals.

## Main definitions

* `ExactPairing` of two objects of a monoidal category
* Type classes `HasLeftDual` and `HasRightDual` that capture that a pairing exists
* The `rightAdjointMate f` as a morphism `fᘁ : Yᘁ ⟶ Xᘁ` for a morphism `f : X ⟶ Y`
* The classes of `RightRigidCategory`, `LeftRigidCategory` and `RigidCategory`

## Main statements

* `comp_rightAdjointMate`: The adjoint mates of the composition is the composition of
  adjoint mates.

## Notations

* `η_` and `ε_` denote the coevaluation and evaluation morphism of an exact pairing.
* `Xᘁ` and `ᘁX` denote the right and left dual of an object, as well as the adjoint
  mate of a morphism.

## Future work

* Show that `X ⊗ Y` and `Yᘁ ⊗ Xᘁ` form an exact pairing.
* Show that the left adjoint mate of the right adjoint mate of a morphism is the morphism itself.
* Simplify constructions in the case where a symmetry or braiding is present.
* Show that `ᘁ` gives an equivalence of categories `C ≅ (Cᵒᵖ)ᴹᵒᵖ`.
* Define pivotal categories (rigid categories equipped with a natural isomorphism `ᘁᘁ ≅ 𝟙 C`).

## Notes

Although we construct the adjunction `tensorLeft Y ⊣ tensorLeft X` from `ExactPairing X Y`,
this is not a bijective correspondence.
I think the correct statement is that `tensorLeft Y` and `tensorLeft X` are
module endofunctors of `C` as a right `C` module category,
and `ExactPairing X Y` is in bijection with adjunctions compatible with this right `C` action.

## References

* <https://ncatlab.org/nlab/show/rigid+monoidal+category>

## Tags

rigid category, monoidal category

-/


open CategoryTheory MonoidalCategory

universe v v₁ v₂ v₃ u u₁ u₂ u₃

noncomputable section

namespace CategoryTheory

variable {C : Type u₁} [Category.{v₁} C] [MonoidalCategory C]

/-- An exact pairing is a pair of objects `X Y : C` which admit
  a coevaluation and evaluation morphism which fulfill two triangle equalities. -/
class ExactPairing (X Y : C) where
  /-- Coevaluation of an exact pairing.

  Do not use directly. Use `ExactPairing.coevaluation` instead. -/
  coevaluation' : 𝟙_ C ⟶ X ⊗ Y
  /-- Evaluation of an exact pairing.

  Do not use directly. Use `ExactPairing.evaluation` instead. -/
  evaluation' : Y ⊗ X ⟶ 𝟙_ C
  coevaluation_evaluation' :
    Y ◁ coevaluation' ≫ (α_ _ _ _).inv ≫ evaluation' ▷ Y = (ρ_ Y).hom ≫ (λ_ Y).inv := by
    aesop_cat
  evaluation_coevaluation' :
    coevaluation' ▷ X ≫ (α_ _ _ _).hom ≫ X ◁ evaluation' = (λ_ X).hom ≫ (ρ_ X).inv := by
    aesop_cat

namespace ExactPairing

-- Porting note: as there is no mechanism equivalent to `[]` in Lean 3 to make
-- arguments for class fields explicit,
-- we now repeat all the fields without primes.
-- See https://leanprover.zulipchat.com/#narrow/stream/287929-mathlib4/topic/Making.20variable.20in.20class.20field.20explicit
variable (X Y : C)
variable [ExactPairing X Y]

/-- Coevaluation of an exact pairing. -/
def coevaluation : 𝟙_ C ⟶ X ⊗ Y := @coevaluation' _ _ _ X Y _

/-- Evaluation of an exact pairing. -/
def evaluation : Y ⊗ X ⟶ 𝟙_ C := @evaluation' _ _ _ X Y _

@[inherit_doc] notation "η_" => ExactPairing.coevaluation
@[inherit_doc] notation "ε_" => ExactPairing.evaluation

lemma coevaluation_evaluation :
    Y ◁ η_ _ _ ≫ (α_ _ _ _).inv ≫ ε_ X _ ▷ Y = (ρ_ Y).hom ≫ (λ_ Y).inv :=
  coevaluation_evaluation'

lemma evaluation_coevaluation :
    η_ _ _ ▷ X ≫ (α_ _ _ _).hom ≫ X ◁ ε_ _ Y = (λ_ X).hom ≫ (ρ_ X).inv :=
  evaluation_coevaluation'

lemma coevaluation_evaluation'' :
    Y ◁ η_ X Y ⊗≫ ε_ X Y ▷ Y = ⊗𝟙.hom := by
  convert coevaluation_evaluation X Y <;> simp [monoidalComp]

lemma evaluation_coevaluation'' :
    η_ X Y ▷ X ⊗≫ X ◁ ε_ X Y = ⊗𝟙.hom := by
  convert evaluation_coevaluation X Y <;> simp [monoidalComp]

end ExactPairing

attribute [reassoc (attr := simp)] ExactPairing.coevaluation_evaluation
attribute [reassoc (attr := simp)] ExactPairing.evaluation_coevaluation

instance exactPairingUnit : ExactPairing (𝟙_ C) (𝟙_ C) where
  coevaluation' := (ρ_ _).inv
  evaluation' := (ρ_ _).hom
  coevaluation_evaluation' := by monoidal_coherence
  evaluation_coevaluation' := by monoidal_coherence

/-- A class of objects which have a right dual. -/
class HasRightDual (X : C) where
  /-- The right dual of the object `X`. -/
  rightDual : C
  [exact : ExactPairing X rightDual]

/-- A class of objects which have a left dual. -/
class HasLeftDual (Y : C) where
  /-- The left dual of the object `X`. -/
  leftDual : C
  [exact : ExactPairing leftDual Y]

attribute [instance] HasRightDual.exact
attribute [instance] HasLeftDual.exact

open ExactPairing HasRightDual HasLeftDual MonoidalCategory

#adaptation_note
/--
The overlapping notation for `leftDual` and `leftAdjointMate` become more problematic in
after https://github.com/leanprover/lean4/pull/4596, and we sometimes have to disambiguate with
e.g. `(ᘁX : C)` where previously just `ᘁX` was enough.
-/

@[inherit_doc] prefix:1024 "ᘁ" => leftDual
@[inherit_doc] postfix:1024 "ᘁ" => rightDual

instance hasRightDualUnit : HasRightDual (𝟙_ C) where
  rightDual := 𝟙_ C

instance hasLeftDualUnit : HasLeftDual (𝟙_ C) where
  leftDual := 𝟙_ C

instance hasRightDualLeftDual {X : C} [HasLeftDual X] : HasRightDual ᘁX where
  rightDual := X

instance hasLeftDualRightDual {X : C} [HasRightDual X] : HasLeftDual Xᘁ where
  leftDual := X

@[simp]
theorem leftDual_rightDual {X : C} [HasRightDual X] : ᘁXᘁ = X :=
  rfl

@[simp]
theorem rightDual_leftDual {X : C} [HasLeftDual X] : (ᘁX)ᘁ = X :=
  rfl

/-- The right adjoint mate `fᘁ : Xᘁ ⟶ Yᘁ` of a morphism `f : X ⟶ Y`. -/
def rightAdjointMate {X Y : C} [HasRightDual X] [HasRightDual Y] (f : X ⟶ Y) : Yᘁ ⟶ Xᘁ :=
  (ρ_ _).inv ≫ _ ◁ η_ _ _ ≫ _ ◁ f ▷ _ ≫ (α_ _ _ _).inv ≫ ε_ _ _ ▷ _ ≫ (λ_ _).hom

/-- The left adjoint mate `ᘁf : ᘁY ⟶ ᘁX` of a morphism `f : X ⟶ Y`. -/
def leftAdjointMate {X Y : C} [HasLeftDual X] [HasLeftDual Y] (f : X ⟶ Y) : ᘁY ⟶ ᘁX :=
  (λ_ _).inv ≫ η_ (ᘁX) X ▷ _ ≫ (_ ◁ f) ▷ _ ≫ (α_ _ _ _).hom ≫ _ ◁ ε_ _ _ ≫ (ρ_ _).hom

@[inherit_doc] notation f "ᘁ" => rightAdjointMate f
@[inherit_doc] notation "ᘁ" f => leftAdjointMate f

@[simp]
theorem rightAdjointMate_id {X : C} [HasRightDual X] : (𝟙 X)ᘁ = 𝟙 (Xᘁ) := by
  simp [rightAdjointMate]

@[simp]
theorem leftAdjointMate_id {X : C} [HasLeftDual X] : (ᘁ(𝟙 X)) = 𝟙 (ᘁX) := by
  simp [leftAdjointMate]

theorem rightAdjointMate_comp {X Y Z : C} [HasRightDual X] [HasRightDual Y] {f : X ⟶ Y}
    {g : Xᘁ ⟶ Z} :
    fᘁ ≫ g =
      (ρ_ (Yᘁ)).inv ≫
        _ ◁ η_ X (Xᘁ) ≫ _ ◁ (f ⊗ g) ≫ (α_ (Yᘁ) Y Z).inv ≫ ε_ Y (Yᘁ) ▷ _ ≫ (λ_ Z).hom :=
  calc
    _ = 𝟙 _ ⊗≫ (Yᘁ : C) ◁ η_ X Xᘁ ≫ Yᘁ ◁ f ▷ Xᘁ ⊗≫ (ε_ Y Yᘁ ▷ Xᘁ ≫ 𝟙_ C ◁ g) ⊗≫ 𝟙 _ := by
      dsimp only [rightAdjointMate]; monoidal
    _ = _ := by
      rw [← whisker_exchange, tensorHom_def]; monoidal

theorem leftAdjointMate_comp {X Y Z : C} [HasLeftDual X] [HasLeftDual Y] {f : X ⟶ Y}
    {g : (ᘁX) ⟶ Z} :
    (ᘁf) ≫ g =
      (λ_ _).inv ≫
        η_ (ᘁX : C) X ▷ _ ≫ (g ⊗ f) ▷ _ ≫ (α_ _ _ _).hom ≫ _ ◁ ε_ _ _ ≫ (ρ_ _).hom :=
  calc
    _ = 𝟙 _ ⊗≫ η_ (ᘁX : C) X ▷ (ᘁY) ⊗≫ (ᘁX) ◁ f ▷ (ᘁY) ⊗≫ ((ᘁX) ◁ ε_ (ᘁY) Y ≫ g ▷ 𝟙_ C) ⊗≫ 𝟙 _ := by
      dsimp only [leftAdjointMate]; monoidal
    _ = _ := by
      rw [whisker_exchange, tensorHom_def']; monoidal

/-- The composition of right adjoint mates is the adjoint mate of the composition. -/
@[reassoc]
theorem comp_rightAdjointMate {X Y Z : C} [HasRightDual X] [HasRightDual Y] [HasRightDual Z]
    {f : X ⟶ Y} {g : Y ⟶ Z} : (f ≫ g)ᘁ = gᘁ ≫ fᘁ := by
  rw [rightAdjointMate_comp]
  simp only [rightAdjointMate, comp_whiskerRight]
  simp only [← Category.assoc]; congr 3; simp only [Category.assoc]
  simp only [← MonoidalCategory.whiskerLeft_comp]; congr 2
  symm
  calc
    _ = 𝟙 _ ⊗≫ (η_ Y Yᘁ ▷ 𝟙_ C ≫ (Y ⊗ Yᘁ) ◁ η_ X Xᘁ) ⊗≫ Y ◁ Yᘁ ◁ f ▷ Xᘁ ⊗≫
        Y ◁ ε_ Y Yᘁ ▷ Xᘁ ⊗≫ g ▷ Xᘁ ⊗≫ 𝟙 _ := by
      rw [tensorHom_def']; monoidal
    _ = η_ X Xᘁ ⊗≫ (η_ Y Yᘁ ▷ (X ⊗ Xᘁ) ≫ (Y ⊗ Yᘁ) ◁ f ▷ Xᘁ) ⊗≫
        Y ◁ ε_ Y Yᘁ ▷ Xᘁ ⊗≫ g ▷ Xᘁ ⊗≫ 𝟙 _ := by
      rw [← whisker_exchange]; monoidal
    _ = η_ X Xᘁ ⊗≫ f ▷ Xᘁ ⊗≫ (η_ Y Yᘁ ▷ Y ⊗≫ Y ◁ ε_ Y Yᘁ) ▷ Xᘁ ⊗≫ g ▷ Xᘁ ⊗≫ 𝟙 _ := by
      rw [← whisker_exchange]; monoidal
    _ = η_ X Xᘁ ≫ f ▷ Xᘁ ≫ g ▷ Xᘁ := by
      rw [evaluation_coevaluation'']; monoidal

/-- The composition of left adjoint mates is the adjoint mate of the composition. -/
@[reassoc]
theorem comp_leftAdjointMate {X Y Z : C} [HasLeftDual X] [HasLeftDual Y] [HasLeftDual Z] {f : X ⟶ Y}
    {g : Y ⟶ Z} : (ᘁf ≫ g) = (ᘁg) ≫ ᘁf := by
  rw [leftAdjointMate_comp]
  simp only [leftAdjointMate, MonoidalCategory.whiskerLeft_comp]
  simp only [← Category.assoc]; congr 3; simp only [Category.assoc]
  simp only [← comp_whiskerRight]; congr 2
  symm
  calc
    _ = 𝟙 _ ⊗≫ ((𝟙_ C) ◁ η_ (ᘁY) Y ≫ η_ (ᘁX) X ▷ ((ᘁY) ⊗ Y)) ⊗≫ (ᘁX) ◁ f ▷ (ᘁY) ▷ Y ⊗≫
        (ᘁX) ◁ ε_ (ᘁY) Y ▷ Y ⊗≫ (ᘁX) ◁ g := by
      rw [tensorHom_def]; monoidal
    _ = η_ (ᘁX) X ⊗≫ (((ᘁX) ⊗ X) ◁ η_ (ᘁY) Y ≫ ((ᘁX) ◁ f) ▷ ((ᘁY) ⊗ Y)) ⊗≫
        (ᘁX) ◁ ε_ (ᘁY) Y ▷ Y ⊗≫ (ᘁX) ◁ g := by
      rw [whisker_exchange]; monoidal
    _ = η_ (ᘁX) X ⊗≫ ((ᘁX) ◁ f) ⊗≫ (ᘁX) ◁ (Y ◁ η_ (ᘁY) Y ⊗≫ ε_ (ᘁY) Y ▷ Y) ⊗≫ (ᘁX) ◁ g := by
      rw [whisker_exchange]; monoidal
    _ = η_ (ᘁX) X ≫ (ᘁX) ◁ f ≫ (ᘁX) ◁ g := by
      rw [coevaluation_evaluation'']; monoidal

/-- Given an exact pairing on `Y Y'`,
we get a bijection on hom-sets `(Y' ⊗ X ⟶ Z) ≃ (X ⟶ Y ⊗ Z)`
by "pulling the string on the left" up or down.

This gives the adjunction `tensorLeftAdjunction Y Y' : tensorLeft Y' ⊣ tensorLeft Y`.

This adjunction is often referred to as "Frobenius reciprocity" in the
fusion categories / planar algebras / subfactors literature.
-/
def tensorLeftHomEquiv (X Y Y' Z : C) [ExactPairing Y Y'] : (Y' ⊗ X ⟶ Z) ≃ (X ⟶ Y ⊗ Z) where
  toFun f := (λ_ _).inv ≫ η_ _ _ ▷ _ ≫ (α_ _ _ _).hom ≫ _ ◁ f
  invFun f := Y' ◁ f ≫ (α_ _ _ _).inv ≫ ε_ _ _ ▷ _ ≫ (λ_ _).hom
  left_inv f := by
    calc
      _ = 𝟙 _ ⊗≫ Y' ◁ η_ Y Y' ▷ X ⊗≫ ((Y' ⊗ Y) ◁ f ≫ ε_ Y Y' ▷ Z) ⊗≫ 𝟙 _ := by
        monoidal
      _ = 𝟙 _ ⊗≫ (Y' ◁ η_ Y Y' ⊗≫ ε_ Y Y' ▷ Y') ▷ X ⊗≫ f := by
        rw [whisker_exchange]; monoidal
      _ = f := by
        rw [coevaluation_evaluation'']; monoidal
  right_inv f := by
    calc
      _ = 𝟙 _ ⊗≫ (η_ Y Y' ▷ X ≫ (Y ⊗ Y') ◁ f) ⊗≫ Y ◁ ε_ Y Y' ▷ Z ⊗≫ 𝟙 _ := by
        monoidal
      _ = f ⊗≫ (η_ Y Y' ▷ Y ⊗≫ Y ◁ ε_ Y Y') ▷ Z ⊗≫ 𝟙 _ := by
        rw [← whisker_exchange]; monoidal
      _ = f := by
        rw [evaluation_coevaluation'']; monoidal

/-- Given an exact pairing on `Y Y'`,
we get a bijection on hom-sets `(X ⊗ Y ⟶ Z) ≃ (X ⟶ Z ⊗ Y')`
by "pulling the string on the right" up or down.
-/
def tensorRightHomEquiv (X Y Y' Z : C) [ExactPairing Y Y'] : (X ⊗ Y ⟶ Z) ≃ (X ⟶ Z ⊗ Y') where
  toFun f := (ρ_ _).inv ≫ _ ◁ η_ _ _ ≫ (α_ _ _ _).inv ≫ f ▷ _
  invFun f := f ▷ _ ≫ (α_ _ _ _).hom ≫ _ ◁ ε_ _ _ ≫ (ρ_ _).hom
  left_inv f := by
    calc
      _ = 𝟙 _ ⊗≫ X ◁ η_ Y Y' ▷ Y ⊗≫ (f ▷ (Y' ⊗ Y) ≫ Z ◁ ε_ Y Y') ⊗≫ 𝟙 _ := by
        monoidal
      _ = 𝟙 _ ⊗≫ X ◁ (η_ Y Y' ▷ Y ⊗≫ Y ◁ ε_ Y Y') ⊗≫ f := by
        rw [← whisker_exchange]; monoidal
      _ = f := by
        rw [evaluation_coevaluation'']; monoidal
  right_inv f := by
    calc
      _ = 𝟙 _ ⊗≫ (X ◁ η_ Y Y' ≫ f ▷ (Y ⊗ Y')) ⊗≫ Z ◁ ε_ Y Y' ▷ Y' ⊗≫ 𝟙 _ := by
        monoidal
      _ = f ⊗≫ Z ◁ (Y' ◁ η_ Y Y' ⊗≫ ε_ Y Y' ▷ Y') ⊗≫ 𝟙 _ := by
        rw [whisker_exchange]; monoidal
      _ = f := by
        rw [coevaluation_evaluation'']; monoidal

theorem tensorLeftHomEquiv_naturality {X Y Y' Z Z' : C} [ExactPairing Y Y'] (f : Y' ⊗ X ⟶ Z)
    (g : Z ⟶ Z') :
    (tensorLeftHomEquiv X Y Y' Z') (f ≫ g) = (tensorLeftHomEquiv X Y Y' Z) f ≫ Y ◁ g := by
  simp [tensorLeftHomEquiv]

theorem tensorLeftHomEquiv_symm_naturality {X X' Y Y' Z : C} [ExactPairing Y Y'] (f : X ⟶ X')
    (g : X' ⟶ Y ⊗ Z) :
    (tensorLeftHomEquiv X Y Y' Z).symm (f ≫ g) =
      _ ◁ f ≫ (tensorLeftHomEquiv X' Y Y' Z).symm g := by
  simp [tensorLeftHomEquiv]

theorem tensorRightHomEquiv_naturality {X Y Y' Z Z' : C} [ExactPairing Y Y'] (f : X ⊗ Y ⟶ Z)
    (g : Z ⟶ Z') :
    (tensorRightHomEquiv X Y Y' Z') (f ≫ g) = (tensorRightHomEquiv X Y Y' Z) f ≫ g ▷ Y' := by
  simp [tensorRightHomEquiv]

theorem tensorRightHomEquiv_symm_naturality {X X' Y Y' Z : C} [ExactPairing Y Y'] (f : X ⟶ X')
    (g : X' ⟶ Z ⊗ Y') :
    (tensorRightHomEquiv X Y Y' Z).symm (f ≫ g) =
      f ▷ Y ≫ (tensorRightHomEquiv X' Y Y' Z).symm g := by
  simp [tensorRightHomEquiv]

/-- If `Y Y'` have an exact pairing,
then the functor `tensorLeft Y'` is left adjoint to `tensorLeft Y`.
-/
def tensorLeftAdjunction (Y Y' : C) [ExactPairing Y Y'] : tensorLeft Y' ⊣ tensorLeft Y :=
  Adjunction.mkOfHomEquiv
    { homEquiv := fun X Z => tensorLeftHomEquiv X Y Y' Z
      homEquiv_naturality_left_symm := fun f g => tensorLeftHomEquiv_symm_naturality f g
      homEquiv_naturality_right := fun f g => tensorLeftHomEquiv_naturality f g }

/-- If `Y Y'` have an exact pairing,
then the functor `tensor_right Y` is left adjoint to `tensor_right Y'`.
-/
def tensorRightAdjunction (Y Y' : C) [ExactPairing Y Y'] : tensorRight Y ⊣ tensorRight Y' :=
  Adjunction.mkOfHomEquiv
    { homEquiv := fun X Z => tensorRightHomEquiv X Y Y' Z
      homEquiv_naturality_left_symm := fun f g => tensorRightHomEquiv_symm_naturality f g
      homEquiv_naturality_right := fun f g => tensorRightHomEquiv_naturality f g }

/--
If `Y` has a left dual `ᘁY`, then it is a closed object, with the internal hom functor `Y ⟶[C] -`
given by left tensoring by `ᘁY`.
This has to be a definition rather than an instance to avoid diamonds, for example between
`category_theory.monoidal_closed.functor_closed` and
`CategoryTheory.Monoidal.functorHasLeftDual`. Moreover, in concrete applications there is often
a more useful definition of the internal hom object than `ᘁY ⊗ X`, in which case the closed
structure shouldn't come from `has_left_dual` (e.g. in the category `FinVect k`, it is more
convenient to define the internal hom as `Y →ₗ[k] X` rather than `ᘁY ⊗ X` even though these are
naturally isomorphic).
-/
def closedOfHasLeftDual (Y : C) [HasLeftDual Y] : Closed Y where
  adj := tensorLeftAdjunction (ᘁY) Y

/-- `tensorLeftHomEquiv` commutes with tensoring on the right -/
theorem tensorLeftHomEquiv_tensor {X X' Y Y' Z Z' : C} [ExactPairing Y Y'] (f : X ⟶ Y ⊗ Z)
    (g : X' ⟶ Z') :
    (tensorLeftHomEquiv (X ⊗ X') Y Y' (Z ⊗ Z')).symm ((f ⊗ g) ≫ (α_ _ _ _).hom) =
      (α_ _ _ _).inv ≫ ((tensorLeftHomEquiv X Y Y' Z).symm f ⊗ g) := by
  simp [tensorLeftHomEquiv, tensorHom_def']

/-- `tensorRightHomEquiv` commutes with tensoring on the left -/
theorem tensorRightHomEquiv_tensor {X X' Y Y' Z Z' : C} [ExactPairing Y Y'] (f : X ⟶ Z ⊗ Y')
    (g : X' ⟶ Z') :
    (tensorRightHomEquiv (X' ⊗ X) Y Y' (Z' ⊗ Z)).symm ((g ⊗ f) ≫ (α_ _ _ _).inv) =
      (α_ _ _ _).hom ≫ (g ⊗ (tensorRightHomEquiv X Y Y' Z).symm f) := by
  simp [tensorRightHomEquiv, tensorHom_def]

@[simp]
theorem tensorLeftHomEquiv_symm_coevaluation_comp_whiskerLeft {Y Y' Z : C} [ExactPairing Y Y']
    (f : Y' ⟶ Z) : (tensorLeftHomEquiv _ _ _ _).symm (η_ _ _ ≫ Y ◁ f) = (ρ_ _).hom ≫ f := by
  calc
    _ = Y' ◁ η_ Y Y' ⊗≫ ((Y' ⊗ Y) ◁ f ≫ ε_ Y Y' ▷ Z) ⊗≫ 𝟙 _ := by
      dsimp [tensorLeftHomEquiv]; monoidal
    _ = (Y' ◁ η_ Y Y' ⊗≫ ε_ Y Y' ▷ Y') ⊗≫ f := by
      rw [whisker_exchange]; monoidal
    _ = _ := by rw [coevaluation_evaluation'']; monoidal

@[simp]
theorem tensorLeftHomEquiv_symm_coevaluation_comp_whiskerRight {X Y : C} [HasRightDual X]
    [HasRightDual Y] (f : X ⟶ Y) :
    (tensorLeftHomEquiv _ _ _ _).symm (η_ _ _ ≫ f ▷ (Xᘁ)) = (ρ_ _).hom ≫ fᘁ := by
  dsimp [tensorLeftHomEquiv, rightAdjointMate]
  simp

@[simp]
theorem tensorRightHomEquiv_symm_coevaluation_comp_whiskerLeft {X Y : C} [HasLeftDual X]
    [HasLeftDual Y] (f : X ⟶ Y) :
    (tensorRightHomEquiv _ (ᘁY) _ _).symm (η_ (ᘁX : C) X ≫ (ᘁX : C) ◁ f) = (λ_ _).hom ≫ ᘁf := by
  dsimp [tensorRightHomEquiv, leftAdjointMate]
  simp

@[simp]
theorem tensorRightHomEquiv_symm_coevaluation_comp_whiskerRight {Y Y' Z : C} [ExactPairing Y Y']
    (f : Y ⟶ Z) : (tensorRightHomEquiv _ Y _ _).symm (η_ Y Y' ≫ f ▷ Y') = (λ_ _).hom ≫ f :=
  calc
    _ = η_ Y Y' ▷ Y ⊗≫ (f ▷ (Y' ⊗ Y) ≫ Z ◁ ε_ Y Y') ⊗≫ 𝟙 _ := by
      dsimp [tensorRightHomEquiv]; monoidal
    _ = (η_ Y Y' ▷ Y ⊗≫ Y ◁ ε_ Y Y') ⊗≫ f := by
      rw [← whisker_exchange]; monoidal
    _ = _ := by
      rw [evaluation_coevaluation'']; monoidal

@[simp]
theorem tensorLeftHomEquiv_whiskerLeft_comp_evaluation {Y Z : C} [HasLeftDual Z] (f : Y ⟶ ᘁZ) :
    (tensorLeftHomEquiv _ _ _ _) (Z ◁ f ≫ ε_ _ _) = f ≫ (ρ_ _).inv :=
  calc
    _ = 𝟙 _ ⊗≫ (η_ (ᘁZ : C) Z ▷ Y ≫ ((ᘁZ) ⊗ Z) ◁ f) ⊗≫ (ᘁZ) ◁ ε_ (ᘁZ) Z := by
      dsimp [tensorLeftHomEquiv]; monoidal
    _ = f ⊗≫ (η_ (ᘁZ) Z ▷ (ᘁZ) ⊗≫ (ᘁZ) ◁ ε_ (ᘁZ) Z) := by
      rw [← whisker_exchange]; monoidal
    _ = _ := by
      rw [evaluation_coevaluation'']; monoidal

@[simp]
theorem tensorLeftHomEquiv_whiskerRight_comp_evaluation {X Y : C} [HasLeftDual X] [HasLeftDual Y]
    (f : X ⟶ Y) : (tensorLeftHomEquiv _ _ _ _) (f ▷ _ ≫ ε_ _ _) = (ᘁf) ≫ (ρ_ _).inv := by
  dsimp [tensorLeftHomEquiv, leftAdjointMate]
  simp

@[simp]
theorem tensorRightHomEquiv_whiskerLeft_comp_evaluation {X Y : C} [HasRightDual X] [HasRightDual Y]
    (f : X ⟶ Y) : (tensorRightHomEquiv _ _ _ _) ((Yᘁ : C) ◁ f ≫ ε_ _ _) = fᘁ ≫ (λ_ _).inv := by
  dsimp [tensorRightHomEquiv, rightAdjointMate]
  simp

@[simp]
theorem tensorRightHomEquiv_whiskerRight_comp_evaluation {X Y : C} [HasRightDual X] (f : Y ⟶ Xᘁ) :
    (tensorRightHomEquiv _ _ _ _) (f ▷ X ≫ ε_ X (Xᘁ)) = f ≫ (λ_ _).inv :=
  calc
    _ = 𝟙 _ ⊗≫ (Y ◁ η_ X Xᘁ ≫ f ▷ (X ⊗ Xᘁ)) ⊗≫ ε_ X Xᘁ ▷ Xᘁ := by
      dsimp [tensorRightHomEquiv]; monoidal
    _ = f ⊗≫ (Xᘁ ◁ η_ X Xᘁ ⊗≫ ε_ X Xᘁ ▷ Xᘁ) := by
      rw [whisker_exchange]; monoidal
    _ = _ := by
      rw [coevaluation_evaluation'']; monoidal

-- Next four lemmas passing `fᘁ` or `ᘁf` through (co)evaluations.
@[reassoc]
theorem coevaluation_comp_rightAdjointMate {X Y : C} [HasRightDual X] [HasRightDual Y] (f : X ⟶ Y) :
    η_ Y (Yᘁ) ≫ _ ◁ (fᘁ) = η_ _ _ ≫ f ▷ _ := by
  apply_fun (tensorLeftHomEquiv _ Y (Yᘁ) _).symm
  simp

@[reassoc]
theorem leftAdjointMate_comp_evaluation {X Y : C} [HasLeftDual X] [HasLeftDual Y] (f : X ⟶ Y) :
    X ◁ (ᘁf) ≫ ε_ _ _ = f ▷ _ ≫ ε_ _ _ := by
  apply_fun tensorLeftHomEquiv _ (ᘁX) X _
  simp

@[reassoc]
theorem coevaluation_comp_leftAdjointMate {X Y : C} [HasLeftDual X] [HasLeftDual Y] (f : X ⟶ Y) :
    η_ (ᘁY) Y ≫ (ᘁf) ▷ Y = η_ (ᘁX) X ≫ (ᘁX) ◁ f := by
  apply_fun (tensorRightHomEquiv _ (ᘁY) Y _).symm
  simp

@[reassoc]
theorem rightAdjointMate_comp_evaluation {X Y : C} [HasRightDual X] [HasRightDual Y] (f : X ⟶ Y) :
    (fᘁ ▷ X) ≫ ε_ X (Xᘁ) = ((Yᘁ) ◁ f) ≫ ε_ Y (Yᘁ) := by
  apply_fun tensorRightHomEquiv _ X (Xᘁ) _
  simp

/-- Transport an exact pairing across an isomorphism in the first argument. -/
def exactPairingCongrLeft {X X' Y : C} [ExactPairing X' Y] (i : X ≅ X') : ExactPairing X Y where
  evaluation' := Y ◁ i.hom ≫ ε_ _ _
  coevaluation' := η_ _ _ ≫ i.inv ▷ Y
  evaluation_coevaluation' :=
    calc
      _ = η_ X' Y ▷ X ⊗≫ (i.inv ▷ (Y ⊗ X) ≫ X ◁ (Y ◁ i.hom)) ⊗≫ X ◁ ε_ X' Y := by
        monoidal
      _ = 𝟙 _ ⊗≫ (η_ X' Y ▷ X ≫ (X' ⊗ Y) ◁ i.hom) ⊗≫
          (i.inv ▷ (Y ⊗ X') ≫ X ◁ ε_ X' Y) ⊗≫ 𝟙 _ := by
        rw [← whisker_exchange]; monoidal
      _ = 𝟙 _ ⊗≫ i.hom ⊗≫ (η_ X' Y ▷ X' ⊗≫ X' ◁ ε_ X' Y) ⊗≫ i.inv ⊗≫ 𝟙 _ := by
        rw [← whisker_exchange, ← whisker_exchange]; monoidal
      _ = 𝟙 _ ⊗≫ (i.hom ≫ i.inv) ⊗≫ 𝟙 _ := by
        rw [evaluation_coevaluation'']; monoidal
      _ = (λ_ X).hom ≫ (ρ_ X).inv := by
        rw [Iso.hom_inv_id]
<<<<<<< HEAD
        monoidal
=======
        -- coherence failed
        simp [monoidalComp]
>>>>>>> 8012de7d
  coevaluation_evaluation' := by
    calc
      _ = Y ◁ η_ X' Y ≫ Y ◁ (i.inv ≫ i.hom) ▷ Y ⊗≫ ε_ X' Y ▷ Y := by
        monoidal
      _ = Y ◁ η_ X' Y ⊗≫ ε_ X' Y ▷ Y := by
        rw [Iso.inv_hom_id]; monoidal
      _ = _ := by
        rw [coevaluation_evaluation'']
<<<<<<< HEAD
        monoidal
=======
        -- coherence failed
        simp [monoidalComp]
>>>>>>> 8012de7d

/-- Transport an exact pairing across an isomorphism in the second argument. -/
def exactPairingCongrRight {X Y Y' : C} [ExactPairing X Y'] (i : Y ≅ Y') : ExactPairing X Y where
  evaluation' := i.hom ▷ X ≫ ε_ _ _
  coevaluation' := η_ _ _ ≫ X ◁ i.inv
  evaluation_coevaluation' := by
    calc
      _ = η_ X Y' ▷ X ⊗≫ X ◁ (i.inv ≫ i.hom) ▷ X ≫ X ◁ ε_ X Y' := by
        monoidal
      _ = η_ X Y' ▷ X ⊗≫ X ◁ ε_ X Y' := by
        rw [Iso.inv_hom_id]; monoidal
      _ = _ := by
        rw [evaluation_coevaluation'']
<<<<<<< HEAD
        monoidal
=======
        -- coherence failed
        simp [monoidalComp]
>>>>>>> 8012de7d
  coevaluation_evaluation' :=
    calc
      _ = Y ◁ η_ X Y' ⊗≫ (Y ◁ (X ◁ i.inv) ≫ i.hom ▷ (X ⊗ Y)) ⊗≫ ε_ X Y' ▷ Y := by
        monoidal
      _ = 𝟙 _ ⊗≫ (Y ◁ η_ X Y' ≫ i.hom ▷ (X ⊗ Y')) ⊗≫
          ((Y' ⊗ X) ◁ i.inv ≫ ε_ X Y' ▷ Y) ⊗≫ 𝟙 _ := by
        rw [whisker_exchange]; monoidal
      _ = 𝟙 _ ⊗≫ i.hom ⊗≫ (Y' ◁ η_ X Y' ⊗≫ ε_ X Y' ▷ Y') ⊗≫ i.inv ⊗≫ 𝟙 _ := by
        rw [whisker_exchange, whisker_exchange]; monoidal
      _ = 𝟙 _ ⊗≫ (i.hom ≫ i.inv) ⊗≫ 𝟙 _ := by
        rw [coevaluation_evaluation'']; monoidal
      _ = (ρ_ Y).hom ≫ (λ_ Y).inv := by
        rw [Iso.hom_inv_id]
<<<<<<< HEAD
        monoidal
=======
        -- coherence failed
        simp [monoidalComp]
>>>>>>> 8012de7d

/-- Transport an exact pairing across isomorphisms. -/
def exactPairingCongr {X X' Y Y' : C} [ExactPairing X' Y'] (i : X ≅ X') (j : Y ≅ Y') :
    ExactPairing X Y :=
  haveI : ExactPairing X' Y := exactPairingCongrRight j
  exactPairingCongrLeft i

/-- Right duals are isomorphic. -/
def rightDualIso {X Y₁ Y₂ : C} (p₁ : ExactPairing X Y₁) (p₂ : ExactPairing X Y₂) : Y₁ ≅ Y₂ where
  hom := @rightAdjointMate C _ _ X X ⟨Y₂⟩ ⟨Y₁⟩ (𝟙 X)
  inv := @rightAdjointMate C _ _ X X ⟨Y₁⟩ ⟨Y₂⟩ (𝟙 X)
  -- Porting note: no implicit arguments were required below:
  hom_inv_id := by
    rw [← @comp_rightAdjointMate C _ _ X X X ⟨Y₁⟩ ⟨Y₂⟩ ⟨Y₁⟩, Category.comp_id,
      @rightAdjointMate_id _ _ _ _ ⟨Y₁⟩]
    rfl
  inv_hom_id := by
    rw [← @comp_rightAdjointMate C _ _ X X X ⟨Y₂⟩ ⟨Y₁⟩ ⟨Y₂⟩, Category.comp_id,
      @rightAdjointMate_id _ _ _ _ ⟨Y₂⟩]
    rfl

/-- Left duals are isomorphic. -/
def leftDualIso {X₁ X₂ Y : C} (p₁ : ExactPairing X₁ Y) (p₂ : ExactPairing X₂ Y) : X₁ ≅ X₂ where
  hom := @leftAdjointMate C _ _ Y Y ⟨X₂⟩ ⟨X₁⟩ (𝟙 Y)
  inv := @leftAdjointMate C _ _ Y Y ⟨X₁⟩ ⟨X₂⟩ (𝟙 Y)
  -- Porting note: no implicit arguments were required below:
  hom_inv_id := by
    rw [← @comp_leftAdjointMate C _ _ Y Y Y ⟨X₁⟩ ⟨X₂⟩ ⟨X₁⟩, Category.comp_id,
      @leftAdjointMate_id _ _ _ _ ⟨X₁⟩]
    rfl
  inv_hom_id := by
    rw [← @comp_leftAdjointMate C _ _ Y Y Y ⟨X₂⟩ ⟨X₁⟩ ⟨X₂⟩, Category.comp_id,
      @leftAdjointMate_id _ _ _ _ ⟨X₂⟩]
    rfl

@[simp]
theorem rightDualIso_id {X Y : C} (p : ExactPairing X Y) : rightDualIso p p = Iso.refl Y := by
  ext
  simp only [rightDualIso, Iso.refl_hom, @rightAdjointMate_id _ _ _ _ ⟨Y⟩]

@[simp]
theorem leftDualIso_id {X Y : C} (p : ExactPairing X Y) : leftDualIso p p = Iso.refl X := by
  ext
  simp only [leftDualIso, Iso.refl_hom, @leftAdjointMate_id _ _ _ _ ⟨X⟩]

/-- A right rigid monoidal category is one in which every object has a right dual. -/
class RightRigidCategory (C : Type u) [Category.{v} C] [MonoidalCategory.{v} C] where
  [rightDual : ∀ X : C, HasRightDual X]

/-- A left rigid monoidal category is one in which every object has a right dual. -/
class LeftRigidCategory (C : Type u) [Category.{v} C] [MonoidalCategory.{v} C] where
  [leftDual : ∀ X : C, HasLeftDual X]

attribute [instance 100] RightRigidCategory.rightDual
attribute [instance 100] LeftRigidCategory.leftDual

/-- Any left rigid category is monoidal closed, with the internal hom `X ⟶[C] Y = ᘁX ⊗ Y`.
This has to be a definition rather than an instance to avoid diamonds, for example between
`category_theory.monoidal_closed.functor_category` and
`CategoryTheory.Monoidal.leftRigidFunctorCategory`. Moreover, in concrete applications there is
often a more useful definition of the internal hom object than `ᘁY ⊗ X`, in which case the monoidal
closed structure shouldn't come the rigid structure (e.g. in the category `FinVect k`, it is more
convenient to define the internal hom as `Y →ₗ[k] X` rather than `ᘁY ⊗ X` even though these are
naturally isomorphic). -/
def monoidalClosedOfLeftRigidCategory (C : Type u) [Category.{v} C] [MonoidalCategory.{v} C]
    [LeftRigidCategory C] : MonoidalClosed C where
  closed X := closedOfHasLeftDual X

/-- A rigid monoidal category is a monoidal category which is left rigid and right rigid. -/
class RigidCategory (C : Type u) [Category.{v} C] [MonoidalCategory.{v} C] extends
    RightRigidCategory C, LeftRigidCategory C

end CategoryTheory<|MERGE_RESOLUTION|>--- conflicted
+++ resolved
@@ -493,12 +493,7 @@
         rw [evaluation_coevaluation'']; monoidal
       _ = (λ_ X).hom ≫ (ρ_ X).inv := by
         rw [Iso.hom_inv_id]
-<<<<<<< HEAD
-        monoidal
-=======
-        -- coherence failed
-        simp [monoidalComp]
->>>>>>> 8012de7d
+        monoidal
   coevaluation_evaluation' := by
     calc
       _ = Y ◁ η_ X' Y ≫ Y ◁ (i.inv ≫ i.hom) ▷ Y ⊗≫ ε_ X' Y ▷ Y := by
@@ -507,12 +502,7 @@
         rw [Iso.inv_hom_id]; monoidal
       _ = _ := by
         rw [coevaluation_evaluation'']
-<<<<<<< HEAD
-        monoidal
-=======
-        -- coherence failed
-        simp [monoidalComp]
->>>>>>> 8012de7d
+        monoidal
 
 /-- Transport an exact pairing across an isomorphism in the second argument. -/
 def exactPairingCongrRight {X Y Y' : C} [ExactPairing X Y'] (i : Y ≅ Y') : ExactPairing X Y where
@@ -526,12 +516,7 @@
         rw [Iso.inv_hom_id]; monoidal
       _ = _ := by
         rw [evaluation_coevaluation'']
-<<<<<<< HEAD
-        monoidal
-=======
-        -- coherence failed
-        simp [monoidalComp]
->>>>>>> 8012de7d
+        monoidal
   coevaluation_evaluation' :=
     calc
       _ = Y ◁ η_ X Y' ⊗≫ (Y ◁ (X ◁ i.inv) ≫ i.hom ▷ (X ⊗ Y)) ⊗≫ ε_ X Y' ▷ Y := by
@@ -545,12 +530,7 @@
         rw [coevaluation_evaluation'']; monoidal
       _ = (ρ_ Y).hom ≫ (λ_ Y).inv := by
         rw [Iso.hom_inv_id]
-<<<<<<< HEAD
-        monoidal
-=======
-        -- coherence failed
-        simp [monoidalComp]
->>>>>>> 8012de7d
+        monoidal
 
 /-- Transport an exact pairing across isomorphisms. -/
 def exactPairingCongr {X X' Y Y' : C} [ExactPairing X' Y'] (i : X ≅ X') (j : Y ≅ Y') :
