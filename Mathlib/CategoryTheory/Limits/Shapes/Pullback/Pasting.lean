--- conflicted
+++ resolved
@@ -46,7 +46,7 @@
 X₁ - f₁ -> X₂ - f₂ -> X₃
 |          |          |
 i₁         i₂         i₃
-∨          ∨          ∨
+↓          ↓          ↓
 Y₁ - g₁ -> Y₂ - g₂ -> Y₃
 ```
 where `t₁` denotes the cone corresponding to the left square, and `t₂` denotes the cone
@@ -61,7 +61,6 @@
 local notation "i₁" => t₁.fst
 local notation "f₁" => t₁.snd
 
-<<<<<<< HEAD
 /-- The `PullbackCone` obtained by pasting two `PullbackCone`'s horizontally -/
 abbrev PullbackCone.pasteHoriz : PullbackCone (g₁ ≫ g₂) i₃ :=
   PullbackCone.mk i₁ (f₁ ≫ f₂)
@@ -70,8 +69,6 @@
 variable {t₁} {t₂}
 
 /-- Given
-=======
->>>>>>> 22db9454
 ```
 X₁ - f₁ -> X₂ - f₂ -> X₃
 |          |          |
@@ -79,10 +76,6 @@
 ↓          ↓          ↓
 Y₁ - g₁ -> Y₂ - g₂ -> Y₃
 ```
-<<<<<<< HEAD
-=======
-
->>>>>>> 22db9454
 Then the big square is a pullback if both the small squares are.
 -/
 def pasteHorizIsPullback (H : IsLimit t₂) (H' : IsLimit t₁) : IsLimit (t₂.pasteHoriz t₁ hi₂) := by
@@ -103,10 +96,7 @@
 
 variable (t₁)
 
-<<<<<<< HEAD
-/-- Given
-=======
->>>>>>> 22db9454
+/-- Given
 ```
 X₁ - f₁ -> X₂ - f₂ -> X₃
 |          |          |
@@ -114,12 +104,7 @@
 ↓          ↓          ↓
 Y₁ - g₁ -> Y₂ - g₂ -> Y₃
 ```
-<<<<<<< HEAD
 Then the left square is a pullback if the right square and the big square are.
-=======
-
-Then the big square is a pushout if both the small squares are.
->>>>>>> 22db9454
 -/
 def leftSquareIsPullback (H : IsLimit t₂) (H' : IsLimit (t₂.pasteHoriz t₁ hi₂)) : IsLimit t₁ := by
   apply PullbackCone.isLimitAux'
@@ -217,29 +202,23 @@
   PullbackCone.isLimitOfFlip
     (leftSquareIsPullback _ hi₂ (PullbackCone.flipIsLimit H₁) (PullbackCone.flipIsLimit H₂))
 
-<<<<<<< HEAD
 end PastePullbackVert
 
 section PastePushoutHoriz
 
 /- Let's consider the following diagram
-=======
->>>>>>> 22db9454
 ```
 X₁ - f₁ -> X₂ - f₂ -> X₃
 |          |          |
 i₁         i₂         i₃
-↓          ↓          ↓
+∨          ∨          ∨
 Y₁ - g₁ -> Y₂ - g₂ -> Y₃
 ```
-<<<<<<< HEAD
 where `t₁` denotes the left pushout cocone, and `t₂` denotes the right pushout cocone.
 -/
 variable {X₁ X₂ X₃ Y₁ : C} {f₁ : X₁ ⟶ X₂} {f₂ : X₂ ⟶ X₃} {i₁ : X₁ ⟶ Y₁}
 variable (t₁ : PushoutCocone i₁ f₁) {i₂ : X₂ ⟶ t₁.pt} (t₂ : PushoutCocone i₂ f₂)
 variable (hi₂ : i₂ = t₁.inr)
-=======
->>>>>>> 22db9454
 
 local notation "Y₂" => t₁.pt
 local notation "g₁" => t₁.inl
@@ -286,13 +265,11 @@
 
 /-- Given
 
-```
 X₁ - f₁ -> X₂ - f₂ -> X₃
 |          |          |
 i₁         i₂         i₃
-↓          ↓          ↓
+∨          ∨          ∨
 Y₁ - g₁ -> Y₂ - g₂ -> Y₃
-```
 
 Then the right square is a pushout if the left square and the big square are.
 -/
@@ -410,7 +387,6 @@
 -/
 
 variable {W X Y Z : C} (f : X ⟶ Z) (g : Y ⟶ Z) (f' : W ⟶ X)
-<<<<<<< HEAD
 variable [HasPullback f g] [HasPullback f' (pullback.fst : pullback f g ⟶ _)]
 
 instance hasPullbackHorizPaste : HasPullback (f' ≫ f) g :=
@@ -425,20 +401,6 @@
   IsLimit.conePointUniqueUpToIso
     (pasteHorizIsPullback rfl (pullback.isLimit f g) (pullback.isLimit f' pullback.fst))
     (pullback.isLimit (f' ≫ f) g)
-=======
-variable [HasPullback f g] [HasPullback f' (pullback.fst f g)]
-variable [HasPullback (f' ≫ f) g]
-
-/-- The canonical isomorphism `W ×[X] (X ×[Z] Y) ≅ W ×[Z] Y` -/
-noncomputable def pullbackRightPullbackFstIso :
-    pullback f' (pullback.fst f g) ≅ pullback (f' ≫ f) g := by
-  let this :=
-    bigSquareIsPullback (pullback.snd _ _ : pullback f' (pullback.fst f g) ⟶ _)
-      (pullback.snd _ _) f' f (pullback.fst _ _) (pullback.fst _ _) g
-      pullback.condition pullback.condition
-      (pullbackIsPullback _ _) (pullbackIsPullback _ _)
-  exact (this.conePointUniqueUpToIso (pullbackIsPullback _ _) : _)
->>>>>>> 22db9454
 #align category_theory.limits.pullback_right_pullback_fst_iso CategoryTheory.Limits.pullbackRightPullbackFstIso
 
 @[reassoc (attr := simp)]
@@ -553,12 +515,7 @@
 In this section we show that `(Y ⨿[X] Z) ⨿[Z] W ≅ Y ⨿[X] W`.
 -/
 variable {W X Y Z : C} (f : X ⟶ Y) (g : X ⟶ Z) (g' : Z ⟶ W)
-<<<<<<< HEAD
 variable [HasPushout f g] [HasPushout (pushout.inr : _ ⟶ pushout f g) g']
-=======
-variable [HasPushout f g] [HasPushout (pushout.inr _ _ : _ ⟶ pushout f g) g']
-variable [HasPushout f (g ≫ g')]
->>>>>>> 22db9454
 
 instance : HasPushout f (g ≫ g') :=
   HasColimit.mk {
@@ -568,70 +525,35 @@
 
 /-- The canonical isomorphism `(Y ⨿[X] Z) ⨿[Z] W ≅ Y ⨿[X] W` -/
 noncomputable def pushoutLeftPushoutInrIso :
-<<<<<<< HEAD
     pushout (pushout.inr : _ ⟶ pushout f g) g' ≅ pushout f (g ≫ g') :=
   IsColimit.coconePointUniqueUpToIso
     (pasteHorizIsPushout rfl (pushout.isColimit f g) (pushout.isColimit pushout.inr g'))
     (pushout.isColimit f (g ≫ g'))
-=======
-    pushout (pushout.inr _ _ : _ ⟶ pushout f g) g' ≅ pushout f (g ≫ g') :=
-  ((bigSquareIsPushout g g' _ _ f _ _ pushout.condition pushout.condition (pushoutIsPushout _ _)
-          (pushoutIsPushout _ _)).coconePointUniqueUpToIso
-      (pushoutIsPushout _ _) :
-    _)
->>>>>>> 22db9454
 #align category_theory.limits.pushout_left_pushout_inr_iso CategoryTheory.Limits.pushoutLeftPushoutInrIso
 
 @[reassoc (attr := simp)]
 theorem inl_pushoutLeftPushoutInrIso_inv :
-<<<<<<< HEAD
     pushout.inl ≫ (pushoutLeftPushoutInrIso f g g').inv = pushout.inl ≫ pushout.inl :=
   IsColimit.comp_coconePointUniqueUpToIso_inv _ _ WalkingSpan.left
-=======
-    pushout.inl _ _ ≫ (pushoutLeftPushoutInrIso f g g').inv = pushout.inl _ _ ≫ pushout.inl _ _ :=
-  ((bigSquareIsPushout g g' _ _ f _ _ pushout.condition pushout.condition (pushoutIsPushout _ _)
-          (pushoutIsPushout _ _)).comp_coconePointUniqueUpToIso_inv
-      (pushoutIsPushout _ _) WalkingSpan.left :
-    _)
->>>>>>> 22db9454
 #align category_theory.limits.inl_pushout_left_pushout_inr_iso_inv CategoryTheory.Limits.inl_pushoutLeftPushoutInrIso_inv
 
 @[reassoc (attr := simp)]
 theorem inr_pushoutLeftPushoutInrIso_hom :
-<<<<<<< HEAD
     pushout.inr ≫ (pushoutLeftPushoutInrIso f g g').hom = pushout.inr :=
   IsColimit.comp_coconePointUniqueUpToIso_hom (pasteHorizIsPushout _ _ _) _ WalkingSpan.right
-=======
-    pushout.inr _ _ ≫ (pushoutLeftPushoutInrIso f g g').hom = pushout.inr _ _ :=
-  ((bigSquareIsPushout g g' _ _ f _ _ pushout.condition pushout.condition (pushoutIsPushout _ _)
-          (pushoutIsPushout _ _)).comp_coconePointUniqueUpToIso_hom
-      (pushoutIsPushout _ _) WalkingSpan.right :
-    _)
->>>>>>> 22db9454
 #align category_theory.limits.inr_pushout_left_pushout_inr_iso_hom CategoryTheory.Limits.inr_pushoutLeftPushoutInrIso_hom
 
 @[reassoc (attr := simp)]
 theorem inr_pushoutLeftPushoutInrIso_inv :
-<<<<<<< HEAD
     pushout.inr ≫ (pushoutLeftPushoutInrIso f g g').inv = pushout.inr :=
   IsColimit.comp_coconePointUniqueUpToIso_inv _ _ WalkingSpan.right
-=======
-    pushout.inr _ _ ≫ (pushoutLeftPushoutInrIso f g g').inv = pushout.inr _ _ := by
-  rw [Iso.comp_inv_eq, inr_pushoutLeftPushoutInrIso_hom]
->>>>>>> 22db9454
 #align category_theory.limits.inr_pushout_left_pushout_inr_iso_inv CategoryTheory.Limits.inr_pushoutLeftPushoutInrIso_inv
 
 @[reassoc (attr := simp)]
 theorem inl_inl_pushoutLeftPushoutInrIso_hom :
-<<<<<<< HEAD
     pushout.inl ≫ pushout.inl ≫ (pushoutLeftPushoutInrIso f g g').hom = pushout.inl := by
   rw [← Category.assoc]
   apply IsColimit.comp_coconePointUniqueUpToIso_hom (pasteHorizIsPushout _ _ _) _ WalkingSpan.left
-=======
-    pushout.inl _ _ ≫ pushout.inl _ _ ≫ (pushoutLeftPushoutInrIso f g g').hom =
-      pushout.inl _ _ := by
-  rw [← Category.assoc, ← Iso.eq_comp_inv, inl_pushoutLeftPushoutInrIso_inv]
->>>>>>> 22db9454
 #align category_theory.limits.inl_inl_pushout_left_pushout_inr_iso_hom CategoryTheory.Limits.inl_inl_pushoutLeftPushoutInrIso_hom
 
 @[reassoc (attr := simp)]
