/-
Copyright (c) 2018 Scott Morrison. All rights reserved.
Released under Apache 2.0 license as described in the file LICENSE.
Authors: Scott Morrison, Markus Himmel, Bhavik Mehta, Andrew Yang, Emily Riehl, Calle Sönne
-/
import Mathlib.CategoryTheory.Limits.Shapes.Pullback.PullbackCone

/-!
# HasPullback
`HasPullback f g` and `pullback f g` provides API for `HasLimit` and `limit` in the case of
pullacks.

# Main definitions

* `HasPullback f g`: this is an abbreviation for `HasLimit (cospan f g)`, and is a typeclass used to
  express the fact that a given pair of morphisms has a pullback.

* `HasPullbacks`: expresses the fact that `C` admits all pullbacks, it is implemented as an
  abbrevation for `HasLimitsOfShape WalkingCospan C`

* `pullback f g`: Given a `HasPullback f g` instance, this function returns the choice of a limit
  object corresponding to the pullback of `f` and `g`. It fits into the following diagram:
```
  pullback f g ---pullback.snd f g---> Y
      |                                |
      |                                |
pullback.snd f g                       g
      |                                |
      v                                v
      X --------------f--------------> Z
```

* `HasPushout f g`: this is an abbreviation for `HasColimit (span f g)`, and is a typeclass used to
  express the fact that a given pair of morphisms has a pushout.
* `HasPushouts`: expresses the fact that `C` admits all pushouts, it is implemented as an
abbrevation for `HasColimitsOfShape WalkingSpan C`
* `pushout f g`: Given a `HasPushout f g` instance, this function returns the choice of a colimit
  object corresponding to the pushout of `f` and `g`. It fits into the following diagram:
```
      X --------------f--------------> Y
      |                                |
      g                          pushout.inr f g
      |                                |
      v                                v
      Z ---pushout.inl f g---> pushout f g
```

# Main results & API
* The following API is available for using the universal property of `pullback f g`:
`lift`, `lift_fst`, `lift_snd`, `lift'`, `hom_ext` (for uniqueness).

* `pullback.map` is the induced map between pullbacks `W ×ₛ X ⟶ Y ×ₜ Z` given pointwise
(compatible) maps `W ⟶ Y`, `X ⟶ Z` and `S ⟶ T`.

* `pullbackComparison`: Given a functor `G`, this is the natural morphism
`G.obj (pullback f g) ⟶ pullback (G.map f) (G.map g)`

* `pullbackSymmetry` provides the natural isomorphism `pullback f g ≅ pullback g f`

(The dual results for pushouts are also available)

## References
* [Stacks: Fibre products](https://stacks.math.columbia.edu/tag/001U)
* [Stacks: Pushouts](https://stacks.math.columbia.edu/tag/0025)
-/

noncomputable section

open CategoryTheory

universe w v₁ v₂ v u u₂

namespace CategoryTheory.Limits

open WalkingSpan.Hom WalkingCospan.Hom WidePullbackShape.Hom WidePushoutShape.Hom

variable {C : Type u} [Category.{v} C] {W X Y Z : C}

/-- `HasPullback f g` represents a particular choice of limiting cone
for the pair of morphisms `f : X ⟶ Z` and `g : Y ⟶ Z`.
-/
abbrev HasPullback {X Y Z : C} (f : X ⟶ Z) (g : Y ⟶ Z) :=
  HasLimit (cospan f g)

/-- `HasPushout f g` represents a particular choice of colimiting cocone
for the pair of morphisms `f : X ⟶ Y` and `g : X ⟶ Z`.
-/
abbrev HasPushout {X Y Z : C} (f : X ⟶ Y) (g : X ⟶ Z) :=
  HasColimit (span f g)

/-- `pullback f g` computes the pullback of a pair of morphisms with the same target. -/
abbrev pullback {X Y Z : C} (f : X ⟶ Z) (g : Y ⟶ Z) [HasPullback f g] :=
  limit (cospan f g)

/-- The cone associated to the pullback of `f` and `g`-/
abbrev pullback.cone {X Y Z : C} (f : X ⟶ Z) (g : Y ⟶ Z) [HasPullback f g] : PullbackCone f g :=
  limit.cone (cospan f g)

/-- `pushout f g` computes the pushout of a pair of morphisms with the same source. -/
abbrev pushout {X Y Z : C} (f : X ⟶ Y) (g : X ⟶ Z) [HasPushout f g] :=
  colimit (span f g)

/-- The cocone associated to the pullback of `f` and `g` -/
abbrev pushout.cocone {X Y Z : C} (f : X ⟶ Y) (g : X ⟶ Z) [HasPushout f g] : PushoutCocone f g :=
  colimit.cocone (span f g)

/-- The first projection of the pullback of `f` and `g`. -/
abbrev pullback.fst {X Y Z : C} (f : X ⟶ Z) (g : Y ⟶ Z) [HasPullback f g] : pullback f g ⟶ X :=
  limit.π (cospan f g) WalkingCospan.left

/-- The second projection of the pullback of `f` and `g`. -/
abbrev pullback.snd {X Y Z : C} (f : X ⟶ Z) (g : Y ⟶ Z) [HasPullback f g] : pullback f g ⟶ Y :=
  limit.π (cospan f g) WalkingCospan.right

/-- The first inclusion into the pushout of `f` and `g`. -/
abbrev pushout.inl {X Y Z : C} (f : X ⟶ Y) (g : X ⟶ Z) [HasPushout f g] : Y ⟶ pushout f g :=
  colimit.ι (span f g) WalkingSpan.left

/-- The second inclusion into the pushout of `f` and `g`. -/
abbrev pushout.inr {X Y Z : C} (f : X ⟶ Y) (g : X ⟶ Z) [HasPushout f g] : Z ⟶ pushout f g :=
  colimit.ι (span f g) WalkingSpan.right

/-- A pair of morphisms `h : W ⟶ X` and `k : W ⟶ Y` satisfying `h ≫ f = k ≫ g` induces a morphism
    `pullback.lift : W ⟶ pullback f g`. -/
abbrev pullback.lift {W X Y Z : C} {f : X ⟶ Z} {g : Y ⟶ Z} [HasPullback f g] (h : W ⟶ X)
    (k : W ⟶ Y) (w : h ≫ f = k ≫ g) : W ⟶ pullback f g :=
  limit.lift _ (PullbackCone.mk h k w)

/-- A pair of morphisms `h : Y ⟶ W` and `k : Z ⟶ W` satisfying `f ≫ h = g ≫ k` induces a morphism
    `pushout.desc : pushout f g ⟶ W`. -/
abbrev pushout.desc {W X Y Z : C} {f : X ⟶ Y} {g : X ⟶ Z} [HasPushout f g] (h : Y ⟶ W) (k : Z ⟶ W)
    (w : f ≫ h = g ≫ k) : pushout f g ⟶ W :=
  colimit.desc _ (PushoutCocone.mk h k w)

/-- The cone associated to a pullback is a limit cone. -/
abbrev pullback.isLimit {X Y Z : C} (f : X ⟶ Z) (g : Y ⟶ Z) [HasPullback f g] :
    IsLimit (pullback.cone f g) :=
  limit.isLimit (cospan f g)

/-- The cocone associated to a pushout is a colimit cone. -/
abbrev pushout.isColimit {X Y Z : C} (f : X ⟶ Y) (g : X ⟶ Z) [HasPushout f g] :
    IsColimit (pushout.cocone f g) :=
  colimit.isColimit (span f g)

@[simp]
theorem PullbackCone.fst_limit_cone {X Y Z : C} (f : X ⟶ Z) (g : Y ⟶ Z) [HasLimit (cospan f g)] :
    PullbackCone.fst (limit.cone (cospan f g)) = pullback.fst f g := rfl
<<<<<<< HEAD
#align category_theory.limits.pullback_cone.fst_colimit_cocone CategoryTheory.Limits.PullbackCone.fst_limit_cone
=======
>>>>>>> 79df7380

@[simp]
theorem PullbackCone.snd_limit_cone {X Y Z : C} (f : X ⟶ Z) (g : Y ⟶ Z) [HasLimit (cospan f g)] :
    PullbackCone.snd (limit.cone (cospan f g)) = pullback.snd f g := rfl
<<<<<<< HEAD
#align category_theory.limits.pullback_cone.snd_colimit_cocone CategoryTheory.Limits.PullbackCone.snd_limit_cone
=======
>>>>>>> 79df7380

-- Porting note (#10618): simp can prove this; removed simp
theorem PushoutCocone.inl_colimit_cocone {X Y Z : C} (f : Z ⟶ X) (g : Z ⟶ Y)
    [HasColimit (span f g)] : PushoutCocone.inl (colimit.cocone (span f g)) = pushout.inl _ _ := rfl
<<<<<<< HEAD
#align category_theory.limits.pushout_cocone.inl_colimit_cocone CategoryTheory.Limits.PushoutCocone.inl_colimit_cocone
=======
>>>>>>> 79df7380

-- Porting note (#10618): simp can prove this; removed simp
theorem PushoutCocone.inr_colimit_cocone {X Y Z : C} (f : Z ⟶ X) (g : Z ⟶ Y)
    [HasColimit (span f g)] : PushoutCocone.inr (colimit.cocone (span f g)) = pushout.inr _ _ := rfl
<<<<<<< HEAD
#align category_theory.limits.pushout_cocone.inr_colimit_cocone CategoryTheory.Limits.PushoutCocone.inr_colimit_cocone
=======
>>>>>>> 79df7380

-- Porting note (#10618): simp can prove this and reassoced version; removed simp
@[reassoc]
theorem pullback.lift_fst {W X Y Z : C} {f : X ⟶ Z} {g : Y ⟶ Z} [HasPullback f g] (h : W ⟶ X)
    (k : W ⟶ Y) (w : h ≫ f = k ≫ g) : pullback.lift h k w ≫ pullback.fst f g = h :=
  limit.lift_π _ _

-- Porting note (#10618): simp can prove this and reassoced version; removed simp
@[reassoc]
theorem pullback.lift_snd {W X Y Z : C} {f : X ⟶ Z} {g : Y ⟶ Z} [HasPullback f g] (h : W ⟶ X)
    (k : W ⟶ Y) (w : h ≫ f = k ≫ g) : pullback.lift h k w ≫ pullback.snd f g = k :=
  limit.lift_π _ _

-- Porting note (#10618): simp can prove this and reassoced version; removed simp
@[reassoc]
theorem pushout.inl_desc {W X Y Z : C} {f : X ⟶ Y} {g : X ⟶ Z} [HasPushout f g] (h : Y ⟶ W)
    (k : Z ⟶ W) (w : f ≫ h = g ≫ k) : pushout.inl _ _ ≫ pushout.desc h k w = h :=
  colimit.ι_desc _ _

-- Porting note (#10618): simp can prove this and reassoced version; removed simp
@[reassoc]
theorem pushout.inr_desc {W X Y Z : C} {f : X ⟶ Y} {g : X ⟶ Z} [HasPushout f g] (h : Y ⟶ W)
    (k : Z ⟶ W) (w : f ≫ h = g ≫ k) : pushout.inr _ _ ≫ pushout.desc h k w = k :=
  colimit.ι_desc _ _

/-- A pair of morphisms `h : W ⟶ X` and `k : W ⟶ Y` satisfying `h ≫ f = k ≫ g` induces a morphism
    `l : W ⟶ pullback f g` such that `l ≫ pullback.fst = h` and `l ≫ pullback.snd = k`. -/
def pullback.lift' {W X Y Z : C} {f : X ⟶ Z} {g : Y ⟶ Z} [HasPullback f g] (h : W ⟶ X) (k : W ⟶ Y)
    (w : h ≫ f = k ≫ g) :
      { l : W ⟶ pullback f g // l ≫ pullback.fst f g = h ∧ l ≫ pullback.snd f g = k } :=
  ⟨pullback.lift h k w, pullback.lift_fst _ _ _, pullback.lift_snd _ _ _⟩

/-- A pair of morphisms `h : Y ⟶ W` and `k : Z ⟶ W` satisfying `f ≫ h = g ≫ k` induces a morphism
    `l : pushout f g ⟶ W` such that `pushout.inl _ _ ≫ l = h` and `pushout.inr _ _ ≫ l = k`. -/
def pullback.desc' {W X Y Z : C} {f : X ⟶ Y} {g : X ⟶ Z} [HasPushout f g] (h : Y ⟶ W) (k : Z ⟶ W)
    (w : f ≫ h = g ≫ k) :
      { l : pushout f g ⟶ W // pushout.inl _ _ ≫ l = h ∧ pushout.inr _ _ ≫ l = k } :=
  ⟨pushout.desc h k w, pushout.inl_desc _ _ _, pushout.inr_desc _ _ _⟩

@[reassoc]
theorem pullback.condition {X Y Z : C} {f : X ⟶ Z} {g : Y ⟶ Z} [HasPullback f g] :
    pullback.fst f g ≫ f = pullback.snd f g ≫ g :=
  PullbackCone.condition _

@[reassoc]
theorem pushout.condition {X Y Z : C} {f : X ⟶ Y} {g : X ⟶ Z} [HasPushout f g] :
    f ≫ (pushout.inl f g) = g ≫ pushout.inr _ _ :=
  PushoutCocone.condition _

/-- Two morphisms into a pullback are equal if their compositions with the pullback morphisms are
    equal -/
@[ext 1100]
theorem pullback.hom_ext {X Y Z : C} {f : X ⟶ Z} {g : Y ⟶ Z} [HasPullback f g] {W : C}
    {k l : W ⟶ pullback f g} (h₀ : k ≫ pullback.fst f g = l ≫ pullback.fst f g)
    (h₁ : k ≫ pullback.snd f g = l ≫ pullback.snd f g) : k = l :=
  limit.hom_ext <| PullbackCone.equalizer_ext _ h₀ h₁

/-- The pullback cone built from the pullback projections is a pullback. -/
def pullbackIsPullback {X Y Z : C} (f : X ⟶ Z) (g : Y ⟶ Z) [HasPullback f g] :
    IsLimit (PullbackCone.mk (pullback.fst f g) (pullback.snd f g) pullback.condition) :=
  PullbackCone.mkSelfIsLimit <| pullback.isLimit f g

/-- Two morphisms out of a pushout are equal if their compositions with the pushout morphisms are
    equal -/
@[ext 1100]
theorem pushout.hom_ext {X Y Z : C} {f : X ⟶ Y} {g : X ⟶ Z} [HasPushout f g] {W : C}
    {k l : pushout f g ⟶ W} (h₀ : pushout.inl _ _ ≫ k = pushout.inl _ _ ≫ l)
    (h₁ : pushout.inr _ _ ≫ k = pushout.inr _ _ ≫ l) : k = l :=
  colimit.hom_ext <| PushoutCocone.coequalizer_ext _ h₀ h₁

/-- The pushout cocone built from the pushout coprojections is a pushout. -/
def pushoutIsPushout {X Y Z : C} (f : X ⟶ Y) (g : X ⟶ Z) [HasPushout f g] :
    IsColimit (PushoutCocone.mk (pushout.inl f g) (pushout.inr _ _) pushout.condition) :=
  PushoutCocone.IsColimit.mk _ (fun s => pushout.desc s.inl s.inr s.condition) (by simp) (by simp)
    (by aesop_cat)

/-- Given such a diagram, then there is a natural morphism `W ×ₛ X ⟶ Y ×ₜ Z`.

```
W ⟶ Y
  ↘   ↘
  S ⟶ T
  ↗   ↗
X ⟶ Z
```
-/
abbrev pullback.map {W X Y Z S T : C} (f₁ : W ⟶ S) (f₂ : X ⟶ S) [HasPullback f₁ f₂] (g₁ : Y ⟶ T)
    (g₂ : Z ⟶ T) [HasPullback g₁ g₂] (i₁ : W ⟶ Y) (i₂ : X ⟶ Z) (i₃ : S ⟶ T)
    (eq₁ : f₁ ≫ i₃ = i₁ ≫ g₁) (eq₂ : f₂ ≫ i₃ = i₂ ≫ g₂) : pullback f₁ f₂ ⟶ pullback g₁ g₂ :=
  pullback.lift (pullback.fst f₁ f₂ ≫ i₁) (pullback.snd f₁ f₂ ≫ i₂)
    (by simp only [Category.assoc, ← eq₁, ← eq₂, pullback.condition_assoc])

/-- The canonical map `X ×ₛ Y ⟶ X ×ₜ Y` given `S ⟶ T`. -/
abbrev pullback.mapDesc {X Y S T : C} (f : X ⟶ S) (g : Y ⟶ S) (i : S ⟶ T) [HasPullback f g]
    [HasPullback (f ≫ i) (g ≫ i)] : pullback f g ⟶ pullback (f ≫ i) (g ≫ i) :=
  pullback.map f g (f ≫ i) (g ≫ i) (𝟙 _) (𝟙 _) i (Category.id_comp _).symm (Category.id_comp _).symm

@[reassoc]
lemma pullback.map_comp {X Y Z X' Y' Z' X'' Y'' Z'' : C}
    {f : X ⟶ Z} {g : Y ⟶ Z} {f' : X' ⟶ Z'} {g' : Y' ⟶ Z'} {f'' : X'' ⟶ Z''} {g'' : Y'' ⟶ Z''}
    (i₁ : X ⟶ X') (j₁ : X' ⟶ X'') (i₂ : Y ⟶ Y') (j₂ : Y' ⟶ Y'') (i₃ : Z ⟶ Z') (j₃ : Z' ⟶ Z'')
    [HasPullback f g] [HasPullback f' g'] [HasPullback f'' g'']
    (e₁ e₂ e₃ e₄) :
    pullback.map f g f' g' i₁ i₂ i₃ e₁ e₂ ≫ pullback.map f' g' f'' g'' j₁ j₂ j₃ e₃ e₄ =
      pullback.map f g f'' g'' (i₁ ≫ j₁) (i₂ ≫ j₂) (i₃ ≫ j₃)
        (by rw [reassoc_of% e₁, e₃, Category.assoc])
        (by rw [reassoc_of% e₂, e₄, Category.assoc]) := by ext <;> simp

@[simp]
lemma pullback.map_id {X Y Z : C}
    {f : X ⟶ Z} {g : Y ⟶ Z} [HasPullback f g] :
    pullback.map f g f g (𝟙 _) (𝟙 _) (𝟙 _) (by simp) (by simp) = 𝟙 _ := by ext <;> simp

/-- Given such a diagram, then there is a natural morphism `W ⨿ₛ X ⟶ Y ⨿ₜ Z`.

```
  W ⟶ Y
 ↗   ↗
S ⟶ T
 ↘   ↘
  X ⟶ Z
```
-/
abbrev pushout.map {W X Y Z S T : C} (f₁ : S ⟶ W) (f₂ : S ⟶ X) [HasPushout f₁ f₂] (g₁ : T ⟶ Y)
    (g₂ : T ⟶ Z) [HasPushout g₁ g₂] (i₁ : W ⟶ Y) (i₂ : X ⟶ Z) (i₃ : S ⟶ T) (eq₁ : f₁ ≫ i₁ = i₃ ≫ g₁)
    (eq₂ : f₂ ≫ i₂ = i₃ ≫ g₂) : pushout f₁ f₂ ⟶ pushout g₁ g₂ :=
  pushout.desc (i₁ ≫ pushout.inl _ _) (i₂ ≫ pushout.inr _ _)
    (by simp only [reassoc_of% eq₁, reassoc_of% eq₂, condition])

/-- The canonical map `X ⨿ₛ Y ⟶ X ⨿ₜ Y` given `S ⟶ T`. -/
abbrev pushout.mapLift {X Y S T : C} (f : T ⟶ X) (g : T ⟶ Y) (i : S ⟶ T) [HasPushout f g]
    [HasPushout (i ≫ f) (i ≫ g)] : pushout (i ≫ f) (i ≫ g) ⟶ pushout f g :=
  pushout.map (i ≫ f) (i ≫ g) f g (𝟙 _) (𝟙 _) i (Category.comp_id _) (Category.comp_id _)
<<<<<<< HEAD
#align category_theory.limits.pushout.map_lift CategoryTheory.Limits.pushout.mapLift

/-- Two morphisms into a pullback are equal if their compositions with the pullback morphisms are
    equal -/
@[ext 1100]
theorem pullback.hom_ext {X Y Z : C} {f : X ⟶ Z} {g : Y ⟶ Z} [HasPullback f g] {W : C}
    {k l : W ⟶ pullback f g} (h₀ : k ≫ pullback.fst f g = l ≫ pullback.fst f g)
    (h₁ : k ≫ pullback.snd f g = l ≫ pullback.snd f g) : k = l :=
  limit.hom_ext <| PullbackCone.equalizer_ext _ h₀ h₁
#align category_theory.limits.pullback.hom_ext CategoryTheory.Limits.pullback.hom_ext

/-- The pullback cone built from the pullback projections is a pullback. -/
def pullbackIsPullback {X Y Z : C} (f : X ⟶ Z) (g : Y ⟶ Z) [HasPullback f g] :
    IsLimit (PullbackCone.mk (pullback.fst f g) (pullback.snd f g) pullback.condition) :=
  PullbackCone.mkSelfIsLimit <| pullback.isLimit f g
#align category_theory.limits.pullback_is_pullback CategoryTheory.Limits.pullbackIsPullback

/-- Two morphisms out of a pushout are equal if their compositions with the pushout morphisms are
    equal -/
@[ext 1100]
theorem pushout.hom_ext {X Y Z : C} {f : X ⟶ Y} {g : X ⟶ Z} [HasPushout f g] {W : C}
    {k l : pushout f g ⟶ W} (h₀ : pushout.inl _ _ ≫ k = pushout.inl _ _ ≫ l)
    (h₁ : pushout.inr _ _ ≫ k = pushout.inr _ _ ≫ l) : k = l :=
  colimit.hom_ext <| PushoutCocone.coequalizer_ext _ h₀ h₁
#align category_theory.limits.pushout.hom_ext CategoryTheory.Limits.pushout.hom_ext

/-- The pushout cocone built from the pushout coprojections is a pushout. -/
def pushoutIsPushout {X Y Z : C} (f : X ⟶ Y) (g : X ⟶ Z) [HasPushout f g] :
    IsColimit (PushoutCocone.mk (pushout.inl f g) (pushout.inr _ _) pushout.condition) :=
  PushoutCocone.IsColimit.mk _ (fun s => pushout.desc s.inl s.inr s.condition) (by simp) (by simp)
    (by aesop_cat)
#align category_theory.limits.pushout_is_pushout CategoryTheory.Limits.pushoutIsPushout
=======

@[reassoc]
lemma pushout.map_comp {X Y Z X' Y' Z' X'' Y'' Z'' : C}
    {f : X ⟶ Y} {g : X ⟶ Z} {f' : X' ⟶ Y'} {g' : X' ⟶ Z'} {f'' : X'' ⟶ Y''} {g'' : X'' ⟶ Z''}
    (i₁ : X ⟶ X') (j₁ : X' ⟶ X'') (i₂ : Y ⟶ Y') (j₂ : Y' ⟶ Y'') (i₃ : Z ⟶ Z') (j₃ : Z' ⟶ Z'')
    [HasPushout f g] [HasPushout f' g'] [HasPushout f'' g'']
    (e₁ e₂ e₃ e₄) :
    pushout.map f g f' g' i₂ i₃ i₁ e₁ e₂ ≫ pushout.map f' g' f'' g'' j₂ j₃ j₁ e₃ e₄ =
      pushout.map f g f'' g'' (i₂ ≫ j₂) (i₃ ≫ j₃) (i₁ ≫ j₁)
        (by rw [reassoc_of% e₁, e₃, Category.assoc])
        (by rw [reassoc_of% e₂, e₄, Category.assoc]) := by ext <;> simp

@[simp]
lemma pushout.map_id {X Y Z : C}
    {f : X ⟶ Y} {g : X ⟶ Z} [HasPushout f g] :
    pushout.map f g f g (𝟙 _) (𝟙 _) (𝟙 _) (by simp) (by simp) = 𝟙 _ := by ext <;> simp
>>>>>>> 79df7380

instance pullback.map_isIso {W X Y Z S T : C} (f₁ : W ⟶ S) (f₂ : X ⟶ S) [HasPullback f₁ f₂]
    (g₁ : Y ⟶ T) (g₂ : Z ⟶ T) [HasPullback g₁ g₂] (i₁ : W ⟶ Y) (i₂ : X ⟶ Z) (i₃ : S ⟶ T)
    (eq₁ : f₁ ≫ i₃ = i₁ ≫ g₁) (eq₂ : f₂ ≫ i₃ = i₂ ≫ g₂) [IsIso i₁] [IsIso i₂] [IsIso i₃] :
    IsIso (pullback.map f₁ f₂ g₁ g₂ i₁ i₂ i₃ eq₁ eq₂) := by
  refine ⟨⟨pullback.map _ _ _ _ (inv i₁) (inv i₂) (inv i₃) ?_ ?_, ?_, ?_⟩⟩
  · rw [IsIso.comp_inv_eq, Category.assoc, eq₁, IsIso.inv_hom_id_assoc]
  · rw [IsIso.comp_inv_eq, Category.assoc, eq₂, IsIso.inv_hom_id_assoc]
  · aesop_cat
  · aesop_cat

/-- If `f₁ = f₂` and `g₁ = g₂`, we may construct a canonical
isomorphism `pullback f₁ g₁ ≅ pullback f₂ g₂` -/
@[simps! hom]
def pullback.congrHom {X Y Z : C} {f₁ f₂ : X ⟶ Z} {g₁ g₂ : Y ⟶ Z} (h₁ : f₁ = f₂) (h₂ : g₁ = g₂)
    [HasPullback f₁ g₁] [HasPullback f₂ g₂] : pullback f₁ g₁ ≅ pullback f₂ g₂ :=
  asIso <| pullback.map _ _ _ _ (𝟙 _) (𝟙 _) (𝟙 _) (by simp [h₁]) (by simp [h₂])

@[simp]
theorem pullback.congrHom_inv {X Y Z : C} {f₁ f₂ : X ⟶ Z} {g₁ g₂ : Y ⟶ Z} (h₁ : f₁ = f₂)
    (h₂ : g₁ = g₂) [HasPullback f₁ g₁] [HasPullback f₂ g₂] :
    (pullback.congrHom h₁ h₂).inv =
      pullback.map _ _ _ _ (𝟙 _) (𝟙 _) (𝟙 _) (by simp [h₁]) (by simp [h₂]) := by
  ext <;> simp [Iso.inv_comp_eq]

instance pushout.map_isIso {W X Y Z S T : C} (f₁ : S ⟶ W) (f₂ : S ⟶ X) [HasPushout f₁ f₂]
    (g₁ : T ⟶ Y) (g₂ : T ⟶ Z) [HasPushout g₁ g₂] (i₁ : W ⟶ Y) (i₂ : X ⟶ Z) (i₃ : S ⟶ T)
    (eq₁ : f₁ ≫ i₁ = i₃ ≫ g₁) (eq₂ : f₂ ≫ i₂ = i₃ ≫ g₂) [IsIso i₁] [IsIso i₂] [IsIso i₃] :
    IsIso (pushout.map f₁ f₂ g₁ g₂ i₁ i₂ i₃ eq₁ eq₂) := by
  refine ⟨⟨pushout.map _ _ _ _ (inv i₁) (inv i₂) (inv i₃) ?_ ?_, ?_, ?_⟩⟩
  · rw [IsIso.comp_inv_eq, Category.assoc, eq₁, IsIso.inv_hom_id_assoc]
  · rw [IsIso.comp_inv_eq, Category.assoc, eq₂, IsIso.inv_hom_id_assoc]
  · aesop_cat
  · aesop_cat

theorem pullback.mapDesc_comp {X Y S T S' : C} (f : X ⟶ T) (g : Y ⟶ T) (i : T ⟶ S) (i' : S ⟶ S')
    [HasPullback f g] [HasPullback (f ≫ i) (g ≫ i)] [HasPullback (f ≫ i ≫ i') (g ≫ i ≫ i')]
    [HasPullback ((f ≫ i) ≫ i') ((g ≫ i) ≫ i')] :
    pullback.mapDesc f g (i ≫ i') = pullback.mapDesc f g i ≫ pullback.mapDesc _ _ i' ≫
    (pullback.congrHom (Category.assoc _ _ _) (Category.assoc _ _ _)).hom := by
  aesop_cat

/-- If `f₁ = f₂` and `g₁ = g₂`, we may construct a canonical
isomorphism `pushout f₁ g₁ ≅ pullback f₂ g₂` -/
@[simps! hom]
def pushout.congrHom {X Y Z : C} {f₁ f₂ : X ⟶ Y} {g₁ g₂ : X ⟶ Z} (h₁ : f₁ = f₂) (h₂ : g₁ = g₂)
    [HasPushout f₁ g₁] [HasPushout f₂ g₂] : pushout f₁ g₁ ≅ pushout f₂ g₂ :=
  asIso <| pushout.map _ _ _ _ (𝟙 _) (𝟙 _) (𝟙 _) (by simp [h₁]) (by simp [h₂])

@[simp]
theorem pushout.congrHom_inv {X Y Z : C} {f₁ f₂ : X ⟶ Y} {g₁ g₂ : X ⟶ Z} (h₁ : f₁ = f₂)
    (h₂ : g₁ = g₂) [HasPushout f₁ g₁] [HasPushout f₂ g₂] :
    (pushout.congrHom h₁ h₂).inv =
      pushout.map _ _ _ _ (𝟙 _) (𝟙 _) (𝟙 _) (by simp [h₁]) (by simp [h₂]) := by
  ext <;> simp [Iso.comp_inv_eq]

theorem pushout.mapLift_comp {X Y S T S' : C} (f : T ⟶ X) (g : T ⟶ Y) (i : S ⟶ T) (i' : S' ⟶ S)
    [HasPushout f g] [HasPushout (i ≫ f) (i ≫ g)] [HasPushout (i' ≫ i ≫ f) (i' ≫ i ≫ g)]
    [HasPushout ((i' ≫ i) ≫ f) ((i' ≫ i) ≫ g)] :
    pushout.mapLift f g (i' ≫ i) =
      (pushout.congrHom (Category.assoc _ _ _) (Category.assoc _ _ _)).hom ≫
        pushout.mapLift _ _ i' ≫ pushout.mapLift f g i := by
  aesop_cat

section

variable {D : Type u₂} [Category.{v₂} D] (G : C ⥤ D)

/-- The comparison morphism for the pullback of `f,g`.
This is an isomorphism iff `G` preserves the pullback of `f,g`; see
`Mathlib/CategoryTheory/Limits/Preserves/Shapes/Pullbacks.lean`
-/
def pullbackComparison (f : X ⟶ Z) (g : Y ⟶ Z) [HasPullback f g] [HasPullback (G.map f) (G.map g)] :
    G.obj (pullback f g) ⟶ pullback (G.map f) (G.map g) :=
  pullback.lift (G.map (pullback.fst f g)) (G.map (pullback.snd f g))
    (by simp only [← G.map_comp, pullback.condition])

@[reassoc (attr := simp)]
theorem pullbackComparison_comp_fst (f : X ⟶ Z) (g : Y ⟶ Z) [HasPullback f g]
    [HasPullback (G.map f) (G.map g)] :
    pullbackComparison G f g ≫ pullback.fst _ _ = G.map (pullback.fst f g) :=
  pullback.lift_fst _ _ _

@[reassoc (attr := simp)]
theorem pullbackComparison_comp_snd (f : X ⟶ Z) (g : Y ⟶ Z) [HasPullback f g]
    [HasPullback (G.map f) (G.map g)] :
    pullbackComparison G f g ≫ pullback.snd _ _ = G.map (pullback.snd f g):=
  pullback.lift_snd _ _ _

@[reassoc (attr := simp)]
theorem map_lift_pullbackComparison (f : X ⟶ Z) (g : Y ⟶ Z) [HasPullback f g]
    [HasPullback (G.map f) (G.map g)] {W : C} {h : W ⟶ X} {k : W ⟶ Y} (w : h ≫ f = k ≫ g) :
    G.map (pullback.lift _ _ w) ≫ pullbackComparison G f g =
      pullback.lift (G.map h) (G.map k) (by simp only [← G.map_comp, w]) := by
  ext <;> simp [← G.map_comp]

/-- The comparison morphism for the pushout of `f,g`.
This is an isomorphism iff `G` preserves the pushout of `f,g`; see
`Mathlib/CategoryTheory/Limits/Preserves/Shapes/Pullbacks.lean`
-/
def pushoutComparison (f : X ⟶ Y) (g : X ⟶ Z) [HasPushout f g] [HasPushout (G.map f) (G.map g)] :
    pushout (G.map f) (G.map g) ⟶ G.obj (pushout f g) :=
  pushout.desc (G.map (pushout.inl _ _)) (G.map (pushout.inr _ _))
    (by simp only [← G.map_comp, pushout.condition])

@[reassoc (attr := simp)]
theorem inl_comp_pushoutComparison (f : X ⟶ Y) (g : X ⟶ Z) [HasPushout f g]
    [HasPushout (G.map f) (G.map g)] : pushout.inl _ _ ≫ pushoutComparison G f g =
      G.map (pushout.inl _ _) :=
  pushout.inl_desc _ _ _

@[reassoc (attr := simp)]
theorem inr_comp_pushoutComparison (f : X ⟶ Y) (g : X ⟶ Z) [HasPushout f g]
    [HasPushout (G.map f) (G.map g)] : pushout.inr _ _ ≫ pushoutComparison G f g =
      G.map (pushout.inr _ _) :=
  pushout.inr_desc _ _ _

@[reassoc (attr := simp)]
theorem pushoutComparison_map_desc (f : X ⟶ Y) (g : X ⟶ Z) [HasPushout f g]
    [HasPushout (G.map f) (G.map g)] {W : C} {h : Y ⟶ W} {k : Z ⟶ W} (w : f ≫ h = g ≫ k) :
    pushoutComparison G f g ≫ G.map (pushout.desc _ _ w) =
      pushout.desc (G.map h) (G.map k) (by simp only [← G.map_comp, w]) := by
  ext <;> simp [← G.map_comp]

end

section PullbackSymmetry

open WalkingCospan

variable (f : X ⟶ Z) (g : Y ⟶ Z)

/-- Making this a global instance would make the typeclass search go in an infinite loop. -/
theorem hasPullback_symmetry [HasPullback f g] : HasPullback g f :=
  ⟨⟨⟨_, PullbackCone.flipIsLimit (pullbackIsPullback f g)⟩⟩⟩

attribute [local instance] hasPullback_symmetry

/-- The isomorphism `X ×[Z] Y ≅ Y ×[Z] X`. -/
def pullbackSymmetry [HasPullback f g] : pullback f g ≅ pullback g f :=
  IsLimit.conePointUniqueUpToIso
    (PullbackCone.flipIsLimit (pullbackIsPullback f g)) (limit.isLimit _)

@[reassoc (attr := simp)]
theorem pullbackSymmetry_hom_comp_fst [HasPullback f g] :
    (pullbackSymmetry f g).hom ≫ pullback.fst g f = pullback.snd f g := by simp [pullbackSymmetry]
<<<<<<< HEAD
#align category_theory.limits.pullback_symmetry_hom_comp_fst CategoryTheory.Limits.pullbackSymmetry_hom_comp_fst
=======
>>>>>>> 79df7380

@[reassoc (attr := simp)]
theorem pullbackSymmetry_hom_comp_snd [HasPullback f g] :
    (pullbackSymmetry f g).hom ≫ pullback.snd g f = pullback.fst f g := by simp [pullbackSymmetry]
<<<<<<< HEAD
#align category_theory.limits.pullback_symmetry_hom_comp_snd CategoryTheory.Limits.pullbackSymmetry_hom_comp_snd
=======
>>>>>>> 79df7380

@[reassoc (attr := simp)]
theorem pullbackSymmetry_inv_comp_fst [HasPullback f g] :
    (pullbackSymmetry f g).inv ≫ pullback.fst f g = pullback.snd g f := by simp [Iso.inv_comp_eq]
<<<<<<< HEAD
#align category_theory.limits.pullback_symmetry_inv_comp_fst CategoryTheory.Limits.pullbackSymmetry_inv_comp_fst
=======
>>>>>>> 79df7380

@[reassoc (attr := simp)]
theorem pullbackSymmetry_inv_comp_snd [HasPullback f g] :
    (pullbackSymmetry f g).inv ≫ pullback.snd f g = pullback.fst g f := by simp [Iso.inv_comp_eq]
<<<<<<< HEAD
#align category_theory.limits.pullback_symmetry_inv_comp_snd CategoryTheory.Limits.pullbackSymmetry_inv_comp_snd
=======
>>>>>>> 79df7380

end PullbackSymmetry

section PushoutSymmetry

open WalkingCospan

variable (f : X ⟶ Y) (g : X ⟶ Z)

/-- Making this a global instance would make the typeclass search go in an infinite loop. -/
theorem hasPushout_symmetry [HasPushout f g] : HasPushout g f :=
  ⟨⟨⟨_, PushoutCocone.flipIsColimit (pushoutIsPushout f g)⟩⟩⟩

attribute [local instance] hasPushout_symmetry

/-- The isomorphism `Y ⨿[X] Z ≅ Z ⨿[X] Y`. -/
def pushoutSymmetry [HasPushout f g] : pushout f g ≅ pushout g f :=
  IsColimit.coconePointUniqueUpToIso
    (PushoutCocone.flipIsColimit (pushoutIsPushout f g)) (colimit.isColimit _)

@[reassoc (attr := simp)]
theorem inl_comp_pushoutSymmetry_hom [HasPushout f g] :
    pushout.inl _ _ ≫ (pushoutSymmetry f g).hom = pushout.inr _ _ :=
  (colimit.isColimit (span f g)).comp_coconePointUniqueUpToIso_hom
    (PushoutCocone.flipIsColimit (pushoutIsPushout g f)) _

@[reassoc (attr := simp)]
theorem inr_comp_pushoutSymmetry_hom [HasPushout f g] :
    pushout.inr _ _ ≫ (pushoutSymmetry f g).hom = pushout.inl _ _ :=
  (colimit.isColimit (span f g)).comp_coconePointUniqueUpToIso_hom
    (PushoutCocone.flipIsColimit (pushoutIsPushout g f)) _

@[reassoc (attr := simp)]
theorem inl_comp_pushoutSymmetry_inv [HasPushout f g] :
    pushout.inl _ _ ≫ (pushoutSymmetry f g).inv = pushout.inr _ _ := by simp [Iso.comp_inv_eq]
<<<<<<< HEAD
#align category_theory.limits.inl_comp_pushout_symmetry_inv CategoryTheory.Limits.inl_comp_pushoutSymmetry_inv
=======
>>>>>>> 79df7380

@[reassoc (attr := simp)]
theorem inr_comp_pushoutSymmetry_inv [HasPushout f g] :
    pushout.inr _ _ ≫ (pushoutSymmetry f g).inv = pushout.inl _ _ := by simp [Iso.comp_inv_eq]
<<<<<<< HEAD
#align category_theory.limits.inr_comp_pushout_symmetry_inv CategoryTheory.Limits.inr_comp_pushoutSymmetry_inv
=======
>>>>>>> 79df7380

end PushoutSymmetry

variable (C)

/-- `HasPullbacks` represents a choice of pullback for every pair of morphisms

See <https://stacks.math.columbia.edu/tag/001W>
-/
abbrev HasPullbacks :=
  HasLimitsOfShape WalkingCospan C

/-- `HasPushouts` represents a choice of pushout for every pair of morphisms -/
abbrev HasPushouts :=
  HasColimitsOfShape WalkingSpan C

/-- If `C` has all limits of diagrams `cospan f g`, then it has all pullbacks -/
theorem hasPullbacks_of_hasLimit_cospan
    [∀ {X Y Z : C} {f : X ⟶ Z} {g : Y ⟶ Z}, HasLimit (cospan f g)] : HasPullbacks C :=
  { has_limit := fun F => hasLimitOfIso (diagramIsoCospan F).symm }

/-- If `C` has all colimits of diagrams `span f g`, then it has all pushouts -/
theorem hasPushouts_of_hasColimit_span
    [∀ {X Y Z : C} {f : X ⟶ Y} {g : X ⟶ Z}, HasColimit (span f g)] : HasPushouts C :=
  { has_colimit := fun F => hasColimitOfIso (diagramIsoSpan F) }

/-- The duality equivalence `WalkingSpanᵒᵖ ≌ WalkingCospan` -/
@[simps!]
def walkingSpanOpEquiv : WalkingSpanᵒᵖ ≌ WalkingCospan :=
  widePushoutShapeOpEquiv _

/-- The duality equivalence `WalkingCospanᵒᵖ ≌ WalkingSpan` -/
@[simps!]
def walkingCospanOpEquiv : WalkingCospanᵒᵖ ≌ WalkingSpan :=
  widePullbackShapeOpEquiv _

-- see Note [lower instance priority]
/-- Having wide pullback at any universe level implies having binary pullbacks. -/
instance (priority := 100) hasPullbacks_of_hasWidePullbacks (D : Type u) [Category.{v} D]
    [HasWidePullbacks.{w} D] : HasPullbacks.{v,u} D :=
  hasWidePullbacks_shrink WalkingPair

-- see Note [lower instance priority]
/-- Having wide pushout at any universe level implies having binary pushouts. -/
instance (priority := 100) hasPushouts_of_hasWidePushouts (D : Type u) [Category.{v} D]
    [HasWidePushouts.{w} D] : HasPushouts.{v,u} D :=
  hasWidePushouts_shrink WalkingPair

end CategoryTheory.Limits<|MERGE_RESOLUTION|>--- conflicted
+++ resolved
@@ -145,34 +145,18 @@
 @[simp]
 theorem PullbackCone.fst_limit_cone {X Y Z : C} (f : X ⟶ Z) (g : Y ⟶ Z) [HasLimit (cospan f g)] :
     PullbackCone.fst (limit.cone (cospan f g)) = pullback.fst f g := rfl
-<<<<<<< HEAD
-#align category_theory.limits.pullback_cone.fst_colimit_cocone CategoryTheory.Limits.PullbackCone.fst_limit_cone
-=======
->>>>>>> 79df7380
 
 @[simp]
 theorem PullbackCone.snd_limit_cone {X Y Z : C} (f : X ⟶ Z) (g : Y ⟶ Z) [HasLimit (cospan f g)] :
     PullbackCone.snd (limit.cone (cospan f g)) = pullback.snd f g := rfl
-<<<<<<< HEAD
-#align category_theory.limits.pullback_cone.snd_colimit_cocone CategoryTheory.Limits.PullbackCone.snd_limit_cone
-=======
->>>>>>> 79df7380
 
 -- Porting note (#10618): simp can prove this; removed simp
 theorem PushoutCocone.inl_colimit_cocone {X Y Z : C} (f : Z ⟶ X) (g : Z ⟶ Y)
     [HasColimit (span f g)] : PushoutCocone.inl (colimit.cocone (span f g)) = pushout.inl _ _ := rfl
-<<<<<<< HEAD
-#align category_theory.limits.pushout_cocone.inl_colimit_cocone CategoryTheory.Limits.PushoutCocone.inl_colimit_cocone
-=======
->>>>>>> 79df7380
 
 -- Porting note (#10618): simp can prove this; removed simp
 theorem PushoutCocone.inr_colimit_cocone {X Y Z : C} (f : Z ⟶ X) (g : Z ⟶ Y)
     [HasColimit (span f g)] : PushoutCocone.inr (colimit.cocone (span f g)) = pushout.inr _ _ := rfl
-<<<<<<< HEAD
-#align category_theory.limits.pushout_cocone.inr_colimit_cocone CategoryTheory.Limits.PushoutCocone.inr_colimit_cocone
-=======
->>>>>>> 79df7380
 
 -- Porting note (#10618): simp can prove this and reassoced version; removed simp
 @[reassoc]
@@ -306,40 +290,6 @@
 abbrev pushout.mapLift {X Y S T : C} (f : T ⟶ X) (g : T ⟶ Y) (i : S ⟶ T) [HasPushout f g]
     [HasPushout (i ≫ f) (i ≫ g)] : pushout (i ≫ f) (i ≫ g) ⟶ pushout f g :=
   pushout.map (i ≫ f) (i ≫ g) f g (𝟙 _) (𝟙 _) i (Category.comp_id _) (Category.comp_id _)
-<<<<<<< HEAD
-#align category_theory.limits.pushout.map_lift CategoryTheory.Limits.pushout.mapLift
-
-/-- Two morphisms into a pullback are equal if their compositions with the pullback morphisms are
-    equal -/
-@[ext 1100]
-theorem pullback.hom_ext {X Y Z : C} {f : X ⟶ Z} {g : Y ⟶ Z} [HasPullback f g] {W : C}
-    {k l : W ⟶ pullback f g} (h₀ : k ≫ pullback.fst f g = l ≫ pullback.fst f g)
-    (h₁ : k ≫ pullback.snd f g = l ≫ pullback.snd f g) : k = l :=
-  limit.hom_ext <| PullbackCone.equalizer_ext _ h₀ h₁
-#align category_theory.limits.pullback.hom_ext CategoryTheory.Limits.pullback.hom_ext
-
-/-- The pullback cone built from the pullback projections is a pullback. -/
-def pullbackIsPullback {X Y Z : C} (f : X ⟶ Z) (g : Y ⟶ Z) [HasPullback f g] :
-    IsLimit (PullbackCone.mk (pullback.fst f g) (pullback.snd f g) pullback.condition) :=
-  PullbackCone.mkSelfIsLimit <| pullback.isLimit f g
-#align category_theory.limits.pullback_is_pullback CategoryTheory.Limits.pullbackIsPullback
-
-/-- Two morphisms out of a pushout are equal if their compositions with the pushout morphisms are
-    equal -/
-@[ext 1100]
-theorem pushout.hom_ext {X Y Z : C} {f : X ⟶ Y} {g : X ⟶ Z} [HasPushout f g] {W : C}
-    {k l : pushout f g ⟶ W} (h₀ : pushout.inl _ _ ≫ k = pushout.inl _ _ ≫ l)
-    (h₁ : pushout.inr _ _ ≫ k = pushout.inr _ _ ≫ l) : k = l :=
-  colimit.hom_ext <| PushoutCocone.coequalizer_ext _ h₀ h₁
-#align category_theory.limits.pushout.hom_ext CategoryTheory.Limits.pushout.hom_ext
-
-/-- The pushout cocone built from the pushout coprojections is a pushout. -/
-def pushoutIsPushout {X Y Z : C} (f : X ⟶ Y) (g : X ⟶ Z) [HasPushout f g] :
-    IsColimit (PushoutCocone.mk (pushout.inl f g) (pushout.inr _ _) pushout.condition) :=
-  PushoutCocone.IsColimit.mk _ (fun s => pushout.desc s.inl s.inr s.condition) (by simp) (by simp)
-    (by aesop_cat)
-#align category_theory.limits.pushout_is_pushout CategoryTheory.Limits.pushoutIsPushout
-=======
 
 @[reassoc]
 lemma pushout.map_comp {X Y Z X' Y' Z' X'' Y'' Z'' : C}
@@ -356,7 +306,6 @@
 lemma pushout.map_id {X Y Z : C}
     {f : X ⟶ Y} {g : X ⟶ Z} [HasPushout f g] :
     pushout.map f g f g (𝟙 _) (𝟙 _) (𝟙 _) (by simp) (by simp) = 𝟙 _ := by ext <;> simp
->>>>>>> 79df7380
 
 instance pullback.map_isIso {W X Y Z S T : C} (f₁ : W ⟶ S) (f₂ : X ⟶ S) [HasPullback f₁ f₂]
     (g₁ : Y ⟶ T) (g₂ : Z ⟶ T) [HasPullback g₁ g₂] (i₁ : W ⟶ Y) (i₂ : X ⟶ Z) (i₃ : S ⟶ T)
@@ -503,34 +452,18 @@
 @[reassoc (attr := simp)]
 theorem pullbackSymmetry_hom_comp_fst [HasPullback f g] :
     (pullbackSymmetry f g).hom ≫ pullback.fst g f = pullback.snd f g := by simp [pullbackSymmetry]
-<<<<<<< HEAD
-#align category_theory.limits.pullback_symmetry_hom_comp_fst CategoryTheory.Limits.pullbackSymmetry_hom_comp_fst
-=======
->>>>>>> 79df7380
 
 @[reassoc (attr := simp)]
 theorem pullbackSymmetry_hom_comp_snd [HasPullback f g] :
     (pullbackSymmetry f g).hom ≫ pullback.snd g f = pullback.fst f g := by simp [pullbackSymmetry]
-<<<<<<< HEAD
-#align category_theory.limits.pullback_symmetry_hom_comp_snd CategoryTheory.Limits.pullbackSymmetry_hom_comp_snd
-=======
->>>>>>> 79df7380
 
 @[reassoc (attr := simp)]
 theorem pullbackSymmetry_inv_comp_fst [HasPullback f g] :
     (pullbackSymmetry f g).inv ≫ pullback.fst f g = pullback.snd g f := by simp [Iso.inv_comp_eq]
-<<<<<<< HEAD
-#align category_theory.limits.pullback_symmetry_inv_comp_fst CategoryTheory.Limits.pullbackSymmetry_inv_comp_fst
-=======
->>>>>>> 79df7380
 
 @[reassoc (attr := simp)]
 theorem pullbackSymmetry_inv_comp_snd [HasPullback f g] :
     (pullbackSymmetry f g).inv ≫ pullback.snd f g = pullback.fst g f := by simp [Iso.inv_comp_eq]
-<<<<<<< HEAD
-#align category_theory.limits.pullback_symmetry_inv_comp_snd CategoryTheory.Limits.pullbackSymmetry_inv_comp_snd
-=======
->>>>>>> 79df7380
 
 end PullbackSymmetry
 
@@ -566,18 +499,10 @@
 @[reassoc (attr := simp)]
 theorem inl_comp_pushoutSymmetry_inv [HasPushout f g] :
     pushout.inl _ _ ≫ (pushoutSymmetry f g).inv = pushout.inr _ _ := by simp [Iso.comp_inv_eq]
-<<<<<<< HEAD
-#align category_theory.limits.inl_comp_pushout_symmetry_inv CategoryTheory.Limits.inl_comp_pushoutSymmetry_inv
-=======
->>>>>>> 79df7380
 
 @[reassoc (attr := simp)]
 theorem inr_comp_pushoutSymmetry_inv [HasPushout f g] :
     pushout.inr _ _ ≫ (pushoutSymmetry f g).inv = pushout.inl _ _ := by simp [Iso.comp_inv_eq]
-<<<<<<< HEAD
-#align category_theory.limits.inr_comp_pushout_symmetry_inv CategoryTheory.Limits.inr_comp_pushoutSymmetry_inv
-=======
->>>>>>> 79df7380
 
 end PushoutSymmetry
 
