--- conflicted
+++ resolved
@@ -101,15 +101,6 @@
 
 attribute [instance] PreservesFiniteProducts.preserves
 
-<<<<<<< HEAD
-noncomputable instance (priority := 100) (F : C ⥤ D) (J : Type u) [Finite J]
-    [PreservesFiniteProducts F] : PreservesLimitsOfShape (Discrete J) F := by
-  apply Nonempty.some
-  obtain ⟨n, ⟨e⟩⟩ := Finite.exists_equiv_fin J
-  exact ⟨preservesLimitsOfShapeOfEquiv (Discrete.equivalence e.symm) F⟩
-
-instance compPreservesFiniteProducts (F : C ⥤ D) (G : D ⥤ E)
-=======
 instance (F : C ⥤ D) : Subsingleton (PreservesFiniteProducts F) :=
   ⟨fun ⟨a⟩ ⟨b⟩ => by congr⟩
 
@@ -120,7 +111,6 @@
   exact ⟨preservesLimitsOfShape_of_equiv (Discrete.equivalence e.symm) F⟩
 
 instance comp_preservesFiniteProducts (F : C ⥤ D) (G : D ⥤ E)
->>>>>>> 3b9c3221
     [PreservesFiniteProducts F] [PreservesFiniteProducts G] :
     PreservesFiniteProducts (F ⋙ G) where
   preserves _ _ := inferInstance
@@ -276,15 +266,6 @@
 
 attribute [instance] PreservesFiniteCoproducts.preserves
 
-<<<<<<< HEAD
-noncomputable instance (priority := 100) (F : C ⥤ D) (J : Type u) [Finite J]
-    [PreservesFiniteCoproducts F] : PreservesColimitsOfShape (Discrete J) F := by
-  apply Nonempty.some
-  obtain ⟨n, ⟨e⟩⟩ := Finite.exists_equiv_fin J
-  exact ⟨preservesColimitsOfShapeOfEquiv (Discrete.equivalence e.symm) F⟩
-
-instance compPreservesFiniteCoproducts (F : C ⥤ D) (G : D ⥤ E)
-=======
 instance (F : C ⥤ D) : Subsingleton (PreservesFiniteCoproducts F) :=
   ⟨fun ⟨a⟩ ⟨b⟩ => by congr⟩
 
@@ -295,7 +276,6 @@
   exact ⟨preservesColimitsOfShape_of_equiv (Discrete.equivalence e.symm) F⟩
 
 instance comp_preservesFiniteCoproducts (F : C ⥤ D) (G : D ⥤ E)
->>>>>>> 3b9c3221
     [PreservesFiniteCoproducts F] [PreservesFiniteCoproducts G] :
     PreservesFiniteCoproducts (F ⋙ G) where
   preserves _ _ := inferInstance
