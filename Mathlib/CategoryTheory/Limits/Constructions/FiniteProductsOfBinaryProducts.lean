/-
Copyright (c) 2020 Bhavik Mehta. All rights reserved.
Released under Apache 2.0 license as described in the file LICENSE.
Authors: Bhavik Mehta
-/
import Mathlib.CategoryTheory.Limits.Preserves.Shapes.BinaryProducts
import Mathlib.CategoryTheory.Limits.Preserves.Shapes.Products
import Mathlib.CategoryTheory.Limits.Shapes.BinaryProducts
import Mathlib.CategoryTheory.Limits.Shapes.FiniteProducts
import Mathlib.Logic.Equiv.Fin

/-!
# Constructing finite products from binary products and terminal.

If a category has binary products and a terminal object then it has finite products.
If a functor preserves binary products and the terminal object then it preserves finite products.

## TODO

Provide the dual results.
Show the analogous results for functors which reflect or create (co)limits.
-/


universe v v' u u'

noncomputable section

open CategoryTheory CategoryTheory.Category CategoryTheory.Limits

namespace CategoryTheory

variable {J : Type v} [SmallCategory J]
variable {C : Type u} [Category.{v} C]
variable {D : Type u'} [Category.{v'} D]

/--
Given `n+1` objects of `C`, a fan for the last `n` with point `c₁.pt` and
a binary fan on `c₁.pt` and `f 0`, we can build a fan for all `n+1`.

In `extendFanIsLimit` we show that if the two given fans are limits, then this fan is also a
limit.
-/
@[simps!] -- Porting note: removed semi-reducible config
def extendFan {n : ℕ} {f : Fin (n + 1) → C} (c₁ : Fan fun i : Fin n => f i.succ)
    (c₂ : BinaryFan (f 0) c₁.pt) : Fan f :=
  Fan.mk c₂.pt
    (by
      refine Fin.cases ?_ ?_
      · apply c₂.fst
      · intro i
        apply c₂.snd ≫ c₁.π.app ⟨i⟩)

/-- Show that if the two given fans in `extendFan` are limits, then the constructed fan is also a
limit.
-/
def extendFanIsLimit {n : ℕ} (f : Fin (n + 1) → C) {c₁ : Fan fun i : Fin n => f i.succ}
    {c₂ : BinaryFan (f 0) c₁.pt} (t₁ : IsLimit c₁) (t₂ : IsLimit c₂) :
    IsLimit (extendFan c₁ c₂) where
  lift s := by
    apply (BinaryFan.IsLimit.lift' t₂ (s.π.app ⟨0⟩) _).1
    apply t₁.lift ⟨_, Discrete.natTrans fun ⟨i⟩ => s.π.app ⟨i.succ⟩⟩
  fac := fun s ⟨j⟩ => by
    refine Fin.inductionOn j ?_ ?_
    · apply (BinaryFan.IsLimit.lift' t₂ _ _).2.1
    · rintro i -
      dsimp only [extendFan_π_app]
      rw [Fin.cases_succ, ← assoc, (BinaryFan.IsLimit.lift' t₂ _ _).2.2, t₁.fac]
      rfl
  uniq s m w := by
    apply BinaryFan.IsLimit.hom_ext t₂
    · rw [(BinaryFan.IsLimit.lift' t₂ _ _).2.1]
      apply w ⟨0⟩
    · rw [(BinaryFan.IsLimit.lift' t₂ _ _).2.2]
      apply t₁.uniq ⟨_, _⟩
      rintro ⟨j⟩
      rw [assoc]
      dsimp only [Discrete.natTrans_app]
      rw [← w ⟨j.succ⟩]
      dsimp only [extendFan_π_app]
      rw [Fin.cases_succ]

section

variable [HasBinaryProducts C] [HasTerminal C]

/-- If `C` has a terminal object and binary products, then it has a product for objects indexed by
`Fin n`.
This is a helper lemma for `hasFiniteProductsOfHasBinaryAndTerminal`, which is more general
than this.
-/
private theorem hasProduct_fin : ∀ (n : ℕ) (f : Fin n → C), HasProduct f
  | 0 => fun _ =>
    letI : HasLimitsOfShape (Discrete (Fin 0)) C :=
      hasLimitsOfShape_of_equivalence (Discrete.equivalence.{0} finZeroEquiv'.symm)
    inferInstance
  | n + 1 => fun f =>
    haveI := hasProduct_fin n
    HasLimit.mk ⟨_, extendFanIsLimit f (limit.isLimit _) (limit.isLimit _)⟩

/-- If `C` has a terminal object and binary products, then it has finite products. -/
theorem hasFiniteProducts_of_has_binary_and_terminal : HasFiniteProducts C :=
  ⟨fun n => ⟨fun K =>
    let this := hasProduct_fin n fun n => K.obj ⟨n⟩
    let that : (Discrete.functor fun n => K.obj ⟨n⟩) ≅ K := Discrete.natIso fun ⟨_⟩ => Iso.refl _
    @hasLimitOfIso _ _ _ _ _ _ this that⟩⟩


end

section Preserves

variable (F : C ⥤ D)
variable [PreservesLimitsOfShape (Discrete WalkingPair) F]
variable [PreservesLimitsOfShape (Discrete.{0} PEmpty) F]
variable [HasFiniteProducts.{v} C]

/-- If `F` preserves the terminal object and binary products, then it preserves products indexed by
`Fin n` for any `n`.
-/
noncomputable def preservesFinOfPreservesBinaryAndTerminal :
    ∀ (n : ℕ) (f : Fin n → C), PreservesLimit (Discrete.functor f) F
  | 0 => fun f => by
    letI : PreservesLimitsOfShape (Discrete (Fin 0)) F :=
      preservesLimitsOfShapeOfEquiv.{0, 0} (Discrete.equivalence finZeroEquiv'.symm) _
    infer_instance
  | n + 1 => by
    haveI := preservesFinOfPreservesBinaryAndTerminal n
    intro f
    apply
      preservesLimitOfPreservesLimitCone
        (extendFanIsLimit f (limit.isLimit _) (limit.isLimit _)) _
    apply (isLimitMapConeFanMkEquiv _ _ _).symm _
    let this :=
      extendFanIsLimit (fun i => F.obj (f i)) (isLimitOfHasProductOfPreservesLimit F _)
        (isLimitOfHasBinaryProductOfPreservesLimit F _ _)
    refine IsLimit.ofIsoLimit this ?_
    apply Cones.ext _ _
    · apply Iso.refl _
    rintro ⟨j⟩
    refine Fin.inductionOn j ?_ ?_
    · apply (Category.id_comp _).symm
    · rintro i _
      dsimp [extendFan_π_app, Iso.refl_hom, Fan.mk_π_app]
      change F.map _ ≫ _ = 𝟙 _ ≫ _
      simp only [id_comp, ← F.map_comp]
      rfl

/-- If `F` preserves the terminal object and binary products, then it preserves limits of shape
`Discrete (Fin n)`.
-/
def preservesShapeFinOfPreservesBinaryAndTerminal (n : ℕ) :
    PreservesLimitsOfShape (Discrete (Fin n)) F where
  preservesLimit {K} := by
    let that : (Discrete.functor fun n => K.obj ⟨n⟩) ≅ K := Discrete.natIso fun ⟨i⟩ => Iso.refl _
    haveI := preservesFinOfPreservesBinaryAndTerminal F n fun n => K.obj ⟨n⟩
    apply preservesLimitOfIsoDiagram F that

/-- If `F` preserves the terminal object and binary products then it preserves finite products. -/
def preservesFiniteProductsOfPreservesBinaryAndTerminal (J : Type) [Fintype J] :
    PreservesLimitsOfShape (Discrete J) F := by
  classical
    let e := Fintype.equivFin J
    haveI := preservesShapeFinOfPreservesBinaryAndTerminal F (Fintype.card J)
    apply preservesLimitsOfShapeOfEquiv.{0, 0} (Discrete.equivalence e).symm

end Preserves

/-- Given `n+1` objects of `C`, a cofan for the last `n` with point `c₁.pt`
and a binary cofan on `c₁.X` and `f 0`, we can build a cofan for all `n+1`.

In `extendCofanIsColimit` we show that if the two given cofans are colimits,
then this cofan is also a colimit.
-/

@[simps!] -- Porting note: removed semireducible config
def extendCofan {n : ℕ} {f : Fin (n + 1) → C} (c₁ : Cofan fun i : Fin n => f i.succ)
    (c₂ : BinaryCofan (f 0) c₁.pt) : Cofan f :=
  Cofan.mk c₂.pt
    (by
      refine Fin.cases ?_ ?_
      · apply c₂.inl
      · intro i
        apply c₁.ι.app ⟨i⟩ ≫ c₂.inr)

/-- Show that if the two given cofans in `extendCofan` are colimits,
then the constructed cofan is also a colimit.
-/
def extendCofanIsColimit {n : ℕ} (f : Fin (n + 1) → C) {c₁ : Cofan fun i : Fin n => f i.succ}
    {c₂ : BinaryCofan (f 0) c₁.pt} (t₁ : IsColimit c₁) (t₂ : IsColimit c₂) :
    IsColimit (extendCofan c₁ c₂) where
  desc s := by
    apply (BinaryCofan.IsColimit.desc' t₂ (s.ι.app ⟨0⟩) _).1
    apply t₁.desc ⟨_, Discrete.natTrans fun i => s.ι.app ⟨i.as.succ⟩⟩
  fac s := by
    rintro ⟨j⟩
    refine Fin.inductionOn j ?_ ?_
    · apply (BinaryCofan.IsColimit.desc' t₂ _ _).2.1
    · rintro i -
      dsimp only [extendCofan_ι_app]
      rw [Fin.cases_succ, assoc, (BinaryCofan.IsColimit.desc' t₂ _ _).2.2, t₁.fac]
      rfl
  uniq s m w := by
    apply BinaryCofan.IsColimit.hom_ext t₂
    · rw [(BinaryCofan.IsColimit.desc' t₂ _ _).2.1]
      apply w ⟨0⟩
    · rw [(BinaryCofan.IsColimit.desc' t₂ _ _).2.2]
      apply t₁.uniq ⟨_, _⟩
      rintro ⟨j⟩
      dsimp only [Discrete.natTrans_app]
      rw [← w ⟨j.succ⟩]
      dsimp only [extendCofan_ι_app]
      rw [Fin.cases_succ, assoc]

section

variable [HasBinaryCoproducts C] [HasInitial C]

/--
If `C` has an initial object and binary coproducts, then it has a coproduct for objects indexed by
`Fin n`.
This is a helper lemma for `hasCofiniteProductsOfHasBinaryAndTerminal`, which is more general
than this.
-/
private theorem hasCoproduct_fin : ∀ (n : ℕ) (f : Fin n → C), HasCoproduct f
<<<<<<< HEAD
  | 0 => fun f =>
=======
  | 0 => fun _ =>
>>>>>>> 33f9e463
    letI : HasColimitsOfShape (Discrete (Fin 0)) C :=
      hasColimitsOfShape_of_equivalence (Discrete.equivalence.{0} finZeroEquiv'.symm)
    inferInstance
  | n + 1 => fun f =>
    haveI := hasCoproduct_fin n
    HasColimit.mk ⟨_, extendCofanIsColimit f (colimit.isColimit _) (colimit.isColimit _)⟩

/-- If `C` has an initial object and binary coproducts, then it has finite coproducts. -/
theorem hasFiniteCoproducts_of_has_binary_and_initial : HasFiniteCoproducts C :=
  ⟨fun n => ⟨fun K =>
    letI := hasCoproduct_fin n fun n => K.obj ⟨n⟩
    let that : K ≅ Discrete.functor fun n => K.obj ⟨n⟩ := Discrete.natIso fun ⟨_⟩ => Iso.refl _
    @hasColimitOfIso _ _ _ _ _ _ this that⟩⟩

end

section Preserves

variable (F : C ⥤ D)
variable [PreservesColimitsOfShape (Discrete WalkingPair) F]
variable [PreservesColimitsOfShape (Discrete.{0} PEmpty) F]
variable [HasFiniteCoproducts.{v} C]

/-- If `F` preserves the initial object and binary coproducts, then it preserves products indexed by
`Fin n` for any `n`.
-/
noncomputable def preservesFinOfPreservesBinaryAndInitial :
    ∀ (n : ℕ) (f : Fin n → C), PreservesColimit (Discrete.functor f) F
  | 0 => fun f => by
    letI : PreservesColimitsOfShape (Discrete (Fin 0)) F :=
      preservesColimitsOfShapeOfEquiv.{0, 0} (Discrete.equivalence finZeroEquiv'.symm) _
    infer_instance
  | n + 1 => by
    haveI := preservesFinOfPreservesBinaryAndInitial n
    intro f
    apply
      preservesColimitOfPreservesColimitCocone
        (extendCofanIsColimit f (colimit.isColimit _) (colimit.isColimit _)) _
    apply (isColimitMapCoconeCofanMkEquiv _ _ _).symm _
    let this :=
      extendCofanIsColimit (fun i => F.obj (f i))
        (isColimitOfHasCoproductOfPreservesColimit F _)
        (isColimitOfHasBinaryCoproductOfPreservesColimit F _ _)
    refine IsColimit.ofIsoColimit this ?_
    apply Cocones.ext _ _
    · apply Iso.refl _
    rintro ⟨j⟩
    refine Fin.inductionOn j ?_ ?_
    · apply Category.comp_id
    · rintro i _
      dsimp [extendCofan_ι_app, Iso.refl_hom, Cofan.mk_ι_app]
      rw [comp_id, ← F.map_comp]

/-- If `F` preserves the initial object and binary coproducts, then it preserves colimits of shape
`Discrete (Fin n)`.
-/
def preservesShapeFinOfPreservesBinaryAndInitial (n : ℕ) :
    PreservesColimitsOfShape (Discrete (Fin n)) F where
  preservesColimit {K} := by
    let that : (Discrete.functor fun n => K.obj ⟨n⟩) ≅ K := Discrete.natIso fun ⟨i⟩ => Iso.refl _
    haveI := preservesFinOfPreservesBinaryAndInitial F n fun n => K.obj ⟨n⟩
    apply preservesColimitOfIsoDiagram F that

/-- If `F` preserves the initial object and binary coproducts then it preserves finite products. -/
def preservesFiniteCoproductsOfPreservesBinaryAndInitial (J : Type) [Fintype J] :
    PreservesColimitsOfShape (Discrete J) F := by
  classical
    let e := Fintype.equivFin J
    haveI := preservesShapeFinOfPreservesBinaryAndInitial F (Fintype.card J)
    apply preservesColimitsOfShapeOfEquiv.{0, 0} (Discrete.equivalence e).symm

end Preserves

end CategoryTheory<|MERGE_RESOLUTION|>--- conflicted
+++ resolved
@@ -223,11 +223,7 @@
 than this.
 -/
 private theorem hasCoproduct_fin : ∀ (n : ℕ) (f : Fin n → C), HasCoproduct f
-<<<<<<< HEAD
-  | 0 => fun f =>
-=======
   | 0 => fun _ =>
->>>>>>> 33f9e463
     letI : HasColimitsOfShape (Discrete (Fin 0)) C :=
       hasColimitsOfShape_of_equivalence (Discrete.equivalence.{0} finZeroEquiv'.symm)
     inferInstance
