/-
Copyright (c) 2020 Bhavik Mehta, Edward Ayers, Thomas Read. All rights reserved.
Released under Apache 2.0 license as described in the file LICENSE.
Authors: Bhavik Mehta, Edward Ayers, Thomas Read
-/
import Mathlib.CategoryTheory.EpiMono
import Mathlib.CategoryTheory.Limits.Shapes.FiniteProducts
import Mathlib.CategoryTheory.Limits.Preserves.Shapes.BinaryProducts
import Mathlib.CategoryTheory.ChosenFiniteProducts
import Mathlib.CategoryTheory.Adjunction.Limits
import Mathlib.CategoryTheory.Adjunction.Mates
import Mathlib.CategoryTheory.Closed.Monoidal

/-!
# Cartesian closed categories

Given a category with chosen finite products, the cartesian monoidal structure is provided by the
instance `monoidalOfChosenFiniteProducts`.

We define exponentiable objects to be closed objects with respect to this monoidal structure,
i.e. `(X × -)` is a left adjoint.

We say a category is cartesian closed if every object is exponentiable
(equivalently, that the category equipped with the cartesian monoidal structure is closed monoidal).

Show that exponential forms a difunctor and define the exponential comparison morphisms.

## Implementation Details

Cartesian closed categories require a `ChosenFiniteProducts` instance. If one whishes to state that
a category that `hasFiniteProducts` is cartesian closed, they should first promote the
`hasFiniteProducts` instance to a `ChosenFiniteProducts` one using
`CategoryTheory.ChosenFiniteProducts.ofFiniteProducts`.

## TODO
Some of the results here are true more generally for closed objects and
for closed monoidal categories, and these could be generalised.
-/


universe v v₂ u u₂

noncomputable section

namespace CategoryTheory

open CategoryTheory Category Limits MonoidalCategory

/-- An object `X` is *exponentiable* if `(X × -)` is a left adjoint.
We define this as being `Closed` in the cartesian monoidal structure.
-/

abbrev Exponentiable {C : Type u} [Category.{v} C] [ChosenFiniteProducts C] (X : C) :=
  Closed X

/-- Constructor for `Exponentiable X` which takes as an input an adjunction
`MonoidalCategory.tensorLeft X ⊣ exp` for some functor `exp : C ⥤ C`. -/
abbrev Exponentiable.mk {C : Type u} [Category.{v} C] [ChosenFiniteProducts C] (X : C)
    (exp : C ⥤ C) (adj : MonoidalCategory.tensorLeft X ⊣ exp) :
    Exponentiable X where
  adj := adj

/-- If `X` and `Y` are exponentiable then `X ⨯ Y` is.
This isn't an instance because it's not usually how we want to construct exponentials, we'll usually
prove all objects are exponential uniformly.
-/
def binaryProductExponentiable {C : Type u} [Category.{v} C] [ChosenFiniteProducts C] {X Y : C}
    (hX : Exponentiable X) (hY : Exponentiable Y) : Exponentiable (X ⊗ Y) :=
  tensorClosed hX hY

/-- The terminal object is always exponentiable.
This isn't an instance because most of the time we'll prove cartesian closed for all objects
at once, rather than just for this one.
-/
def terminalExponentiable {C : Type u} [Category.{v} C] [ChosenFiniteProducts C] :
    Exponentiable (𝟙_ C) :=
  unitClosed

/-- A category `C` is cartesian closed if it has finite products and every object is exponentiable.
We define this as `monoidal_closed` with respect to the cartesian monoidal structure.
-/
abbrev CartesianClosed (C : Type u) [Category.{v} C] [ChosenFiniteProducts C] :=
  MonoidalClosed C

-- Porting note: added to ease the port of `CategoryTheory.Closed.Types`
/-- Constructor for `CartesianClosed C`. -/
def CartesianClosed.mk (C : Type u) [Category.{v} C] [ChosenFiniteProducts C]
    (exp : ∀ (X : C), Exponentiable X) :
    CartesianClosed C where
  closed X := exp X

variable {C : Type u} [Category.{v} C] (A B : C) {X X' Y Y' Z : C}
variable [ChosenFiniteProducts C] [Exponentiable A]

/-- This is (-)^A. -/
abbrev exp : C ⥤ C :=
  ihom A

namespace exp

/-- The adjunction between A ⨯ - and (-)^A. -/
abbrev adjunction : tensorLeft A ⊣ exp A :=
  ihom.adjunction A

/-- The evaluation natural transformation. -/
abbrev ev : exp A ⋙ tensorLeft A ⟶ 𝟭 C :=
  ihom.ev A

/-- The coevaluation natural transformation. -/
abbrev coev : 𝟭 C ⟶ tensorLeft A ⋙ exp A :=
  ihom.coev A

-- Porting note: notation fails to elaborate with `quotPrecheck` on.
set_option quotPrecheck false in
/-- Morphisms obtained using an exponentiable object. -/
notation:20 A " ⟹ " B:19 => (exp A).obj B

open Lean PrettyPrinter.Delaborator SubExpr in
/-- Delaborator for `Prefunctor.obj` -/
@[delab app.Prefunctor.obj]
def delabPrefunctorObjExp : Delab := whenPPOption getPPNotation <| withOverApp 6 <| do
  let e ← getExpr
  guard <| e.isAppOfArity' ``Prefunctor.obj 6
  let A ← withNaryArg 4 do
    let e ← getExpr
    guard <| e.isAppOfArity' ``Functor.toPrefunctor 5
    withNaryArg 4 do
      let e ← getExpr
      guard <| e.isAppOfArity' ``exp 5
      withNaryArg 2 delab
  let B ← withNaryArg 5 delab
  `($A ⟹ $B)

-- Porting note: notation fails to elaborate with `quotPrecheck` on.
set_option quotPrecheck false in
/-- Morphisms from an exponentiable object. -/
notation:30 B " ^^ " A:30 => (exp A).obj B

-- Not simp as it can already prove it.
@[reassoc]
theorem ev_coev : (A ◁ (coev A).app B) ≫ (ev A).app (A ⊗ B) = 𝟙 (A ⊗ B : C) :=
  ihom.ev_coev A B

@[reassoc]
theorem coev_ev : (coev A).app (A ⟹ B) ≫ (exp A).map ((ev A).app B) = 𝟙 (A ⟹ B) :=
  ihom.coev_ev A B

end exp

instance : PreservesColimits (tensorLeft A) :=
  (ihom.adjunction A).leftAdjointPreservesColimits

variable {A}

-- Wrap these in a namespace so we don't clash with the core versions.
namespace CartesianClosed

/-- Currying in a cartesian closed category. -/
def curry : (A ⊗ Y ⟶ X) → (Y ⟶ A ⟹ X) :=
  (exp.adjunction A).homEquiv _ _

/-- Uncurrying in a cartesian closed category. -/
def uncurry : (Y ⟶ A ⟹ X) → (A ⊗ Y ⟶ X) :=
  ((exp.adjunction A).homEquiv _ _).symm

-- This lemma has always been bad, but the linter only noticed after https://github.com/leanprover/lean4/pull/2644.
@[simp, nolint simpNF]
theorem homEquiv_apply_eq (f : A ⊗ Y ⟶ X) : (exp.adjunction A).homEquiv _ _ f = curry f :=
  rfl

-- This lemma has always been bad, but the linter only noticed after https://github.com/leanprover/lean4/pull/2644.
@[simp, nolint simpNF]
theorem homEquiv_symm_apply_eq (f : Y ⟶ A ⟹ X) :
    ((exp.adjunction A).homEquiv _ _).symm f = uncurry f :=
  rfl

@[reassoc]
theorem curry_natural_left (f : X ⟶ X') (g : A ⊗ X' ⟶ Y) :
    curry (_ ◁ f ≫ g) = f ≫ curry g :=
  Adjunction.homEquiv_naturality_left _ _ _

@[reassoc]
theorem curry_natural_right (f : A ⊗ X ⟶ Y) (g : Y ⟶ Y') :
    curry (f ≫ g) = curry f ≫ (exp _).map g :=
  Adjunction.homEquiv_naturality_right _ _ _

@[reassoc]
theorem uncurry_natural_right (f : X ⟶ A ⟹ Y) (g : Y ⟶ Y') :
    uncurry (f ≫ (exp _).map g) = uncurry f ≫ g :=
  Adjunction.homEquiv_naturality_right_symm _ _ _

@[reassoc]
theorem uncurry_natural_left (f : X ⟶ X') (g : X' ⟶ A ⟹ Y) :
    uncurry (f ≫ g) = _ ◁ f ≫ uncurry g :=
  Adjunction.homEquiv_naturality_left_symm _ _ _

@[simp]
theorem uncurry_curry (f : A ⊗ X ⟶ Y) : uncurry (curry f) = f :=
  (Closed.adj.homEquiv _ _).left_inv f

@[simp]
theorem curry_uncurry (f : X ⟶ A ⟹ Y) : curry (uncurry f) = f :=
  (Closed.adj.homEquiv _ _).right_inv f

-- Porting note: extra `(exp.adjunction A)` argument was needed for elaboration to succeed.
theorem curry_eq_iff (f : A ⊗ Y ⟶ X) (g : Y ⟶ A ⟹ X) : curry f = g ↔ f = uncurry g :=
  Adjunction.homEquiv_apply_eq (exp.adjunction A) f g

-- Porting note: extra `(exp.adjunction A)` argument was needed for elaboration to succeed.
theorem eq_curry_iff (f : A ⊗ Y ⟶ X) (g : Y ⟶ A ⟹ X) : g = curry f ↔ uncurry g = f :=
  Adjunction.eq_homEquiv_apply (exp.adjunction A) f g

-- I don't think these two should be simp.
<<<<<<< HEAD
theorem uncurry_eq (g : Y ⟶ A ⟹ X) : uncurry g = Limits.prod.map (𝟙 A) g ≫ (exp.ev A).app X :=
  rfl

theorem curry_eq (g : A ⨯ Y ⟶ X) : curry g = (exp.coev A).app Y ≫ (exp A).map g :=
=======
theorem uncurry_eq (g : Y ⟶ A ⟹ X) : uncurry g = (A ◁ g) ≫ (exp.ev A).app X :=
  rfl

theorem curry_eq (g : A ⊗ Y ⟶ X) : curry g = (exp.coev A).app Y ≫ (exp A).map g :=
>>>>>>> d0df76bd
  rfl

theorem uncurry_id_eq_ev (A X : C) [Exponentiable A] : uncurry (𝟙 (A ⟹ X)) = (exp.ev A).app X := by
  rw [uncurry_eq, whiskerLeft_id_assoc]

theorem curry_id_eq_coev (A X : C) [Exponentiable A] : curry (𝟙 _) = (exp.coev A).app X := by
  rw [curry_eq, (exp A).map_id (A ⊗ _)]; apply comp_id

theorem curry_injective : Function.Injective (curry : (A ⊗ Y ⟶ X) → (Y ⟶ A ⟹ X)) :=
  (Closed.adj.homEquiv _ _).injective

theorem uncurry_injective : Function.Injective (uncurry : (Y ⟶ A ⟹ X) → (A ⊗ Y ⟶ X)) :=
  (Closed.adj.homEquiv _ _).symm.injective

end CartesianClosed

open CartesianClosed

/-- The exponential with the terminal object is naturally isomorphic to the identity. The typeclass
argument is explicit: any instance can be used.-/
def expUnitNatIso [Exponentiable (𝟙_ C)] : 𝟭 C ≅ exp (𝟙_ C) :=
  MonoidalClosed.unitNatIso (C := C)

<<<<<<< HEAD
The typeclass argument is explicit: any instance can be used.
-/
def expTerminalIsoSelf [Exponentiable (⊤_ C)] : (⊤_ C) ⟹ X ≅ X :=
  Yoneda.ext ((⊤_ C) ⟹ X) X
    (fun {Y} f => (Limits.prod.leftUnitor Y).inv ≫ CartesianClosed.uncurry f)
    (fun {Y} f => CartesianClosed.curry ((Limits.prod.leftUnitor Y).hom ≫ f))
    (fun g => by
      rw [curry_eq_iff, Iso.hom_inv_id_assoc])
    (fun g => by simp)
    (fun f g => by
      -- Porting note: `rw` is a bit brittle here, requiring the `dsimp` rule cancellation.
      dsimp [-prod.leftUnitor_inv]
      rw [uncurry_natural_left, prod.leftUnitor_inv_naturality_assoc f])
=======
/-- The exponential of any object with the terminal object is isomorphic to itself, i.e. `X^1 ≅ X`.
The typeclass argument is explicit: any instance can be used.-/
def expUnitIsoSelf [Exponentiable (𝟙_ C)] : (𝟙_ C) ⟹ X ≅ X :=
  (expUnitNatIso.app X).symm
>>>>>>> d0df76bd

/-- The internal element which points at the given morphism. -/
def internalizeHom (f : A ⟶ Y) : ⊤_ C ⟶ A ⟹ Y :=
  CartesianClosed.curry (ChosenFiniteProducts.fst _ _ ≫ f)

section Pre

variable {B}

/-- Pre-compose an internal hom with an external hom. -/
def pre (f : B ⟶ A) [Exponentiable B] : exp A ⟶ exp B :=
  conjugateEquiv (exp.adjunction _) (exp.adjunction _) ((tensoringLeft _).map f)

theorem prod_map_pre_app_comp_ev (f : B ⟶ A) [Exponentiable B] (X : C) :
    (B ◁ (pre f).app X) ≫ (exp.ev B).app X =
      f ▷ (A ⟹ X) ≫ (exp.ev A).app X :=
  conjugateEquiv_counit _ _ ((tensoringLeft _).map f) X

theorem uncurry_pre (f : B ⟶ A) [Exponentiable B] (X : C) :
    CartesianClosed.uncurry ((pre f).app X) = f ▷ _ ≫ (exp.ev A).app X := by
  rw [uncurry_eq, prod_map_pre_app_comp_ev]

theorem coev_app_comp_pre_app (f : B ⟶ A) [Exponentiable B] :
    (exp.coev A).app X ≫ (pre f).app (A ⊗ X) =
      (exp.coev B).app X ≫ (exp B).map (f ⊗ 𝟙 _) :=
  unit_conjugateEquiv _ _ ((tensoringLeft _).map f) X

@[simp]
theorem pre_id (A : C) [Exponentiable A] : pre (𝟙 A) = 𝟙 _ := by
  simp only [pre, Functor.map_id]
  aesop_cat

@[simp]
theorem pre_map {A₁ A₂ A₃ : C} [Exponentiable A₁] [Exponentiable A₂] [Exponentiable A₃]
    (f : A₁ ⟶ A₂) (g : A₂ ⟶ A₃) : pre (f ≫ g) = pre g ≫ pre f := by
  rw [pre, pre, pre, conjugateEquiv_comp]
  simp

end Pre

/-- The internal hom functor given by the cartesian closed structure. -/
def internalHom [CartesianClosed C] : Cᵒᵖ ⥤ C ⥤ C where
  obj X := exp X.unop
  map f := pre f.unop

/-- If an initial object `I` exists in a CCC, then `A ⨯ I ≅ I`. -/
@[simps]
def zeroMul {I : C} (t : IsInitial I) : A ⊗ I ≅ I where
  hom := ChosenFiniteProducts.snd _ _
  inv := t.to _
  hom_inv_id := by
    have : ChosenFiniteProducts.snd A I = CartesianClosed.uncurry (t.to _) := by
      rw [← curry_eq_iff]
      apply t.hom_ext
    rw [this, ← uncurry_natural_right, ← eq_curry_iff]
    apply t.hom_ext
  inv_hom_id := t.hom_ext _ _

/-- If an initial object `0` exists in a CCC, then `0 ⨯ A ≅ 0`. -/
def mulZero {I : C} (t : IsInitial I) : I ⊗ A ≅ I :=
  β_ _ _ ≪≫ zeroMul t

/-- If an initial object `0` exists in a CCC then `0^B ≅ 1` for any `B`. -/
def powZero {I : C} (t : IsInitial I) [CartesianClosed C] : I ⟹ B ≅ ⊤_ C where
  hom := default
  inv := CartesianClosed.curry ((mulZero t).hom ≫ t.to _)
  hom_inv_id := by
    rw [← curry_natural_left, curry_eq_iff, ← cancel_epi (mulZero t).inv]
    apply t.hom_ext

-- TODO: Generalise the below to its commuted variants.
-- TODO: Define a distributive category, so that zero_mul and friends can be derived from this.
/-- In a CCC with binary coproducts, the distribution morphism is an isomorphism. -/
def prodCoprodDistrib [HasBinaryCoproducts C] [CartesianClosed C] (X Y Z : C) :
    (Z ⊗ X) ⨿ Z ⊗ Y ≅ Z ⊗ (X ⨿ Y) where
  hom := coprod.desc (_ ◁ coprod.inl) (_ ◁ coprod.inr)
  inv :=
    CartesianClosed.uncurry
      (coprod.desc (CartesianClosed.curry coprod.inl) (CartesianClosed.curry coprod.inr))
  hom_inv_id := by
    ext
    · rw [coprod.inl_desc_assoc, comp_id, ← uncurry_natural_left, coprod.inl_desc, uncurry_curry]
    rw [coprod.inr_desc_assoc, comp_id, ← uncurry_natural_left, coprod.inr_desc, uncurry_curry]
  inv_hom_id := by
    rw [← uncurry_natural_right, ← eq_curry_iff]
    ext
    · rw [coprod.inl_desc_assoc, ← curry_natural_right, coprod.inl_desc, ← curry_natural_left,
        comp_id]
    rw [coprod.inr_desc_assoc, ← curry_natural_right, coprod.inr_desc, ← curry_natural_left,
      comp_id]

/-- If an initial object `I` exists in a CCC then it is a strict initial object,
i.e. any morphism to `I` is an iso.
This actually shows a slightly stronger version: any morphism to an initial object from an
exponentiable object is an isomorphism.
-/
theorem strict_initial {I : C} (t : IsInitial I) (f : A ⟶ I) : IsIso f := by
  haveI : Mono f := by
<<<<<<< HEAD
    rw [← prod.lift_snd (𝟙 A) f, ← zeroMul_hom t]
=======
    rw [← ChosenFiniteProducts.lift_snd (𝟙 A) f, ← zeroMul_hom t]
>>>>>>> d0df76bd
    exact mono_comp _ _
  haveI : IsSplitEpi f := IsSplitEpi.mk' ⟨t.to _, t.hom_ext _ _⟩
  apply isIso_of_mono_of_isSplitEpi

instance to_initial_isIso [HasInitial C] (f : A ⟶ ⊥_ C) : IsIso f :=
  strict_initial initialIsInitial _

/-- If an initial object `0` exists in a CCC then every morphism from it is monic. -/
theorem initial_mono {I : C} (B : C) (t : IsInitial I) [CartesianClosed C] : Mono (t.to B) :=
  ⟨fun g h _ => by
    haveI := strict_initial t g
    haveI := strict_initial t h
    exact eq_of_inv_eq_inv (t.hom_ext _ _)⟩

instance Initial.mono_to [HasInitial C] (B : C) [CartesianClosed C] : Mono (initial.to B) :=
  initial_mono B initialIsInitial

variable {D : Type u₂} [Category.{v₂} D]

section Functor

variable [ChosenFiniteProducts D]

/-- Transport the property of being cartesian closed across an equivalence of categories.

Note we didn't require any coherence between the choice of finite products here, since we transport
along the `prodComparison` isomorphism.
-/
def cartesianClosedOfEquiv (e : C ≌ D) [CartesianClosed C] : CartesianClosed D :=
  letI := e.inverse.monoidalOfChosenFiniteProducts
  MonoidalClosed.ofEquiv (e.inverse) e.symm.toAdjunction

end Functor

attribute [nolint simpNF] CategoryTheory.CartesianClosed.homEquiv_apply_eq
  CategoryTheory.CartesianClosed.homEquiv_symm_apply_eq
end CategoryTheory<|MERGE_RESOLUTION|>--- conflicted
+++ resolved
@@ -211,17 +211,10 @@
   Adjunction.eq_homEquiv_apply (exp.adjunction A) f g
 
 -- I don't think these two should be simp.
-<<<<<<< HEAD
-theorem uncurry_eq (g : Y ⟶ A ⟹ X) : uncurry g = Limits.prod.map (𝟙 A) g ≫ (exp.ev A).app X :=
-  rfl
-
-theorem curry_eq (g : A ⨯ Y ⟶ X) : curry g = (exp.coev A).app Y ≫ (exp A).map g :=
-=======
 theorem uncurry_eq (g : Y ⟶ A ⟹ X) : uncurry g = (A ◁ g) ≫ (exp.ev A).app X :=
   rfl
 
 theorem curry_eq (g : A ⊗ Y ⟶ X) : curry g = (exp.coev A).app Y ≫ (exp A).map g :=
->>>>>>> d0df76bd
   rfl
 
 theorem uncurry_id_eq_ev (A X : C) [Exponentiable A] : uncurry (𝟙 (A ⟹ X)) = (exp.ev A).app X := by
@@ -245,26 +238,10 @@
 def expUnitNatIso [Exponentiable (𝟙_ C)] : 𝟭 C ≅ exp (𝟙_ C) :=
   MonoidalClosed.unitNatIso (C := C)
 
-<<<<<<< HEAD
-The typeclass argument is explicit: any instance can be used.
--/
-def expTerminalIsoSelf [Exponentiable (⊤_ C)] : (⊤_ C) ⟹ X ≅ X :=
-  Yoneda.ext ((⊤_ C) ⟹ X) X
-    (fun {Y} f => (Limits.prod.leftUnitor Y).inv ≫ CartesianClosed.uncurry f)
-    (fun {Y} f => CartesianClosed.curry ((Limits.prod.leftUnitor Y).hom ≫ f))
-    (fun g => by
-      rw [curry_eq_iff, Iso.hom_inv_id_assoc])
-    (fun g => by simp)
-    (fun f g => by
-      -- Porting note: `rw` is a bit brittle here, requiring the `dsimp` rule cancellation.
-      dsimp [-prod.leftUnitor_inv]
-      rw [uncurry_natural_left, prod.leftUnitor_inv_naturality_assoc f])
-=======
 /-- The exponential of any object with the terminal object is isomorphic to itself, i.e. `X^1 ≅ X`.
 The typeclass argument is explicit: any instance can be used.-/
 def expUnitIsoSelf [Exponentiable (𝟙_ C)] : (𝟙_ C) ⟹ X ≅ X :=
   (expUnitNatIso.app X).symm
->>>>>>> d0df76bd
 
 /-- The internal element which points at the given morphism. -/
 def internalizeHom (f : A ⟶ Y) : ⊤_ C ⟶ A ⟹ Y :=
@@ -363,11 +340,7 @@
 -/
 theorem strict_initial {I : C} (t : IsInitial I) (f : A ⟶ I) : IsIso f := by
   haveI : Mono f := by
-<<<<<<< HEAD
-    rw [← prod.lift_snd (𝟙 A) f, ← zeroMul_hom t]
-=======
     rw [← ChosenFiniteProducts.lift_snd (𝟙 A) f, ← zeroMul_hom t]
->>>>>>> d0df76bd
     exact mono_comp _ _
   haveI : IsSplitEpi f := IsSplitEpi.mk' ⟨t.to _, t.hom_ext _ _⟩
   apply isIso_of_mono_of_isSplitEpi
