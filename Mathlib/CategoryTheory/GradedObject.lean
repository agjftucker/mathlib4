/-
Copyright (c) 2020 Kim Morrison. All rights reserved.
Released under Apache 2.0 license as described in the file LICENSE.
Authors: Kim Morrison, Joël Riou
-/
import Mathlib.CategoryTheory.ConcreteCategory.Basic
import Mathlib.CategoryTheory.Shift.Basic
<<<<<<< HEAD
import Mathlib.CategoryTheory.Preadditive.Basic
import Mathlib.Data.Set.Basic
=======
import Mathlib.Data.Set.Subsingleton
import Mathlib.Algebra.Group.Int.Defs
>>>>>>> 573827b4

/-!
# The category of graded objects

For any type `β`, a `β`-graded object over some category `C` is just
a function `β → C` into the objects of `C`.
We put the "pointwise" category structure on these, as the non-dependent specialization of
`CategoryTheory.Pi`.

We describe the `comap` functors obtained by precomposing with functions `β → γ`.

As a consequence a fixed element (e.g. `1`) in an additive group `β` provides a shift
functor on `β`-graded objects

When `C` has coproducts we construct the `total` functor `GradedObject β C ⥤ C`,
show that it is faithful, and deduce that when `C` is concrete so is `GradedObject β C`.

A covariant functoriality of `GradedObject β C` with respect to the index set `β` is also
introduced: if `p : I → J` is a map such that `C` has coproducts indexed by `p ⁻¹' {j}`, we
have a functor `map : GradedObject I C ⥤ GradedObject J C`.

-/

namespace CategoryTheory

open Category Limits

universe w v u

/-- A type synonym for `β → C`, used for `β`-graded objects in a category `C`. -/
def GradedObject (β : Type w) (C : Type u) : Type max w u :=
  β → C

-- Satisfying the inhabited linter...
instance inhabitedGradedObject (β : Type w) (C : Type u) [Inhabited C] :
    Inhabited (GradedObject β C) :=
  ⟨fun _ => Inhabited.default⟩

-- `s` is here to distinguish type synonyms asking for different shifts
/-- A type synonym for `β → C`, used for `β`-graded objects in a category `C`
with a shift functor given by translation by `s`.
-/
@[nolint unusedArguments]
abbrev GradedObjectWithShift {β : Type w} [AddCommGroup β] (_ : β) (C : Type u) : Type max w u :=
  GradedObject β C

namespace GradedObject

variable {C : Type u} [Category.{v} C]

@[simps!]
instance categoryOfGradedObjects (β : Type w) : Category.{max w v} (GradedObject β C) :=
  CategoryTheory.pi fun _ => C

@[ext]
lemma hom_ext {β : Type*} {X Y : GradedObject β C} (f g : X ⟶ Y) (h : ∀ x, f x = g x) : f = g := by
  funext
  apply h

/-- The projection of a graded object to its `i`-th component. -/
@[simps]
def eval {β : Type w} (b : β) : GradedObject β C ⥤ C where
  obj X := X b
  map f := f b

section

variable {β : Type*} (X Y : GradedObject β C)

/-- Constructor for isomorphisms in `GradedObject` -/
@[simps]
def isoMk (e : ∀ i, X i ≅ Y i) : X ≅ Y where
  hom i := (e i).hom
  inv i := (e i).inv

variable {X Y}

-- this lemma is not an instance as it may create a loop with `isIso_apply_of_isIso`
lemma isIso_of_isIso_apply (f : X ⟶ Y) [hf : ∀ i, IsIso (f i)] :
    IsIso f := by
  change IsIso (isoMk X Y (fun i => asIso (f i))).hom
  infer_instance

instance isIso_apply_of_isIso (f : X ⟶ Y) [IsIso f] (i : β) : IsIso (f i) := by
  change IsIso ((eval i).map f)
  infer_instance

end

end GradedObject

namespace Iso

variable {C D E J : Type*} [Category C] [Category D] [Category E]
  {X Y : GradedObject J C}

@[reassoc (attr := simp)]
lemma hom_inv_id_eval (e : X ≅ Y) (j : J) :
    e.hom j ≫ e.inv j = 𝟙 _ := by
  rw [← GradedObject.categoryOfGradedObjects_comp, e.hom_inv_id,
    GradedObject.categoryOfGradedObjects_id]

@[reassoc (attr := simp)]
lemma inv_hom_id_eval (e : X ≅ Y) (j : J) :
    e.inv j ≫ e.hom j = 𝟙 _ := by
  rw [← GradedObject.categoryOfGradedObjects_comp, e.inv_hom_id,
    GradedObject.categoryOfGradedObjects_id]

@[reassoc (attr := simp)]
lemma map_hom_inv_id_eval (e : X ≅ Y) (F : C ⥤ D) (j : J) :
    F.map (e.hom j) ≫ F.map (e.inv j) = 𝟙 _ := by
  rw [← F.map_comp, ← GradedObject.categoryOfGradedObjects_comp, e.hom_inv_id,
    GradedObject.categoryOfGradedObjects_id, Functor.map_id]

@[reassoc (attr := simp)]
lemma map_inv_hom_id_eval (e : X ≅ Y) (F : C ⥤ D) (j : J) :
    F.map (e.inv j) ≫ F.map (e.hom j) = 𝟙 _ := by
  rw [← F.map_comp, ← GradedObject.categoryOfGradedObjects_comp, e.inv_hom_id,
    GradedObject.categoryOfGradedObjects_id, Functor.map_id]

@[reassoc (attr := simp)]
lemma map_hom_inv_id_eval_app (e : X ≅ Y) (F : C ⥤ D ⥤ E) (j : J) (Y : D) :
    (F.map (e.hom j)).app Y ≫ (F.map (e.inv j)).app Y = 𝟙 _ := by
  rw [← NatTrans.comp_app, ← F.map_comp, hom_inv_id_eval,
    Functor.map_id, NatTrans.id_app]

@[reassoc (attr := simp)]
lemma map_inv_hom_id_eval_app (e : X ≅ Y) (F : C ⥤ D ⥤ E) (j : J) (Y : D) :
    (F.map (e.inv j)).app Y ≫ (F.map (e.hom j)).app Y = 𝟙 _ := by
  rw [← NatTrans.comp_app, ← F.map_comp, inv_hom_id_eval,
    Functor.map_id, NatTrans.id_app]

end Iso

namespace GradedObject

variable {C : Type u} [Category.{v} C]

section

variable (C)

/-- Pull back an `I`-graded object in `C` to a `J`-graded object along a function `J → I`. -/
abbrev comap {I J : Type*} (h : J → I) : GradedObject I C ⥤ GradedObject J C :=
  Pi.comap (fun _ => C) h

@[simp]
theorem eqToHom_proj {I : Type*} {x x' : GradedObject I C} (h : x = x') (i : I) :
    (eqToHom h : x ⟶ x') i = eqToHom (funext_iff.mp h i) := by
  subst h
  rfl

/-- The natural isomorphism comparing between
pulling back along two propositionally equal functions.
-/
@[simps]
def comapEq {β γ : Type w} {f g : β → γ} (h : f = g) : comap C f ≅ comap C g where
  hom := { app := fun X b => eqToHom (by dsimp; simp only [h]) }
  inv := { app := fun X b => eqToHom (by dsimp; simp only [h]) }

theorem comapEq_symm {β γ : Type w} {f g : β → γ} (h : f = g) :
    comapEq C h.symm = (comapEq C h).symm := by aesop_cat

theorem comapEq_trans {β γ : Type w} {f g h : β → γ} (k : f = g) (l : g = h) :
    comapEq C (k.trans l) = comapEq C k ≪≫ comapEq C l := by aesop_cat

theorem eqToHom_apply {β : Type w} {X Y : β → C} (h : X = Y) (b : β) :
    (eqToHom h : X ⟶ Y) b = eqToHom (by rw [h]) := by
  subst h
  rfl

/-- The equivalence between β-graded objects and γ-graded objects,
given an equivalence between β and γ.
-/
@[simps]
def comapEquiv {β γ : Type w} (e : β ≃ γ) : GradedObject β C ≌ GradedObject γ C where
  functor := comap C (e.symm : γ → β)
  inverse := comap C (e : β → γ)
  counitIso :=
    (Pi.comapComp (fun _ => C) _ _).trans (comapEq C (by ext; simp))
  unitIso :=
    (comapEq C (by ext; simp)).trans (Pi.comapComp _ _ _).symm

end

instance hasShift {β : Type*} [AddCommGroup β] (s : β) : HasShift (GradedObjectWithShift s C) ℤ :=
  hasShiftMk _ _
    { F := fun n => comap C fun b : β => b + n • s
      zero := comapEq C (by aesop_cat) ≪≫ Pi.comapId β fun _ => C
      add := fun m n => comapEq C (by ext; dsimp; rw [add_comm m n, add_zsmul, add_assoc]) ≪≫
          (Pi.comapComp _ _ _).symm }

@[simp]
theorem shiftFunctor_obj_apply {β : Type*} [AddCommGroup β] (s : β) (X : β → C) (t : β) (n : ℤ) :
    (shiftFunctor (GradedObjectWithShift s C) n).obj X t = X (t + n • s) :=
  rfl

@[simp]
theorem shiftFunctor_map_apply {β : Type*} [AddCommGroup β] (s : β)
    {X Y : GradedObjectWithShift s C} (f : X ⟶ Y) (t : β) (n : ℤ) :
    (shiftFunctor (GradedObjectWithShift s C) n).map f t = f (t + n • s) :=
  rfl

instance [HasZeroMorphisms C] (β : Type w) (X Y : GradedObject β C) :
  Zero (X ⟶ Y) := ⟨fun _ => 0⟩

@[simp]
theorem zero_apply [HasZeroMorphisms C] (β : Type w) (X Y : GradedObject β C) (b : β) :
    (0 : X ⟶ Y) b = 0 :=
  rfl

instance hasZeroMorphisms [HasZeroMorphisms C] (β : Type w) :
    HasZeroMorphisms.{max w v} (GradedObject β C) where

section

open ZeroObject

instance hasZeroObject [HasZeroObject C] [HasZeroMorphisms C] (β : Type w) :
    HasZeroObject.{max w v} (GradedObject β C) := by
  refine ⟨⟨fun _ => 0, fun X => ⟨⟨⟨fun b => 0⟩, fun f => ?_⟩⟩, fun X =>
    ⟨⟨⟨fun b => 0⟩, fun f => ?_⟩⟩⟩⟩ <;> aesop_cat

end

section Preadditive

variable {I : Type*} [Preadditive C] {X Y : GradedObject I C}

instance : Add (X ⟶ Y) where
  add φ₁ φ₂ i := φ₁ i + φ₂ i

instance : Neg (X ⟶ Y) where
  neg φ i := -φ i

@[simp]
theorem add_apply (φ₁ φ₂ : X ⟶ Y) (i : I) : (φ₁ + φ₂) i = φ₁ i + φ₂ i := rfl

@[simp]
theorem neg_apply (φ : X ⟶ Y) (i : I) : (-φ) i = -φ i := rfl

instance : AddCommGroup (X ⟶ Y) where
  add_assoc _ _ _ := by ext; dsimp; rw [add_assoc]
  zero_add _ := by ext; dsimp; rw [zero_add]
  add_zero _ := by ext; dsimp; rw [add_zero]
  nsmul := nsmulRec
  zsmul := zsmulRec
  neg_add_cancel _ := by ext; dsimp; rw [neg_add_cancel]
  add_comm _ _ := by ext; dsimp; rw [add_comm]

instance : Preadditive (GradedObject I C) where

end Preadditive

end GradedObject

namespace GradedObject

-- The universes get a little hairy here, so we restrict the universe level for the grading to 0.
-- Since we're typically interested in grading by ℤ or a finite group, this should be okay.
-- If you're grading by things in higher universes, have fun!
variable (β : Type)
variable (C : Type u) [Category.{v} C]
variable [HasCoproducts.{0} C]

section

/-- The total object of a graded object is the coproduct of the graded components.
-/
noncomputable def total : GradedObject β C ⥤ C where
  obj X := ∐ fun i : β => X i
  map f := Limits.Sigma.map fun i => f i

end

variable [HasZeroMorphisms C]

/--
The `total` functor taking a graded object to the coproduct of its graded components is faithful.
To prove this, we need to know that the coprojections into the coproduct are monomorphisms,
which follows from the fact we have zero morphisms and decidable equality for the grading.
-/
instance : (total β C).Faithful where
  map_injective {X Y} f g w := by
    ext i
    replace w := Sigma.ι (fun i : β => X i) i ≫= w
    erw [colimit.ι_map, colimit.ι_map] at w
    simp? at * says simp only [Discrete.functor_obj_eq_as, Discrete.natTrans_app] at *
    exact Mono.right_cancellation _ _ w

end GradedObject

namespace GradedObject

noncomputable section

variable (β : Type)
variable (C : Type (u + 1)) [LargeCategory C] [HasForget C] [HasCoproducts.{0} C]
  [HasZeroMorphisms C]

instance : HasForget (GradedObject β C) where forget := total β C ⋙ forget C

instance : HasForget₂ (GradedObject β C) C where forget₂ := total β C

end

end GradedObject

namespace GradedObject

variable {I J K : Type*} {C : Type*} [Category C]
  (X Y Z : GradedObject I C) (φ φ' : X ⟶ Y) (e : X ≅ Y) (ψ : Y ⟶ Z) (p : I → J)

/-- If `X : GradedObject I C` and `p : I → J`, `X.mapObjFun p j` is the family of objects `X i`
for `i : I` such that `p i = j`. -/
abbrev mapObjFun (j : J) (i : p ⁻¹' {j}) : C := X i

variable (j : J)

/-- Given `X : GradedObject I C` and `p : I → J`, `X.HasMap p` is the condition that
for all `j : J`, the coproduct of all `X i` such `p i = j` exists. -/
abbrev HasMap : Prop := ∀ (j : J), HasCoproduct (X.mapObjFun p j)

variable {X Y} in
lemma hasMap_of_iso (e : X ≅ Y) (p: I → J) [HasMap X p] : HasMap Y p := fun j => by
  have α : Discrete.functor (X.mapObjFun p j) ≅ Discrete.functor (Y.mapObjFun p j) :=
    Discrete.natIso (fun ⟨i, _⟩ => (GradedObject.eval i).mapIso e)
  exact hasColimit_of_iso α.symm

section
variable [X.HasMap p] [Y.HasMap p]

/-- Given `X : GradedObject I C` and `p : I → J`, `X.mapObj p` is the graded object by `J`
which in degree `j` consists of the coproduct of the `X i` such that `p i = j`. -/
noncomputable def mapObj : GradedObject J C := fun j => ∐ (X.mapObjFun p j)

/-- The canonical inclusion `X i ⟶ X.mapObj p j` when `i : I` and `j : J` are such
that `p i = j`. -/
noncomputable def ιMapObj (i : I) (j : J) (hij : p i = j) : X i ⟶ X.mapObj p j :=
  Sigma.ι (X.mapObjFun p j) ⟨i, hij⟩

/-- Given `X : GradedObject I C`, `p : I → J` and `j : J`,
`CofanMapObjFun X p j` is the type `Cofan (X.mapObjFun p j)`. The point object of
such colimits cofans are isomorphic to `X.mapObj p j`, see `CofanMapObjFun.iso`. -/
abbrev CofanMapObjFun (j : J) : Type _ := Cofan (X.mapObjFun p j)

-- in order to use the cofan API, some definitions below
-- have a `simp` attribute rather than `simps`
/-- Constructor for `CofanMapObjFun X p j`. -/
@[simp]
def CofanMapObjFun.mk (j : J) (pt : C) (ι' : ∀ (i : I) (_ : p i = j), X i ⟶ pt) :
    CofanMapObjFun X p j :=
  Cofan.mk pt (fun ⟨i, hi⟩ => ι' i hi)

/-- The tautological cofan corresponding to the coproduct decomposition of `X.mapObj p j`. -/
@[simp]
noncomputable def cofanMapObj (j : J) : CofanMapObjFun X p j :=
  CofanMapObjFun.mk X p j (X.mapObj p j) (fun i hi => X.ιMapObj p i j hi)

/-- Given `X : GradedObject I C`, `p : I → J` and `j : J`, `X.mapObj p j` satisfies
the universal property of the coproduct of those `X i` such that `p i = j`. -/
noncomputable def isColimitCofanMapObj (j : J) : IsColimit (X.cofanMapObj p j) :=
  colimit.isColimit _

@[ext]
lemma mapObj_ext {A : C} {j : J} (f g : X.mapObj p j ⟶ A)
    (hfg : ∀ (i : I) (hij : p i = j), X.ιMapObj p i j hij ≫ f = X.ιMapObj p i j hij ≫ g) :
    f = g :=
  Cofan.IsColimit.hom_ext (X.isColimitCofanMapObj p j) _ _ (fun ⟨i, hij⟩ => hfg i hij)

/-- This is the morphism `X.mapObj p j ⟶ A` constructed from a family of
morphisms `X i ⟶ A` for all `i : I` such that `p i = j`. -/
noncomputable def descMapObj {A : C} {j : J} (φ : ∀ (i : I) (_ : p i = j), X i ⟶ A) :
    X.mapObj p j ⟶ A :=
  Cofan.IsColimit.desc (X.isColimitCofanMapObj p j) (fun ⟨i, hi⟩ => φ i hi)

@[reassoc (attr := simp)]
lemma ι_descMapObj {A : C} {j : J}
    (φ : ∀ (i : I) (_ : p i = j), X i ⟶ A) (i : I) (hi : p i = j) :
    X.ιMapObj p i j hi ≫ X.descMapObj p φ = φ i hi := by
  apply Cofan.IsColimit.fac

end
namespace CofanMapObjFun

lemma hasMap (c : ∀ j, CofanMapObjFun X p j) (hc : ∀ j, IsColimit (c j)) :
    X.HasMap p := fun j => ⟨_, hc j⟩

variable {j X p}
variable [X.HasMap p]
variable {c : CofanMapObjFun X p j} (hc : IsColimit c)

/-- If `c : CofanMapObjFun X p j` is a colimit cofan, this is the induced
isomorphism `c.pt ≅ X.mapObj p j`. -/
noncomputable def iso : c.pt ≅ X.mapObj p j :=
  IsColimit.coconePointUniqueUpToIso hc (X.isColimitCofanMapObj p j)

@[reassoc (attr := simp)]
lemma inj_iso_hom (i : I) (hi : p i = j) :
    c.inj ⟨i, hi⟩ ≫ (c.iso hc).hom = X.ιMapObj p i j hi := by
  apply IsColimit.comp_coconePointUniqueUpToIso_hom

@[reassoc (attr := simp)]
lemma ιMapObj_iso_inv (i : I) (hi : p i = j) :
    X.ιMapObj p i j hi ≫ (c.iso hc).inv = c.inj ⟨i, hi⟩ := by
  apply IsColimit.comp_coconePointUniqueUpToIso_inv

end CofanMapObjFun

variable {X Y}
variable [X.HasMap p] [Y.HasMap p]

/-- The canonical morphism of `J`-graded objects `X.mapObj p ⟶ Y.mapObj p` induced by
a morphism `X ⟶ Y` of `I`-graded objects and a map `p : I → J`. -/
noncomputable def mapMap : X.mapObj p ⟶ Y.mapObj p := fun j =>
  X.descMapObj p (fun i hi => φ i ≫ Y.ιMapObj p i j hi)

@[reassoc (attr := simp)]
lemma ι_mapMap (i : I) (j : J) (hij : p i = j) :
    X.ιMapObj p i j hij ≫ mapMap φ p j = φ i ≫ Y.ιMapObj p i j hij := by
  simp only [mapMap, ι_descMapObj]

lemma congr_mapMap (φ₁ φ₂ : X ⟶ Y) (h : φ₁ = φ₂) : mapMap φ₁ p = mapMap φ₂ p := by
  subst h
  rfl

variable (X)

@[simp]
lemma mapMap_id : mapMap (𝟙 X) p = 𝟙 _ := by aesop_cat

variable {X Z}

@[simp, reassoc]
lemma mapMap_comp [Z.HasMap p] : mapMap (φ ≫ ψ) p = mapMap φ p ≫ mapMap ψ p := by aesop_cat

/-- The isomorphism of `J`-graded objects `X.mapObj p ≅ Y.mapObj p` induced by an
isomorphism `X ≅ Y` of graded objects and a map `p : I → J`. -/
@[simps]
noncomputable def mapIso : X.mapObj p ≅ Y.mapObj p where
  hom := mapMap e.hom p
  inv := mapMap e.inv p

variable (X Y) in
@[simp]
lemma mapMap_zero [HasZeroMorphisms C] : mapMap (0 : X ⟶ Y) p = 0 := by aesop_cat

@[simp]
lemma mapMap_add [Preadditive C] : mapMap (φ + φ') p = mapMap φ p + mapMap φ' p := by aesop_cat

lemma isIso_mapMap_apply (j : J) (h : ∀ (i : I) (_ : p i = j), IsIso (φ i)) :
    IsIso (mapMap φ p j) :=
  ⟨Y.descMapObj p (fun i hi => (letI := h i hi; inv (φ i)) ≫ X.ιMapObj p i j hi),
    by aesop_cat, by aesop_cat⟩

variable (C)

/-- Given a map `p : I → J`, this is the functor `GradedObject I C ⥤ GradedObject J C` which
sends an `I`-object `X` to the graded object `X.mapObj p` which in degree `j : J` is given
by the coproduct of those `X i` such that `p i = j`. -/
@[simps]
noncomputable def map [∀ (j : J), HasColimitsOfShape (Discrete (p ⁻¹' {j})) C] :
    GradedObject I C ⥤ GradedObject J C where
  obj X := X.mapObj p
  map φ := mapMap φ p

variable {C} (X Y)
variable (q : J → K) (r : I → K) (hpqr : ∀ i, q (p i) = r i)

section

variable (k : K) (c : ∀ (j : J), q j = k → X.CofanMapObjFun p j)
  (hc : ∀ j hj, IsColimit (c j hj))
  (c' : Cofan (fun (j : q ⁻¹' {k}) => (c j.1 j.2).pt)) (hc' : IsColimit c')

/-- Given maps `p : I → J`, `q : J → K` and `r : I → K` such that `q.comp p = r`,
`X : GradedObject I C`, `k : K`, the datum of cofans `X.CofanMapObjFun p j` for all
`j : J` and of a cofan for all the points of these cofans, this is a cofan of
type `X.CofanMapObjFun r k`, which is a colimit (see `isColimitCofanMapObjComp`) if the
given cofans are. -/
@[simp]
def cofanMapObjComp : X.CofanMapObjFun r k :=
  CofanMapObjFun.mk _ _ _ c'.pt (fun i hi =>
    (c (p i) (by rw [hpqr, hi])).inj ⟨i, rfl⟩ ≫ c'.inj (⟨p i, by
      rw [Set.mem_preimage, Set.mem_singleton_iff, hpqr, hi]⟩))

/-- Given maps `p : I → J`, `q : J → K` and `r : I → K` such that `q.comp p = r`,
`X : GradedObject I C`, `k : K`, the cofan constructed by `cofanMapObjComp` is a colimit.
In other words, if we have, for all `j : J` such that `hj : q j = k`,
a colimit cofan `c j hj` which computes the coproduct of the `X i` such that `p i = j`,
and also a colimit cofan which computes the coproduct of the points of these `c j hj`, then
the point of this latter cofan computes the coproduct of the `X i` such that `r i = k`. -/
@[simp]
def isColimitCofanMapObjComp :
    IsColimit (cofanMapObjComp X p q r hpqr k c c') :=
  mkCofanColimit _
    (fun s => Cofan.IsColimit.desc hc'
      (fun ⟨j, (hj : q j = k)⟩ => Cofan.IsColimit.desc (hc j hj)
        (fun ⟨i, (hi : p i = j)⟩ => s.inj ⟨i, by
          simp only [Set.mem_preimage, Set.mem_singleton_iff, ← hpqr, hi, hj]⟩)))
    (fun s ⟨i, (hi : r i = k)⟩ => by simp)
    (fun s m hm => by
      apply Cofan.IsColimit.hom_ext hc'
      rintro ⟨j, rfl : q j = k⟩
      apply Cofan.IsColimit.hom_ext (hc j rfl)
      rintro ⟨i, rfl : p i = j⟩
      dsimp
      rw [Cofan.IsColimit.fac, Cofan.IsColimit.fac, ← hm]
      dsimp
      rw [assoc])

include hpqr in
lemma hasMap_comp [(X.mapObj p).HasMap q] : X.HasMap r :=
  fun k => ⟨_, isColimitCofanMapObjComp X p q r hpqr k _
    (fun j _ => X.isColimitCofanMapObj p j) _ ((X.mapObj p).isColimitCofanMapObj q k)⟩

end

<<<<<<< HEAD
section HasZeroMorphisms

=======
>>>>>>> 573827b4
variable [HasZeroMorphisms C] [DecidableEq J] (i : I) (j : J)

/-- The canonical inclusion `X i ⟶ X.mapObj p j` when `p i = j`, the zero morphism otherwise. -/
noncomputable def ιMapObjOrZero : X i ⟶ X.mapObj p j :=
  if h : p i = j
    then X.ιMapObj p i j h
    else 0

lemma ιMapObjOrZero_eq (h : p i = j) : X.ιMapObjOrZero p i j = X.ιMapObj p i j h := dif_pos h

lemma ιMapObjOrZero_eq_zero (h : p i ≠ j) : X.ιMapObjOrZero p i j = 0 := dif_neg h

variable {X Y} in
@[reassoc (attr := simp)]
lemma ιMapObjOrZero_mapMap :
    X.ιMapObjOrZero p i j ≫ mapMap φ p j = φ i ≫ Y.ιMapObjOrZero p i j := by
  by_cases h : p i = j
  · simp only [ιMapObjOrZero_eq _ _ _ _ h, ι_mapMap]
  · simp only [ιMapObjOrZero_eq_zero _ _ _ _ h, zero_comp, comp_zero]

end HasZeroMorphisms

end GradedObject

end CategoryTheory<|MERGE_RESOLUTION|>--- conflicted
+++ resolved
@@ -5,13 +5,8 @@
 -/
 import Mathlib.CategoryTheory.ConcreteCategory.Basic
 import Mathlib.CategoryTheory.Shift.Basic
-<<<<<<< HEAD
 import Mathlib.CategoryTheory.Preadditive.Basic
 import Mathlib.Data.Set.Basic
-=======
-import Mathlib.Data.Set.Subsingleton
-import Mathlib.Algebra.Group.Int.Defs
->>>>>>> 573827b4
 
 /-!
 # The category of graded objects
@@ -530,11 +525,8 @@
 
 end
 
-<<<<<<< HEAD
 section HasZeroMorphisms
 
-=======
->>>>>>> 573827b4
 variable [HasZeroMorphisms C] [DecidableEq J] (i : I) (j : J)
 
 /-- The canonical inclusion `X i ⟶ X.mapObj p j` when `p i = j`, the zero morphism otherwise. -/
