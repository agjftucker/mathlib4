/-
Copyright (c) 2020 Bhavik Mehta. All rights reserved.
Released under Apache 2.0 license as described in the file LICENSE.
Authors: Bhavik Mehta
-/
import Mathlib.CategoryTheory.NatIso
import Mathlib.CategoryTheory.FullSubcategory

/-!
# Essential image of a functor

The essential image `essImage` of a functor consists of the objects in the target category which
are isomorphic to an object in the image of the object function.
This, for instance, allows us to talk about objects belonging to a subcategory expressed as a
functor rather than a subtype, preserving the principle of equivalence. For example this lets us
define exponential ideals.

The essential image can also be seen as a subcategory of the target category, and witnesses that
a functor decomposes into an essentially surjective functor and a fully faithful functor.
(TODO: show that this decomposition forms an orthogonal factorisation system).
-/


universe v₁ v₂ v₃ u₁ u₂ u₃

noncomputable section

namespace CategoryTheory

variable {C : Type u₁} {D : Type u₂} {E : Type u₃}
  [Category.{v₁} C] [Category.{v₂} D] [Category.{v₃} E] {F : C ⥤ D}

namespace Functor

/-- The essential image of a functor `F` consists of those objects in the target category which are
isomorphic to an object in the image of the function `F.obj`. In other words, this is the closure
under isomorphism of the function `F.obj`.
This is the "non-evil" way of describing the image of a functor.
-/
def essImage (F : C ⥤ D) : Set D := fun Y => ∃ X : C, Nonempty (F.obj X ≅ Y)

/-- Get the witnessing object that `Y` is in the subcategory given by `F`. -/
def essImage.witness {Y : D} (h : Y ∈ F.essImage) : C :=
  h.choose

/-- Extract the isomorphism between `F.obj h.witness` and `Y` itself. -/
-- Porting note: in the next, the dot notation `h.witness` no longer works
def essImage.getIso {Y : D} (h : Y ∈ F.essImage) : F.obj (essImage.witness h) ≅ Y :=
  Classical.choice h.choose_spec

/-- Being in the essential image is a "hygienic" property: it is preserved under isomorphism. -/
theorem essImage.ofIso {Y Y' : D} (h : Y ≅ Y') (hY : Y ∈ essImage F) : Y' ∈ essImage F :=
  hY.imp fun _ => Nonempty.map (· ≪≫ h)

/-- If `Y` is in the essential image of `F` then it is in the essential image of `F'` as long as
`F ≅ F'`.
-/
theorem essImage.ofNatIso {F' : C ⥤ D} (h : F ≅ F') {Y : D} (hY : Y ∈ essImage F) :
    Y ∈ essImage F' :=
  hY.imp fun X => Nonempty.map fun t => h.symm.app X ≪≫ t

/-- Isomorphic functors have equal essential images. -/
theorem essImage_eq_of_natIso {F' : C ⥤ D} (h : F ≅ F') : essImage F = essImage F' :=
  funext fun _ => propext ⟨essImage.ofNatIso h, essImage.ofNatIso h.symm⟩

/-- An object in the image is in the essential image. -/
theorem obj_mem_essImage (F : D ⥤ C) (Y : D) : F.obj Y ∈ essImage F :=
  ⟨Y, ⟨Iso.refl _⟩⟩

/-- The essential image of a functor, interpreted as a full subcategory of the target category. -/
-- Porting note: no hasNonEmptyInstance linter yet
def EssImageSubcategory (F : C ⥤ D) :=
  FullSubcategory F.essImage

-- Porting note: `deriving Category` is not able to derive this instance
instance : Category (EssImageSubcategory F) :=
  (inferInstance : Category.{v₂} (FullSubcategory _))

/-- The essential image as a subcategory has a fully faithful inclusion into the target category. -/
@[simps!]
def essImageInclusion (F : C ⥤ D) : F.EssImageSubcategory ⥤ D :=
  fullSubcategoryInclusion _

-- Porting note: `deriving Full` is not able to derive this instance
instance : Full (essImageInclusion F) :=
  (inferInstance : Full (fullSubcategoryInclusion _))

-- Porting note: `deriving Faithful` is not able to derive this instance
instance : Faithful (essImageInclusion F) :=
  (inferInstance : Faithful (fullSubcategoryInclusion _))

lemma essImage_ext (F : C ⥤ D) {X Y : F.EssImageSubcategory} (f g : X ⟶ Y)
    (h : F.essImageInclusion.map f = F.essImageInclusion.map g) : f = g := by
  simpa using h

/--
Given a functor `F : C ⥤ D`, we have an (essentially surjective) functor from `C` to the essential
image of `F`.
-/
@[simps!]
def toEssImage (F : C ⥤ D) : C ⥤ F.EssImageSubcategory :=
  FullSubcategory.lift _ F (obj_mem_essImage _)

/-- The functor `F` factorises through its essential image, where the first functor is essentially
surjective and the second is fully faithful.
-/
@[simps!]
def toEssImageCompEssentialImageInclusion (F : C ⥤ D) : F.toEssImage ⋙ F.essImageInclusion ≅ F :=
  FullSubcategory.lift_comp_inclusion _ _ _

/-- A functor `F : C ⥤ D` is essentially surjective if every object of `D` is in the essential
image of `F`. In other words, for every `Y : D`, there is some `X : C` with `F.obj X ≅ Y`.

See <https://stacks.math.columbia.edu/tag/001C>.
-/
class EssSurj (F : C ⥤ D) : Prop where
  /-- All the objects of the target category are in the essential image. -/
  mem_essImage (Y : D) : Y ∈ F.essImage

instance EssSurj.toEssImage : EssSurj F.toEssImage where
  mem_essImage := fun ⟨_, hY⟩ =>
    ⟨_, ⟨⟨_, _, hY.getIso.hom_inv_id, hY.getIso.inv_hom_id⟩⟩⟩

theorem essSurj_of_surj (h : Function.Surjective F.obj) : EssSurj F where
  mem_essImage Y := by
    obtain ⟨X, rfl⟩ := h Y
    apply obj_mem_essImage

variable (F)
variable [F.EssSurj]

/-- Given an essentially surjective functor, we can find a preimage for every object `Y` in the
    codomain. Applying the functor to this preimage will yield an object isomorphic to `Y`, see
    `obj_obj_preimage_iso`. -/
def objPreimage (Y : D) : C :=
  essImage.witness (@EssSurj.mem_essImage _ _ _ _ F _ Y)

/-- Applying an essentially surjective functor to a preimage of `Y` yields an object that is
    isomorphic to `Y`. -/
def objObjPreimageIso (Y : D) : F.obj (F.objPreimage Y) ≅ Y :=
  Functor.essImage.getIso _

/-- The induced functor of a faithful functor is faithful. -/
instance Faithful.toEssImage (F : C ⥤ D) [Faithful F] : Faithful F.toEssImage :=
  Faithful.of_comp_iso F.toEssImageCompEssentialImageInclusion

/-- The induced functor of a full functor is full. -/
instance Full.toEssImage (F : C ⥤ D) [Full F] : Full F.toEssImage :=
  Full.of_comp_faithful_iso F.toEssImageCompEssentialImageInclusion

instance instEssSurjId : EssSurj (𝟭 C) where
  mem_essImage Y := ⟨Y, ⟨Iso.refl _⟩⟩

lemma essSurj_of_iso {F G : C ⥤ D} [EssSurj F] (α : F ≅ G) : EssSurj G where
  mem_essImage Y := Functor.essImage.ofNatIso α (EssSurj.mem_essImage Y)

<<<<<<< HEAD
instance instEssSurjComp {E : Type _} [Category E]
    (F : C ⥤ D) (G : D ⥤ E) [EssSurj F] [EssSurj G] :
    EssSurj (F ⋙ G) where
  mem_essImage Z := ⟨F.objPreimage (G.objPreimage Z),
    ⟨G.mapIso (F.objObjPreimageIso (G.objPreimage Z)) ≪≫ G.objObjPreimageIso Z⟩⟩
=======
instance essSurj_comp (F : C ⥤ D) (G : D ⥤ E) [F.EssSurj] [G.EssSurj] :
    (F ⋙ G).EssSurj where
  mem_essImage Z := ⟨_, ⟨G.mapIso (F.objObjPreimageIso _) ≪≫ G.objObjPreimageIso Z⟩⟩

lemma essSurj_of_comp_fully_faithful (F : C ⥤ D) (G : D ⥤ E) [(F ⋙ G).EssSurj]
    [G.Faithful] [G.Full] : F.EssSurj where
  mem_essImage X := ⟨_, ⟨G.preimageIso ((F ⋙ G).objObjPreimageIso (G.obj X))⟩⟩
>>>>>>> 2ba091d9

end Functor

@[deprecated (since := "2024-04-06")] alias EssSurj := Functor.EssSurj
@[deprecated (since := "2024-04-06")] alias Iso.map_essSurj := Functor.essSurj_of_iso

end CategoryTheory<|MERGE_RESOLUTION|>--- conflicted
+++ resolved
@@ -154,13 +154,6 @@
 lemma essSurj_of_iso {F G : C ⥤ D} [EssSurj F] (α : F ≅ G) : EssSurj G where
   mem_essImage Y := Functor.essImage.ofNatIso α (EssSurj.mem_essImage Y)
 
-<<<<<<< HEAD
-instance instEssSurjComp {E : Type _} [Category E]
-    (F : C ⥤ D) (G : D ⥤ E) [EssSurj F] [EssSurj G] :
-    EssSurj (F ⋙ G) where
-  mem_essImage Z := ⟨F.objPreimage (G.objPreimage Z),
-    ⟨G.mapIso (F.objObjPreimageIso (G.objPreimage Z)) ≪≫ G.objObjPreimageIso Z⟩⟩
-=======
 instance essSurj_comp (F : C ⥤ D) (G : D ⥤ E) [F.EssSurj] [G.EssSurj] :
     (F ⋙ G).EssSurj where
   mem_essImage Z := ⟨_, ⟨G.mapIso (F.objObjPreimageIso _) ≪≫ G.objObjPreimageIso Z⟩⟩
@@ -168,7 +161,6 @@
 lemma essSurj_of_comp_fully_faithful (F : C ⥤ D) (G : D ⥤ E) [(F ⋙ G).EssSurj]
     [G.Faithful] [G.Full] : F.EssSurj where
   mem_essImage X := ⟨_, ⟨G.preimageIso ((F ⋙ G).objObjPreimageIso (G.obj X))⟩⟩
->>>>>>> 2ba091d9
 
 end Functor
 
