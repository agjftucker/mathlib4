/-
Copyright (c) 2024 Mario Carneiro and Emily Riehl. All rights reserved.
Released under Apache 2.0 license as described in the file LICENSE.
Authors: Mario Carneiro, Emily Riehl
-/
import Mathlib.Combinatorics.Quiver.ReflQuiver
import Mathlib.CategoryTheory.Category.Cat
import Mathlib.CategoryTheory.Category.Quiv

/-!
# The category of refl quivers

The category `ReflQuiv` of (bundled) reflexive quivers, and the free/forgetful adjunction between
`Cat` and `ReflQuiv`.
-/

namespace CategoryTheory
universe v u v₁ v₂ u₁ u₂

/-- Category of refl quivers. -/
@[nolint checkUnivs]
def ReflQuiv :=
  Bundled ReflQuiver.{v + 1, u}

namespace ReflQuiv

instance : CoeSort ReflQuiv (Type u) where coe := Bundled.α

instance (C : ReflQuiv.{v, u}) : ReflQuiver.{v + 1, u} C := C.str

/-- The underlying quiver of a reflexive quiver.-/
def toQuiv (C : ReflQuiv.{v, u}) : Quiv.{v, u} := Quiv.of C.α

/-- Construct a bundled `ReflQuiv` from the underlying type and the typeclass. -/
def of (C : Type u) [ReflQuiver.{v + 1} C] : ReflQuiv.{v, u} := Bundled.of C

instance : Inhabited ReflQuiv := ⟨ReflQuiv.of (Discrete default)⟩

@[simp] theorem of_val (C : Type u) [ReflQuiver C] : (ReflQuiv.of C) = C := rfl

/-- Category structure on `ReflQuiv` -/
instance category : LargeCategory.{max v u} ReflQuiv.{v, u} where
  Hom C D := ReflPrefunctor C D
  id C := ReflPrefunctor.id C
  comp F G := ReflPrefunctor.comp F G

theorem id_eq_id (X : ReflQuiv) : 𝟙 X = 𝟭rq X := rfl
theorem comp_eq_comp {X Y Z : ReflQuiv} (F : X ⟶ Y) (G : Y ⟶ Z) : F ≫ G = F ⋙rq G := rfl

/-- The forgetful functor from categories to quivers. -/
@[simps]
def forget : Cat.{v, u} ⥤ ReflQuiv.{v, u} where
  obj C := ReflQuiv.of C
  map F := F.toReflPrefunctor

theorem forget_faithful {C D : Cat.{v, u}} (F G : C ⥤ D)
    (hyp : forget.map F = forget.map G) : F = G := by
  cases F; cases G; cases hyp; rfl

theorem forget.Faithful : Functor.Faithful (forget) where
  map_injective := fun hyp ↦ forget_faithful _ _ hyp

/-- The forgetful functor from categories to quivers. -/
@[simps]
def forgetToQuiv : ReflQuiv.{v, u} ⥤ Quiv.{v, u} where
  obj V := Quiv.of V
  map F := F.toPrefunctor

theorem forgetToQuiv_faithful {V W : ReflQuiv} (F G : V ⥤rq W)
    (hyp : forgetToQuiv.map F = forgetToQuiv.map G) : F = G := by
  cases F; cases G; cases hyp; rfl

<<<<<<< HEAD
instance forgetToQuiv.Faithful : Functor.Faithful (forgetToQuiv) where
=======
instance forgetToQuiv.Faithful : Functor.Faithful forgetToQuiv where
>>>>>>> 0065e8d9
  map_injective := fun hyp ↦ forgetToQuiv_faithful _ _ hyp

theorem forget_forgetToQuiv : forget ⋙ forgetToQuiv = Quiv.forget := rfl

/-- An isomorphism of quivers lifts to an isomorphism of reflexive quivers given a suitable
compatibility with the identities. -/
def isoOfQuivIso {V W : Type u} [ReflQuiver V] [ReflQuiver W]
    (e : Quiv.of V ≅ Quiv.of W)
    (h_id : ∀ (X : V), e.hom.map (𝟙rq X) = ReflQuiver.id (obj := W) (e.hom.obj X)) :
    ReflQuiv.of V ≅ ReflQuiv.of W where
  hom := ReflPrefunctor.mk e.hom h_id
  inv := ReflPrefunctor.mk e.inv
    (fun Y => (Quiv.homEquivOfIso e).injective (by simp [Quiv.hom_map_inv_map_of_iso, h_id]))
  hom_inv_id := by
    apply forgetToQuiv.map_injective
    exact e.hom_inv_id
  inv_hom_id := by
    apply forgetToQuiv.map_injective
    exact e.inv_hom_id

/-- Compatible equivalences of types and hom-types induce an isomorphism of reflexive quivers. -/
def isoOfEquiv {V W : Type u } [ReflQuiver V] [ReflQuiver W] (e : V ≃ W)
    (he : ∀ (X Y : V), (X ⟶ Y) ≃ (e X ⟶ e Y))
    (h_id : ∀ (X : V), he _ _ (𝟙rq X) = ReflQuiver.id (obj := W) (e X)) :
    ReflQuiv.of V ≅ ReflQuiv.of W := isoOfQuivIso (Quiv.isoOfEquiv e he) h_id

end ReflQuiv

namespace ReflPrefunctor

/-- A refl prefunctor can be promoted to a functor if it respects composition.-/
def toFunctor {C D : Cat} (F : (ReflQuiv.of C) ⟶ (ReflQuiv.of D))
    (hyp : ∀ {X Y Z : ↑C} (f : X ⟶ Y) (g : Y ⟶ Z),
      F.map (CategoryStruct.comp (obj := C) f g) =
        CategoryStruct.comp (obj := D) (F.map f) (F.map g)) : C ⥤ D where
  obj := F.obj
  map := F.map
  map_id := F.map_id
  map_comp := hyp

end ReflPrefunctor

namespace Cat

/-- The hom relation that identifies the specified reflexivity arrows with the nil paths.-/
inductive FreeReflRel {V} [ReflQuiver V] : (X Y : Paths V) → (f g : X ⟶ Y) → Prop
  | mk {X : V} : FreeReflRel X X (Quiver.Hom.toPath (𝟙rq X)) .nil

/-- A reflexive quiver generates a free category, defined as as quotient of the free category
on its underlying quiver (called the "path category") by the hom relation that uses the specified
reflexivity arrows as the identity arrows. -/
def FreeRefl (V) [ReflQuiver V] :=
  Quotient (C := Cat.free.obj (Quiv.of V)) (FreeReflRel (V := V))

instance (V) [ReflQuiver V] : Category (FreeRefl V) :=
  inferInstanceAs (Category (Quotient _))

/-- The quotient functor associated to a quotient category defines a natural map from the free
category on the underlying quiver of a refl quiver to the free category on the reflexive quiver.-/
def FreeRefl.quotientFunctor (V) [ReflQuiver V] : Cat.free.obj (Quiv.of V) ⥤ FreeRefl V :=
  Quotient.functor (C := Cat.free.obj (Quiv.of V)) (FreeReflRel (V := V))

/-- This is a specialization of `Quotient.lift_unique'` rather than `Quotient.lift_unique`, hence
the prime in the name.-/
theorem FreeRefl.lift_unique' {V} [ReflQuiver V] {D} [Category D] (F₁ F₂ : FreeRefl V ⥤ D)
    (h : quotientFunctor V ⋙ F₁ = quotientFunctor V ⋙ F₂) :
    F₁ = F₂ :=
  Quotient.lift_unique' (C := Cat.free.obj (Quiv.of V)) (FreeReflRel (V := V)) _ _ h

/-- The functor sending a reflexive quiver to the free category it generates, a quotient of
its path category.-/
@[simps!]
def freeRefl : ReflQuiv.{v, u} ⥤ Cat.{max u v, u} where
  obj V := Cat.of (FreeRefl V)
  map f := Quotient.lift _ ((by exact Cat.free.map f.toPrefunctor) ⋙ FreeRefl.quotientFunctor _)
    (fun X Y f g hfg => by
      apply Quotient.sound
      cases hfg
      simp [ReflPrefunctor.map_id]
      constructor)
  map_id X := by
    dsimp
    refine (Quotient.lift_unique _ _ _ _ ((Functor.comp_id _).trans <|
      (Functor.id_comp _).symm.trans ?_)).symm
    congr 1
    exact (free.map_id X.toQuiv).symm
  map_comp {X Y Z} f g := by
    dsimp
    apply (Quotient.lift_unique _ _ _ _ _).symm
    have : free.map (f ≫ g).toPrefunctor =
        free.map (X := X.toQuiv) (Y := Y.toQuiv) f.toPrefunctor ⋙
        free.map (X := Y.toQuiv) (Y := Z.toQuiv) g.toPrefunctor := by
      show _ = _ ≫ _
      rw [← Functor.map_comp]; rfl
    rw [this, Functor.assoc]
    show _ ⋙ _ ⋙ _ = _
    rw [← Functor.assoc, Quotient.lift_spec, Functor.assoc, FreeRefl.quotientFunctor,
      Quotient.lift_spec]

theorem freeRefl_naturality {X Y} [ReflQuiver X] [ReflQuiver Y] (f : X ⥤rq Y) :
    free.map (X := Quiv.of X) (Y := Quiv.of Y) f.toPrefunctor ⋙
    FreeRefl.quotientFunctor ↑Y =
    FreeRefl.quotientFunctor ↑X ⋙ freeRefl.map (X := ReflQuiv.of X) (Y := ReflQuiv.of Y) f := by
  simp only [free_obj, FreeRefl.quotientFunctor, freeRefl, ReflQuiv.of_val]
  rw [Quotient.lift_spec]

/-- We will make use of the natural quotient map from the free category on the underlying
quiver of a refl quiver to the free category on the reflexive quiver.-/
def freeReflNatTrans : ReflQuiv.forgetToQuiv ⋙ Cat.free ⟶ freeRefl where
  app V := FreeRefl.quotientFunctor V
  naturality _ _ f := freeRefl_naturality f

end Cat

namespace ReflQuiv
open Category Functor

/-- The unit components are defined as the composite of the corresponding unit component for the
adjunction between categories and quivers with the map underlying the quotient functor.-/
@[simps! toPrefunctor obj map]
def adj.unit.app (V : ReflQuiv.{max u v, u}) : V ⥤rq forget.obj (Cat.freeRefl.obj V) where
  toPrefunctor := Quiv.adj.unit.app (V.toQuiv) ⋙q
    Quiv.forget.map (Cat.FreeRefl.quotientFunctor V)
  map_id := fun _ => Quotient.sound _ ⟨⟩

/-- This is used in the proof of both triangle equalities.-/
theorem adj.unit.component_eq (V : ReflQuiv.{max u v, u}) :
    forgetToQuiv.map (adj.unit.app V) = Quiv.adj.unit.app (V.toQuiv) ≫
    Quiv.forget.map (Y := Cat.of _) (Cat.FreeRefl.quotientFunctor V) := rfl

/-- The counit components are defined using the universal property of the quotient
from the corresponding counit component for the adjunction between categories and quivers.-/
@[simps!]
def adj.counit.app (C : Cat) : Cat.freeRefl.obj (forget.obj C) ⥤ C := by
  fapply Quotient.lift
  · exact Quiv.adj.counit.app C
  · intro x y f g rel
    cases rel
    unfold Quiv.adj
    simp only [Adjunction.mkOfHomEquiv_counit_app, Equiv.coe_fn_symm_mk,
      Quiv.lift_map, Prefunctor.mapPath_toPath, composePath_toPath]
    rfl

/-- The counit of `ReflQuiv.adj` is closely related to the counit of `Quiv.adj`.-/
@[simp]
theorem adj.counit.component_eq (C : Cat) :
    Cat.FreeRefl.quotientFunctor C ⋙ adj.counit.app C =
    Quiv.adj.counit.app C := rfl

/-- The counit of `ReflQuiv.adj` is closely related to the counit of `Quiv.adj`. For ease of use,
we introduce primed version for unbundled categories.-/
@[simp]
theorem adj.counit.component_eq' (C) [Category C] :
    Cat.FreeRefl.quotientFunctor C ⋙ adj.counit.app (Cat.of C) =
    Quiv.adj.counit.app (Cat.of C) := rfl

/--
The adjunction between forming the free category on a reflexive quiver, and forgetting a category
to a reflexive quiver.
-/
nonrec def adj : Cat.freeRefl.{max u v, u} ⊣ ReflQuiv.forget :=
  Adjunction.mkOfUnitCounit {
    unit := {
      app := adj.unit.app
      naturality := fun V W f ↦ by exact rfl
    }
    counit := {
      app := adj.counit.app
      naturality := fun C D F ↦ Quotient.lift_unique' _ _ _ (Quiv.adj.counit.naturality F)
    }
    left_triangle := by
      ext V
      apply Cat.FreeRefl.lift_unique'
      simp only [id_obj, Cat.free_obj, comp_obj, Cat.freeRefl_obj_α, NatTrans.comp_app,
        forget_obj, whiskerRight_app, associator_hom_app, whiskerLeft_app, id_comp,
        NatTrans.id_app']
      rw [Cat.id_eq_id, Cat.comp_eq_comp]
      simp only [Cat.freeRefl_obj_α, Functor.comp_id]
      rw [← Functor.assoc, ← Cat.freeRefl_naturality, Functor.assoc]
      dsimp [Cat.freeRefl]
      rw [adj.counit.component_eq' (Cat.FreeRefl V)]
      conv =>
        enter [1, 1, 2]
        apply (Quiv.comp_eq_comp (X := Quiv.of _) (Y := Quiv.of _) (Z := Quiv.of _) ..).symm
      rw [Cat.free.map_comp]
      show (_ ⋙ ((Quiv.forget ⋙ Cat.free).map (X := Cat.of _) (Y := Cat.of _)
        (Cat.FreeRefl.quotientFunctor V))) ⋙ _ = _
      rw [Functor.assoc, ← Cat.comp_eq_comp]
      conv => enter [1, 2]; apply Quiv.adj.counit.naturality
      rw [Cat.comp_eq_comp, ← Functor.assoc, ← Cat.comp_eq_comp]
      conv => enter [1, 1]; apply Quiv.adj.left_triangle_components V.toQuiv
      exact Functor.id_comp _
    right_triangle := by
      ext C
      exact forgetToQuiv_faithful _ _ (Quiv.adj.right_triangle_components C)
  }

end ReflQuiv

end CategoryTheory<|MERGE_RESOLUTION|>--- conflicted
+++ resolved
@@ -70,11 +70,7 @@
     (hyp : forgetToQuiv.map F = forgetToQuiv.map G) : F = G := by
   cases F; cases G; cases hyp; rfl
 
-<<<<<<< HEAD
-instance forgetToQuiv.Faithful : Functor.Faithful (forgetToQuiv) where
-=======
 instance forgetToQuiv.Faithful : Functor.Faithful forgetToQuiv where
->>>>>>> 0065e8d9
   map_injective := fun hyp ↦ forgetToQuiv_faithful _ _ hyp
 
 theorem forget_forgetToQuiv : forget ⋙ forgetToQuiv = Quiv.forget := rfl
