/-
Copyright (c) 2020 Markus Himmel. All rights reserved.
Released under Apache 2.0 license as described in the file LICENSE.
Authors: Markus Himmel, Adam Topaz, Johan Commelin, Jakob von Raumer
-/
import Mathlib.CategoryTheory.Abelian.Opposite
import Mathlib.CategoryTheory.Limits.Preserves.Shapes.Zero
import Mathlib.CategoryTheory.Limits.Preserves.Shapes.Kernels
import Mathlib.CategoryTheory.Preadditive.LeftExact
import Mathlib.CategoryTheory.Adjunction.Limits
import Mathlib.Algebra.Homology.ShortComplex.ShortExact
import Mathlib.Tactic.TFAE

#align_import category_theory.abelian.exact from "leanprover-community/mathlib"@"70fd9563a21e7b963887c9360bd29b2393e6225a"

/-!
# Exact sequences in abelian categories

In an abelian category, we get several interesting results related to exactness which are not
true in more general settings.

## Main results
* `(f, g)` is exact if and only if `f ≫ g = 0` and `kernel.ι g ≫ cokernel.π f = 0`. This
  characterisation tends to be less cumbersome to work with than the original definition involving
  the comparison map `image f ⟶ kernel g`.
* If `(f, g)` is exact, then `image.ι f` has the universal property of the kernel of `g`.
* `f` is a monomorphism iff `kernel.ι f = 0` iff `Exact 0 f`, and `f` is an epimorphism iff
  `cokernel.π = 0` iff `Exact f 0`.
* A faithful functor between abelian categories that preserves zero morphisms reflects exact
  sequences.
* `X ⟶ Y ⟶ Z ⟶ 0` is exact if and only if the second map is a cokernel of the first, and
  `0 ⟶ X ⟶ Y ⟶ Z` is exact if and only if the first map is a kernel of the second.
* An exact functor preserves exactness, more specifically, `F` preserves finite colimits and
  finite limits, if and only if `Exact f g` implies `Exact (F.map f) (F.map g)`.
-/


universe v₁ v₂ u₁ u₂

noncomputable section

open CategoryTheory Limits Preadditive

variable {C : Type u₁} [Category.{v₁} C] [Abelian C]

/- redundant with the new homology API

namespace CategoryTheory

namespace Abelian

variable {X Y Z : C} (f : X ⟶ Y) (g : Y ⟶ Z)

attribute [local instance] hasEqualizers_of_hasKernels

/-- In an abelian category, a pair of morphisms `f : X ⟶ Y`, `g : Y ⟶ Z` is exact
iff `imageSubobject f = kernelSubobject g`.
-/
theorem exact_iff_image_eq_kernel : Exact' f g ↔ imageSubobject f = kernelSubobject g := by
  constructor
  · intro h
    have : IsIso (imageToKernel f g h.w) := have := h.epi; isIso_of_mono_of_epi _
    refine Subobject.eq_of_comm (asIso (imageToKernel _ _ h.w)) ?_
    simp
  · apply exact_of_image_eq_kernel
#align category_theory.abelian.exact_iff_image_eq_kernel CategoryTheory.Abelian.exact_iff_image_eq_kernel

theorem exact_iff : Exact' f g ↔ f ≫ g = 0 ∧ kernel.ι g ≫ cokernel.π f = 0 := by
  constructor
  · exact fun h ↦ ⟨h.1, kernel_comp_cokernel f g h⟩
  · refine fun h ↦ ⟨h.1, ?_⟩
    suffices hl : IsLimit
        (KernelFork.ofι (imageSubobject f).arrow (imageSubobject_arrow_comp_eq_zero h.1)) by
      have : imageToKernel f g h.1 = (hl.conePointUniqueUpToIso (limit.isLimit _)).hom ≫
          (kernelSubobjectIso _).inv := by ext; simp
      rw [this]
      infer_instance
    refine KernelFork.IsLimit.ofι _ _ (fun u hu ↦ ?_) ?_ (fun _ _ _ h ↦ ?_)
    · refine kernel.lift (cokernel.π f) u ?_ ≫ (imageIsoImage f).hom ≫ (imageSubobjectIso _).inv
      rw [← kernel.lift_ι g u hu, Category.assoc, h.2, comp_zero]
    · aesop_cat
    · rw [← cancel_mono (imageSubobject f).arrow, h]
      simp
#align category_theory.abelian.exact_iff CategoryTheory.Abelian.exact_iff

theorem exact_iff' {cg : KernelFork g} (hg : IsLimit cg) {cf : CokernelCofork f}
    (hf : IsColimit cf) : Exact' f g ↔ f ≫ g = 0 ∧ cg.ι ≫ cf.π = 0 := by
  constructor
  · intro h
    exact ⟨h.1, fork_ι_comp_cofork_π f g h cg cf⟩
  · rw [exact_iff]
    refine fun h => ⟨h.1, ?_⟩
    apply zero_of_epi_comp (IsLimit.conePointUniqueUpToIso hg (limit.isLimit _)).hom
    apply zero_of_comp_mono (IsColimit.coconePointUniqueUpToIso (colimit.isColimit _) hf).hom
    simp [h.2]
#align category_theory.abelian.exact_iff' CategoryTheory.Abelian.exact_iff'

open List in
theorem exact_tfae :
    TFAE [Exact' f g, f ≫ g = 0 ∧ kernel.ι g ≫ cokernel.π f = 0,
      imageSubobject f = kernelSubobject g] := by
  tfae_have 1 ↔ 2; · apply exact_iff
  tfae_have 1 ↔ 3; · apply exact_iff_image_eq_kernel
  tfae_finish
#align category_theory.abelian.exact_tfae CategoryTheory.Abelian.exact_tfae

nonrec theorem IsEquivalence.exact_iff {D : Type u₁} [Category.{v₁} D] [Abelian D] (F : C ⥤ D)
<<<<<<< HEAD
    [IsEquivalence F] : Exact' (F.map f) (F.map g) ↔ Exact' f g := by
=======
    [F.IsEquivalence] : Exact (F.map f) (F.map g) ↔ Exact f g := by
>>>>>>> b0aea615
  simp only [exact_iff, ← F.map_eq_zero_iff, F.map_comp, Category.assoc, ←
    kernelComparison_comp_ι g F, ← π_comp_cokernelComparison f F]
  rw [IsIso.comp_left_eq_zero (kernelComparison g F), ← Category.assoc,
    IsIso.comp_right_eq_zero _ (cokernelComparison f F)]
#align category_theory.abelian.is_equivalence.exact_iff CategoryTheory.Abelian.IsEquivalence.exact_iff

/-- The dual result is true even in non-abelian categories, see
    `CategoryTheory.exact_comp_mono_iff`. -/
theorem exact_epi_comp_iff {W : C} (h : W ⟶ X) [Epi h] : Exact' (h ≫ f) g ↔ Exact' f g := by
  refine' ⟨fun hfg => _, fun h => exact_epi_comp h⟩
  let hc := isCokernelOfComp _ _ (colimit.isColimit (parallelPair (h ≫ f) 0))
    (by rw [← cancel_epi h, ← Category.assoc, CokernelCofork.condition, comp_zero]) rfl
  refine' (exact_iff' _ _ (limit.isLimit _) hc).2 ⟨_, ((exact_iff _ _).1 hfg).2⟩
  exact zero_of_epi_comp h (by rw [← hfg.1, Category.assoc])
#align category_theory.abelian.exact_epi_comp_iff CategoryTheory.Abelian.exact_epi_comp_iff

/-- If `(f, g)` is exact, then `Abelian.image.ι f` is a kernel of `g`. -/
def isLimitImage (h : Exact' f g) :
    IsLimit (KernelFork.ofι (Abelian.image.ι f) (image_ι_comp_eq_zero h.1) : KernelFork g) := by
  rw [exact_iff] at h
  exact KernelFork.IsLimit.ofι _ _
    (fun u hu ↦ kernel.lift (cokernel.π f) u
      (by rw [← kernel.lift_ι g u hu, Category.assoc, h.2, comp_zero])) (by aesop_cat)
    (fun _ _ _ hm => by
      rw [← cancel_mono (image.ι f), hm, kernel.lift_ι])
#align category_theory.abelian.is_limit_image CategoryTheory.Abelian.isLimitImage

/-- If `(f, g)` is exact, then `image.ι f` is a kernel of `g`. -/
def isLimitImage' (h : Exact' f g) :
    IsLimit (KernelFork.ofι (Limits.image.ι f) (Limits.image_ι_comp_eq_zero h.1)) :=
  IsKernel.isoKernel _ _ (isLimitImage f g h) (imageIsoImage f).symm <| IsImage.lift_fac _ _
#align category_theory.abelian.is_limit_image' CategoryTheory.Abelian.isLimitImage'

/-- If `(f, g)` is exact, then `Abelian.coimage.π g` is a cokernel of `f`. -/
def isColimitCoimage (h : Exact' f g) :
    IsColimit
      (CokernelCofork.ofπ (Abelian.coimage.π g) (Abelian.comp_coimage_π_eq_zero h.1) :
        CokernelCofork f) := by
  rw [exact_iff] at h
  refine' CokernelCofork.IsColimit.ofπ _ _
    (fun u hu => cokernel.desc (kernel.ι g) u
      (by rw [← cokernel.π_desc f u hu, ← Category.assoc, h.2, zero_comp]))
    (by aesop_cat) _
  intros _ _ _ _ hm
  ext
  rw [hm, cokernel.π_desc]
#align category_theory.abelian.is_colimit_coimage CategoryTheory.Abelian.isColimitCoimage

/-- If `(f, g)` is exact, then `factorThruImage g` is a cokernel of `f`. -/
def isColimitImage (h : Exact' f g) :
    IsColimit (CokernelCofork.ofπ (Limits.factorThruImage g) (comp_factorThruImage_eq_zero h.1)) :=
  IsCokernel.cokernelIso _ _ (isColimitCoimage f g h) (coimageIsoImage' g) <|
    (cancel_mono (Limits.image.ι g)).1 <| by simp
#align category_theory.abelian.is_colimit_image CategoryTheory.Abelian.isColimitImage

theorem exact_cokernel : Exact' f (cokernel.π f) := by
  rw [exact_iff]
  aesop_cat
#align category_theory.abelian.exact_cokernel CategoryTheory.Abelian.exact_cokernel

-- Porting note: this can no longer be an instance in Lean4
lemma mono_cokernel_desc_of_exact (h : Exact f g) : Mono (cokernel.desc f g h.w) :=
  suffices h : cokernel.desc f g h.w =
      (IsColimit.coconePointUniqueUpToIso (colimit.isColimit _) (isColimitImage f g h)).hom ≫
        Limits.image.ι g
    from h.symm ▸ mono_comp _ _
  (cancel_epi (cokernel.π f)).1 <| by simp

-- Porting note: this can no longer be an instance in Lean4
/-- If `ex : Exact f g` and `epi g`, then `cokernel.desc _ _ ex.w` is an isomorphism. -/
lemma isIso_cokernel_desc_of_exact_of_epi (ex : Exact' f g) [Epi g] :
    IsIso (cokernel.desc f g ex.w) :=
  have := mono_cokernel_desc_of_exact _ _ ex
  isIso_of_mono_of_epi (Limits.cokernel.desc f g ex.w)

-- Porting note: removed the simp attribute because the lemma may never apply automatically
@[reassoc (attr := nolint unusedHavesSuffices)]
theorem cokernel.desc.inv [Epi g] (ex : Exact' f g) :
    have := isIso_cokernel_desc_of_exact_of_epi _ _ ex
    g ≫ inv (cokernel.desc _ _ ex.w) = cokernel.π _ := by
  have := isIso_cokernel_desc_of_exact_of_epi _ _ ex
  simp
#align category_theory.abelian.cokernel.desc.inv CategoryTheory.Abelian.cokernel.desc.inv

-- Porting note: this can no longer be an instance in Lean4
lemma isIso_kernel_lift_of_exact_of_mono (ex : Exact f g) [Mono f] : IsIso (kernel.lift g f ex.w) :=
  have := ex.epi_kernel_lift
  isIso_of_mono_of_epi (Limits.kernel.lift g f ex.w)

-- Porting note: removed the simp attribute because the lemma may never apply automatically
@[reassoc (attr := nolint unusedHavesSuffices)]
theorem kernel.lift.inv [Mono f] (ex : Exact' f g) :
    have := isIso_kernel_lift_of_exact_of_mono _ _ ex
    inv (kernel.lift _ _ ex.w) ≫ f = kernel.ι g := by
  have := isIso_kernel_lift_of_exact_of_mono _ _ ex
  simp
#align category_theory.abelian.kernel.lift.inv CategoryTheory.Abelian.kernel.lift.inv

/-- If `X ⟶ Y ⟶ Z ⟶ 0` is exact, then the second map is a cokernel of the first. -/
def isColimitOfExactOfEpi [Epi g] (h : Exact' f g) : IsColimit (CokernelCofork.ofπ _ h.w) :=
  IsColimit.ofIsoColimit (colimit.isColimit _) <|
    Cocones.ext
      ⟨cokernel.desc _ _ h.w, epiDesc g (cokernel.π f) ((exact_iff _ _).1 h).2,
        (cancel_epi (cokernel.π f)).1 (by aesop_cat), (cancel_epi g).1 (by aesop_cat)⟩
          (by rintro (_|_) <;> simp [h.w])
#align category_theory.abelian.is_colimit_of_exact_of_epi CategoryTheory.Abelian.isColimitOfExactOfEpi

/-- If `0 ⟶ X ⟶ Y ⟶ Z` is exact, then the first map is a kernel of the second. -/
def isLimitOfExactOfMono [Mono f] (h : Exact' f g) : IsLimit (KernelFork.ofι _ h.w) :=
  IsLimit.ofIsoLimit (limit.isLimit _) <|
    Cones.ext
      ⟨monoLift f (kernel.ι g) ((exact_iff _ _).1 h).2, kernel.lift _ _ h.w,
        (cancel_mono (kernel.ι g)).1 (by aesop_cat), (cancel_mono f).1 (by aesop_cat)⟩
      fun j => by cases j <;> simp
#align category_theory.abelian.is_limit_of_exact_of_mono CategoryTheory.Abelian.isLimitOfExactOfMono

theorem exact_of_is_cokernel (w : f ≫ g = 0)
    (h : IsColimit (CokernelCofork.ofπ _ w)) : Exact' f g := by
  refine' (exact_iff _ _).2 ⟨w, _⟩
  have := h.fac (CokernelCofork.ofπ _ (cokernel.condition f)) WalkingParallelPair.one
  simp only [Cofork.ofπ_ι_app] at this
  rw [← this, ← Category.assoc, kernel.condition, zero_comp]
#align category_theory.abelian.exact_of_is_cokernel CategoryTheory.Abelian.exact_of_is_cokernel

theorem exact_of_is_kernel (w : f ≫ g = 0) (h : IsLimit (KernelFork.ofι _ w)) : Exact' f g := by
  refine' (exact_iff _ _).2 ⟨w, _⟩
  have := h.fac (KernelFork.ofι _ (kernel.condition g)) WalkingParallelPair.zero
  simp only [Fork.ofι_π_app] at this
  rw [← this, Category.assoc, cokernel.condition, comp_zero]
#align category_theory.abelian.exact_of_is_kernel CategoryTheory.Abelian.exact_of_is_kernel

theorem exact_iff_exact_image_ι : Exact' f g ↔ Exact' (Abelian.image.ι f) g := by
  conv_lhs => rw [← Abelian.image.fac f]
  rw [exact_epi_comp_iff]
#align category_theory.abelian.exact_iff_exact_image_ι CategoryTheory.Abelian.exact_iff_exact_image_ι

theorem exact_iff_exact_coimage_π : Exact' f g ↔ Exact' f (coimage.π g) := by
  conv_lhs => rw [← Abelian.coimage.fac g]
  rw [exact_comp_mono_iff]
#align category_theory.abelian.exact_iff_exact_coimage_π CategoryTheory.Abelian.exact_iff_exact_coimage_π

section

variable (Z)

open List in
theorem tfae_mono : TFAE [Mono f, kernel.ι f = 0, Exact' (0 : Z ⟶ X) f] := by
  tfae_have 3 → 2
  · exact kernel_ι_eq_zero_of_exact_zero_left Z
  tfae_have 1 → 3
  · intros
    exact exact_zero_left_of_mono Z
  tfae_have 2 → 1
  · exact mono_of_kernel_ι_eq_zero _
  tfae_finish
#align category_theory.abelian.tfae_mono CategoryTheory.Abelian.tfae_mono

-- Note we've already proved `mono_iff_exact_zero_left : mono f ↔ Exact (0 : Z ⟶ X) f`
-- in any preadditive category with kernels and images.
theorem mono_iff_kernel_ι_eq_zero : Mono f ↔ kernel.ι f = 0 :=
  (tfae_mono X f).out 0 1
#align category_theory.abelian.mono_iff_kernel_ι_eq_zero CategoryTheory.Abelian.mono_iff_kernel_ι_eq_zero

open List in
theorem tfae_epi : TFAE [Epi f, cokernel.π f = 0, Exact' f (0 : Y ⟶ Z)] := by
  tfae_have 3 → 2
  · rw [exact_iff]
    rintro ⟨-, h⟩
    exact zero_of_epi_comp _ h
  tfae_have 1 → 3
  · rw [exact_iff]
    intro
    exact ⟨by simp, by simp [cokernel.π_of_epi]⟩
  tfae_have 2 → 1
  · exact epi_of_cokernel_π_eq_zero _
  tfae_finish
#align category_theory.abelian.tfae_epi CategoryTheory.Abelian.tfae_epi

-- Note we've already proved `epi_iff_exact_zero_right : epi f ↔ exact f (0 : Y ⟶ Z)`
-- in any preadditive category with equalizers and images.
theorem epi_iff_cokernel_π_eq_zero : Epi f ↔ cokernel.π f = 0 :=
  (tfae_epi X f).out 0 1
#align category_theory.abelian.epi_iff_cokernel_π_eq_zero CategoryTheory.Abelian.epi_iff_cokernel_π_eq_zero

end

section Opposite

theorem Exact.op (h : Exact' f g) : Exact' g.op f.op := by
  rw [exact_iff]
  refine' ⟨by simp [← op_comp, h.w], Quiver.Hom.unop_inj _⟩
  simp only [unop_comp, cokernel.π_op, eqToHom_refl, kernel.ι_op, Category.id_comp,
    Category.assoc, kernel_comp_cokernel_assoc _ _ h, zero_comp, comp_zero, unop_zero]
#align category_theory.abelian.exact.op CategoryTheory.Abelian.Exact.op

theorem Exact.op_iff : Exact' g.op f.op ↔ Exact' f g :=
  ⟨fun e => by
    rw [← IsEquivalence.exact_iff _ _ (opOpEquivalence C).inverse]
    exact Exact.op _ _ e, Exact.op _ _⟩
#align category_theory.abelian.exact.op_iff CategoryTheory.Abelian.Exact.op_iff

theorem Exact.unop {X Y Z : Cᵒᵖ} (g : X ⟶ Y) (f : Y ⟶ Z) (h : Exact' g f) : Exact' f.unop g.unop := by
  rw [← f.op_unop, ← g.op_unop] at h
  rwa [← Exact.op_iff]
#align category_theory.abelian.exact.unop CategoryTheory.Abelian.Exact.unop

theorem Exact.unop_iff {X Y Z : Cᵒᵖ} (g : X ⟶ Y) (f : Y ⟶ Z) : Exact' f.unop g.unop ↔ Exact' g f :=
  ⟨fun e => by rwa [← f.op_unop, ← g.op_unop, ← Exact.op_iff] at e, fun e => by
    rw [← Exact.op_iff]
    exact e⟩
#align category_theory.abelian.exact.unop_iff CategoryTheory.Abelian.Exact.unop_iff

end Opposite

end Abelian-/

namespace CategoryTheory

/-

this is now in `CategoryTheory.Functor.ReflectsExactSequences`

namespace Functor

section

variable {D : Type u₂} [Category.{v₂} D] [Abelian D]
variable (F : C ⥤ D) [PreservesZeroMorphisms F]

instance (priority := 100) reflectsExactSequences'OfPreservesZeroMorphismsOfFaithful [Faithful F] :
    ReflectsExactSequences F where
  reflects {X Y Z} f g hfg := by
    rw [Abelian.exact_iff, ← F.map_comp, F.map_eq_zero_iff] at hfg
    refine' (Abelian.exact_iff _ _).2 ⟨hfg.1, F.zero_of_map_zero _ _⟩
    obtain ⟨k, hk⟩ :=
      kernel.lift' (F.map g) (F.map (kernel.ι g))
        (by simp only [← F.map_comp, kernel.condition, CategoryTheory.Functor.map_zero])
    obtain ⟨l, hl⟩ :=
      cokernel.desc' (F.map f) (F.map (cokernel.π f))
        (by simp only [← F.map_comp, cokernel.condition, CategoryTheory.Functor.map_zero])
    rw [F.map_comp, ← hk, ← hl, Category.assoc, reassoc_of% hfg.2, zero_comp, comp_zero]
#align category_theory.functor.reflects_exact_sequences_of_preserves_zero_morphisms_of_faithful CategoryTheory.Functor.reflectsExactSequences'OfPreservesZeroMorphismsOfFaithful

end

end Functor-/

namespace Functor

open Limits Abelian

variable {A : Type u₁} {B : Type u₂} [Category.{v₁} A] [Category.{v₂} B]
variable [Abelian A] [Abelian B]
variable (L : A ⥤ B)

section

variable [PreservesFiniteLimits L] [PreservesFiniteColimits L]


/- redundant with the new homologhy API, because this works
instance : L.PreservesHomology := inferInstance

/-- A functor preserving finite limits and finite colimits preserves exactness. The converse
result is also true, see `Functor.preservesFiniteLimitsOfMapExact` and
`Functor.preservesFiniteColimitsOfMapExact`. -/
theorem map_exact {X Y Z : A} (f : X ⟶ Y) (g : Y ⟶ Z) (e1 : Exact' f g) :
    Exact' (L.map f) (L.map g) := by
  let hcoker := isColimitOfHasCokernelOfPreservesColimit L f
  let hker := isLimitOfHasKernelOfPreservesLimit L g
  refine' (exact_iff' _ _ hker hcoker).2 ⟨by simp [← L.map_comp, e1.1], _⟩
  simp only [Fork.ι_ofι, Cofork.π_ofπ, ← L.map_comp, kernel_comp_cokernel _ _ e1, L.map_zero]
#align category_theory.functor.map_exact CategoryTheory.Functor.map_exact-/

end

section

--variable (h : ∀ ⦃X Y Z : A⦄ {f : X ⟶ Y} {g : Y ⟶ Z}, Exact' f g → Exact' (L.map f) (L.map g))

variable [L.PreservesZeroMorphisms]
variable (h : ∀ (S : ShortComplex A), S.Exact → (S.map L).Exact)

open ZeroObject

/-
/-- A functor which preserves exactness preserves zero morphisms. -/
theorem preservesZeroMorphisms_of_map_exact : L.PreservesZeroMorphisms := by
  replace h := (h (exact_of_zero (𝟙 0) (𝟙 0))).w
  rw [L.map_id, Category.comp_id] at h
  exact preservesZeroMorphisms_of_map_zero_object (idZeroEquivIsoZero _ h)
#align category_theory.functor.preserves_zero_morphisms_of_map_exact CategoryTheory.Functor.preservesZeroMorphisms_of_map_exact-/

/-- A functor which preserves exactness preserves monomorphisms. -/
theorem preservesMonomorphisms_of_map_exact : L.PreservesMonomorphisms where
  preserves {X Y} f hf := by
    let S := ShortComplex.mk (0 : 0 ⟶ X) f zero_comp
    erw [← S.exact_iff_mono rfl] at hf
    erw [← (S.map L).exact_iff_mono (by simp)]
    exact h _ hf
#align category_theory.functor.preserves_monomorphisms_of_map_exact CategoryTheory.Functor.preservesMonomorphisms_of_map_exact

/-- A functor which preserves exactness preserves epimorphisms. -/
theorem preservesEpimorphisms_of_map_exact : L.PreservesEpimorphisms where
  preserves {X Y} f hf := by
    let S := ShortComplex.mk f (0 : Y ⟶ 0) comp_zero
    erw [← S.exact_iff_epi rfl] at hf
    erw [← (S.map L).exact_iff_epi (by simp)]
    exact h _ hf
#align category_theory.functor.preserves_epimorphisms_of_map_exact CategoryTheory.Functor.preservesEpimorphisms_of_map_exact

/-- A functor which preserves exactness preserves kernels. -/
def preservesKernelsOfMapExact (X Y : A) (f : X ⟶ Y) : PreservesLimit (parallelPair f 0) L where
  preserves {c : KernelFork f} ic := by
    apply (c.isLimitMapConeEquiv L).invFun
    letI := mono_of_isLimit_fork ic
    letI := preservesMonomorphisms_of_map_exact L h
    let S := ShortComplex.mk c.ι f c.condition
    have : Mono (S.map L).f := by
      dsimp; infer_instance
    exact (h S (ShortComplex.exact_of_f_is_kernel _
      (IsLimit.ofIsoLimit ic (Fork.ext (Iso.refl _) (by simp))))).fIsKernel
#align category_theory.functor.preserves_kernels_of_map_exact CategoryTheory.Functor.preservesKernelsOfMapExact

/-- A functor which preserves exactness preserves zero cokernels. -/
def preservesCokernelsOfMapExact (X Y : A) (f : X ⟶ Y) :
    PreservesColimit (parallelPair f 0) L where
  preserves {c : CokernelCofork f} ic := by
    apply (c.isColimitMapCoconeEquiv L).invFun
    letI := epi_of_isColimit_cofork ic
    letI := preservesEpimorphisms_of_map_exact L h
    let S := ShortComplex.mk f c.π c.condition
    have : Epi (S.map L).g := by
      dsimp; infer_instance
    exact (h S (ShortComplex.exact_of_g_is_cokernel _
      (IsColimit.ofIsoColimit ic (Cofork.ext (Iso.refl _) (by simp))))).gIsCokernel
#align category_theory.functor.preserves_cokernels_of_map_exact CategoryTheory.Functor.preservesCokernelsOfMapExact

/-- A functor which preserves exactness is left exact, i.e. preserves finite limits.
This is part of the inverse implication to `Functor.map_exact`. -/
def preservesFiniteLimitsOfMapExact : PreservesFiniteLimits L := by
  letI := preservesKernelsOfMapExact L h
  apply preservesFiniteLimitsOfPreservesKernels
#align category_theory.functor.preserves_finite_limits_of_map_exact CategoryTheory.Functor.preservesFiniteLimitsOfMapExact

/-- A functor which preserves exactness is right exact, i.e. preserves finite colimits.
This is part of the inverse implication to `Functor.map_exact`. -/
def preservesFiniteColimitsOfMapExact : PreservesFiniteColimits L := by
  letI := preservesCokernelsOfMapExact L h
  apply preservesFiniteColimitsOfPreservesCokernels
#align category_theory.functor.preserves_finite_colimits_of_map_exact CategoryTheory.Functor.preservesFiniteColimitsOfMapExact

end

section

/-- A functor preserving zero morphisms, monos, and cokernels preserves finite limits. -/
def preservesFiniteLimitsOfPreservesMonosAndCokernels [PreservesZeroMorphisms L]
    [PreservesMonomorphisms L] [∀ {X Y} (f : X ⟶ Y), PreservesColimit (parallelPair f 0) L] :
    PreservesFiniteLimits L := by
  apply preservesFiniteLimitsOfMapExact
  intro S hS
  let T := ShortComplex.mk S.f (coimage.π S.g) (by
    simp only [← cancel_mono (Abelian.factorThruCoimage S.g),
      coequalizer_as_cokernel, Category.assoc, cokernel.π_desc, ShortComplex.zero, zero_comp])
  let φ : T ⟶ S :=
    { τ₁ := 𝟙 _
      τ₂ := 𝟙 _
      τ₃ := Abelian.factorThruCoimage S.g }
  have : Epi (L.mapShortComplex.map φ).τ₁ := by dsimp; infer_instance
  have : IsIso (L.mapShortComplex.map φ).τ₂ := by dsimp; infer_instance
  have : Mono (L.mapShortComplex.map φ).τ₃ := by dsimp; infer_instance
  rw [← ShortComplex.exact_iff_of_epi_of_isIso_of_mono φ] at hS
  erw [← ShortComplex.exact_iff_of_epi_of_isIso_of_mono (L.mapShortComplex.map φ)]
  exact ShortComplex.Exact.map_of_epi_of_preservesCokernel hS L
    (by dsimp; infer_instance) inferInstance
#align category_theory.functor.preserves_finite_limits_of_preserves_monos_and_cokernels CategoryTheory.Functor.preservesFiniteLimitsOfPreservesMonosAndCokernels

/-- A functor preserving zero morphisms, epis, and kernels preserves finite colimits. -/
def preservesFiniteColimitsOfPreservesEpisAndKernels [PreservesZeroMorphisms L]
    [PreservesEpimorphisms L] [∀ {X Y} (f : X ⟶ Y), PreservesLimit (parallelPair f 0) L] :
    PreservesFiniteColimits L := by
  apply preservesFiniteColimitsOfMapExact
  intro S hS
  let T := ShortComplex.mk (Abelian.image.ι S.f) S.g (by
    simp only [← cancel_epi (Abelian.factorThruImage S.f),
      equalizer_as_kernel, kernel.lift_ι_assoc, ShortComplex.zero, comp_zero])
  let φ : S ⟶ T :=
    { τ₁ := Abelian.factorThruImage S.f
      τ₂ := 𝟙 _
      τ₃ := 𝟙 _ }
  have : Epi (L.mapShortComplex.map φ).τ₁ := by dsimp; infer_instance
  have : IsIso (L.mapShortComplex.map φ).τ₂ := by dsimp; infer_instance
  have : Mono (L.mapShortComplex.map φ).τ₃ := by dsimp; infer_instance
  rw [ShortComplex.exact_iff_of_epi_of_isIso_of_mono φ] at hS
  erw [ShortComplex.exact_iff_of_epi_of_isIso_of_mono (L.mapShortComplex.map φ)]
  exact ShortComplex.Exact.map_of_mono_of_preservesKernel hS L
    (by dsimp; infer_instance) inferInstance
#align category_theory.functor.preserves_finite_colimits_of_preserves_epis_and_kernels CategoryTheory.Functor.preservesFiniteColimitsOfPreservesEpisAndKernels

end

end Functor

end CategoryTheory<|MERGE_RESOLUTION|>--- conflicted
+++ resolved
@@ -105,11 +105,7 @@
 #align category_theory.abelian.exact_tfae CategoryTheory.Abelian.exact_tfae
 
 nonrec theorem IsEquivalence.exact_iff {D : Type u₁} [Category.{v₁} D] [Abelian D] (F : C ⥤ D)
-<<<<<<< HEAD
-    [IsEquivalence F] : Exact' (F.map f) (F.map g) ↔ Exact' f g := by
-=======
     [F.IsEquivalence] : Exact (F.map f) (F.map g) ↔ Exact f g := by
->>>>>>> b0aea615
   simp only [exact_iff, ← F.map_eq_zero_iff, F.map_comp, Category.assoc, ←
     kernelComparison_comp_ι g F, ← π_comp_cokernelComparison f F]
   rw [IsIso.comp_left_eq_zero (kernelComparison g F), ← Category.assoc,
