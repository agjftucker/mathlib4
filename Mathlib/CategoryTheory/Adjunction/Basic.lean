--- conflicted
+++ resolved
@@ -5,10 +5,6 @@
 -/
 import Mathlib.CategoryTheory.Equivalence
 import Mathlib.CategoryTheory.Yoneda
-<<<<<<< HEAD
-import Mathlib.Tactic.ApplyFun
-=======
->>>>>>> 85ded514
 
 /-!
 # Adjunctions between functors
@@ -154,25 +150,6 @@
 namespace Adjunction
 
 attribute [reassoc (attr := simp)] left_triangle_components right_triangle_components
-<<<<<<< HEAD
-
-/-- The hom set equivalence associated to an adjunction. -/
-@[simps]
-def homEquiv {F : C ⥤ D} {G : D ⥤ C} (adj : F ⊣ G) (X : C) (Y : D) :
-    (F.obj X ⟶ Y) ≃ (X ⟶ G.obj Y) where
-  toFun := fun f => adj.unit.app X ≫ G.map f
-  invFun := fun g => F.map g ≫ adj.counit.app Y
-  left_inv := fun f => by
-    dsimp
-    rw [F.map_comp, assoc, ← Functor.comp_map, adj.counit.naturality, ← assoc]
-    simp
-  right_inv := fun g => by
-    simp [← assoc, ← Functor.comp_map, ← adj.unit.naturality, assoc]
-
-alias homEquiv_unit := homEquiv_apply
-alias homEquiv_counit := homEquiv_symm_apply
-attribute [simp] homEquiv_unit homEquiv_counit
-=======
 
 /-- The hom set equivalence associated to an adjunction. -/
 @[simps (config := .lemmasOnly)]
@@ -202,7 +179,6 @@
 attribute [local simp] Adjunction.homEquiv_unit Adjunction.homEquiv_counit
 
 namespace Adjunction
->>>>>>> 85ded514
 
 section
 
@@ -303,8 +279,6 @@
 theorem eq_homEquiv_apply {A : C} {B : D} (f : F.obj A ⟶ B) (g : A ⟶ G.obj B) :
     g = adj.homEquiv A B f ↔ (adj.homEquiv A B).symm g = f :=
   eq_unit_comp_map_iff adj f g
-<<<<<<< HEAD
-=======
 
 /--  If `adj : F ⊣ G`, and `X : C`, then `F.obj X` corepresents `Y ↦ (X ⟶ G.obj Y)`-/
 @[simps]
@@ -319,7 +293,6 @@
     (F.op ⋙ yoneda.obj Y).RepresentableBy (G.obj Y) where
   homEquiv := (adj.homEquiv _ _).symm
   homEquiv_comp := by aesop_cat
->>>>>>> 85ded514
 
 end
 
@@ -343,15 +316,6 @@
   /-- The relationship between the counit and hom set equivalence of an adjunction -/
   homEquiv_counit : ∀ {X Y g}, (homEquiv X Y).symm g = F.map g ≫ counit.app Y := by aesop_cat
 
-<<<<<<< HEAD
-namespace CoreHomEquivUnitCounit
-
-attribute [simp] homEquiv_unit homEquiv_counit
-
-end CoreHomEquivUnitCounit
-
-=======
->>>>>>> 85ded514
 /-- This is an auxiliary data structure useful for constructing adjunctions.
 See `Adjunction.mkOfHomEquiv`.
 This structure won't typically be used anywhere else.
@@ -420,11 +384,8 @@
 
 variable {F : C ⥤ D} {G : D ⥤ C}
 
-<<<<<<< HEAD
-=======
 attribute [local simp] CoreHomEquivUnitCounit.homEquiv_unit CoreHomEquivUnitCounit.homEquiv_counit
 
->>>>>>> 85ded514
 /--
 Construct an adjunction from the data of a `CoreHomEquivUnitCounit`, i.e. a hom set
 equivalence, unit and counit natural transformations together with proofs of the equalities
@@ -435,16 +396,6 @@
   unit := adj.unit
   counit := adj.counit
   left_triangle_components X := by
-<<<<<<< HEAD
-    rw [← adj.homEquiv_counit, (adj.homEquiv _ _).symm_apply_eq]
-    simp
-  right_triangle_components Y := by
-    rw [← adj.homEquiv_unit, ← (adj.homEquiv _ _).eq_symm_apply]
-    simp
-
-lemma mk'_homEquiv (adj : CoreHomEquivUnitCounit F G) : (mk' adj).homEquiv = adj.homEquiv := by
-  ext; simp
-=======
     rw [← adj.homEquiv_counit, (adj.homEquiv _ _).symm_apply_eq, adj.homEquiv_unit]
     simp
   right_triangle_components Y := by
@@ -454,7 +405,6 @@
 lemma mk'_homEquiv (adj : CoreHomEquivUnitCounit F G) : (mk' adj).homEquiv = adj.homEquiv := by
   ext
   rw [homEquiv_unit, adj.homEquiv_unit, mk'_unit]
->>>>>>> 85ded514
 
 /-- Construct an adjunction between `F` and `G` out of a natural bijection between each
 `F.obj X ⟶ Y` and `X ⟶ G.obj Y`. -/
@@ -475,10 +425,7 @@
     homEquiv_unit := fun {X Y f} => by simp [← adj.homEquiv_naturality_right]
     homEquiv_counit := fun {X Y f} => by simp [← adj.homEquiv_naturality_left_symm] }
 
-<<<<<<< HEAD
-=======
 @[simp]
->>>>>>> 85ded514
 lemma mkOfHomEquiv_homEquiv (adj : CoreHomEquiv F G) :
     (mkOfHomEquiv adj).homEquiv = adj.homEquiv := by
   ext X Y g
@@ -492,19 +439,11 @@
   counit := adj.counit
   left_triangle_components X := by
     have := adj.left_triangle
-<<<<<<< HEAD
-    rw [NatTrans.ext_iff, Function.funext_iff] at this
-    simpa [-CoreUnitCounit.left_triangle] using this X
-  right_triangle_components Y := by
-    have := adj.right_triangle
-    rw [NatTrans.ext_iff, Function.funext_iff] at this
-=======
     rw [NatTrans.ext_iff, funext_iff] at this
     simpa [-CoreUnitCounit.left_triangle] using this X
   right_triangle_components Y := by
     have := adj.right_triangle
     rw [NatTrans.ext_iff, funext_iff] at this
->>>>>>> 85ded514
     simpa [-CoreUnitCounit.right_triangle] using this Y
 
 /-- The adjunction between the identity functor on a category and itself. -/
