/-
Copyright (c) 2017 Johannes Hölzl. All rights reserved.
Released under Apache 2.0 license as described in the file LICENSE.
Authors: Johannes Hölzl, Mario Carneiro, Floris van Doorn
-/
import Mathlib.Data.Fintype.BigOperators
import Mathlib.Data.Finsupp.Defs
import Mathlib.Data.Nat.PartENat
import Mathlib.Data.Set.Countable
import Mathlib.Logic.Small.Basic
import Mathlib.Order.ConditionallyCompleteLattice.Basic
import Mathlib.Order.SuccPred.Limit
import Mathlib.SetTheory.Cardinal.SchroederBernstein
import Mathlib.Tactic.Positivity
import Mathlib.Tactic.PPWithUniv

#align_import set_theory.cardinal.basic from "leanprover-community/mathlib"@"3ff3f2d6a3118b8711063de7111a0d77a53219a8"

/-!
# Cardinal Numbers

We define cardinal numbers as a quotient of types under the equivalence relation of equinumerity.

## Main definitions

* `Cardinal` is the type of cardinal numbers (in a given universe).
* `Cardinal.mk α` or `#α` is the cardinality of `α`. The notation `#` lives in the locale
  `Cardinal`.
* Addition `c₁ + c₂` is defined by `Cardinal.add_def α β : #α + #β = #(α ⊕ β)`.
* Multiplication `c₁ * c₂` is defined by `Cardinal.mul_def : #α * #β = #(α × β)`.
* The order `c₁ ≤ c₂` is defined by `Cardinal.le_def α β : #α ≤ #β ↔ Nonempty (α ↪ β)`.
* Exponentiation `c₁ ^ c₂` is defined by `Cardinal.power_def α β : #α ^ #β = #(β → α)`.
* `Cardinal.isLimit c` means that `c` is a (weak) limit cardinal: `c ≠ 0 ∧ ∀ x < c, succ x < c`.
* `Cardinal.aleph0` or `ℵ₀` is the cardinality of `ℕ`. This definition is universe polymorphic:
  `Cardinal.aleph0.{u} : Cardinal.{u}` (contrast with `ℕ : Type`, which lives in a specific
  universe). In some cases the universe level has to be given explicitly.
* `Cardinal.sum` is the sum of an indexed family of cardinals, i.e. the cardinality of the
  corresponding sigma type.
* `Cardinal.prod` is the product of an indexed family of cardinals, i.e. the cardinality of the
  corresponding pi type.
* `Cardinal.powerlt a b` or `a ^< b` is defined as the supremum of `a ^ c` for `c < b`.

## Main instances

* Cardinals form a `CanonicallyOrderedCommSemiring` with the aforementioned sum and product.
* Cardinals form a `SuccOrder`. Use `Order.succ c` for the smallest cardinal greater than `c`.
* The less than relation on cardinals forms a well-order.
* Cardinals form a `ConditionallyCompleteLinearOrderBot`. Bounded sets for cardinals in universe
  `u` are precisely the sets indexed by some type in universe `u`, see
  `Cardinal.bddAbove_iff_small`. One can use `sSup` for the cardinal supremum, and `sInf` for the
  minimum of a set of cardinals.

## Main Statements

* Cantor's theorem: `Cardinal.cantor c : c < 2 ^ c`.
* König's theorem: `Cardinal.sum_lt_prod`

## Implementation notes

* There is a type of cardinal numbers in every universe level:
  `Cardinal.{u} : Type (u + 1)` is the quotient of types in `Type u`.
  The operation `Cardinal.lift` lifts cardinal numbers to a higher level.
* Cardinal arithmetic specifically for infinite cardinals (like `κ * κ = κ`) is in the file
  `SetTheory/CardinalOrdinal.lean`.
* There is an instance `Pow Cardinal`, but this will only fire if Lean already knows that both
  the base and the exponent live in the same universe. As a workaround, you can add
  ```
    local infixr:0 "^'" => @Pow.pow Cardinal Cardinal Cardinal.instPowCardinal
  ```
  to a file. This notation will work even if Lean doesn't know yet that the base and the exponent
  live in the same universe (but no exponents in other types can be used).
  (Porting note: This last point might need to be updated.)

## References

* <https://en.wikipedia.org/wiki/Cardinal_number>

## Tags

cardinal number, cardinal arithmetic, cardinal exponentiation, aleph,
Cantor's theorem, König's theorem, Konig's theorem
-/


open Function Set Order BigOperators Classical

noncomputable section

universe u v w

variable {α β : Type u}

/-- The equivalence relation on types given by equivalence (bijective correspondence) of types.
  Quotienting by this equivalence relation gives the cardinal numbers.
-/
instance Cardinal.isEquivalent : Setoid (Type u) where
  r α β := Nonempty (α ≃ β)
  iseqv := ⟨
    fun α => ⟨Equiv.refl α⟩,
    fun ⟨e⟩ => ⟨e.symm⟩,
    fun ⟨e₁⟩ ⟨e₂⟩ => ⟨e₁.trans e₂⟩⟩
#align cardinal.is_equivalent Cardinal.isEquivalent

/-- `Cardinal.{u}` is the type of cardinal numbers in `Type u`,
  defined as the quotient of `Type u` by existence of an equivalence
  (a bijection with explicit inverse). -/
@[pp_with_univ]
def Cardinal : Type (u + 1) :=
  Quotient Cardinal.isEquivalent
#align cardinal Cardinal

namespace Cardinal

/-- The cardinal number of a type -/
def mk : Type u → Cardinal :=
  Quotient.mk'
#align cardinal.mk Cardinal.mk

@[inherit_doc]
scoped prefix:max "#" => Cardinal.mk

instance canLiftCardinalType : CanLift Cardinal.{u} (Type u) mk fun _ => True :=
  ⟨fun c _ => Quot.inductionOn c fun α => ⟨α, rfl⟩⟩
#align cardinal.can_lift_cardinal_Type Cardinal.canLiftCardinalType

@[elab_as_elim]
theorem inductionOn {p : Cardinal → Prop} (c : Cardinal) (h : ∀ α, p #α) : p c :=
  Quotient.inductionOn c h
#align cardinal.induction_on Cardinal.inductionOn

@[elab_as_elim]
theorem inductionOn₂ {p : Cardinal → Cardinal → Prop} (c₁ : Cardinal) (c₂ : Cardinal)
    (h : ∀ α β, p #α #β) : p c₁ c₂ :=
  Quotient.inductionOn₂ c₁ c₂ h
#align cardinal.induction_on₂ Cardinal.inductionOn₂

@[elab_as_elim]
theorem inductionOn₃ {p : Cardinal → Cardinal → Cardinal → Prop} (c₁ : Cardinal) (c₂ : Cardinal)
    (c₃ : Cardinal) (h : ∀ α β γ, p #α #β #γ) : p c₁ c₂ c₃ :=
  Quotient.inductionOn₃ c₁ c₂ c₃ h
#align cardinal.induction_on₃ Cardinal.inductionOn₃

protected theorem eq : #α = #β ↔ Nonempty (α ≃ β) :=
  Quotient.eq'
#align cardinal.eq Cardinal.eq

@[simp]
theorem mk'_def (α : Type u) : @Eq Cardinal ⟦α⟧ #α :=
  rfl
#align cardinal.mk_def Cardinal.mk'_def

@[simp]
theorem mk_out (c : Cardinal) : #c.out = c :=
  Quotient.out_eq _
#align cardinal.mk_out Cardinal.mk_out

/-- The representative of the cardinal of a type is equivalent to the original type. -/
def outMkEquiv {α : Type v} : (#α).out ≃ α :=
  Nonempty.some <| Cardinal.eq.mp (by simp)
#align cardinal.out_mk_equiv Cardinal.outMkEquiv

theorem mk_congr (e : α ≃ β) : #α = #β :=
  Quot.sound ⟨e⟩
#align cardinal.mk_congr Cardinal.mk_congr

alias mk_congr ← _root_.Equiv.cardinal_eq
#align equiv.cardinal_eq Equiv.cardinal_eq

/-- Lift a function between `Type*`s to a function between `Cardinal`s. -/
def map (f : Type u → Type v) (hf : ∀ α β, α ≃ β → f α ≃ f β) : Cardinal.{u} → Cardinal.{v} :=
  Quotient.map f fun α β ⟨e⟩ => ⟨hf α β e⟩
#align cardinal.map Cardinal.map

@[simp]
theorem map_mk (f : Type u → Type v) (hf : ∀ α β, α ≃ β → f α ≃ f β) (α : Type u) :
    map f hf #α = #(f α) :=
  rfl
#align cardinal.map_mk Cardinal.map_mk

/-- Lift a binary operation `Type* → Type* → Type*` to a binary operation on `Cardinal`s. -/
def map₂ (f : Type u → Type v → Type w) (hf : ∀ α β γ δ, α ≃ β → γ ≃ δ → f α γ ≃ f β δ) :
    Cardinal.{u} → Cardinal.{v} → Cardinal.{w} :=
  Quotient.map₂ f fun α β ⟨e₁⟩ γ δ ⟨e₂⟩ => ⟨hf α β γ δ e₁ e₂⟩
#align cardinal.map₂ Cardinal.map₂

/-- The universe lift operation on cardinals. You can specify the universes explicitly with
  `lift.{u v} : Cardinal.{v} → Cardinal.{max v u}` -/
def lift (c : Cardinal.{v}) : Cardinal.{max v u} :=
  map ULift.{u, v} (fun _ _ e => Equiv.ulift.trans <| e.trans Equiv.ulift.symm) c
#align cardinal.lift Cardinal.lift

@[simp]
theorem mk_uLift (α) : #(ULift.{v, u} α) = lift.{v} #α :=
  rfl
#align cardinal.mk_ulift Cardinal.mk_uLift

-- Porting note : simpNF is not happy with universe levels, but this is needed as simp lemma
-- further down in this file
/-- `lift.{(max u v) u}` equals `lift.{v u}`. Using `set_option pp.universes true` will make it much
    easier to understand what's happening when using this lemma. -/
@[simp, nolint simpNF]
theorem lift_umax : lift.{max u v, u} = lift.{v, u} :=
  funext fun a => inductionOn a fun _ => (Equiv.ulift.trans Equiv.ulift.symm).cardinal_eq
#align cardinal.lift_umax Cardinal.lift_umax

-- Porting note : simpNF is not happy with universe levels, but this is needed as simp lemma
-- further down in this file
/-- `lift.{(max v u) u}` equals `lift.{v u}`. Using `set_option pp.universes true` will make it much
    easier to understand what's happening when using this lemma. -/
@[simp, nolint simpNF]
theorem lift_umax' : lift.{max v u, u} = lift.{v, u} :=
  lift_umax
#align cardinal.lift_umax' Cardinal.lift_umax'

-- Porting note : simpNF is not happy with universe levels, but this is needed as simp lemma
-- further down in this file
/-- A cardinal lifted to a lower or equal universe equals itself. -/
@[simp, nolint simpNF]
theorem lift_id' (a : Cardinal.{max u v}) : lift.{u} a = a :=
  inductionOn a fun _ => mk_congr Equiv.ulift
#align cardinal.lift_id' Cardinal.lift_id'

/-- A cardinal lifted to the same universe equals itself. -/
@[simp]
theorem lift_id (a : Cardinal) : lift.{u, u} a = a :=
  lift_id'.{u, u} a
#align cardinal.lift_id Cardinal.lift_id

/-- A cardinal lifted to the zero universe equals itself. -/
-- Porting note : simp can prove this
-- @[simp]
theorem lift_uzero (a : Cardinal.{u}) : lift.{0} a = a :=
  lift_id'.{0, u} a
#align cardinal.lift_uzero Cardinal.lift_uzero

@[simp]
theorem lift_lift.{u_1} (a : Cardinal.{u_1}) : lift.{w} (lift.{v} a) = lift.{max v w} a :=
  inductionOn a fun _ => (Equiv.ulift.trans <| Equiv.ulift.trans Equiv.ulift.symm).cardinal_eq
#align cardinal.lift_lift Cardinal.lift_lift

/-- We define the order on cardinal numbers by `#α ≤ #β` if and only if
  there exists an embedding (injective function) from α to β. -/
instance : LE Cardinal.{u} :=
  ⟨fun q₁ q₂ =>
    Quotient.liftOn₂ q₁ q₂ (fun α β => Nonempty <| α ↪ β) fun _ _ _ _ ⟨e₁⟩ ⟨e₂⟩ =>
      propext ⟨fun ⟨e⟩ => ⟨e.congr e₁ e₂⟩, fun ⟨e⟩ => ⟨e.congr e₁.symm e₂.symm⟩⟩⟩

instance partialOrder : PartialOrder Cardinal.{u} where
  le := (· ≤ ·)
  le_refl := by
    rintro ⟨α⟩
    exact ⟨Embedding.refl _⟩
  le_trans := by
    rintro ⟨α⟩ ⟨β⟩ ⟨γ⟩ ⟨e₁⟩ ⟨e₂⟩
    exact ⟨e₁.trans e₂⟩
  le_antisymm := by
    rintro ⟨α⟩ ⟨β⟩ ⟨e₁⟩ ⟨e₂⟩
    exact Quotient.sound (e₁.antisymm e₂)

instance linearOrder : LinearOrder Cardinal.{u} :=
  { Cardinal.partialOrder with
    le_total := by
      rintro ⟨α⟩ ⟨β⟩
      apply Embedding.total
    decidableLE := Classical.decRel _ }

theorem le_def (α β : Type u) : #α ≤ #β ↔ Nonempty (α ↪ β) :=
  Iff.rfl
#align cardinal.le_def Cardinal.le_def

theorem mk_le_of_injective {α β : Type u} {f : α → β} (hf : Injective f) : #α ≤ #β :=
  ⟨⟨f, hf⟩⟩
#align cardinal.mk_le_of_injective Cardinal.mk_le_of_injective

theorem _root_.Function.Embedding.cardinal_le {α β : Type u} (f : α ↪ β) : #α ≤ #β :=
  ⟨f⟩
#align function.embedding.cardinal_le Function.Embedding.cardinal_le

theorem mk_le_of_surjective {α β : Type u} {f : α → β} (hf : Surjective f) : #β ≤ #α :=
  ⟨Embedding.ofSurjective f hf⟩
#align cardinal.mk_le_of_surjective Cardinal.mk_le_of_surjective

theorem le_mk_iff_exists_set {c : Cardinal} {α : Type u} : c ≤ #α ↔ ∃ p : Set α, #p = c :=
  ⟨inductionOn c fun _ ⟨⟨f, hf⟩⟩ => ⟨Set.range f, (Equiv.ofInjective f hf).cardinal_eq.symm⟩,
    fun ⟨_, e⟩ => e ▸ ⟨⟨Subtype.val, fun _ _ => Subtype.eq⟩⟩⟩
#align cardinal.le_mk_iff_exists_set Cardinal.le_mk_iff_exists_set

theorem mk_subtype_le {α : Type u} (p : α → Prop) : #(Subtype p) ≤ #α :=
  ⟨Embedding.subtype p⟩
#align cardinal.mk_subtype_le Cardinal.mk_subtype_le

theorem mk_set_le (s : Set α) : #s ≤ #α :=
  mk_subtype_le s
#align cardinal.mk_set_le Cardinal.mk_set_le

@[simp]
lemma mk_preimage_down {s : Set α} : #(ULift.down.{v} ⁻¹' s) = lift.{v} (#s) := by
  rw [← mk_uLift, Cardinal.eq]
  constructor
  let f : ULift.down ⁻¹' s → ULift s := fun x ↦ ULift.up (restrictPreimage s ULift.down x)
  have : Function.Bijective f :=
    ULift.up_bijective.comp (restrictPreimage_bijective _ (ULift.down_bijective))
  exact Equiv.ofBijective f this

theorem out_embedding {c c' : Cardinal} : c ≤ c' ↔ Nonempty (c.out ↪ c'.out) := by
  trans
  · rw [← Quotient.out_eq c, ← Quotient.out_eq c']
  · rw [mk'_def, mk'_def, le_def]
#align cardinal.out_embedding Cardinal.out_embedding

theorem lift_mk_le {α : Type v} {β : Type w} :
    lift.{max u w} #α ≤ lift.{max u v} #β ↔ Nonempty (α ↪ β) :=
  ⟨fun ⟨f⟩ => ⟨Embedding.congr Equiv.ulift Equiv.ulift f⟩, fun ⟨f⟩ =>
    ⟨Embedding.congr Equiv.ulift.symm Equiv.ulift.symm f⟩⟩
#align cardinal.lift_mk_le Cardinal.lift_mk_le

/-- A variant of `Cardinal.lift_mk_le` with specialized universes.
Because Lean often can not realize it should use this specialization itself,
we provide this statement separately so you don't have to solve the specialization problem either.
-/
theorem lift_mk_le' {α : Type u} {β : Type v} : lift.{v} #α ≤ lift.{u} #β ↔ Nonempty (α ↪ β) :=
  lift_mk_le.{0}
#align cardinal.lift_mk_le' Cardinal.lift_mk_le'

theorem lift_mk_eq {α : Type u} {β : Type v} :
    lift.{max v w} #α = lift.{max u w} #β ↔ Nonempty (α ≃ β) :=
  Quotient.eq'.trans
    ⟨fun ⟨f⟩ => ⟨Equiv.ulift.symm.trans <| f.trans Equiv.ulift⟩, fun ⟨f⟩ =>
      ⟨Equiv.ulift.trans <| f.trans Equiv.ulift.symm⟩⟩
#align cardinal.lift_mk_eq Cardinal.lift_mk_eq

/-- A variant of `Cardinal.lift_mk_eq` with specialized universes.
Because Lean often can not realize it should use this specialization itself,
we provide this statement separately so you don't have to solve the specialization problem either.
-/
theorem lift_mk_eq' {α : Type u} {β : Type v} : lift.{v} #α = lift.{u} #β ↔ Nonempty (α ≃ β) :=
  lift_mk_eq.{u, v, 0}
#align cardinal.lift_mk_eq' Cardinal.lift_mk_eq'

@[simp]
theorem lift_le {a b : Cardinal.{v}} : lift.{u, v} a ≤ lift.{u, v} b ↔ a ≤ b :=
  inductionOn₂ a b fun α β => by
    rw [← lift_umax]
    exact lift_mk_le.{u}
#align cardinal.lift_le Cardinal.lift_le

-- Porting note: changed `simps` to `simps!` because the linter told to do so.
/-- `Cardinal.lift` as an `OrderEmbedding`. -/
@[simps! (config := { fullyApplied := false })]
def liftOrderEmbedding : Cardinal.{v} ↪o Cardinal.{max v u} :=
  OrderEmbedding.ofMapLEIff lift.{u, v} fun _ _ => lift_le
#align cardinal.lift_order_embedding Cardinal.liftOrderEmbedding

theorem lift_injective : Injective lift.{u, v} :=
  liftOrderEmbedding.injective
#align cardinal.lift_injective Cardinal.lift_injective

@[simp]
theorem lift_inj {a b : Cardinal.{u}} : lift.{v, u} a = lift.{v, u} b ↔ a = b :=
  lift_injective.eq_iff
#align cardinal.lift_inj Cardinal.lift_inj

@[simp]
theorem lift_lt {a b : Cardinal.{u}} : lift.{v, u} a < lift.{v, u} b ↔ a < b :=
  liftOrderEmbedding.lt_iff_lt
#align cardinal.lift_lt Cardinal.lift_lt

theorem lift_strictMono : StrictMono lift := fun _ _ => lift_lt.2
#align cardinal.lift_strict_mono Cardinal.lift_strictMono

theorem lift_monotone : Monotone lift :=
  lift_strictMono.monotone
#align cardinal.lift_monotone Cardinal.lift_monotone

instance : Zero Cardinal.{u} :=
  -- `PEmpty` might be more canonical, but this is convenient for defeq with natCast
  ⟨lift #(Fin 0)⟩

instance : Inhabited Cardinal.{u} :=
  ⟨0⟩

theorem mk_eq_zero (α : Type u) [IsEmpty α] : #α = 0 :=
  (Equiv.equivOfIsEmpty α (ULift (Fin 0))).cardinal_eq
#align cardinal.mk_eq_zero Cardinal.mk_eq_zero

@[simp]
theorem lift_zero : lift 0 = 0 := mk_eq_zero _
#align cardinal.lift_zero Cardinal.lift_zero

@[simp]
theorem lift_eq_zero {a : Cardinal.{v}} : lift.{u} a = 0 ↔ a = 0 :=
  lift_injective.eq_iff' lift_zero
#align cardinal.lift_eq_zero Cardinal.lift_eq_zero

theorem mk_eq_zero_iff {α : Type u} : #α = 0 ↔ IsEmpty α :=
  ⟨fun e =>
    let ⟨h⟩ := Quotient.exact e
    h.isEmpty,
    @mk_eq_zero α⟩
#align cardinal.mk_eq_zero_iff Cardinal.mk_eq_zero_iff

theorem mk_ne_zero_iff {α : Type u} : #α ≠ 0 ↔ Nonempty α :=
  (not_iff_not.2 mk_eq_zero_iff).trans not_isEmpty_iff
#align cardinal.mk_ne_zero_iff Cardinal.mk_ne_zero_iff

@[simp]
theorem mk_ne_zero (α : Type u) [Nonempty α] : #α ≠ 0 :=
  mk_ne_zero_iff.2 ‹_›
#align cardinal.mk_ne_zero Cardinal.mk_ne_zero

instance : One Cardinal.{u} :=
  -- `PUnit` might be more canonical, but this is convenient for defeq with natCast
  ⟨lift #(Fin 1)⟩

instance : Nontrivial Cardinal.{u} :=
  ⟨⟨1, 0, mk_ne_zero _⟩⟩

theorem mk_eq_one (α : Type u) [Unique α] : #α = 1 :=
  (Equiv.equivOfUnique α (ULift (Fin 1))).cardinal_eq
#align cardinal.mk_eq_one Cardinal.mk_eq_one

theorem le_one_iff_subsingleton {α : Type u} : #α ≤ 1 ↔ Subsingleton α :=
  ⟨fun ⟨f⟩ => ⟨fun _ _ => f.injective (Subsingleton.elim _ _)⟩, fun ⟨h⟩ =>
    ⟨fun _ => ULift.up 0, fun _ _ _ => h _ _⟩⟩
#align cardinal.le_one_iff_subsingleton Cardinal.le_one_iff_subsingleton

@[simp]
theorem mk_le_one_iff_set_subsingleton {s : Set α} : #s ≤ 1 ↔ s.Subsingleton :=
  le_one_iff_subsingleton.trans s.subsingleton_coe
#align cardinal.mk_le_one_iff_set_subsingleton Cardinal.mk_le_one_iff_set_subsingleton

alias mk_le_one_iff_set_subsingleton ↔ _ _root_.Set.Subsingleton.cardinal_mk_le_one
#align set.subsingleton.cardinal_mk_le_one Set.Subsingleton.cardinal_mk_le_one

instance : Add Cardinal.{u} :=
  ⟨map₂ Sum fun _ _ _ _ => Equiv.sumCongr⟩

theorem add_def (α β : Type u) : #α + #β = #(Sum α β) :=
  rfl
#align cardinal.add_def Cardinal.add_def

instance : NatCast Cardinal.{u} :=
  ⟨fun n => lift #(Fin n)⟩

@[simp]
theorem mk_sum (α : Type u) (β : Type v) : #(α ⊕ β) = lift.{v, u} #α + lift.{u, v} #β :=
  mk_congr (Equiv.ulift.symm.sumCongr Equiv.ulift.symm)
#align cardinal.mk_sum Cardinal.mk_sum

@[simp]
theorem mk_option {α : Type u} : #(Option α) = #α + 1 := by
  rw [(Equiv.optionEquivSumPUnit.{u, u} α).cardinal_eq, mk_sum, mk_eq_one PUnit, lift_id, lift_id]
#align cardinal.mk_option Cardinal.mk_option

@[simp]
theorem mk_psum (α : Type u) (β : Type v) : #(PSum α β) = lift.{v} #α + lift.{u} #β :=
  (mk_congr (Equiv.psumEquivSum α β)).trans (mk_sum α β)
#align cardinal.mk_psum Cardinal.mk_psum

@[simp]
theorem mk_fintype (α : Type u) [h : Fintype α] : #α = Fintype.card α :=
  mk_congr (Fintype.equivOfCardEq (by simp))

protected theorem cast_succ (n : ℕ) : ((n + 1 : ℕ) : Cardinal.{u}) = n + 1 := by
  change #(ULift.{u} (Fin (n+1))) = # (ULift.{u} (Fin n)) + 1
  rw [← mk_option, mk_fintype, mk_fintype]
  simp only [Fintype.card_ulift, Fintype.card_fin, Fintype.card_option]

instance : Mul Cardinal.{u} :=
  ⟨map₂ Prod fun _ _ _ _ => Equiv.prodCongr⟩

theorem mul_def (α β : Type u) : #α * #β = #(α × β) :=
  rfl
#align cardinal.mul_def Cardinal.mul_def

@[simp]
theorem mk_prod (α : Type u) (β : Type v) : #(α × β) = lift.{v, u} #α * lift.{u, v} #β :=
  mk_congr (Equiv.ulift.symm.prodCongr Equiv.ulift.symm)
#align cardinal.mk_prod Cardinal.mk_prod

private theorem mul_comm' (a b : Cardinal.{u}) : a * b = b * a :=
  inductionOn₂ a b fun α β => mk_congr <| Equiv.prodComm α β

/-- The cardinal exponential. `#α ^ #β` is the cardinal of `β → α`. -/
instance instPowCardinal : Pow Cardinal.{u} Cardinal.{u} :=
  ⟨map₂ (fun α β => β → α) fun _ _ _ _ e₁ e₂ => e₂.arrowCongr e₁⟩

-- Porting note: This "workaround" does not work and break everything.
-- I changed it now from `^` to `^'` to prevent a clash
-- with `HPow`, but somebody should figure out
-- if this is still relevant in Lean4.
-- mathport name: cardinal.pow
local infixr:0 "^'" => @HPow.hPow Cardinal Cardinal Cardinal.instPowCardinal
-- -- mathport name: cardinal.pow.nat
local infixr:80 " ^ℕ " => @HPow.hPow Cardinal ℕ Cardinal instHPow

theorem power_def (α β) : #α ^ #β = #(β → α) :=
  rfl
#align cardinal.power_def Cardinal.power_def

theorem mk_arrow (α : Type u) (β : Type v) : #(α → β) = (lift.{u} #β^lift.{v} #α) :=
  mk_congr (Equiv.ulift.symm.arrowCongr Equiv.ulift.symm)
#align cardinal.mk_arrow Cardinal.mk_arrow

@[simp]
theorem lift_power (a b : Cardinal.{u}) : lift.{v} (a ^ b) = ((lift.{v} a) ^ (lift.{v} b)) :=
  inductionOn₂ a b fun _ _ =>
    mk_congr <| Equiv.ulift.trans (Equiv.ulift.arrowCongr Equiv.ulift).symm
#align cardinal.lift_power Cardinal.lift_power

@[simp]
theorem power_zero {a : Cardinal} : (a ^ 0) = 1 :=
  inductionOn a fun _ => mk_eq_one _
#align cardinal.power_zero Cardinal.power_zero

@[simp]
theorem power_one {a : Cardinal.{u}} : (a ^ 1) = a :=
  inductionOn a fun α => mk_congr (Equiv.funUnique (ULift.{u} (Fin 1)) α)
#align cardinal.power_one Cardinal.power_one

theorem power_add {a b c : Cardinal} : (a ^ (b + c)) = (a ^ b) * (a ^ c) :=
  inductionOn₃ a b c fun α β γ => mk_congr <| Equiv.sumArrowEquivProdArrow β γ α
#align cardinal.power_add Cardinal.power_add

instance commSemiring : CommSemiring Cardinal.{u} where
  zero := 0
  one := 1
  add := (· + ·)
  mul := (· * ·)
  zero_add a := inductionOn a fun α => mk_congr <| Equiv.emptySum (ULift (Fin 0)) α
  add_zero a := inductionOn a fun α => mk_congr <| Equiv.sumEmpty α (ULift (Fin 0))
  add_assoc a b c := inductionOn₃ a b c fun α β γ => mk_congr <| Equiv.sumAssoc α β γ
  add_comm a b := inductionOn₂ a b fun α β => mk_congr <| Equiv.sumComm α β
  zero_mul a := inductionOn a fun α => mk_eq_zero _
  mul_zero a := inductionOn a fun α => mk_eq_zero _
  one_mul a := inductionOn a fun α => mk_congr <| Equiv.uniqueProd α (ULift (Fin 1))
  mul_one a := inductionOn a fun α => mk_congr <| Equiv.prodUnique α (ULift (Fin 1))
  mul_assoc a b c := inductionOn₃ a b c fun α β γ => mk_congr <| Equiv.prodAssoc α β γ
  mul_comm := mul_comm'
  left_distrib a b c := inductionOn₃ a b c fun α β γ => mk_congr <| Equiv.prodSumDistrib α β γ
  right_distrib a b c := inductionOn₃ a b c fun α β γ => mk_congr <| Equiv.sumProdDistrib α β γ
  npow n c := c^n
  npow_zero := @power_zero
  npow_succ n c := show (c ^ (n + 1 : ℕ)) = c * (c ^ n)
    by rw [Cardinal.cast_succ, power_add, power_one, mul_comm']
  natCast := (fun n => lift.{u} #(Fin n) : ℕ → Cardinal.{u})
  natCast_zero := rfl
  natCast_succ := Cardinal.cast_succ

/-! Porting note: Deprecated section. Remove. -/
section deprecated
set_option linter.deprecated false

@[deprecated]
theorem power_bit0 (a b : Cardinal) : (a ^ bit0 b) = (a ^ b) * (a ^ b) :=
  power_add
#align cardinal.power_bit0 Cardinal.power_bit0

@[deprecated]
theorem power_bit1 (a b : Cardinal) : (a ^ bit1 b) = (a ^ b) * (a ^ b) * a := by
  rw [bit1, ← power_bit0, power_add, power_one]
#align cardinal.power_bit1 Cardinal.power_bit1

end deprecated

@[simp]
theorem one_power {a : Cardinal} : (1 ^ a) = 1 :=
  inductionOn a fun _ => mk_eq_one _
#align cardinal.one_power Cardinal.one_power

-- Porting note : simp can prove this
-- @[simp]
theorem mk_bool : #Bool = 2 := by simp
#align cardinal.mk_bool Cardinal.mk_bool

-- Porting note : simp can prove this
-- @[simp]
theorem mk_Prop : #Prop = 2 := by simp
#align cardinal.mk_Prop Cardinal.mk_Prop

@[simp]
theorem zero_power {a : Cardinal} : a ≠ 0 → (0 ^ a) = 0 :=
  inductionOn a fun _ heq =>
    mk_eq_zero_iff.2 <|
      isEmpty_pi.2 <|
        let ⟨a⟩ := mk_ne_zero_iff.1 heq
        ⟨a, inferInstance⟩
#align cardinal.zero_power Cardinal.zero_power

theorem power_ne_zero {a : Cardinal} (b) : a ≠ 0 → (a ^ b) ≠ 0 :=
  inductionOn₂ a b fun _ _ h =>
    let ⟨a⟩ := mk_ne_zero_iff.1 h
    mk_ne_zero_iff.2 ⟨fun _ => a⟩
#align cardinal.power_ne_zero Cardinal.power_ne_zero

theorem mul_power {a b c : Cardinal} : ((a * b) ^ c) = (a ^ c) * (b ^ c) :=
  inductionOn₃ a b c fun α β γ => mk_congr <| Equiv.arrowProdEquivProdArrow α β γ
#align cardinal.mul_power Cardinal.mul_power

theorem power_mul {a b c : Cardinal} : (a ^ (b * c)) = ((a ^ b) ^ c) := by
  rw [mul_comm b c]
  exact inductionOn₃ a b c fun α β γ => mk_congr <| Equiv.curry γ β α
#align cardinal.power_mul Cardinal.power_mul

@[simp]
theorem pow_cast_right (a : Cardinal.{u}) (n : ℕ) : (a^(↑n : Cardinal.{u})) = a ^ℕ n :=
  rfl
#align cardinal.pow_cast_right Cardinal.pow_cast_right

@[simp]
theorem lift_one : lift 1 = 1 := mk_eq_one _
#align cardinal.lift_one Cardinal.lift_one

@[simp]
theorem lift_add (a b : Cardinal.{u}) : lift.{v} (a + b) = lift.{v} a + lift.{v} b :=
  inductionOn₂ a b fun _ _ =>
    mk_congr <| Equiv.ulift.trans (Equiv.sumCongr Equiv.ulift Equiv.ulift).symm
#align cardinal.lift_add Cardinal.lift_add

@[simp]
theorem lift_mul (a b : Cardinal.{u}) : lift.{v} (a * b) = lift.{v} a * lift.{v} b :=
  inductionOn₂ a b fun _ _ =>
    mk_congr <| Equiv.ulift.trans (Equiv.prodCongr Equiv.ulift Equiv.ulift).symm
#align cardinal.lift_mul Cardinal.lift_mul

/-! Porting note: Deprecated section. Remove. -/
section deprecated
set_option linter.deprecated false

@[simp, deprecated]
theorem lift_bit0 (a : Cardinal) : lift.{v} (bit0 a) = bit0 (lift.{v} a) :=
  lift_add a a
#align cardinal.lift_bit0 Cardinal.lift_bit0

@[simp, deprecated]
theorem lift_bit1 (a : Cardinal) : lift.{v} (bit1 a) = bit1 (lift.{v} a) := by simp [bit1]
#align cardinal.lift_bit1 Cardinal.lift_bit1

end deprecated

-- Porting note: Proof used to be simp, needed to remind simp that 1 + 1 = 2
theorem lift_two : lift.{u, v} 2 = 2 := by simp [←one_add_one_eq_two]
#align cardinal.lift_two Cardinal.lift_two

@[simp]
theorem mk_set {α : Type u} : #(Set α) = (2 ^ #α) := by simp [←one_add_one_eq_two, Set, mk_arrow]
#align cardinal.mk_set Cardinal.mk_set

/-- A variant of `Cardinal.mk_set` expressed in terms of a `Set` instead of a `Type`. -/
@[simp]
theorem mk_powerset {α : Type u} (s : Set α) : #(↥(𝒫 s)) = (2 ^ #(↥s)) :=
  (mk_congr (Equiv.Set.powerset s)).trans mk_set
#align cardinal.mk_powerset Cardinal.mk_powerset

theorem lift_two_power (a) : lift.{v} (2 ^ a) = (2 ^ lift.{v} a) := by simp [←one_add_one_eq_two]
#align cardinal.lift_two_power Cardinal.lift_two_power

section OrderProperties

open Sum

protected theorem zero_le : ∀ a : Cardinal, 0 ≤ a := by
  rintro ⟨α⟩
  exact ⟨Embedding.ofIsEmpty⟩
#align cardinal.zero_le Cardinal.zero_le

private theorem add_le_add' : ∀ {a b c d : Cardinal}, a ≤ b → c ≤ d → a + c ≤ b + d := by
  rintro ⟨α⟩ ⟨β⟩ ⟨γ⟩ ⟨δ⟩ ⟨e₁⟩ ⟨e₂⟩; exact ⟨e₁.sumMap e₂⟩
-- #align cardinal.add_le_add' Cardinal.add_le_add'

instance add_covariantClass : CovariantClass Cardinal Cardinal (· + ·) (· ≤ ·) :=
  ⟨fun _ _ _ => add_le_add' le_rfl⟩
#align cardinal.add_covariant_class Cardinal.add_covariantClass

instance add_swap_covariantClass : CovariantClass Cardinal Cardinal (swap (· + ·)) (· ≤ ·) :=
  ⟨fun _ _ _ h => add_le_add' h le_rfl⟩
#align cardinal.add_swap_covariant_class Cardinal.add_swap_covariantClass

instance canonicallyOrderedCommSemiring : CanonicallyOrderedCommSemiring Cardinal.{u} :=
  { Cardinal.commSemiring,
    Cardinal.partialOrder with
    bot := 0
    bot_le := Cardinal.zero_le
    add_le_add_left := fun a b => add_le_add_left
    exists_add_of_le := fun {a b} =>
      inductionOn₂ a b fun α β ⟨⟨f, hf⟩⟩ =>
        have : Sum α ((range f)ᶜ : Set β) ≃ β :=
          (Equiv.sumCongr (Equiv.ofInjective f hf) (Equiv.refl _)).trans <|
            Equiv.Set.sumCompl (range f)
        ⟨#(↥(range f)ᶜ), mk_congr this.symm⟩
    le_self_add := fun a b => (add_zero a).ge.trans <| add_le_add_left (Cardinal.zero_le _) _
    eq_zero_or_eq_zero_of_mul_eq_zero := fun {a b} =>
      inductionOn₂ a b fun α β => by
        simpa only [mul_def, mk_eq_zero_iff, isEmpty_prod] using id }

instance : CanonicallyLinearOrderedAddMonoid Cardinal.{u} :=
  { Cardinal.canonicallyOrderedCommSemiring, Cardinal.linearOrder with }

-- Computable instance to prevent a non-computable one being found via the one above
instance : CanonicallyOrderedAddMonoid Cardinal.{u} :=
  { Cardinal.canonicallyOrderedCommSemiring with }

instance : LinearOrderedCommMonoidWithZero Cardinal.{u} :=
  { Cardinal.commSemiring,
    Cardinal.linearOrder with
    mul_le_mul_left := @mul_le_mul_left' _ _ _ _
    zero_le_one := zero_le _ }

-- Computable instance to prevent a non-computable one being found via the one above
instance : CommMonoidWithZero Cardinal.{u} :=
  { Cardinal.canonicallyOrderedCommSemiring with }

-- porting note: new
-- Computable instance to prevent a non-computable one being found via the one above
instance : CommMonoid Cardinal.{u} :=
  { Cardinal.canonicallyOrderedCommSemiring with }

theorem zero_power_le (c : Cardinal.{u}) : ((0 : Cardinal.{u})^c) ≤ 1 := by
  by_cases h : c = 0
  · rw [h, power_zero]
  · rw [zero_power h]
    apply zero_le
#align cardinal.zero_power_le Cardinal.zero_power_le

theorem power_le_power_left : ∀ {a b c : Cardinal}, a ≠ 0 → b ≤ c → (a^b) ≤ (a^c) := by
  rintro ⟨α⟩ ⟨β⟩ ⟨γ⟩ hα ⟨e⟩
  let ⟨a⟩ := mk_ne_zero_iff.1 hα
  exact ⟨@Function.Embedding.arrowCongrLeft _ _ _ ⟨a⟩ e⟩
#align cardinal.power_le_power_left Cardinal.power_le_power_left

theorem self_le_power (a : Cardinal) {b : Cardinal} (hb : 1 ≤ b) : a ≤ (a^b) := by
  rcases eq_or_ne a 0 with (rfl | ha)
  · exact zero_le _
  · convert power_le_power_left ha hb
    exact power_one.symm
#align cardinal.self_le_power Cardinal.self_le_power

/-- **Cantor's theorem** -/
theorem cantor (a : Cardinal.{u}) : a < (2^a) := by
  induction' a using Cardinal.inductionOn with α
  rw [← mk_set]
  refine' ⟨⟨⟨singleton, fun a b => singleton_eq_singleton_iff.1⟩⟩, _⟩
  rintro ⟨⟨f, hf⟩⟩
  exact cantor_injective f hf
#align cardinal.cantor Cardinal.cantor

instance : NoMaxOrder Cardinal.{u} where exists_gt a := ⟨_, cantor a⟩

-- short-circuit type class inference
instance : DistribLattice Cardinal.{u} := inferInstance

theorem one_lt_iff_nontrivial {α : Type u} : 1 < #α ↔ Nontrivial α := by
  rw [← not_le, le_one_iff_subsingleton, ← not_nontrivial_iff_subsingleton, Classical.not_not]
#align cardinal.one_lt_iff_nontrivial Cardinal.one_lt_iff_nontrivial

theorem power_le_max_power_one {a b c : Cardinal} (h : b ≤ c) : (a^b) ≤ max (a^c) 1 := by
  by_cases ha : a = 0
  · simp [ha, zero_power_le]
  · exact (power_le_power_left ha h).trans (le_max_left _ _)
#align cardinal.power_le_max_power_one Cardinal.power_le_max_power_one

theorem power_le_power_right {a b c : Cardinal} : a ≤ b → (a^c) ≤ (b^c) :=
  inductionOn₃ a b c fun _ _ _ ⟨e⟩ => ⟨Embedding.arrowCongrRight e⟩
#align cardinal.power_le_power_right Cardinal.power_le_power_right

theorem power_pos {a : Cardinal} (b) (ha : 0 < a) : 0 < (a^b) :=
  (power_ne_zero _ ha.ne').bot_lt
#align cardinal.power_pos Cardinal.power_pos

end OrderProperties

protected theorem lt_wf : @WellFounded Cardinal.{u} (· < ·) :=
  ⟨fun a =>
    byContradiction fun h => by
      let ι := { c : Cardinal // ¬Acc (· < ·) c }
      let f : ι → Cardinal := Subtype.val
      haveI hι : Nonempty ι := ⟨⟨_, h⟩⟩
      obtain ⟨⟨c : Cardinal, hc : ¬Acc (· < ·) c⟩, ⟨h_1 : ∀ j, (f ⟨c, hc⟩).out ↪ (f j).out⟩⟩ :=
        Embedding.min_injective fun i => (f i).out
      refine hc (Acc.intro _ fun j h' => byContradiction fun hj => h'.2 ?_)
      have : #_ ≤ #_ := ⟨h_1 ⟨j, hj⟩⟩
      simpa only [mk_out] using this⟩
#align cardinal.lt_wf Cardinal.lt_wf

instance : WellFoundedRelation Cardinal.{u} :=
  ⟨(· < ·), Cardinal.lt_wf⟩

-- Porting note: this no longer is automatically inferred.
instance : WellFoundedLT Cardinal.{u} :=
  ⟨Cardinal.lt_wf⟩

instance wo : @IsWellOrder Cardinal.{u} (· < ·) where
#align cardinal.wo Cardinal.wo

instance : ConditionallyCompleteLinearOrderBot Cardinal :=
  IsWellOrder.conditionallyCompleteLinearOrderBot _

@[simp]
theorem sInf_empty : sInf (∅ : Set Cardinal.{u}) = 0 :=
  dif_neg Set.not_nonempty_empty
#align cardinal.Inf_empty Cardinal.sInf_empty

/-- Note that the successor of `c` is not the same as `c + 1` except in the case of finite `c`. -/
instance : SuccOrder Cardinal :=
  SuccOrder.ofSuccLeIff (fun c => sInf { c' | c < c' })
    -- Porting note: Needed to insert `by apply` in the next line
    ⟨by apply lt_of_lt_of_le <| csInf_mem <| exists_gt _,
    -- Porting note used to be just `csInf_le'`
    fun h ↦ csInf_le' h⟩

theorem succ_def (c : Cardinal) : succ c = sInf { c' | c < c' } :=
  rfl
#align cardinal.succ_def Cardinal.succ_def

theorem succ_pos : ∀ c : Cardinal, 0 < succ c :=
  bot_lt_succ
#align cardinal.succ_pos Cardinal.succ_pos

theorem succ_ne_zero (c : Cardinal) : succ c ≠ 0 :=
  (succ_pos _).ne'
#align cardinal.succ_ne_zero Cardinal.succ_ne_zero

theorem add_one_le_succ (c : Cardinal.{u}) : c + 1 ≤ succ c := by
  -- Porting note: rewrote the next three lines to avoid defeq abuse.
  have : Set.Nonempty { c' | c < c' } := exists_gt c
  simp_rw [succ_def, le_csInf_iff'' this, mem_setOf]
  intro b hlt
  rcases b, c with ⟨⟨β⟩, ⟨γ⟩⟩
  cases' le_of_lt hlt with f
  have : ¬Surjective f := fun hn => (not_le_of_lt hlt) (mk_le_of_surjective hn)
  simp only [Surjective, not_forall] at this
  rcases this with ⟨b, hb⟩
  calc
    #γ + 1 = #(Option γ) := mk_option.symm
    _ ≤ #β := (f.optionElim b hb).cardinal_le
#align cardinal.add_one_le_succ Cardinal.add_one_le_succ

/-- A cardinal is a limit if it is not zero or a successor cardinal. Note that `ℵ₀` is a limit
  cardinal by this definition, but `0` isn't.

  Use `IsSuccLimit` if you want to include the `c = 0` case. -/
def IsLimit (c : Cardinal) : Prop :=
  c ≠ 0 ∧ IsSuccLimit c
#align cardinal.is_limit Cardinal.IsLimit

protected theorem IsLimit.ne_zero {c} (h : IsLimit c) : c ≠ 0 :=
  h.1
#align cardinal.is_limit.ne_zero Cardinal.IsLimit.ne_zero

protected theorem IsLimit.isSuccLimit {c} (h : IsLimit c) : IsSuccLimit c :=
  h.2
#align cardinal.is_limit.is_succ_limit Cardinal.IsLimit.isSuccLimit

theorem IsLimit.succ_lt {x c} (h : IsLimit c) : x < c → succ x < c :=
  h.isSuccLimit.succ_lt
#align cardinal.is_limit.succ_lt Cardinal.IsLimit.succ_lt

theorem isSuccLimit_zero : IsSuccLimit (0 : Cardinal) :=
  isSuccLimit_bot
#align cardinal.is_succ_limit_zero Cardinal.isSuccLimit_zero

/-- The indexed sum of cardinals is the cardinality of the
  indexed disjoint union, i.e. sigma type. -/
def sum {ι} (f : ι → Cardinal) : Cardinal :=
  mk (Σi, (f i).out)
#align cardinal.sum Cardinal.sum

theorem le_sum {ι} (f : ι → Cardinal) (i) : f i ≤ sum f := by
  rw [← Quotient.out_eq (f i)]
  exact ⟨⟨fun a => ⟨i, a⟩, fun a b h => by injection h⟩⟩
#align cardinal.le_sum Cardinal.le_sum

@[simp]
theorem mk_sigma {ι} (f : ι → Type*) : #(Σ i, f i) = sum fun i => #(f i) :=
  mk_congr <| Equiv.sigmaCongrRight fun _ => outMkEquiv.symm
#align cardinal.mk_sigma Cardinal.mk_sigma

@[simp]
theorem sum_const (ι : Type u) (a : Cardinal.{v}) :
    (sum fun _ : ι => a) = lift.{v} #ι * lift.{u} a :=
  inductionOn a fun α =>
    mk_congr <|
      calc
        (Σ _ : ι, Quotient.out #α) ≃ ι × Quotient.out #α := Equiv.sigmaEquivProd _ _
        _ ≃ ULift ι × ULift α := Equiv.ulift.symm.prodCongr (outMkEquiv.trans Equiv.ulift.symm)
#align cardinal.sum_const Cardinal.sum_const

theorem sum_const' (ι : Type u) (a : Cardinal.{u}) : (sum fun _ : ι => a) = #ι * a := by simp
#align cardinal.sum_const' Cardinal.sum_const'

@[simp]
theorem sum_add_distrib {ι} (f g : ι → Cardinal) : sum (f + g) = sum f + sum g := by
  have := mk_congr (Equiv.sigmaSumDistrib (Quotient.out ∘ f) (Quotient.out ∘ g))
  simp only [comp_apply, mk_sigma, mk_sum, mk_out, lift_id] at this
  exact this
#align cardinal.sum_add_distrib Cardinal.sum_add_distrib

@[simp]
theorem sum_add_distrib' {ι} (f g : ι → Cardinal) :
    (Cardinal.sum fun i => f i + g i) = sum f + sum g :=
  sum_add_distrib f g
#align cardinal.sum_add_distrib' Cardinal.sum_add_distrib'

@[simp]
theorem lift_sum {ι : Type u} (f : ι → Cardinal.{v}) :
    Cardinal.lift.{w} (Cardinal.sum f) = Cardinal.sum fun i => Cardinal.lift.{w} (f i) :=
  Equiv.cardinal_eq <|
    Equiv.ulift.trans <|
      Equiv.sigmaCongrRight fun a =>
    -- Porting note: Inserted universe hint .{_,_,v} below
        Nonempty.some <| by rw [← lift_mk_eq.{_,_,v}, mk_out, mk_out, lift_lift]
#align cardinal.lift_sum Cardinal.lift_sum

theorem sum_le_sum {ι} (f g : ι → Cardinal) (H : ∀ i, f i ≤ g i) : sum f ≤ sum g :=
  ⟨(Embedding.refl _).sigmaMap fun i =>
      Classical.choice <| by have := H i; rwa [← Quot.out_eq (f i), ← Quot.out_eq (g i)] at this⟩
#align cardinal.sum_le_sum Cardinal.sum_le_sum

theorem mk_le_mk_mul_of_mk_preimage_le {c : Cardinal} (f : α → β) (hf : ∀ b : β, #(f ⁻¹' {b}) ≤ c) :
    #α ≤ #β * c := by
  simpa only [← mk_congr (@Equiv.sigmaFiberEquiv α β f), mk_sigma, ← sum_const'] using
    sum_le_sum _ _ hf
#align cardinal.mk_le_mk_mul_of_mk_preimage_le Cardinal.mk_le_mk_mul_of_mk_preimage_le

theorem lift_mk_le_lift_mk_mul_of_lift_mk_preimage_le {α : Type u} {β : Type v} {c : Cardinal}
    (f : α → β) (hf : ∀ b : β, lift.{v} #(f ⁻¹' {b}) ≤ c) : lift.{v} #α ≤ lift.{u} #β * c :=
  (mk_le_mk_mul_of_mk_preimage_le fun x : ULift.{v} α => ULift.up.{u} (f x.1)) <|
    ULift.forall.2 fun b =>
      (mk_congr <|
            (Equiv.ulift.image _).trans
              (Equiv.trans
                (by
                  rw [Equiv.image_eq_preimage]
                  /- Porting note: Need to insert the following `have` b/c bad fun coercion
                   behaviour for Equivs -/
                  have : FunLike.coe (Equiv.symm (Equiv.ulift (α := α))) = ULift.up (α := α) := rfl
                  rw [this]
                  simp only [preimage, mem_singleton_iff, ULift.up_inj, mem_setOf_eq, coe_setOf]
                  exact Equiv.refl _)
                Equiv.ulift.symm)).trans_le
        (hf b)
#align cardinal.lift_mk_le_lift_mk_mul_of_lift_mk_preimage_le Cardinal.lift_mk_le_lift_mk_mul_of_lift_mk_preimage_le

/-- The range of an indexed cardinal function, whose outputs live in a higher universe than the
    inputs, is always bounded above. -/
theorem bddAbove_range {ι : Type u} (f : ι → Cardinal.{max u v}) : BddAbove (Set.range f) :=
  ⟨_, by
    rintro a ⟨i, rfl⟩
    -- Porting note: Added universe reference below
    exact le_sum.{v,u} f i⟩
#align cardinal.bdd_above_range Cardinal.bddAbove_range

instance (a : Cardinal.{u}) : Small.{u} (Set.Iic a) := by
  rw [← mk_out a]
  apply @small_of_surjective (Set a.out) (Iic #a.out) _ fun x => ⟨#x, mk_set_le x⟩
  rintro ⟨x, hx⟩
  simpa using le_mk_iff_exists_set.1 hx

instance (a : Cardinal.{u}) : Small.{u} (Set.Iio a) :=
  small_subset Iio_subset_Iic_self

/-- A set of cardinals is bounded above iff it's small, i.e. it corresponds to a usual ZFC set. -/
theorem bddAbove_iff_small {s : Set Cardinal.{u}} : BddAbove s ↔ Small.{u} s :=
  ⟨fun ⟨a, ha⟩ => @small_subset _ (Iic a) s (fun x h => ha h) _, by
    rintro ⟨ι, ⟨e⟩⟩
    suffices (range fun x : ι => (e.symm x).1) = s by
      rw [← this]
      apply bddAbove_range.{u, u}
    ext x
    refine' ⟨_, fun hx => ⟨e ⟨x, hx⟩, _⟩⟩
    · rintro ⟨a, rfl⟩
      exact (e.symm a).2
    · simp_rw [Equiv.symm_apply_apply]⟩
#align cardinal.bdd_above_iff_small Cardinal.bddAbove_iff_small

theorem bddAbove_of_small (s : Set Cardinal.{u}) [h : Small.{u} s] : BddAbove s :=
  bddAbove_iff_small.2 h
#align cardinal.bdd_above_of_small Cardinal.bddAbove_of_small

theorem bddAbove_image (f : Cardinal.{u} → Cardinal.{max u v}) {s : Set Cardinal.{u}}
    (hs : BddAbove s) : BddAbove (f '' s) := by
  rw [bddAbove_iff_small] at hs ⊢
  -- Porting note: added universes below
  exact small_lift.{_,v,_} _
#align cardinal.bdd_above_image Cardinal.bddAbove_image

theorem bddAbove_range_comp {ι : Type u} {f : ι → Cardinal.{v}} (hf : BddAbove (range f))
    (g : Cardinal.{v} → Cardinal.{max v w}) : BddAbove (range (g ∘ f)) := by
  rw [range_comp]
  exact bddAbove_image.{v,w} g hf
#align cardinal.bdd_above_range_comp Cardinal.bddAbove_range_comp

theorem iSup_le_sum {ι} (f : ι → Cardinal) : iSup f ≤ sum f :=
  ciSup_le' <| le_sum.{u_2,u_1} _
#align cardinal.supr_le_sum Cardinal.iSup_le_sum

-- Porting note: Added universe hint .{v,_} below
theorem sum_le_iSup_lift {ι : Type u}
    (f : ι → Cardinal.{max u v}) : sum f ≤ Cardinal.lift.{v,_} #ι * iSup f := by
  rw [← (iSup f).lift_id, ← lift_umax, lift_umax.{max u v, u}, ← sum_const]
  exact sum_le_sum _ _ (le_ciSup <| bddAbove_range.{u, v} f)
#align cardinal.sum_le_supr_lift Cardinal.sum_le_iSup_lift

theorem sum_le_iSup {ι : Type u} (f : ι → Cardinal.{u}) : sum f ≤ #ι * iSup f := by
  rw [← lift_id #ι]
  exact sum_le_iSup_lift f
#align cardinal.sum_le_supr Cardinal.sum_le_iSup

theorem sum_nat_eq_add_sum_succ (f : ℕ → Cardinal.{u}) :
    Cardinal.sum f = f 0 + Cardinal.sum fun i => f (i + 1) := by
  refine' (Equiv.sigmaNatSucc fun i => Quotient.out (f i)).cardinal_eq.trans _
  simp only [mk_sum, mk_out, lift_id, mk_sigma]
#align cardinal.sum_nat_eq_add_sum_succ Cardinal.sum_nat_eq_add_sum_succ

-- Porting note: LFS is not in normal form.
-- @[simp]
/-- A variant of `ciSup_of_empty` but with `0` on the RHS for convenience -/
protected theorem iSup_of_empty {ι} (f : ι → Cardinal) [IsEmpty ι] : iSup f = 0 :=
  ciSup_of_empty f
#align cardinal.supr_of_empty Cardinal.iSup_of_empty

-- Portin note: simpNF is not happy with universe levels.
@[simp, nolint simpNF]
theorem lift_mk_shrink (α : Type u) [Small.{v} α] :
    Cardinal.lift.{max u w} #(Shrink.{v} α) = Cardinal.lift.{max v w} #α :=
-- Porting note: Added .{v,u,w} universe hint below
  lift_mk_eq.{v,u,w}.2 ⟨(equivShrink α).symm⟩
#align cardinal.lift_mk_shrink Cardinal.lift_mk_shrink

@[simp]
theorem lift_mk_shrink' (α : Type u) [Small.{v} α] :
    Cardinal.lift.{u} #(Shrink.{v} α) = Cardinal.lift.{v} #α :=
  lift_mk_shrink.{u, v, 0} α
#align cardinal.lift_mk_shrink' Cardinal.lift_mk_shrink'

@[simp]
theorem lift_mk_shrink'' (α : Type max u v) [Small.{v} α] :
    Cardinal.lift.{u} #(Shrink.{v} α) = #α := by
  rw [← lift_umax', lift_mk_shrink.{max u v, v, 0} α, ← lift_umax, lift_id]
#align cardinal.lift_mk_shrink'' Cardinal.lift_mk_shrink''

/-- The indexed product of cardinals is the cardinality of the Pi type
  (dependent product). -/
def prod {ι : Type u} (f : ι → Cardinal) : Cardinal :=
  #(∀ i, (f i).out)
#align cardinal.prod Cardinal.prod

@[simp]
theorem mk_pi {ι : Type u} (α : ι → Type v) : #(∀ i, α i) = prod fun i => #(α i) :=
  mk_congr <| Equiv.piCongrRight fun _ => outMkEquiv.symm
#align cardinal.mk_pi Cardinal.mk_pi

@[simp]
theorem prod_const (ι : Type u) (a : Cardinal.{v}) :
    (prod fun _ : ι => a) = (lift.{u} a^lift.{v} #ι) :=
  inductionOn a fun _ =>
    mk_congr <| Equiv.piCongr Equiv.ulift.symm fun _ => outMkEquiv.trans Equiv.ulift.symm
#align cardinal.prod_const Cardinal.prod_const

theorem prod_const' (ι : Type u) (a : Cardinal.{u}) : (prod fun _ : ι => a) = (a^#ι) :=
  inductionOn a fun _ => (mk_pi _).symm
#align cardinal.prod_const' Cardinal.prod_const'

theorem prod_le_prod {ι} (f g : ι → Cardinal) (H : ∀ i, f i ≤ g i) : prod f ≤ prod g :=
  ⟨Embedding.piCongrRight fun i =>
      Classical.choice <| by have := H i; rwa [← mk_out (f i), ← mk_out (g i)] at this⟩
#align cardinal.prod_le_prod Cardinal.prod_le_prod

@[simp]
theorem prod_eq_zero {ι} (f : ι → Cardinal.{u}) : prod f = 0 ↔ ∃ i, f i = 0 := by
  lift f to ι → Type u using fun _ => trivial
  simp only [mk_eq_zero_iff, ← mk_pi, isEmpty_pi]
#align cardinal.prod_eq_zero Cardinal.prod_eq_zero

theorem prod_ne_zero {ι} (f : ι → Cardinal) : prod f ≠ 0 ↔ ∀ i, f i ≠ 0 := by simp [prod_eq_zero]
#align cardinal.prod_ne_zero Cardinal.prod_ne_zero

@[simp]
theorem lift_prod {ι : Type u} (c : ι → Cardinal.{v}) :
    lift.{w} (prod c) = prod fun i => lift.{w} (c i) := by
  lift c to ι → Type v using fun _ => trivial
  simp only [← mk_pi, ← mk_uLift]
  exact mk_congr (Equiv.ulift.trans <| Equiv.piCongrRight fun i => Equiv.ulift.symm)
#align cardinal.lift_prod Cardinal.lift_prod

theorem prod_eq_of_fintype {α : Type u} [h : Fintype α] (f : α → Cardinal.{v}) :
    prod f = Cardinal.lift.{u} (∏ i, f i) := by
  revert f
  refine' Fintype.induction_empty_option _ _ _ α (h_fintype := h)
  · intro α β hβ e h f
    letI := Fintype.ofEquiv β e.symm
    rw [← e.prod_comp f, ← h]
    exact mk_congr (e.piCongrLeft _).symm
  · intro f
    rw [Fintype.univ_pempty, Finset.prod_empty, lift_one, Cardinal.prod, mk_eq_one]
  · intro α hα h f
    rw [Cardinal.prod, mk_congr Equiv.piOptionEquivProd, mk_prod, lift_umax'.{v, u}, mk_out, ←
        Cardinal.prod, lift_prod, Fintype.prod_option, lift_mul, ← h fun a => f (some a)]
    simp only [lift_id]
#align cardinal.prod_eq_of_fintype Cardinal.prod_eq_of_fintype

-- Porting note: Inserted .{u,v} below
@[simp]
theorem lift_sInf (s : Set Cardinal) : lift.{u,v} (sInf s) = sInf (lift.{u,v} '' s) := by
  rcases eq_empty_or_nonempty s with (rfl | hs)
  · simp
  · exact lift_monotone.map_csInf hs
#align cardinal.lift_Inf Cardinal.lift_sInf

-- Porting note: Inserted .{u,v} below
@[simp]
theorem lift_iInf {ι} (f : ι → Cardinal) : lift.{u,v} (iInf f) = ⨅ i, lift.{u,v} (f i) := by
  unfold iInf
  convert lift_sInf (range f)
  simp_rw [←comp_apply (f := lift), range_comp]
#align cardinal.lift_infi Cardinal.lift_iInf

theorem lift_down {a : Cardinal.{u}} {b : Cardinal.{max u v}} :
    b ≤ lift.{v,u} a → ∃ a', lift.{v,u} a' = b :=
  inductionOn₂ a b fun α β => by
    rw [← lift_id #β, ← lift_umax, ← lift_umax.{u, v}, lift_mk_le.{v}]
    exact fun ⟨f⟩ =>
      ⟨#(Set.range f),
        Eq.symm <| lift_mk_eq.{_, _, v}.2
          ⟨Function.Embedding.equivOfSurjective (Embedding.codRestrict _ f Set.mem_range_self)
              fun ⟨a, ⟨b, e⟩⟩ => ⟨b, Subtype.eq e⟩⟩⟩
#align cardinal.lift_down Cardinal.lift_down

-- Porting note: Inserted .{u,v} below
theorem le_lift_iff {a : Cardinal.{u}} {b : Cardinal.{max u v}} :
    b ≤ lift.{v,u} a ↔ ∃ a', lift.{v,u} a' = b ∧ a' ≤ a :=
  ⟨fun h =>
    let ⟨a', e⟩ := lift_down h
    ⟨a', e, lift_le.1 <| e.symm ▸ h⟩,
    fun ⟨_, e, h⟩ => e ▸ lift_le.2 h⟩
#align cardinal.le_lift_iff Cardinal.le_lift_iff

-- Porting note: Inserted .{u,v} below
theorem lt_lift_iff {a : Cardinal.{u}} {b : Cardinal.{max u v}} :
    b < lift.{v,u} a ↔ ∃ a', lift.{v,u} a' = b ∧ a' < a :=
  ⟨fun h =>
    let ⟨a', e⟩ := lift_down h.le
    ⟨a', e, lift_lt.1 <| e.symm ▸ h⟩,
    fun ⟨_, e, h⟩ => e ▸ lift_lt.2 h⟩
#align cardinal.lt_lift_iff Cardinal.lt_lift_iff

-- Porting note: Inserted .{u,v} below
@[simp]
theorem lift_succ (a) : lift.{v,u} (succ a) = succ (lift.{v,u} a) :=
  le_antisymm
    (le_of_not_gt fun h => by
      rcases lt_lift_iff.1 h with ⟨b, e, h⟩
      rw [lt_succ_iff, ← lift_le, e] at h
      exact h.not_lt (lt_succ _))
    (succ_le_of_lt <| lift_lt.2 <| lt_succ a)
#align cardinal.lift_succ Cardinal.lift_succ

-- Porting note: simpNF is not happy with universe levels.
-- Porting note: Inserted .{u,v} below
@[simp, nolint simpNF]
theorem lift_umax_eq {a : Cardinal.{u}} {b : Cardinal.{v}} :
    lift.{max v w} a = lift.{max u w} b ↔ lift.{v} a = lift.{u} b := by
  rw [← lift_lift.{v, w, u}, ← lift_lift.{u, w, v}, lift_inj]
#align cardinal.lift_umax_eq Cardinal.lift_umax_eq

-- Porting note: Inserted .{u,v} below
@[simp]
theorem lift_min {a b : Cardinal} : lift.{u,v} (min a b) = min (lift.{u,v} a) (lift.{u,v} b) :=
  lift_monotone.map_min
#align cardinal.lift_min Cardinal.lift_min

-- Porting note: Inserted .{u,v} below
@[simp]
theorem lift_max {a b : Cardinal} : lift.{u,v} (max a b) = max (lift.{u,v} a) (lift.{u,v} b) :=
  lift_monotone.map_max
#align cardinal.lift_max Cardinal.lift_max

/-- The lift of a supremum is the supremum of the lifts. -/
theorem lift_sSup {s : Set Cardinal} (hs : BddAbove s) :
    lift.{u} (sSup s) = sSup (lift.{u} '' s) := by
  apply ((le_csSup_iff' (bddAbove_image.{_,u} _ hs)).2 fun c hc => _).antisymm (csSup_le' _)
  · intro c hc
    by_contra h
    obtain ⟨d, rfl⟩ := Cardinal.lift_down (not_le.1 h).le
    simp_rw [lift_le] at h hc
    rw [csSup_le_iff' hs] at h
    exact h fun a ha => lift_le.1 <| hc (mem_image_of_mem _ ha)
  · rintro i ⟨j, hj, rfl⟩
    exact lift_le.2 (le_csSup hs hj)
#align cardinal.lift_Sup Cardinal.lift_sSup

/-- The lift of a supremum is the supremum of the lifts. -/
theorem lift_iSup {ι : Type v} {f : ι → Cardinal.{w}} (hf : BddAbove (range f)) :
    lift.{u} (iSup f) = ⨆ i, lift.{u} (f i) := by
  rw [iSup, iSup, lift_sSup hf, ← range_comp]
  simp [Function.comp]
#align cardinal.lift_supr Cardinal.lift_iSup

/-- To prove that the lift of a supremum is bounded by some cardinal `t`,
it suffices to show that the lift of each cardinal is bounded by `t`. -/
theorem lift_iSup_le {ι : Type v} {f : ι → Cardinal.{w}} {t : Cardinal} (hf : BddAbove (range f))
    (w : ∀ i, lift.{u} (f i) ≤ t) : lift.{u} (iSup f) ≤ t := by
  rw [lift_iSup hf]
  exact ciSup_le' w
#align cardinal.lift_supr_le Cardinal.lift_iSup_le

@[simp]
theorem lift_iSup_le_iff {ι : Type v} {f : ι → Cardinal.{w}} (hf : BddAbove (range f))
    {t : Cardinal} : lift.{u} (iSup f) ≤ t ↔ ∀ i, lift.{u} (f i) ≤ t := by
  rw [lift_iSup hf]
  exact ciSup_le_iff' (bddAbove_range_comp.{_,_,u} hf _)
#align cardinal.lift_supr_le_iff Cardinal.lift_iSup_le_iff

universe v' w'

/-- To prove an inequality between the lifts to a common universe of two different supremums,
it suffices to show that the lift of each cardinal from the smaller supremum
if bounded by the lift of some cardinal from the larger supremum.
-/
theorem lift_iSup_le_lift_iSup {ι : Type v} {ι' : Type v'} {f : ι → Cardinal.{w}}
    {f' : ι' → Cardinal.{w'}} (hf : BddAbove (range f)) (hf' : BddAbove (range f')) {g : ι → ι'}
    (h : ∀ i, lift.{w'} (f i) ≤ lift.{w} (f' (g i))) : lift.{w'} (iSup f) ≤ lift.{w} (iSup f') := by
  rw [lift_iSup hf, lift_iSup hf']
  exact ciSup_mono' (bddAbove_range_comp.{_,_,w} hf' _) fun i => ⟨_, h i⟩
#align cardinal.lift_supr_le_lift_supr Cardinal.lift_iSup_le_lift_iSup

/-- A variant of `lift_iSup_le_lift_iSup` with universes specialized via `w = v` and `w' = v'`.
This is sometimes necessary to avoid universe unification issues. -/
theorem lift_iSup_le_lift_iSup' {ι : Type v} {ι' : Type v'} {f : ι → Cardinal.{v}}
    {f' : ι' → Cardinal.{v'}} (hf : BddAbove (range f)) (hf' : BddAbove (range f')) (g : ι → ι')
    (h : ∀ i, lift.{v'} (f i) ≤ lift.{v} (f' (g i))) : lift.{v'} (iSup f) ≤ lift.{v} (iSup f') :=
  lift_iSup_le_lift_iSup hf hf' h
#align cardinal.lift_supr_le_lift_supr' Cardinal.lift_iSup_le_lift_iSup'

/-- `ℵ₀` is the smallest infinite cardinal. -/
def aleph0 : Cardinal.{u} :=
  lift #ℕ
#align cardinal.aleph_0 Cardinal.aleph0

-- mathport name: cardinal.aleph_0
@[inherit_doc]
scoped notation "ℵ₀" => Cardinal.aleph0

theorem mk_nat : #ℕ = ℵ₀ :=
  (lift_id _).symm
#align cardinal.mk_nat Cardinal.mk_nat

theorem aleph0_ne_zero : ℵ₀ ≠ 0 :=
  mk_ne_zero _
#align cardinal.aleph_0_ne_zero Cardinal.aleph0_ne_zero

theorem aleph0_pos : 0 < ℵ₀ :=
  pos_iff_ne_zero.2 aleph0_ne_zero
#align cardinal.aleph_0_pos Cardinal.aleph0_pos

@[simp]
theorem lift_aleph0 : lift ℵ₀ = ℵ₀ :=
  lift_lift _
#align cardinal.lift_aleph_0 Cardinal.lift_aleph0

@[simp]
theorem aleph0_le_lift {c : Cardinal.{u}} : ℵ₀ ≤ lift.{v} c ↔ ℵ₀ ≤ c := by
  rw [← lift_aleph0.{u,v}, lift_le]
#align cardinal.aleph_0_le_lift Cardinal.aleph0_le_lift

@[simp]
theorem lift_le_aleph0 {c : Cardinal.{u}} : lift.{v} c ≤ ℵ₀ ↔ c ≤ ℵ₀ := by
  rw [← lift_aleph0.{u,v}, lift_le]
#align cardinal.lift_le_aleph_0 Cardinal.lift_le_aleph0

@[simp]
theorem aleph0_lt_lift {c : Cardinal.{u}} : ℵ₀ < lift.{v} c ↔ ℵ₀ < c := by
  rw [← lift_aleph0.{u,v}, lift_lt]
#align cardinal.aleph_0_lt_lift Cardinal.aleph0_lt_lift

@[simp]
theorem lift_lt_aleph0 {c : Cardinal.{u}} : lift.{v} c < ℵ₀ ↔ c < ℵ₀ := by
  rw [← lift_aleph0.{u,v}, lift_lt]
#align cardinal.lift_lt_aleph_0 Cardinal.lift_lt_aleph0

/-! ### Properties about the cast from `ℕ` -/

-- Porting note : simp can prove this
-- @[simp]
theorem mk_fin (n : ℕ) : #(Fin n) = n := by simp
#align cardinal.mk_fin Cardinal.mk_fin

@[simp]
theorem lift_natCast (n : ℕ) : lift.{u} (n : Cardinal.{v}) = n := by induction n <;> simp [*]
#align cardinal.lift_nat_cast Cardinal.lift_natCast

@[simp]
theorem lift_eq_nat_iff {a : Cardinal.{u}} {n : ℕ} : lift.{v} a = n ↔ a = n :=
  lift_injective.eq_iff' (lift_natCast n)
#align cardinal.lift_eq_nat_iff Cardinal.lift_eq_nat_iff

@[simp]
theorem nat_eq_lift_iff {n : ℕ} {a : Cardinal.{u}} :
    (n : Cardinal) = lift.{v} a ↔ (n : Cardinal) = a := by
  rw [← lift_natCast.{v,u} n, lift_inj]
#align cardinal.nat_eq_lift_iff Cardinal.nat_eq_lift_iff

@[simp]
theorem lift_le_nat_iff {a : Cardinal.{u}} {n : ℕ} : lift.{v} a ≤ n ↔ a ≤ n := by
  rw [← lift_natCast.{v,u}, lift_le]
#align cardinal.lift_le_nat_iff Cardinal.lift_le_nat_iff

@[simp]
theorem nat_le_lift_iff {n : ℕ} {a : Cardinal.{u}} : n ≤ lift.{v} a ↔ n ≤ a := by
  rw [← lift_natCast.{v,u}, lift_le]
#align cardinal.nat_le_lift_iff Cardinal.nat_le_lift_iff

@[simp]
theorem lift_lt_nat_iff {a : Cardinal.{u}} {n : ℕ} : lift.{v} a < n ↔ a < n := by
  rw [← lift_natCast.{v,u}, lift_lt]
#align cardinal.lift_lt_nat_iff Cardinal.lift_lt_nat_iff

@[simp]
theorem nat_lt_lift_iff {n : ℕ} {a : Cardinal.{u}} : n < lift.{v} a ↔ n < a := by
  rw [← lift_natCast.{v,u}, lift_lt]
#align cardinal.nat_lt_lift_iff Cardinal.nat_lt_lift_iff

theorem lift_mk_fin (n : ℕ) : lift #(Fin n) = n := rfl
#align cardinal.lift_mk_fin Cardinal.lift_mk_fin

theorem mk_coe_finset {α : Type u} {s : Finset α} : #s = ↑(Finset.card s) := by simp
#align cardinal.mk_coe_finset Cardinal.mk_coe_finset

theorem mk_finset_of_fintype [Fintype α] : #(Finset α) = 2 ^ℕ Fintype.card α := by
  simp [Pow.pow]
#align cardinal.mk_finset_of_fintype Cardinal.mk_finset_of_fintype

@[simp]
theorem mk_finsupp_lift_of_fintype (α : Type u) (β : Type v) [Fintype α] [Zero β] :
    #(α →₀ β) = lift.{u} #β ^ℕ Fintype.card α := by
  simpa using (@Finsupp.equivFunOnFinite α β _ _).cardinal_eq
#align cardinal.mk_finsupp_lift_of_fintype Cardinal.mk_finsupp_lift_of_fintype

theorem mk_finsupp_of_fintype (α β : Type u) [Fintype α] [Zero β] :
    #(α →₀ β) = #β ^ℕ Fintype.card α := by simp
#align cardinal.mk_finsupp_of_fintype Cardinal.mk_finsupp_of_fintype

theorem card_le_of_finset {α} (s : Finset α) : (s.card : Cardinal) ≤ #α :=
  @mk_coe_finset _ s ▸ mk_set_le _
#align cardinal.card_le_of_finset Cardinal.card_le_of_finset

-- Porting note: was `simp`. LHS is not normal form.
-- @[simp, norm_cast]
@[norm_cast]
theorem natCast_pow {m n : ℕ} : (↑(m ^ n) : Cardinal) = (m^n) := by
  induction n <;> simp [pow_succ', power_add, *, Pow.pow]
#align cardinal.nat_cast_pow Cardinal.natCast_pow

-- Porting note : simp can prove this
-- @[simp, norm_cast]
@[norm_cast]
theorem natCast_le {m n : ℕ} : (m : Cardinal) ≤ n ↔ m ≤ n := by
  rw [← lift_mk_fin, ← lift_mk_fin, lift_le, le_def, Function.Embedding.nonempty_iff_card_le,
    Fintype.card_fin, Fintype.card_fin]
#align cardinal.nat_cast_le Cardinal.natCast_le

-- Porting note : simp can prove this
-- @[simp, norm_cast]
@[norm_cast]
theorem natCast_lt {m n : ℕ} : (m : Cardinal) < n ↔ m < n := by
  rw [lt_iff_le_not_le, ← not_le]
  simp only [natCast_le, not_le, and_iff_right_iff_imp]
  exact fun h ↦ le_of_lt h
#align cardinal.nat_cast_lt Cardinal.natCast_lt

instance : CharZero Cardinal :=
  ⟨StrictMono.injective fun _ _ => natCast_lt.2⟩

theorem natCast_inj {m n : ℕ} : (m : Cardinal) = n ↔ m = n :=
  Nat.cast_inj
#align cardinal.nat_cast_inj Cardinal.natCast_inj

theorem natCast_injective : Injective ((↑) : ℕ → Cardinal) :=
  Nat.cast_injective
#align cardinal.nat_cast_injective Cardinal.natCast_injective

@[simp, norm_cast]
theorem nat_succ (n : ℕ) : (n.succ : Cardinal) = succ ↑n := by
  rw [Nat.cast_succ]
  refine (add_one_le_succ _).antisymm (succ_le_of_lt ?_)
  rw [← Nat.cast_succ]
  exact natCast_lt.2 (Nat.lt_succ_self _)

@[simp]
theorem succ_zero : succ (0 : Cardinal) = 1 := by norm_cast
#align cardinal.succ_zero Cardinal.succ_zero

theorem card_le_of {α : Type u} {n : ℕ} (H : ∀ s : Finset α, s.card ≤ n) : #α ≤ n := by
  refine' le_of_lt_succ (lt_of_not_ge fun hn => _)
  rw [← Cardinal.nat_succ, ← lift_mk_fin n.succ] at hn
  cases' hn with f
  refine' (H <| Finset.univ.map f).not_lt _
  rw [Finset.card_map, ← Fintype.card, Fintype.card_ulift, Fintype.card_fin]
  exact n.lt_succ_self
#align cardinal.card_le_of Cardinal.card_le_of

theorem cantor' (a) {b : Cardinal} (hb : 1 < b) : a < (b^a) := by
  rw [← succ_le_iff, (by norm_cast : succ (1 : Cardinal) = 2)] at hb
  exact (cantor a).trans_le (power_le_power_right hb)
#align cardinal.cantor' Cardinal.cantor'

theorem one_le_iff_pos {c : Cardinal} : 1 ≤ c ↔ 0 < c := by
  rw [← succ_zero, succ_le_iff]
#align cardinal.one_le_iff_pos Cardinal.one_le_iff_pos

theorem one_le_iff_ne_zero {c : Cardinal} : 1 ≤ c ↔ c ≠ 0 := by
  rw [one_le_iff_pos, pos_iff_ne_zero]
#align cardinal.one_le_iff_ne_zero Cardinal.one_le_iff_ne_zero

theorem nat_lt_aleph0 (n : ℕ) : (n : Cardinal.{u}) < ℵ₀ :=
  succ_le_iff.1
    (by
      rw [← nat_succ, ← lift_mk_fin, aleph0, lift_mk_le.{u}]
      exact ⟨⟨(↑), fun a b => Fin.ext⟩⟩)
#align cardinal.nat_lt_aleph_0 Cardinal.nat_lt_aleph0

@[simp]
theorem one_lt_aleph0 : 1 < ℵ₀ := by simpa using nat_lt_aleph0 1
#align cardinal.one_lt_aleph_0 Cardinal.one_lt_aleph0

theorem one_le_aleph0 : 1 ≤ ℵ₀ :=
  one_lt_aleph0.le
#align cardinal.one_le_aleph_0 Cardinal.one_le_aleph0

theorem lt_aleph0 {c : Cardinal} : c < ℵ₀ ↔ ∃ n : ℕ, c = n :=
  ⟨fun h => by
    rcases lt_lift_iff.1 h with ⟨c, rfl, h'⟩
    rcases le_mk_iff_exists_set.1 h'.1 with ⟨S, rfl⟩
    suffices S.Finite by
      lift S to Finset ℕ using this
      simp
    contrapose! h'
    haveI := Infinite.to_subtype h'
    exact ⟨Infinite.natEmbedding S⟩, fun ⟨n, e⟩ => e.symm ▸ nat_lt_aleph0 _⟩
#align cardinal.lt_aleph_0 Cardinal.lt_aleph0

theorem aleph0_le {c : Cardinal} : ℵ₀ ≤ c ↔ ∀ n : ℕ, ↑n ≤ c :=
  ⟨fun h n => (nat_lt_aleph0 _).le.trans h, fun h =>
    le_of_not_lt fun hn => by
      rcases lt_aleph0.1 hn with ⟨n, rfl⟩
      exact (Nat.lt_succ_self _).not_le (natCast_le.1 (h (n + 1)))⟩
#align cardinal.aleph_0_le Cardinal.aleph0_le

theorem isSuccLimit_aleph0 : IsSuccLimit ℵ₀ :=
  isSuccLimit_of_succ_lt fun a ha => by
    rcases lt_aleph0.1 ha with ⟨n, rfl⟩
    rw [← nat_succ]
    apply nat_lt_aleph0
#align cardinal.is_succ_limit_aleph_0 Cardinal.isSuccLimit_aleph0

theorem isLimit_aleph0 : IsLimit ℵ₀ :=
  ⟨aleph0_ne_zero, isSuccLimit_aleph0⟩
#align cardinal.is_limit_aleph_0 Cardinal.isLimit_aleph0

theorem IsLimit.aleph0_le {c : Cardinal} (h : IsLimit c) : ℵ₀ ≤ c := by
  by_contra' h'
  rcases lt_aleph0.1 h' with ⟨_ | n, rfl⟩
  · exact h.ne_zero.irrefl
  · rw [nat_succ] at h
    exact not_isSuccLimit_succ _ h.isSuccLimit
#align cardinal.is_limit.aleph_0_le Cardinal.IsLimit.aleph0_le

@[simp]
theorem range_natCast : range ((↑) : ℕ → Cardinal) = Iio ℵ₀ :=
  ext fun x => by simp only [mem_Iio, mem_range, eq_comm, lt_aleph0]
#align cardinal.range_nat_cast Cardinal.range_natCast

theorem mk_eq_nat_iff {α : Type u} {n : ℕ} : #α = n ↔ Nonempty (α ≃ Fin n) := by
  rw [← lift_mk_fin, ← lift_uzero #α, lift_mk_eq']
#align cardinal.mk_eq_nat_iff Cardinal.mk_eq_nat_iff

theorem lt_aleph0_iff_finite {α : Type u} : #α < ℵ₀ ↔ Finite α := by
  simp only [lt_aleph0, mk_eq_nat_iff, finite_iff_exists_equiv_fin]
#align cardinal.lt_aleph_0_iff_finite Cardinal.lt_aleph0_iff_finite

theorem lt_aleph0_iff_fintype {α : Type u} : #α < ℵ₀ ↔ Nonempty (Fintype α) :=
  lt_aleph0_iff_finite.trans (finite_iff_nonempty_fintype _)
#align cardinal.lt_aleph_0_iff_fintype Cardinal.lt_aleph0_iff_fintype

theorem lt_aleph0_of_finite (α : Type u) [Finite α] : #α < ℵ₀ :=
  lt_aleph0_iff_finite.2 ‹_›
#align cardinal.lt_aleph_0_of_finite Cardinal.lt_aleph0_of_finite

-- Porting note : simp can prove this
-- @[simp]
theorem lt_aleph0_iff_set_finite {S : Set α} : #S < ℵ₀ ↔ S.Finite :=
  lt_aleph0_iff_finite.trans finite_coe_iff
#align cardinal.lt_aleph_0_iff_set_finite Cardinal.lt_aleph0_iff_set_finite

alias lt_aleph0_iff_set_finite ↔ _ _root_.Set.Finite.lt_aleph0
#align set.finite.lt_aleph_0 Set.Finite.lt_aleph0

@[simp]
theorem lt_aleph0_iff_subtype_finite {p : α → Prop} : #{ x // p x } < ℵ₀ ↔ { x | p x }.Finite :=
  lt_aleph0_iff_set_finite
#align cardinal.lt_aleph_0_iff_subtype_finite Cardinal.lt_aleph0_iff_subtype_finite

theorem mk_le_aleph0_iff : #α ≤ ℵ₀ ↔ Countable α := by
  rw [countable_iff_nonempty_embedding, aleph0, ← lift_uzero #α, lift_mk_le']
#align cardinal.mk_le_aleph_0_iff Cardinal.mk_le_aleph0_iff

@[simp]
theorem mk_le_aleph0 [Countable α] : #α ≤ ℵ₀ :=
  mk_le_aleph0_iff.mpr ‹_›
#align cardinal.mk_le_aleph_0 Cardinal.mk_le_aleph0

-- Porting note : simp can prove this
-- @[simp]
theorem le_aleph0_iff_set_countable {s : Set α} : #s ≤ ℵ₀ ↔ s.Countable := by
  rw [mk_le_aleph0_iff, countable_coe_iff]
#align cardinal.le_aleph_0_iff_set_countable Cardinal.le_aleph0_iff_set_countable

alias le_aleph0_iff_set_countable ↔ _ _root_.Set.Countable.le_aleph0
#align set.countable.le_aleph_0 Set.Countable.le_aleph0

@[simp]
theorem le_aleph0_iff_subtype_countable {p : α → Prop} :
    #{ x // p x } ≤ ℵ₀ ↔ { x | p x }.Countable :=
  le_aleph0_iff_set_countable
#align cardinal.le_aleph_0_iff_subtype_countable Cardinal.le_aleph0_iff_subtype_countable

instance canLiftCardinalNat : CanLift Cardinal ℕ (↑) fun x => x < ℵ₀ :=
  ⟨fun _ hx =>
    let ⟨n, hn⟩ := lt_aleph0.mp hx
    ⟨n, hn.symm⟩⟩
#align cardinal.can_lift_cardinal_nat Cardinal.canLiftCardinalNat

theorem add_lt_aleph0 {a b : Cardinal} (ha : a < ℵ₀) (hb : b < ℵ₀) : a + b < ℵ₀ :=
  match a, b, lt_aleph0.1 ha, lt_aleph0.1 hb with
  | _, _, ⟨m, rfl⟩, ⟨n, rfl⟩ => by rw [← Nat.cast_add]; apply nat_lt_aleph0
#align cardinal.add_lt_aleph_0 Cardinal.add_lt_aleph0

theorem add_lt_aleph0_iff {a b : Cardinal} : a + b < ℵ₀ ↔ a < ℵ₀ ∧ b < ℵ₀ :=
  ⟨fun h => ⟨(self_le_add_right _ _).trans_lt h, (self_le_add_left _ _).trans_lt h⟩, fun ⟨h1, h2⟩ =>
    add_lt_aleph0 h1 h2⟩
#align cardinal.add_lt_aleph_0_iff Cardinal.add_lt_aleph0_iff

theorem aleph0_le_add_iff {a b : Cardinal} : ℵ₀ ≤ a + b ↔ ℵ₀ ≤ a ∨ ℵ₀ ≤ b := by
  simp only [← not_lt, add_lt_aleph0_iff, not_and_or]
#align cardinal.aleph_0_le_add_iff Cardinal.aleph0_le_add_iff

/-- See also `Cardinal.nsmul_lt_aleph0_iff_of_ne_zero` if you already have `n ≠ 0`. -/
theorem nsmul_lt_aleph0_iff {n : ℕ} {a : Cardinal} : n • a < ℵ₀ ↔ n = 0 ∨ a < ℵ₀ := by
  cases n with
  | zero => simpa using nat_lt_aleph0 0
  | succ n =>
      simp only [Nat.succ_ne_zero, false_or_iff]
      induction' n with n ih
      · simp
      rw [succ_nsmul, add_lt_aleph0_iff, ih, and_self_iff]
#align cardinal.nsmul_lt_aleph_0_iff Cardinal.nsmul_lt_aleph0_iff

/-- See also `Cardinal.nsmul_lt_aleph0_iff` for a hypothesis-free version. -/
theorem nsmul_lt_aleph0_iff_of_ne_zero {n : ℕ} {a : Cardinal} (h : n ≠ 0) : n • a < ℵ₀ ↔ a < ℵ₀ :=
  nsmul_lt_aleph0_iff.trans <| or_iff_right h
#align cardinal.nsmul_lt_aleph_0_iff_of_ne_zero Cardinal.nsmul_lt_aleph0_iff_of_ne_zero

theorem mul_lt_aleph0 {a b : Cardinal} (ha : a < ℵ₀) (hb : b < ℵ₀) : a * b < ℵ₀ :=
  match a, b, lt_aleph0.1 ha, lt_aleph0.1 hb with
  | _, _, ⟨m, rfl⟩, ⟨n, rfl⟩ => by rw [← Nat.cast_mul]; apply nat_lt_aleph0
#align cardinal.mul_lt_aleph_0 Cardinal.mul_lt_aleph0

theorem mul_lt_aleph0_iff {a b : Cardinal} : a * b < ℵ₀ ↔ a = 0 ∨ b = 0 ∨ a < ℵ₀ ∧ b < ℵ₀ := by
  refine' ⟨fun h => _, _⟩
  · by_cases ha : a = 0
    · exact Or.inl ha
    right
    by_cases hb : b = 0
    · exact Or.inl hb
    right
    rw [← Ne, ← one_le_iff_ne_zero] at ha hb
    constructor
    · rw [← mul_one a]
      refine' (mul_le_mul' le_rfl hb).trans_lt h
    · rw [← one_mul b]
      refine' (mul_le_mul' ha le_rfl).trans_lt h
  rintro (rfl | rfl | ⟨ha, hb⟩) <;> simp only [*, mul_lt_aleph0, aleph0_pos, zero_mul, mul_zero]
#align cardinal.mul_lt_aleph_0_iff Cardinal.mul_lt_aleph0_iff

/-- See also `Cardinal.aleph0_le_mul_iff`. -/
theorem aleph0_le_mul_iff {a b : Cardinal} : ℵ₀ ≤ a * b ↔ a ≠ 0 ∧ b ≠ 0 ∧ (ℵ₀ ≤ a ∨ ℵ₀ ≤ b) := by
  let h := (@mul_lt_aleph0_iff a b).not
  rwa [not_lt, not_or, not_or, not_and_or, not_lt, not_lt] at h
#align cardinal.aleph_0_le_mul_iff Cardinal.aleph0_le_mul_iff

/-- See also `Cardinal.aleph0_le_mul_iff'`. -/
theorem aleph0_le_mul_iff' {a b : Cardinal.{u}} : ℵ₀ ≤ a * b ↔ a ≠ 0 ∧ ℵ₀ ≤ b ∨ ℵ₀ ≤ a ∧ b ≠ 0 := by
  have : ∀ {a : Cardinal.{u}}, ℵ₀ ≤ a → a ≠ 0 := fun a => ne_bot_of_le_ne_bot aleph0_ne_zero a
  simp only [aleph0_le_mul_iff, and_or_left, and_iff_right_of_imp this, @and_left_comm (a ≠ 0)]
  simp only [and_comm, or_comm]
#align cardinal.aleph_0_le_mul_iff' Cardinal.aleph0_le_mul_iff'

theorem mul_lt_aleph0_iff_of_ne_zero {a b : Cardinal} (ha : a ≠ 0) (hb : b ≠ 0) :
    a * b < ℵ₀ ↔ a < ℵ₀ ∧ b < ℵ₀ := by simp [mul_lt_aleph0_iff, ha, hb]
#align cardinal.mul_lt_aleph_0_iff_of_ne_zero Cardinal.mul_lt_aleph0_iff_of_ne_zero

theorem power_lt_aleph0 {a b : Cardinal} (ha : a < ℵ₀) (hb : b < ℵ₀) : (a^b) < ℵ₀ :=
  match a, b, lt_aleph0.1 ha, lt_aleph0.1 hb with
  | _, _, ⟨m, rfl⟩, ⟨n, rfl⟩ => by rw [← natCast_pow]; apply nat_lt_aleph0
#align cardinal.power_lt_aleph_0 Cardinal.power_lt_aleph0

theorem eq_one_iff_unique {α : Type*} : #α = 1 ↔ Subsingleton α ∧ Nonempty α :=
  calc
    #α = 1 ↔ #α ≤ 1 ∧ 1 ≤ #α := le_antisymm_iff
    _ ↔ Subsingleton α ∧ Nonempty α :=
      le_one_iff_subsingleton.and (one_le_iff_ne_zero.trans mk_ne_zero_iff)
#align cardinal.eq_one_iff_unique Cardinal.eq_one_iff_unique

theorem infinite_iff {α : Type u} : Infinite α ↔ ℵ₀ ≤ #α := by
  rw [← not_lt, lt_aleph0_iff_finite, not_finite_iff_infinite]
#align cardinal.infinite_iff Cardinal.infinite_iff

@[simp]
theorem aleph0_le_mk (α : Type u) [Infinite α] : ℵ₀ ≤ #α :=
  infinite_iff.1 ‹_›
#align cardinal.aleph_0_le_mk Cardinal.aleph0_le_mk

@[simp]
theorem mk_eq_aleph0 (α : Type*) [Countable α] [Infinite α] : #α = ℵ₀ :=
  mk_le_aleph0.antisymm <| aleph0_le_mk _
#align cardinal.mk_eq_aleph_0 Cardinal.mk_eq_aleph0

theorem denumerable_iff {α : Type u} : Nonempty (Denumerable α) ↔ #α = ℵ₀ :=
  ⟨fun ⟨h⟩ => mk_congr ((@Denumerable.eqv α h).trans Equiv.ulift.symm), fun h => by
    cases' Quotient.exact h with f
    exact ⟨Denumerable.mk' <| f.trans Equiv.ulift⟩⟩
#align cardinal.denumerable_iff Cardinal.denumerable_iff

-- Porting note : simp can prove this
-- @[simp]
theorem mk_denumerable (α : Type u) [Denumerable α] : #α = ℵ₀ :=
  denumerable_iff.1 ⟨‹_›⟩
#align cardinal.mk_denumerable Cardinal.mk_denumerable

@[simp]
theorem aleph0_add_aleph0 : ℵ₀ + ℵ₀ = ℵ₀ :=
  mk_denumerable _
#align cardinal.aleph_0_add_aleph_0 Cardinal.aleph0_add_aleph0

theorem aleph0_mul_aleph0 : ℵ₀ * ℵ₀ = ℵ₀ :=
  mk_denumerable _
#align cardinal.aleph_0_mul_aleph_0 Cardinal.aleph0_mul_aleph0

@[simp]
theorem nat_mul_aleph0 {n : ℕ} (hn : n ≠ 0) : ↑n * ℵ₀ = ℵ₀ :=
  le_antisymm (lift_mk_fin n ▸ mk_le_aleph0) <|
    le_mul_of_one_le_left (zero_le _) <| by
      rwa [← Nat.cast_one, natCast_le, Nat.one_le_iff_ne_zero]
#align cardinal.nat_mul_aleph_0 Cardinal.nat_mul_aleph0

@[simp]
theorem aleph0_mul_nat {n : ℕ} (hn : n ≠ 0) : ℵ₀ * n = ℵ₀ := by rw [mul_comm, nat_mul_aleph0 hn]
#align cardinal.aleph_0_mul_nat Cardinal.aleph0_mul_nat

@[simp]
theorem add_le_aleph0 {c₁ c₂ : Cardinal} : c₁ + c₂ ≤ ℵ₀ ↔ c₁ ≤ ℵ₀ ∧ c₂ ≤ ℵ₀ :=
  ⟨fun h => ⟨le_self_add.trans h, le_add_self.trans h⟩, fun h =>
    aleph0_add_aleph0 ▸ add_le_add h.1 h.2⟩
#align cardinal.add_le_aleph_0 Cardinal.add_le_aleph0

@[simp]
theorem aleph0_add_nat (n : ℕ) : ℵ₀ + n = ℵ₀ :=
  (add_le_aleph0.2 ⟨le_rfl, (nat_lt_aleph0 n).le⟩).antisymm le_self_add
#align cardinal.aleph_0_add_nat Cardinal.aleph0_add_nat

@[simp]
theorem nat_add_aleph0 (n : ℕ) : ↑n + ℵ₀ = ℵ₀ := by rw [add_comm, aleph0_add_nat]
#align cardinal.nat_add_aleph_0 Cardinal.nat_add_aleph0

/-- This function sends finite cardinals to the corresponding natural, and infinite cardinals
  to 0. -/
def toNat : ZeroHom Cardinal ℕ :=
  ⟨fun c => if h : c < aleph0.{v} then Classical.choose (lt_aleph0.1 h) else 0, by
    have h : 0 < ℵ₀ := nat_lt_aleph0 0
    dsimp only
    rw [dif_pos h, ← Cardinal.natCast_inj, ← Classical.choose_spec (lt_aleph0.1 h),
      Nat.cast_zero]⟩
#align cardinal.to_nat Cardinal.toNat

theorem toNat_apply_of_lt_aleph0 {c : Cardinal} (h : c < ℵ₀) :
    toNat c = Classical.choose (lt_aleph0.1 h) :=
  dif_pos h
#align cardinal.to_nat_apply_of_lt_aleph_0 Cardinal.toNat_apply_of_lt_aleph0

theorem toNat_apply_of_aleph0_le {c : Cardinal} (h : ℵ₀ ≤ c) : toNat c = 0 :=
  dif_neg h.not_lt
#align cardinal.to_nat_apply_of_aleph_0_le Cardinal.toNat_apply_of_aleph0_le

theorem cast_toNat_of_lt_aleph0 {c : Cardinal} (h : c < ℵ₀) : ↑(toNat c) = c := by
  rw [toNat_apply_of_lt_aleph0 h, ← Classical.choose_spec (lt_aleph0.1 h)]
#align cardinal.cast_to_nat_of_lt_aleph_0 Cardinal.cast_toNat_of_lt_aleph0

theorem cast_toNat_of_aleph0_le {c : Cardinal} (h : ℵ₀ ≤ c) : ↑(toNat c) = (0 : Cardinal) := by
  rw [toNat_apply_of_aleph0_le h, Nat.cast_zero]
#align cardinal.cast_to_nat_of_aleph_0_le Cardinal.cast_toNat_of_aleph0_le

/-- Two finite cardinals are equal iff they are equal their to_nat are equal -/
theorem toNat_eq_iff_eq_of_lt_aleph0 {c d : Cardinal} (hc : c < ℵ₀) (hd : d < ℵ₀) :
    toNat c = toNat d ↔ c = d := by
  rw [← natCast_inj, cast_toNat_of_lt_aleph0 hc, cast_toNat_of_lt_aleph0 hd]
#align cardinal.to_nat_eq_iff_eq_of_lt_aleph_0 Cardinal.toNat_eq_iff_eq_of_lt_aleph0

theorem toNat_le_iff_le_of_lt_aleph0 {c d : Cardinal} (hc : c < ℵ₀) (hd : d < ℵ₀) :
    toNat c ≤ toNat d ↔ c ≤ d := by
  rw [← natCast_le, cast_toNat_of_lt_aleph0 hc, cast_toNat_of_lt_aleph0 hd]
#align cardinal.to_nat_le_iff_le_of_lt_aleph_0 Cardinal.toNat_le_iff_le_of_lt_aleph0

theorem toNat_lt_iff_lt_of_lt_aleph0 {c d : Cardinal} (hc : c < ℵ₀) (hd : d < ℵ₀) :
    toNat c < toNat d ↔ c < d := by
  rw [← natCast_lt, cast_toNat_of_lt_aleph0 hc, cast_toNat_of_lt_aleph0 hd]
#align cardinal.to_nat_lt_iff_lt_of_lt_aleph_0 Cardinal.toNat_lt_iff_lt_of_lt_aleph0

theorem toNat_le_of_le_of_lt_aleph0 {c d : Cardinal} (hd : d < ℵ₀) (hcd : c ≤ d) :
    toNat c ≤ toNat d :=
  (toNat_le_iff_le_of_lt_aleph0 (hcd.trans_lt hd) hd).mpr hcd
#align cardinal.to_nat_le_of_le_of_lt_aleph_0 Cardinal.toNat_le_of_le_of_lt_aleph0

theorem toNat_lt_of_lt_of_lt_aleph0 {c d : Cardinal} (hd : d < ℵ₀) (hcd : c < d) :
    toNat c < toNat d :=
  (toNat_lt_iff_lt_of_lt_aleph0 (hcd.trans hd) hd).mpr hcd
#align cardinal.to_nat_lt_of_lt_of_lt_aleph_0 Cardinal.toNat_lt_of_lt_of_lt_aleph0

@[simp]
theorem toNat_cast (n : ℕ) : Cardinal.toNat n = n := by
  rw [toNat_apply_of_lt_aleph0 (nat_lt_aleph0 n), ← natCast_inj]
  exact (Classical.choose_spec (lt_aleph0.1 (nat_lt_aleph0 n))).symm
#align cardinal.to_nat_cast Cardinal.toNat_cast

@[simp]
theorem toNat_ofNat (n : ℕ) [n.AtLeastTwo] : Cardinal.toNat (OfNat.ofNat n) = OfNat.ofNat n :=
  toNat_cast n

/-- `toNat` has a right-inverse: coercion. -/
theorem toNat_rightInverse : Function.RightInverse ((↑) : ℕ → Cardinal) toNat :=
  toNat_cast
#align cardinal.to_nat_right_inverse Cardinal.toNat_rightInverse

theorem toNat_surjective : Surjective toNat :=
  toNat_rightInverse.surjective
#align cardinal.to_nat_surjective Cardinal.toNat_surjective

theorem exists_nat_eq_of_le_nat {c : Cardinal} {n : ℕ} (h : c ≤ n) : ∃ m, m ≤ n ∧ c = m :=
  let he := cast_toNat_of_lt_aleph0 (h.trans_lt <| nat_lt_aleph0 n)
  ⟨toNat c, natCast_le.1 (he.trans_le h), he.symm⟩
#align cardinal.exists_nat_eq_of_le_nat Cardinal.exists_nat_eq_of_le_nat

@[simp]
theorem mk_toNat_of_infinite [h : Infinite α] : toNat #α = 0 :=
  dif_neg (infinite_iff.1 h).not_lt
#align cardinal.mk_to_nat_of_infinite Cardinal.mk_toNat_of_infinite

@[simp]
theorem aleph0_toNat : toNat ℵ₀ = 0 :=
  toNat_apply_of_aleph0_le le_rfl
#align cardinal.aleph_0_to_nat Cardinal.aleph0_toNat

theorem mk_toNat_eq_card [Fintype α] : toNat #α = Fintype.card α := by simp
#align cardinal.mk_to_nat_eq_card Cardinal.mk_toNat_eq_card

-- Porting note : simp can prove this
-- @[simp]
theorem zero_toNat : toNat 0 = 0 := by rw [← toNat_cast 0, Nat.cast_zero]
#align cardinal.zero_to_nat Cardinal.zero_toNat

@[simp]
theorem one_toNat : toNat 1 = 1 := by rw [← toNat_cast 1, Nat.cast_one]
#align cardinal.one_to_nat Cardinal.one_toNat

theorem toNat_eq_iff {c : Cardinal} {n : ℕ} (hn : n ≠ 0) : toNat c = n ↔ c = n :=
  ⟨fun h =>
    (cast_toNat_of_lt_aleph0
            (lt_of_not_ge (hn ∘ h.symm.trans ∘ toNat_apply_of_aleph0_le))).symm.trans
      (congr_arg _ h),
    fun h => (congr_arg toNat h).trans (toNat_cast n)⟩
#align cardinal.to_nat_eq_iff Cardinal.toNat_eq_iff

/-- A version of `toNat_eq_iff` for literals -/
theorem toNat_eq_ofNat {c : Cardinal} {n : ℕ} [Nat.AtLeastTwo n] :
    toNat c = OfNat.ofNat n ↔ c = OfNat.ofNat n :=
  toNat_eq_iff <| Nat.cast_ne_zero.mpr <| OfNat.ofNat_ne_zero n

@[simp]
theorem toNat_eq_one {c : Cardinal} : toNat c = 1 ↔ c = 1 := by
  rw [toNat_eq_iff one_ne_zero, Nat.cast_one]
#align cardinal.to_nat_eq_one Cardinal.toNat_eq_one

theorem toNat_eq_one_iff_unique {α : Type*} : toNat #α = 1 ↔ Subsingleton α ∧ Nonempty α :=
  toNat_eq_one.trans eq_one_iff_unique
#align cardinal.to_nat_eq_one_iff_unique Cardinal.toNat_eq_one_iff_unique

@[simp]
theorem toNat_lift (c : Cardinal.{v}) : toNat (lift.{u, v} c) = toNat c := by
  apply natCast_injective
  cases' lt_or_ge c ℵ₀ with hc hc
  · rw [cast_toNat_of_lt_aleph0, ← lift_natCast.{u,v}, cast_toNat_of_lt_aleph0 hc]
    rwa [lift_lt_aleph0]
  · rw [cast_toNat_of_aleph0_le, ← lift_natCast.{u,v}, cast_toNat_of_aleph0_le hc, lift_zero]
    rwa [aleph0_le_lift]
#align cardinal.to_nat_lift Cardinal.toNat_lift

theorem toNat_congr {β : Type v} (e : α ≃ β) : toNat #α = toNat #β := by
  -- Porting note: Inserted universe hint below
  rw [← toNat_lift, (lift_mk_eq.{_,_,v}).mpr ⟨e⟩, toNat_lift]
#align cardinal.to_nat_congr Cardinal.toNat_congr

@[simp]
theorem toNat_mul (x y : Cardinal) : toNat (x * y) = toNat x * toNat y := by
  rcases eq_or_ne x 0 with (rfl | hx1)
  · rw [zero_mul, zero_toNat, zero_mul]
  rcases eq_or_ne y 0 with (rfl | hy1)
  · rw [mul_zero, zero_toNat, mul_zero]
  cases' lt_or_le x ℵ₀ with hx2 hx2
  · cases' lt_or_le y ℵ₀ with hy2 hy2
    · lift x to ℕ using hx2
      lift y to ℕ using hy2
      rw [← Nat.cast_mul, toNat_cast, toNat_cast, toNat_cast]
    · rw [toNat_apply_of_aleph0_le hy2, mul_zero, toNat_apply_of_aleph0_le]
      exact aleph0_le_mul_iff'.2 (Or.inl ⟨hx1, hy2⟩)
  · rw [toNat_apply_of_aleph0_le hx2, zero_mul, toNat_apply_of_aleph0_le]
    exact aleph0_le_mul_iff'.2 (Or.inr ⟨hx2, hy1⟩)
#align cardinal.to_nat_mul Cardinal.toNat_mul

/-- `Cardinal.toNat` as a `MonoidWithZeroHom`. -/
@[simps]
def toNatHom : Cardinal →*₀ ℕ where
  toFun := toNat
  map_zero' := zero_toNat
  map_one' := one_toNat
  map_mul' := toNat_mul
#align cardinal.to_nat_hom Cardinal.toNatHom

theorem toNat_finset_prod (s : Finset α) (f : α → Cardinal) :
    toNat (∏ i in s, f i) = ∏ i in s, toNat (f i) :=
  map_prod toNatHom _ _
#align cardinal.to_nat_finset_prod Cardinal.toNat_finset_prod

@[simp]
theorem toNat_add_of_lt_aleph0 {a : Cardinal.{u}} {b : Cardinal.{v}} (ha : a < ℵ₀) (hb : b < ℵ₀) :
    toNat (lift.{v, u} a + lift.{u, v} b) = toNat a + toNat b := by
  apply Cardinal.natCast_injective
  replace ha : lift.{v, u} a < ℵ₀ := by rwa [lift_lt_aleph0]
  replace hb : lift.{u, v} b < ℵ₀ := by rwa [lift_lt_aleph0]
  rw [Nat.cast_add, ← toNat_lift.{v, u} a, ← toNat_lift.{u, v} b, cast_toNat_of_lt_aleph0 ha,
    cast_toNat_of_lt_aleph0 hb, cast_toNat_of_lt_aleph0 (add_lt_aleph0 ha hb)]
#align cardinal.to_nat_add_of_lt_aleph_0 Cardinal.toNat_add_of_lt_aleph0

/-- This function sends finite cardinals to the corresponding natural, and infinite cardinals
  to `⊤`. -/
def toPartENat : Cardinal →+ PartENat where
  toFun c := if c < ℵ₀ then toNat c else ⊤
  map_zero' := by simp [if_pos (zero_lt_one.trans one_lt_aleph0)]
  map_add' x y := by
    by_cases hx : x < ℵ₀
    · obtain ⟨x0, rfl⟩ := lt_aleph0.1 hx
      by_cases hy : y < ℵ₀
      · obtain ⟨y0, rfl⟩ := lt_aleph0.1 hy
        simp only [add_lt_aleph0 hx hy, hx, hy, toNat_cast, if_true]
        rw [← Nat.cast_add, toNat_cast, Nat.cast_add]
      · simp_rw [if_neg hy, PartENat.add_top]
        contrapose! hy
        simp only [ne_eq, ite_eq_right_iff,
          PartENat.natCast_ne_top, not_forall, exists_prop, and_true] at hy
        exact le_add_self.trans_lt hy
    · simp_rw [if_neg hx, PartENat.top_add]
      contrapose! hx
      simp only [ne_eq, ite_eq_right_iff,
      PartENat.natCast_ne_top, not_forall, exists_prop, and_true] at hx
      exact le_self_add.trans_lt hx
#align cardinal.to_part_enat Cardinal.toPartENat

theorem toPartENat_apply_of_lt_aleph0 {c : Cardinal} (h : c < ℵ₀) : toPartENat c = toNat c :=
  if_pos h
#align cardinal.to_part_enat_apply_of_lt_aleph_0 Cardinal.toPartENat_apply_of_lt_aleph0

theorem toPartENat_apply_of_aleph0_le {c : Cardinal} (h : ℵ₀ ≤ c) : toPartENat c = ⊤ :=
  if_neg h.not_lt
#align cardinal.to_part_enat_apply_of_aleph_0_le Cardinal.toPartENat_apply_of_aleph0_le

@[simp]
theorem toPartENat_cast (n : ℕ) : toPartENat n = n := by
  rw [toPartENat_apply_of_lt_aleph0 (nat_lt_aleph0 n), toNat_cast]
#align cardinal.to_part_enat_cast Cardinal.toPartENat_cast

@[simp]
theorem mk_toPartENat_of_infinite [h : Infinite α] : toPartENat #α = ⊤ :=
  toPartENat_apply_of_aleph0_le (infinite_iff.1 h)
#align cardinal.mk_to_part_enat_of_infinite Cardinal.mk_toPartENat_of_infinite

@[simp]
theorem aleph0_toPartENat : toPartENat ℵ₀ = ⊤ :=
  toPartENat_apply_of_aleph0_le le_rfl
#align cardinal.aleph_0_to_part_enat Cardinal.aleph0_toPartENat

theorem toPartENat_surjective : Surjective toPartENat := fun x =>
  PartENat.casesOn x ⟨ℵ₀, toPartENat_apply_of_aleph0_le le_rfl⟩ fun n => ⟨n, toPartENat_cast n⟩
#align cardinal.to_part_enat_surjective Cardinal.toPartENat_surjective

theorem toPartENat_eq_top_iff_le_aleph0 {c : Cardinal} :
  toPartENat c = ⊤ ↔ ℵ₀ ≤ c := by
  cases lt_or_ge c ℵ₀ with
  | inl hc =>
    simp only [toPartENat_apply_of_lt_aleph0 hc, PartENat.natCast_ne_top, false_iff, not_le, hc]
  | inr hc => simp only [toPartENat_apply_of_aleph0_le hc, eq_self_iff_true, true_iff]; exact hc
#align to_part_enat_eq_top_iff_le_aleph_0 Cardinal.toPartENat_eq_top_iff_le_aleph0

lemma toPartENat_le_iff_of_le_aleph0 {c c' : Cardinal} (h : c ≤ ℵ₀) :
  toPartENat c ≤ toPartENat c' ↔ c ≤ c' := by
  cases lt_or_ge c ℵ₀ with
  | inl hc =>
    rw [toPartENat_apply_of_lt_aleph0 hc]
    cases lt_or_ge c' ℵ₀ with
    | inl hc' =>
      rw [toPartENat_apply_of_lt_aleph0 hc', PartENat.coe_le_coe]
      exact toNat_le_iff_le_of_lt_aleph0 hc hc'
    | inr hc' =>
      simp only [toPartENat_apply_of_aleph0_le hc',
      le_top, true_iff]
      exact le_trans h hc'
  | inr hc =>
    rw [toPartENat_apply_of_aleph0_le hc]
    simp only [top_le_iff, toPartENat_eq_top_iff_le_aleph0,
    le_antisymm h hc]
#align to_part_enat_le_iff_le_of_le_aleph_0 Cardinal.toPartENat_le_iff_of_le_aleph0

lemma toPartENat_le_iff_of_lt_aleph0 {c c' : Cardinal} (hc' : c' < ℵ₀) :
  toPartENat c ≤ toPartENat c' ↔ c ≤ c' := by
  cases lt_or_ge c ℵ₀ with
  | inl hc =>
    rw [toPartENat_apply_of_lt_aleph0 hc]
    rw [toPartENat_apply_of_lt_aleph0 hc', PartENat.coe_le_coe]
    exact toNat_le_iff_le_of_lt_aleph0 hc hc'
  | inr hc =>
    rw [toPartENat_apply_of_aleph0_le hc]
    simp only [top_le_iff, toPartENat_eq_top_iff_le_aleph0]
    rw [← not_iff_not, not_le, not_le]
    simp only [hc', lt_of_lt_of_le hc' hc]
#align to_part_enat_le_iff_le_of_lt_aleph_0 Cardinal.toPartENat_le_iff_of_lt_aleph0

lemma toPartENat_eq_iff_of_le_aleph0 {c c' : Cardinal} (hc : c ≤ ℵ₀) (hc' : c' ≤ ℵ₀) :
  toPartENat c = toPartENat c' ↔ c = c' := by
  rw [le_antisymm_iff, le_antisymm_iff, toPartENat_le_iff_of_le_aleph0 hc,
    toPartENat_le_iff_of_le_aleph0 hc']
#align to_part_enat_eq_iff_eq_of_le_aleph_0 Cardinal.toPartENat_eq_iff_of_le_aleph0

theorem toPartENat_mono {c c' : Cardinal} (h : c ≤ c') :
  toPartENat c ≤ toPartENat c' := by
  cases lt_or_ge c ℵ₀ with
  | inl hc =>
    rw [toPartENat_apply_of_lt_aleph0 hc]
    cases lt_or_ge c' ℵ₀ with
    | inl hc' =>
      rw [toPartENat_apply_of_lt_aleph0 hc', PartENat.coe_le_coe]
      exact toNat_le_of_le_of_lt_aleph0 hc' h
    | inr hc' =>
        rw [toPartENat_apply_of_aleph0_le hc']
        exact le_top
  | inr hc =>
      rw [toPartENat_apply_of_aleph0_le hc,
      toPartENat_apply_of_aleph0_le (le_trans hc h)]
#align cardinal.to_part_enat_mono Cardinal.toPartENat_mono

theorem toPartENat_lift (c : Cardinal.{v}) : toPartENat (lift.{u, v} c) = toPartENat c := by
  cases' lt_or_ge c ℵ₀ with hc hc
  · rw [toPartENat_apply_of_lt_aleph0 hc, Cardinal.toPartENat_apply_of_lt_aleph0 _]
    simp only [toNat_lift]
    rw [lift_lt_aleph0]
    exact hc
  · rw [toPartENat_apply_of_aleph0_le hc, toPartENat_apply_of_aleph0_le _]
    rw [aleph0_le_lift]
    exact hc
#align cardinal.to_part_enat_lift Cardinal.toPartENat_lift

theorem toPartENat_congr {β : Type v} (e : α ≃ β) : toPartENat #α = toPartENat #β := by
  rw [← toPartENat_lift, lift_mk_eq.{_, _,v}.mpr ⟨e⟩, toPartENat_lift]
#align cardinal.to_part_enat_congr Cardinal.toPartENat_congr

theorem mk_toPartENat_eq_coe_card [Fintype α] : toPartENat #α = Fintype.card α := by simp
#align cardinal.mk_to_part_enat_eq_coe_card Cardinal.mk_toPartENat_eq_coe_card

theorem mk_int : #ℤ = ℵ₀ :=
  mk_denumerable ℤ
#align cardinal.mk_int Cardinal.mk_int

theorem mk_pNat : #ℕ+ = ℵ₀ :=
  mk_denumerable ℕ+
#align cardinal.mk_pnat Cardinal.mk_pNat

/-- **König's theorem** -/
theorem sum_lt_prod {ι} (f g : ι → Cardinal) (H : ∀ i, f i < g i) : sum f < prod g :=
  lt_of_not_ge fun ⟨F⟩ => by
    have : Inhabited (∀ i : ι, (g i).out) := by
      refine' ⟨fun i => Classical.choice <| mk_ne_zero_iff.1 _⟩
      rw [mk_out]
      exact (H i).ne_bot
    let G := invFun F
    have sG : Surjective G := invFun_surjective F.2
    choose C hc using
      show ∀ i, ∃ b, ∀ a, G ⟨i, a⟩ i ≠ b by
        intro i
        simp only [not_exists.symm, not_forall.symm]
        refine' fun h => (H i).not_le _
        rw [← mk_out (f i), ← mk_out (g i)]
        exact ⟨Embedding.ofSurjective _ h⟩
    let ⟨⟨i, a⟩, h⟩ := sG C
    exact hc i a (congr_fun h _)
#align cardinal.sum_lt_prod Cardinal.sum_lt_prod

-- Porting note : simp can prove this
-- @[simp]
theorem mk_empty : #Empty = 0 :=
  mk_eq_zero _
#align cardinal.mk_empty Cardinal.mk_empty

-- Porting note : simp can prove this
-- @[simp]
theorem mk_pempty : #PEmpty = 0 :=
  mk_eq_zero _
#align cardinal.mk_pempty Cardinal.mk_pempty

-- Porting note : simp can prove this
-- @[simp]
theorem mk_punit : #PUnit = 1 :=
  mk_eq_one PUnit
#align cardinal.mk_punit Cardinal.mk_punit

theorem mk_unit : #Unit = 1 :=
  mk_punit
#align cardinal.mk_unit Cardinal.mk_unit

-- Porting note : simp can prove this
-- @[simp]
theorem mk_singleton {α : Type u} (x : α) : #({x} : Set α) = 1 :=
  mk_eq_one _
#align cardinal.mk_singleton Cardinal.mk_singleton

-- Porting note : simp can prove this
-- @[simp]
theorem mk_plift_true : #(PLift True) = 1 :=
  mk_eq_one _
#align cardinal.mk_plift_true Cardinal.mk_plift_true

-- Porting note : simp can prove this
-- @[simp]
theorem mk_plift_false : #(PLift False) = 0 :=
  mk_eq_zero _
#align cardinal.mk_plift_false Cardinal.mk_plift_false

@[simp]
theorem mk_vector (α : Type u) (n : ℕ) : #(Vector α n) = #α ^ℕ n :=
  (mk_congr (Equiv.vectorEquivFin α n)).trans <| by simp
#align cardinal.mk_vector Cardinal.mk_vector

theorem mk_list_eq_sum_pow (α : Type u) : #(List α) = sum fun n : ℕ => #α ^ℕ n :=
  calc
    #(List α) = #(Σn, Vector α n) := mk_congr (Equiv.sigmaFiberEquiv List.length).symm
    _ = sum fun n : ℕ => #α ^ℕ n := by simp
#align cardinal.mk_list_eq_sum_pow Cardinal.mk_list_eq_sum_pow

theorem mk_quot_le {α : Type u} {r : α → α → Prop} : #(Quot r) ≤ #α :=
  mk_le_of_surjective Quot.exists_rep
#align cardinal.mk_quot_le Cardinal.mk_quot_le

theorem mk_quotient_le {α : Type u} {s : Setoid α} : #(Quotient s) ≤ #α :=
  mk_quot_le
#align cardinal.mk_quotient_le Cardinal.mk_quotient_le

theorem mk_subtype_le_of_subset {α : Type u} {p q : α → Prop} (h : ∀ ⦃x⦄, p x → q x) :
    #(Subtype p) ≤ #(Subtype q) :=
  ⟨Embedding.subtypeMap (Embedding.refl α) h⟩
#align cardinal.mk_subtype_le_of_subset Cardinal.mk_subtype_le_of_subset

-- Porting note : simp can prove this
-- @[simp]
theorem mk_emptyCollection (α : Type u) : #(∅ : Set α) = 0 :=
  mk_eq_zero _
#align cardinal.mk_emptyc Cardinal.mk_emptyCollection

theorem mk_emptyCollection_iff {α : Type u} {s : Set α} : #s = 0 ↔ s = ∅ := by
  constructor
  · intro h
    rw [mk_eq_zero_iff] at h
    exact eq_empty_iff_forall_not_mem.2 fun x hx => h.elim' ⟨x, hx⟩
  · rintro rfl
    exact mk_emptyCollection _
#align cardinal.mk_emptyc_iff Cardinal.mk_emptyCollection_iff

@[simp]
theorem mk_univ {α : Type u} : #(@univ α) = #α :=
  mk_congr (Equiv.Set.univ α)
#align cardinal.mk_univ Cardinal.mk_univ

theorem mk_image_le {α β : Type u} {f : α → β} {s : Set α} : #(f '' s) ≤ #s :=
  mk_le_of_surjective surjective_onto_image
#align cardinal.mk_image_le Cardinal.mk_image_le

theorem mk_image_le_lift {α : Type u} {β : Type v} {f : α → β} {s : Set α} :
    lift.{u} #(f '' s) ≤ lift.{v} #s :=
  lift_mk_le.{0}.mpr ⟨Embedding.ofSurjective _ surjective_onto_image⟩
#align cardinal.mk_image_le_lift Cardinal.mk_image_le_lift

theorem mk_range_le {α β : Type u} {f : α → β} : #(range f) ≤ #α :=
  mk_le_of_surjective surjective_onto_range
#align cardinal.mk_range_le Cardinal.mk_range_le

theorem mk_range_le_lift {α : Type u} {β : Type v} {f : α → β} :
    lift.{u} #(range f) ≤ lift.{v} #α :=
  lift_mk_le.{0}.mpr ⟨Embedding.ofSurjective _ surjective_onto_range⟩
#align cardinal.mk_range_le_lift Cardinal.mk_range_le_lift

@[simp]
theorem mk_range_eq (f : α → β) (h : Injective f) : #(range f) = #α :=
  mk_congr (Equiv.ofInjective f h).symm
#align cardinal.mk_range_eq Cardinal.mk_range_eq

@[simp]
theorem mk_range_eq_of_injective {α : Type u} {β : Type v} {f : α → β} (hf : Injective f) :
    lift.{u} #(range f) = lift.{v} #α :=
  lift_mk_eq'.mpr ⟨(Equiv.ofInjective f hf).symm⟩
#align cardinal.mk_range_eq_of_injective Cardinal.mk_range_eq_of_injective

<<<<<<< HEAD
@[simp]
=======
lemma lift_mk_le_lift_mk_of_injective {α : Type u} {β : Type v} {f : α → β} (hf : Injective f) :
    Cardinal.lift.{v} (#α) ≤ Cardinal.lift.{u} (#β) := by
  rw [← Cardinal.mk_range_eq_of_injective hf]
  exact Cardinal.lift_le.2 (Cardinal.mk_set_le _)

>>>>>>> 17a54df9
theorem mk_range_eq_lift {α : Type u} {β : Type v} {f : α → β} (hf : Injective f) :
    lift.{max u w} #(range f) = lift.{max v w} #α :=
  lift_mk_eq.{v,u,w}.mpr ⟨(Equiv.ofInjective f hf).symm⟩
#align cardinal.mk_range_eq_lift Cardinal.mk_range_eq_lift

@[simp]
theorem mk_image_eq {α β : Type u} {f : α → β} {s : Set α} (hf : Injective f) : #(f '' s) = #s :=
  mk_congr (Equiv.Set.image f s hf).symm
#align cardinal.mk_image_eq Cardinal.mk_image_eq

theorem mk_iUnion_le_sum_mk {α ι : Type u} {f : ι → Set α} : #(⋃ i, f i) ≤ sum fun i => #(f i) :=
  calc
    #(⋃ i, f i) ≤ #(Σi, f i) := mk_le_of_surjective (Set.sigmaToiUnion_surjective f)
    _ = sum fun i => #(f i) := mk_sigma _
#align cardinal.mk_Union_le_sum_mk Cardinal.mk_iUnion_le_sum_mk

theorem mk_iUnion_eq_sum_mk {α ι : Type u} {f : ι → Set α}
    (h : ∀ i j, i ≠ j → Disjoint (f i) (f j)) : #(⋃ i, f i) = sum fun i => #(f i) :=
  calc
    #(⋃ i, f i) = #(Σi, f i) := mk_congr (Set.unionEqSigmaOfDisjoint h)
    _ = sum fun i => #(f i) := mk_sigma _
#align cardinal.mk_Union_eq_sum_mk Cardinal.mk_iUnion_eq_sum_mk

theorem mk_iUnion_le {α ι : Type u} (f : ι → Set α) : #(⋃ i, f i) ≤ #ι * ⨆ i, #(f i) :=
  mk_iUnion_le_sum_mk.trans (sum_le_iSup _)
#align cardinal.mk_Union_le Cardinal.mk_iUnion_le

theorem mk_sUnion_le {α : Type u} (A : Set (Set α)) : #(⋃₀ A) ≤ #A * ⨆ s : A, #s := by
  rw [sUnion_eq_iUnion]
  apply mk_iUnion_le
#align cardinal.mk_sUnion_le Cardinal.mk_sUnion_le

theorem mk_biUnion_le {ι α : Type u} (A : ι → Set α) (s : Set ι) :
    #(⋃ x ∈ s, A x) ≤ #s * ⨆ x : s, #(A x.1) := by
  rw [biUnion_eq_iUnion]
  apply mk_iUnion_le
#align cardinal.mk_bUnion_le Cardinal.mk_biUnion_le

theorem finset_card_lt_aleph0 (s : Finset α) : #(↑s : Set α) < ℵ₀ :=
  lt_aleph0_of_finite _
#align cardinal.finset_card_lt_aleph_0 Cardinal.finset_card_lt_aleph0

theorem mk_set_eq_nat_iff_finset {α} {s : Set α} {n : ℕ} :
    #s = n ↔ ∃ t : Finset α, (t : Set α) = s ∧ t.card = n := by
  constructor
  · intro h
    lift s to Finset α using lt_aleph0_iff_set_finite.1 (h.symm ▸ nat_lt_aleph0 n)
    simpa using h
  · rintro ⟨t, rfl, rfl⟩
    exact mk_coe_finset
#align cardinal.mk_set_eq_nat_iff_finset Cardinal.mk_set_eq_nat_iff_finset

theorem mk_eq_nat_iff_finset {n : ℕ} :
    #α = n ↔ ∃ t : Finset α, (t : Set α) = univ ∧ t.card = n :=
  by rw [← mk_univ, mk_set_eq_nat_iff_finset]
#align cardinal.mk_eq_nat_iff_finset Cardinal.mk_eq_nat_iff_finset

theorem mk_eq_nat_iff_fintype {n : ℕ} : #α = n ↔ ∃ h : Fintype α, @Fintype.card α h = n := by
  rw [mk_eq_nat_iff_finset]
  constructor
  · rintro ⟨t, ht, hn⟩
    exact ⟨⟨t, eq_univ_iff_forall.1 ht⟩, hn⟩
  · rintro ⟨⟨t, ht⟩, hn⟩
    exact ⟨t, eq_univ_iff_forall.2 ht, hn⟩
#align cardinal.mk_eq_nat_iff_fintype Cardinal.mk_eq_nat_iff_fintype

theorem mk_union_add_mk_inter {α : Type u} {S T : Set α} :
    #(S ∪ T : Set α) + #(S ∩ T : Set α) = #S + #T :=
  Quot.sound ⟨Equiv.Set.unionSumInter S T⟩
#align cardinal.mk_union_add_mk_inter Cardinal.mk_union_add_mk_inter

/-- The cardinality of a union is at most the sum of the cardinalities
of the two sets. -/
theorem mk_union_le {α : Type u} (S T : Set α) : #(S ∪ T : Set α) ≤ #S + #T :=
  @mk_union_add_mk_inter α S T ▸ self_le_add_right #(S ∪ T : Set α) #(S ∩ T : Set α)
#align cardinal.mk_union_le Cardinal.mk_union_le

theorem mk_union_of_disjoint {α : Type u} {S T : Set α} (H : Disjoint S T) :
    #(S ∪ T : Set α) = #S + #T :=
  Quot.sound ⟨Equiv.Set.union H.le_bot⟩
#align cardinal.mk_union_of_disjoint Cardinal.mk_union_of_disjoint

theorem mk_insert {α : Type u} {s : Set α} {a : α} (h : a ∉ s) :
    #(insert a s : Set α) = #s + 1 := by
  rw [← union_singleton, mk_union_of_disjoint, mk_singleton]
  simpa
#align cardinal.mk_insert Cardinal.mk_insert

theorem mk_sum_compl {α} (s : Set α) : #s + #(sᶜ : Set α) = #α :=
  mk_congr (Equiv.Set.sumCompl s)
#align cardinal.mk_sum_compl Cardinal.mk_sum_compl

theorem mk_le_mk_of_subset {α} {s t : Set α} (h : s ⊆ t) : #s ≤ #t :=
  ⟨Set.embeddingOfSubset s t h⟩
#align cardinal.mk_le_mk_of_subset Cardinal.mk_le_mk_of_subset

theorem mk_le_iff_forall_finset_subset_card_le {α : Type u} {n : ℕ} {t : Set α} :
    #t ≤ n ↔ ∀ s : Finset α, (s : Set α) ⊆ t → s.card ≤ n := by
  refine ⟨fun H s hs ↦ by simpa using (mk_le_mk_of_subset hs).trans H, fun H ↦ ?_⟩
  apply card_le_of (fun s ↦ ?_)
  let u : Finset α := s.image Subtype.val
  have : u.card = s.card :=
    Finset.card_image_of_injOn (injOn_of_injective Subtype.coe_injective _)
  rw [← this]
  apply H
  simp only [Finset.coe_image, image_subset_iff, Subtype.coe_preimage_self, subset_univ]

theorem mk_subtype_mono {p q : α → Prop} (h : ∀ x, p x → q x) :
    #{ x // p x } ≤ #{ x // q x } :=
  ⟨embeddingOfSubset _ _ h⟩
#align cardinal.mk_subtype_mono Cardinal.mk_subtype_mono

theorem le_mk_diff_add_mk (S T : Set α) : #S ≤ #(S \ T : Set α) + #T :=
  (mk_le_mk_of_subset <| subset_diff_union _ _).trans <| mk_union_le _ _
#align cardinal.le_mk_diff_add_mk Cardinal.le_mk_diff_add_mk

theorem mk_diff_add_mk {S T : Set α} (h : T ⊆ S) : #(S \ T : Set α) + #T = #S := by
  refine (mk_union_of_disjoint <| ?_).symm.trans <| by rw [diff_union_of_subset h]
  exact disjoint_sdiff_self_left
#align cardinal.mk_diff_add_mk Cardinal.mk_diff_add_mk

theorem mk_union_le_aleph0 {α} {P Q : Set α} :
    #(P ∪ Q : Set α) ≤ ℵ₀ ↔ #P ≤ ℵ₀ ∧ #Q ≤ ℵ₀ := by
  simp only [le_aleph0_iff_subtype_countable, mem_union, setOf_mem_eq, Set.union_def,
    ← countable_union]
#align cardinal.mk_union_le_aleph_0 Cardinal.mk_union_le_aleph0

theorem mk_image_eq_lift {α : Type u} {β : Type v} (f : α → β) (s : Set α) (h : Injective f) :
    lift.{u} #(f '' s) = lift.{v} #s :=
  lift_mk_eq.{v, u, 0}.mpr ⟨(Equiv.Set.image f s h).symm⟩
#align cardinal.mk_image_eq_lift Cardinal.mk_image_eq_lift

theorem mk_image_eq_of_injOn_lift {α : Type u} {β : Type v} (f : α → β) (s : Set α)
    (h : InjOn f s) : lift.{u} #(f '' s) = lift.{v} #s :=
  lift_mk_eq.{v, u, 0}.mpr ⟨(Equiv.Set.imageOfInjOn f s h).symm⟩
#align cardinal.mk_image_eq_of_inj_on_lift Cardinal.mk_image_eq_of_injOn_lift

theorem mk_image_eq_of_injOn {α β : Type u} (f : α → β) (s : Set α) (h : InjOn f s) :
    #(f '' s) = #s :=
  mk_congr (Equiv.Set.imageOfInjOn f s h).symm
#align cardinal.mk_image_eq_of_inj_on Cardinal.mk_image_eq_of_injOn

theorem mk_subtype_of_equiv {α β : Type u} (p : β → Prop) (e : α ≃ β) :
    #{ a : α // p (e a) } = #{ b : β // p b } :=
  mk_congr (Equiv.subtypeEquivOfSubtype e)
#align cardinal.mk_subtype_of_equiv Cardinal.mk_subtype_of_equiv

theorem mk_sep (s : Set α) (t : α → Prop) : #({ x ∈ s | t x } : Set α) = #{ x : s | t x.1 } :=
  mk_congr (Equiv.Set.sep s t)
#align cardinal.mk_sep Cardinal.mk_sep

theorem mk_preimage_of_injective_lift {α : Type u} {β : Type v} (f : α → β) (s : Set β)
    (h : Injective f) : lift.{v} #(f ⁻¹' s) ≤ lift.{u} #s := by
  rw [lift_mk_le.{0}]
  -- Porting note: Needed to insert `mem_preimage.mp` below
  use Subtype.coind (fun x => f x.1) fun x => mem_preimage.mp x.2
  apply Subtype.coind_injective; exact h.comp Subtype.val_injective
#align cardinal.mk_preimage_of_injective_lift Cardinal.mk_preimage_of_injective_lift

theorem mk_preimage_of_subset_range_lift {α : Type u} {β : Type v} (f : α → β) (s : Set β)
    (h : s ⊆ range f) : lift.{u} #s ≤ lift.{v} #(f ⁻¹' s) := by
  rw [lift_mk_le.{0}]
  refine' ⟨⟨_, _⟩⟩
  · rintro ⟨y, hy⟩
    rcases Classical.subtype_of_exists (h hy) with ⟨x, rfl⟩
    exact ⟨x, hy⟩
  rintro ⟨y, hy⟩ ⟨y', hy'⟩; dsimp
  rcases Classical.subtype_of_exists (h hy) with ⟨x, rfl⟩
  rcases Classical.subtype_of_exists (h hy') with ⟨x', rfl⟩
  simp; intro hxx'; rw [hxx']
#align cardinal.mk_preimage_of_subset_range_lift Cardinal.mk_preimage_of_subset_range_lift

theorem mk_preimage_of_injective_of_subset_range_lift {β : Type v} (f : α → β) (s : Set β)
    (h : Injective f) (h2 : s ⊆ range f) : lift.{v} #(f ⁻¹' s) = lift.{u} #s :=
  le_antisymm (mk_preimage_of_injective_lift f s h) (mk_preimage_of_subset_range_lift f s h2)
#align cardinal.mk_preimage_of_injective_of_subset_range_lift Cardinal.mk_preimage_of_injective_of_subset_range_lift

theorem mk_preimage_of_injective (f : α → β) (s : Set β) (h : Injective f) :
    #(f ⁻¹' s) ≤ #s := by
  rw [← lift_id #(↑(f ⁻¹' s)), ← lift_id #(↑s)]
  exact mk_preimage_of_injective_lift f s h
#align cardinal.mk_preimage_of_injective Cardinal.mk_preimage_of_injective

theorem mk_preimage_of_subset_range (f : α → β) (s : Set β) (h : s ⊆ range f) :
    #s ≤ #(f ⁻¹' s) := by
  rw [← lift_id #(↑(f ⁻¹' s)), ← lift_id #(↑s)]
  exact mk_preimage_of_subset_range_lift f s h
#align cardinal.mk_preimage_of_subset_range Cardinal.mk_preimage_of_subset_range

theorem mk_preimage_of_injective_of_subset_range (f : α → β) (s : Set β) (h : Injective f)
    (h2 : s ⊆ range f) : #(f ⁻¹' s) = #s := by
  convert mk_preimage_of_injective_of_subset_range_lift.{u, u} f s h h2 using 1 <;> rw [lift_id]
#align cardinal.mk_preimage_of_injective_of_subset_range Cardinal.mk_preimage_of_injective_of_subset_range

theorem mk_subset_ge_of_subset_image_lift {α : Type u} {β : Type v} (f : α → β) {s : Set α}
    {t : Set β} (h : t ⊆ f '' s) : lift.{u} #t ≤ lift.{v} #({ x ∈ s | f x ∈ t } : Set α) := by
  rw [image_eq_range] at h
  convert mk_preimage_of_subset_range_lift _ _ h using 1
  rw [mk_sep]
  rfl
#align cardinal.mk_subset_ge_of_subset_image_lift Cardinal.mk_subset_ge_of_subset_image_lift

theorem mk_subset_ge_of_subset_image (f : α → β) {s : Set α} {t : Set β} (h : t ⊆ f '' s) :
    #t ≤ #({ x ∈ s | f x ∈ t } : Set α) := by
  rw [image_eq_range] at h
  convert mk_preimage_of_subset_range _ _ h using 1
  rw [mk_sep]
  rfl
#align cardinal.mk_subset_ge_of_subset_image Cardinal.mk_subset_ge_of_subset_image

theorem le_mk_iff_exists_subset {c : Cardinal} {α : Type u} {s : Set α} :
    c ≤ #s ↔ ∃ p : Set α, p ⊆ s ∧ #p = c := by
  rw [le_mk_iff_exists_set, ← Subtype.exists_set_subtype]
  apply exists_congr; intro t; rw [mk_image_eq]; apply Subtype.val_injective
#align cardinal.le_mk_iff_exists_subset Cardinal.le_mk_iff_exists_subset

theorem two_le_iff : (2 : Cardinal) ≤ #α ↔ ∃ x y : α, x ≠ y := by
  rw [← Nat.cast_two, nat_succ, succ_le_iff, Nat.cast_one, one_lt_iff_nontrivial, nontrivial_iff]
#align cardinal.two_le_iff Cardinal.two_le_iff

theorem two_le_iff' (x : α) : (2 : Cardinal) ≤ #α ↔ ∃ y : α, y ≠ x := by
  rw [two_le_iff, ← nontrivial_iff, nontrivial_iff_exists_ne x]
#align cardinal.two_le_iff' Cardinal.two_le_iff'

theorem mk_eq_two_iff : #α = 2 ↔ ∃ x y : α, x ≠ y ∧ ({x, y} : Set α) = univ := by
  simp only [← @Nat.cast_two Cardinal, mk_eq_nat_iff_finset, Finset.card_eq_two]
  constructor
  · rintro ⟨t, ht, x, y, hne, rfl⟩
    exact ⟨x, y, hne, by simpa using ht⟩
  · rintro ⟨x, y, hne, h⟩
    exact ⟨{x, y}, by simpa using h, x, y, hne, rfl⟩
#align cardinal.mk_eq_two_iff Cardinal.mk_eq_two_iff

theorem mk_eq_two_iff' (x : α) : #α = 2 ↔ ∃! y, y ≠ x := by
  rw [mk_eq_two_iff]; constructor
  · rintro ⟨a, b, hne, h⟩
    simp only [eq_univ_iff_forall, mem_insert_iff, mem_singleton_iff] at h
    rcases h x with (rfl | rfl)
    exacts [⟨b, hne.symm, fun z => (h z).resolve_left⟩, ⟨a, hne, fun z => (h z).resolve_right⟩]
  · rintro ⟨y, hne, hy⟩
    exact ⟨x, y, hne.symm, eq_univ_of_forall fun z => or_iff_not_imp_left.2 (hy z)⟩
#align cardinal.mk_eq_two_iff' Cardinal.mk_eq_two_iff'

theorem exists_not_mem_of_length_lt {α : Type*} (l : List α) (h : ↑l.length < #α) :
    ∃ z : α, z ∉ l := by
  contrapose! h
  calc
    #α = #(Set.univ : Set α) := mk_univ.symm
    _ ≤ #l.toFinset := mk_le_mk_of_subset fun x _ => List.mem_toFinset.mpr (h x)
    _ = l.toFinset.card := Cardinal.mk_coe_finset
    _ ≤ l.length := Cardinal.natCast_le.mpr (List.toFinset_card_le l)
#align cardinal.exists_not_mem_of_length_lt Cardinal.exists_not_mem_of_length_lt

theorem three_le {α : Type*} (h : 3 ≤ #α) (x : α) (y : α) : ∃ z : α, z ≠ x ∧ z ≠ y := by
  have : ↑(3 : ℕ) ≤ #α; simpa using h
  have : ↑(2 : ℕ) < #α; rwa [← succ_le_iff, ← Cardinal.nat_succ]
  have := exists_not_mem_of_length_lt [x, y] this
  simpa [not_or] using this
#align cardinal.three_le Cardinal.three_le

/-- The function `a ^< b`, defined as the supremum of `a ^ c` for `c < b`. -/
def powerlt (a b : Cardinal.{u}) : Cardinal.{u} :=
  ⨆ c : Iio b, a^c
#align cardinal.powerlt Cardinal.powerlt

@[inherit_doc]
infixl:80 " ^< " => powerlt

theorem le_powerlt {b c : Cardinal.{u}} (a) (h : c < b) : (a^c) ≤ a ^< b := by
  refine le_ciSup (f := fun y : Iio b => a^y) ?_ ⟨c, h⟩
  rw [← image_eq_range]
  exact bddAbove_image.{u, u} _ bddAbove_Iio
#align cardinal.le_powerlt Cardinal.le_powerlt

theorem powerlt_le {a b c : Cardinal.{u}} : a ^< b ≤ c ↔ ∀ x < b, (a^x) ≤ c := by
  rw [powerlt, ciSup_le_iff']
  · simp
  · rw [← image_eq_range]
    exact bddAbove_image.{u, u} _ bddAbove_Iio
#align cardinal.powerlt_le Cardinal.powerlt_le

theorem powerlt_le_powerlt_left {a b c : Cardinal} (h : b ≤ c) : a ^< b ≤ a ^< c :=
  powerlt_le.2 fun _ hx => le_powerlt a <| hx.trans_le h
#align cardinal.powerlt_le_powerlt_left Cardinal.powerlt_le_powerlt_left

theorem powerlt_mono_left (a) : Monotone fun c => a ^< c := fun _ _ => powerlt_le_powerlt_left
#align cardinal.powerlt_mono_left Cardinal.powerlt_mono_left

theorem powerlt_succ {a b : Cardinal} (h : a ≠ 0) : a ^< succ b = (a^b) :=
  (powerlt_le.2 fun _ h' => power_le_power_left h <| le_of_lt_succ h').antisymm <|
    le_powerlt a (lt_succ b)
#align cardinal.powerlt_succ Cardinal.powerlt_succ

theorem powerlt_min {a b c : Cardinal} : a ^< min b c = min (a ^< b) (a ^< c) :=
  (powerlt_mono_left a).map_min
#align cardinal.powerlt_min Cardinal.powerlt_min

theorem powerlt_max {a b c : Cardinal} : a ^< max b c = max (a ^< b) (a ^< c) :=
  (powerlt_mono_left a).map_max
#align cardinal.powerlt_max Cardinal.powerlt_max

theorem zero_powerlt {a : Cardinal} (h : a ≠ 0) : 0 ^< a = 1 := by
  apply (powerlt_le.2 fun c _ => zero_power_le _).antisymm
  rw [← power_zero]
  exact le_powerlt 0 (pos_iff_ne_zero.2 h)
#align cardinal.zero_powerlt Cardinal.zero_powerlt

@[simp]
theorem powerlt_zero {a : Cardinal} : a ^< 0 = 0 := by
  convert Cardinal.iSup_of_empty _
  exact Subtype.isEmpty_of_false fun x => mem_Iio.not.mpr (Cardinal.zero_le x).not_lt
#align cardinal.powerlt_zero Cardinal.powerlt_zero

/-- The cardinality of a nontrivial module over a ring is at least the cardinality of the ring if
there are no zero divisors (for instance if the ring is a field) -/
theorem mk_le_of_module (R : Type u) (E : Type v)
    [AddCommGroup E] [Ring R] [Module R E] [Nontrivial E] [NoZeroSMulDivisors R E] :
    Cardinal.lift.{v} (#R) ≤ Cardinal.lift.{u} (#E) := by
  obtain ⟨x, hx⟩ : ∃ (x : E), x ≠ 0 := exists_ne 0
  have : Injective (fun k ↦ k • x) := smul_left_injective R hx
  exact lift_mk_le_lift_mk_of_injective this

end Cardinal

-- namespace Tactic

-- open Cardinal Positivity

-- Porting note: Meta code, do not port directly
-- /-- Extension for the `positivity` tactic: The cardinal power of a positive cardinal is
--  positive. -/
-- @[positivity]
-- unsafe def positivity_cardinal_pow : expr → tactic strictness
--   | q(@Pow.pow _ _ $(inst) $(a) $(b)) => do
--     let strictness_a ← core a
--     match strictness_a with
--       | positive p => positive <$> mk_app `` power_pos [b, p]
--       | _ => failed
--   |-- We already know that `0 ≤ x` for all `x : Cardinal`
--     _ =>
--     failed
-- #align tactic.positivity_cardinal_pow tactic.positivity_cardinal_pow

-- end Tactic<|MERGE_RESOLUTION|>--- conflicted
+++ resolved
@@ -2123,15 +2123,12 @@
   lift_mk_eq'.mpr ⟨(Equiv.ofInjective f hf).symm⟩
 #align cardinal.mk_range_eq_of_injective Cardinal.mk_range_eq_of_injective
 
-<<<<<<< HEAD
-@[simp]
-=======
 lemma lift_mk_le_lift_mk_of_injective {α : Type u} {β : Type v} {f : α → β} (hf : Injective f) :
     Cardinal.lift.{v} (#α) ≤ Cardinal.lift.{u} (#β) := by
   rw [← Cardinal.mk_range_eq_of_injective hf]
   exact Cardinal.lift_le.2 (Cardinal.mk_set_le _)
 
->>>>>>> 17a54df9
+@[simp]
 theorem mk_range_eq_lift {α : Type u} {β : Type v} {f : α → β} (hf : Injective f) :
     lift.{max u w} #(range f) = lift.{max v w} #α :=
   lift_mk_eq.{v,u,w}.mpr ⟨(Equiv.ofInjective f hf).symm⟩
