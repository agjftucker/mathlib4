/-
Copyright (c) 2024 Joël Riou. All rights reserved.
Released under Apache 2.0 license as described in the file LICENSE.
Authors: Joël Riou
-/
<<<<<<< HEAD
import Mathlib.SetTheory.Cardinal.Arithmetic
=======
>>>>>>> d844f32a
import Mathlib.SetTheory.Cardinal.Cofinality

/-!
# The property of being of cardinality less than a cardinal

Given `X : Type u` and `κ : Cardinal.{v}`, we introduce a predicate
`HasCardinalLT X κ` expressing that
`Cardinal.lift.{v} (Cardinal.mk X) < Cardinal.lift κ`.

-/

universe w v u u'

/-- The property that the cardinal of a type `X : Type u` is less than `κ : Cardinal.{v}`. -/
def HasCardinalLT (X : Type u) (κ : Cardinal.{v}) : Prop :=
  Cardinal.lift.{v} (Cardinal.mk X) < Cardinal.lift κ

lemma hasCardinalLT_iff_cardinal_mk_lt (X : Type u) (κ : Cardinal.{u}) :
    HasCardinalLT X κ ↔ Cardinal.mk X < κ := by
  simp [HasCardinalLT]

namespace HasCardinalLT

section

variable {X : Type u} {κ : Cardinal.{v}} (h : HasCardinalLT X κ)

include h

lemma small : Small.{v} X := by
  dsimp [HasCardinalLT] at h
  rw [← Cardinal.lift_lt.{_, v + 1}, Cardinal.lift_lift, Cardinal.lift_lift] at h
  simpa only [Cardinal.small_iff_lift_mk_lt_univ] using h.trans (Cardinal.lift_lt_univ' κ)

lemma of_le {κ' : Cardinal.{v}} (hκ' : κ ≤ κ') :
    HasCardinalLT X κ' :=
  lt_of_lt_of_le h (by simpa only [Cardinal.lift_le] using hκ')

variable {Y : Type u'}

lemma of_injective (f : Y → X) (hf : Function.Injective f) :
    HasCardinalLT Y κ := by
  dsimp [HasCardinalLT] at h ⊢
  rw [← Cardinal.lift_lt.{_, u}, Cardinal.lift_lift, Cardinal.lift_lift]
  rw [← Cardinal.lift_lt.{_, u'}, Cardinal.lift_lift, Cardinal.lift_lift] at h
  exact lt_of_le_of_lt (Cardinal.mk_le_of_injective
    (Function.Injective.comp ULift.up_injective
      (Function.Injective.comp hf ULift.down_injective))) h

lemma of_surjective (f : X → Y) (hf : Function.Surjective f) :
    HasCardinalLT Y κ := by
  dsimp [HasCardinalLT] at h ⊢
  rw [← Cardinal.lift_lt.{_, u}, Cardinal.lift_lift, Cardinal.lift_lift]
  rw [← Cardinal.lift_lt.{_, u'}, Cardinal.lift_lift, Cardinal.lift_lift] at h
  exact lt_of_le_of_lt (Cardinal.mk_le_of_surjective
    (Function.Surjective.comp ULift.up_surjective (Function.Surjective.comp hf
      ULift.down_surjective))) h

end

end HasCardinalLT

lemma hasCardinalLT_iff_of_equiv {X : Type u} {Y : Type u'} (e : X ≃ Y) (κ : Cardinal.{v}) :
    HasCardinalLT X κ ↔ HasCardinalLT Y κ :=
  ⟨fun h ↦ h.of_injective _ e.symm.injective,
    fun h ↦ h.of_injective _ e.injective⟩

@[simp]
lemma hasCardinalLT_aleph0_iff (X : Type u) :
    HasCardinalLT X Cardinal.aleph0.{v} ↔ Finite X := by
  simpa [HasCardinalLT] using Cardinal.mk_lt_aleph0_iff

lemma hasCardinalLT_sum_iff (X : Type u) (Y : Type u') (κ : Cardinal.{w})
    (hκ : Cardinal.aleph0 ≤ κ) :
    HasCardinalLT (X ⊕ Y) κ ↔ HasCardinalLT X κ ∧ HasCardinalLT Y κ := by
  constructor
  · intro h
<<<<<<< HEAD
    exact h.of_injective _ (Option.some_injective _)
  · intro h
    dsimp [HasCardinalLT] at h ⊢
    simp only [Cardinal.mk_option, Cardinal.lift_add, Cardinal.lift_one]
    exact Cardinal.add_lt_of_lt (by simpa using hκ') h
      (lt_of_lt_of_le Cardinal.one_lt_aleph0 (by simpa using hκ'))
=======
    exact ⟨h.of_injective _ Sum.inl_injective,
      h.of_injective _ Sum.inr_injective⟩
  · rintro ⟨hX, hY⟩
    dsimp [HasCardinalLT] at hX hY ⊢
    rw [← Cardinal.lift_lt.{_, u'}, Cardinal.lift_lift, Cardinal.lift_lift] at hX
    rw [← Cardinal.lift_lt.{_, u}, Cardinal.lift_lift, Cardinal.lift_lift] at hY
    simp only [Cardinal.mk_sum, Cardinal.lift_add, Cardinal.lift_lift]
    exact Cardinal.add_lt_of_lt (by simpa using hκ) hX hY

lemma hasCardinalLT_option_iff (X : Type u) (κ : Cardinal.{w})
    (hκ : Cardinal.aleph0 ≤ κ) :
    HasCardinalLT (Option X) κ ↔ HasCardinalLT X κ := by
  rw [hasCardinalLT_iff_of_equiv (Equiv.optionEquivSumPUnit.{0} X),
    hasCardinalLT_sum_iff _ _ _ hκ, and_iff_left_iff_imp]
  refine fun _ ↦ HasCardinalLT.of_le ?_ hκ
  rw [hasCardinalLT_aleph0_iff]
  infer_instance

namespace HasCardinalLT
>>>>>>> d844f32a

/-- For any `w`-small type `X`, there exists a regular cardinal `κ : Cardinal.{w}`
such that `HasCardinalLT X κ`. -/
lemma exists_regular_cardinal (X : Type u) [Small.{w} X] :
    ∃ (κ : Cardinal.{w}), κ.IsRegular ∧ HasCardinalLT X κ :=
  ⟨Order.succ (max (Cardinal.mk (Shrink.{w} X)) .aleph0),
    Cardinal.isRegular_succ (le_max_right _ _), by
      simp [hasCardinalLT_iff_of_equiv (equivShrink.{w} X),
        hasCardinalLT_iff_cardinal_mk_lt]⟩

/-- For any `w`-small family `X : ι → Type u` of `w`-small types, there exists
<<<<<<< HEAD
a regular cardinal`κ : Cardinal.{w}` such that `HasCardinalLT (X i) κ` for all `i : ι`. -/
lemma exists_regular_cardinal' {ι : Type v} (X : ι → Type u) [Small.{w} ι]
    [∀ i, Small.{w} (X i)] :
    ∃ (κ : Cardinal.{w}), κ.IsRegular ∧ ∀ (i : ι), HasCardinalLT (X i) κ := by
  obtain ⟨κ, hκ, h⟩ := exists_regular_cardinal.{w} (Sigma X)
  exact ⟨κ, hκ, fun i ↦ h.of_injective _ sigma_mk_injective⟩
=======
a regular cardinal `κ : Cardinal.{w}` such that `HasCardinalLT (X i) κ` for all `i : ι`. -/
lemma exists_regular_cardinal_forall {ι : Type v} {X : ι → Type u} [Small.{w} ι]
    [∀ i, Small.{w} (X i)] :
    ∃ (κ : Cardinal.{w}), κ.IsRegular ∧ ∀ (i : ι), HasCardinalLT (X i) κ := by
  obtain ⟨κ, hκ, h⟩ := exists_regular_cardinal.{w} (Sigma X)
  exact ⟨κ, hκ, fun i ↦ h.of_injective _ sigma_mk_injective⟩

end HasCardinalLT
>>>>>>> d844f32a
<|MERGE_RESOLUTION|>--- conflicted
+++ resolved
@@ -3,10 +3,6 @@
 Released under Apache 2.0 license as described in the file LICENSE.
 Authors: Joël Riou
 -/
-<<<<<<< HEAD
-import Mathlib.SetTheory.Cardinal.Arithmetic
-=======
->>>>>>> d844f32a
 import Mathlib.SetTheory.Cardinal.Cofinality
 
 /-!
@@ -84,14 +80,6 @@
     HasCardinalLT (X ⊕ Y) κ ↔ HasCardinalLT X κ ∧ HasCardinalLT Y κ := by
   constructor
   · intro h
-<<<<<<< HEAD
-    exact h.of_injective _ (Option.some_injective _)
-  · intro h
-    dsimp [HasCardinalLT] at h ⊢
-    simp only [Cardinal.mk_option, Cardinal.lift_add, Cardinal.lift_one]
-    exact Cardinal.add_lt_of_lt (by simpa using hκ') h
-      (lt_of_lt_of_le Cardinal.one_lt_aleph0 (by simpa using hκ'))
-=======
     exact ⟨h.of_injective _ Sum.inl_injective,
       h.of_injective _ Sum.inr_injective⟩
   · rintro ⟨hX, hY⟩
@@ -111,7 +99,6 @@
   infer_instance
 
 namespace HasCardinalLT
->>>>>>> d844f32a
 
 /-- For any `w`-small type `X`, there exists a regular cardinal `κ : Cardinal.{w}`
 such that `HasCardinalLT X κ`. -/
@@ -123,20 +110,11 @@
         hasCardinalLT_iff_cardinal_mk_lt]⟩
 
 /-- For any `w`-small family `X : ι → Type u` of `w`-small types, there exists
-<<<<<<< HEAD
-a regular cardinal`κ : Cardinal.{w}` such that `HasCardinalLT (X i) κ` for all `i : ι`. -/
-lemma exists_regular_cardinal' {ι : Type v} (X : ι → Type u) [Small.{w} ι]
-    [∀ i, Small.{w} (X i)] :
-    ∃ (κ : Cardinal.{w}), κ.IsRegular ∧ ∀ (i : ι), HasCardinalLT (X i) κ := by
-  obtain ⟨κ, hκ, h⟩ := exists_regular_cardinal.{w} (Sigma X)
-  exact ⟨κ, hκ, fun i ↦ h.of_injective _ sigma_mk_injective⟩
-=======
 a regular cardinal `κ : Cardinal.{w}` such that `HasCardinalLT (X i) κ` for all `i : ι`. -/
-lemma exists_regular_cardinal_forall {ι : Type v} {X : ι → Type u} [Small.{w} ι]
+lemma exists_regular_cardinal_forall {ι : Type v} (X : ι → Type u) [Small.{w} ι]
     [∀ i, Small.{w} (X i)] :
     ∃ (κ : Cardinal.{w}), κ.IsRegular ∧ ∀ (i : ι), HasCardinalLT (X i) κ := by
   obtain ⟨κ, hκ, h⟩ := exists_regular_cardinal.{w} (Sigma X)
   exact ⟨κ, hκ, fun i ↦ h.of_injective _ sigma_mk_injective⟩
 
-end HasCardinalLT
->>>>>>> d844f32a
+end HasCardinalLT