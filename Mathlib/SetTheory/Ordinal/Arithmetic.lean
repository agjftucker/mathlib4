/-
Copyright (c) 2017 Johannes Hölzl. All rights reserved.
Released under Apache 2.0 license as described in the file LICENSE.
Authors: Mario Carneiro, Floris van Doorn, Violeta Hernández Palacios
-/
import Mathlib.SetTheory.Ordinal.Basic
import Mathlib.Data.Nat.SuccPred
import Mathlib.Algebra.GroupWithZero.Divisibility

/-!
# Ordinal arithmetic

Ordinals have an addition (corresponding to disjoint union) that turns them into an additive
monoid, and a multiplication (corresponding to the lexicographic order on the product) that turns
them into a monoid. One can also define correspondingly a subtraction, a division, a successor
function, a power function and a logarithm function.

We also define limit ordinals and prove the basic induction principle on ordinals separating
successor ordinals and limit ordinals, in `limitRecOn`.

## Main definitions and results

* `o₁ + o₂` is the order on the disjoint union of `o₁` and `o₂` obtained by declaring that
  every element of `o₁` is smaller than every element of `o₂`.
* `o₁ - o₂` is the unique ordinal `o` such that `o₂ + o = o₁`, when `o₂ ≤ o₁`.
* `o₁ * o₂` is the lexicographic order on `o₂ × o₁`.
* `o₁ / o₂` is the ordinal `o` such that `o₁ = o₂ * o + o'` with `o' < o₂`. We also define the
  divisibility predicate, and a modulo operation.
* `Order.succ o = o + 1` is the successor of `o`.
* `pred o` if the predecessor of `o`. If `o` is not a successor, we set `pred o = o`.

We discuss the properties of casts of natural numbers of and of `ω` with respect to these
operations.

Some properties of the operations are also used to discuss general tools on ordinals:

* `IsLimit o`: an ordinal is a limit ordinal if it is neither `0` nor a successor.
* `limitRecOn` is the main induction principle of ordinals: if one can prove a property by
  induction at successor ordinals and at limit ordinals, then it holds for all ordinals.
* `IsNormal`: a function `f : Ordinal → Ordinal` satisfies `IsNormal` if it is strictly increasing
  and order-continuous, i.e., the image `f o` of a limit ordinal `o` is the sup of `f a` for
  `a < o`.
* `enumOrd`: enumerates an unbounded set of ordinals by the ordinals themselves.
* `sup`, `lsub`: the supremum / least strict upper bound of an indexed family of ordinals in
  `Type u`, as an ordinal in `Type u`.
* `bsup`, `blsub`: the supremum / least strict upper bound of a set of ordinals indexed by ordinals
  less than a given ordinal `o`.

Various other basic arithmetic results are given in `Principal.lean` instead.
-/

assert_not_exists Field
assert_not_exists Module

noncomputable section

open Function Cardinal Set Equiv Order
open scoped Ordinal

universe u v w

namespace Ordinal

variable {α : Type*} {β : Type*} {γ : Type*} {r : α → α → Prop} {s : β → β → Prop}
  {t : γ → γ → Prop}

/-! ### Further properties of addition on ordinals -/

@[simp]
theorem lift_add (a b : Ordinal.{v}) : lift.{u} (a + b) = lift.{u} a + lift.{u} b :=
  Quotient.inductionOn₂ a b fun ⟨_α, _r, _⟩ ⟨_β, _s, _⟩ =>
    Quotient.sound
      ⟨(RelIso.preimage Equiv.ulift _).trans
          (RelIso.sumLexCongr (RelIso.preimage Equiv.ulift _) (RelIso.preimage Equiv.ulift _)).symm⟩

@[simp]
theorem lift_succ (a : Ordinal.{v}) : lift.{u} (succ a) = succ (lift.{u} a) := by
  rw [← add_one_eq_succ, lift_add, lift_one]
  rfl

instance add_contravariantClass_le : ContravariantClass Ordinal.{u} Ordinal.{u} (· + ·) (· ≤ ·) :=
  ⟨fun a b c =>
    inductionOn a fun α r hr =>
      inductionOn b fun β₁ s₁ hs₁ =>
        inductionOn c fun β₂ s₂ hs₂ ⟨f⟩ =>
          ⟨have fl : ∀ a, f (Sum.inl a) = Sum.inl a := fun a => by
              simpa only [InitialSeg.trans_apply, InitialSeg.leAdd_apply] using
                @InitialSeg.eq _ _ _ _ _
                  ((InitialSeg.leAdd r s₁).trans f) (InitialSeg.leAdd r s₂) a
            have : ∀ b, { b' // f (Sum.inr b) = Sum.inr b' } := by
              intro b; cases e : f (Sum.inr b)
              · rw [← fl] at e
                have := f.inj' e
                contradiction
              · exact ⟨_, rfl⟩
            let g (b) := (this b).1
            have fr : ∀ b, f (Sum.inr b) = Sum.inr (g b) := fun b => (this b).2
            ⟨⟨⟨g, fun x y h => by
                  injection f.inj' (by rw [fr, fr, h] : f (Sum.inr x) = f (Sum.inr y))⟩,
                @fun a b => by
                  -- Porting note:
                  --  `relEmbedding.coe_fn_to_embedding` & `initial_seg.coe_fn_to_rel_embedding`
                  --  → `InitialSeg.coe_coe_fn`
                  simpa only [Sum.lex_inr_inr, fr, InitialSeg.coe_coe_fn, Embedding.coeFn_mk] using
                    @RelEmbedding.map_rel_iff _ _ _ _ f.toRelEmbedding (Sum.inr a) (Sum.inr b)⟩,
              fun a b H => by
                rcases f.init (by rw [fr] <;> exact Sum.lex_inr_inr.2 H) with ⟨a' | a', h⟩
                · rw [fl] at h
                  cases h
                · rw [fr] at h
                  exact ⟨a', Sum.inr.inj h⟩⟩⟩⟩

theorem add_left_cancel (a) {b c : Ordinal} : a + b = a + c ↔ b = c := by
  simp only [le_antisymm_iff, add_le_add_iff_left]

private theorem add_lt_add_iff_left' (a) {b c : Ordinal} : a + b < a + c ↔ b < c := by
  rw [← not_le, ← not_le, add_le_add_iff_left]

instance add_covariantClass_lt : CovariantClass Ordinal.{u} Ordinal.{u} (· + ·) (· < ·) :=
  ⟨fun a _b _c => (add_lt_add_iff_left' a).2⟩

instance add_contravariantClass_lt : ContravariantClass Ordinal.{u} Ordinal.{u} (· + ·) (· < ·) :=
  ⟨fun a _b _c => (add_lt_add_iff_left' a).1⟩

instance add_swap_contravariantClass_lt :
    ContravariantClass Ordinal.{u} Ordinal.{u} (swap (· + ·)) (· < ·) :=
  ⟨fun _a _b _c => lt_imp_lt_of_le_imp_le fun h => add_le_add_right h _⟩

theorem add_le_add_iff_right {a b : Ordinal} : ∀ n : ℕ, a + n ≤ b + n ↔ a ≤ b
  | 0 => by simp
  | n + 1 => by
    simp only [natCast_succ, add_succ, add_succ, succ_le_succ_iff, add_le_add_iff_right]

theorem add_right_cancel {a b : Ordinal} (n : ℕ) : a + n = b + n ↔ a = b := by
  simp only [le_antisymm_iff, add_le_add_iff_right]

theorem add_eq_zero_iff {a b : Ordinal} : a + b = 0 ↔ a = 0 ∧ b = 0 :=
  inductionOn a fun α r _ =>
    inductionOn b fun β s _ => by
      simp_rw [← type_sum_lex, type_eq_zero_iff_isEmpty]
      exact isEmpty_sum

theorem left_eq_zero_of_add_eq_zero {a b : Ordinal} (h : a + b = 0) : a = 0 :=
  (add_eq_zero_iff.1 h).1

theorem right_eq_zero_of_add_eq_zero {a b : Ordinal} (h : a + b = 0) : b = 0 :=
  (add_eq_zero_iff.1 h).2

/-! ### The predecessor of an ordinal -/

open Classical in
/-- The ordinal predecessor of `o` is `o'` if `o = succ o'`,
  and `o` otherwise. -/
def pred (o : Ordinal) : Ordinal :=
  if h : ∃ a, o = succ a then Classical.choose h else o

@[simp]
theorem pred_succ (o) : pred (succ o) = o := by
  have h : ∃ a, succ o = succ a := ⟨_, rfl⟩
  simpa only [pred, dif_pos h] using (succ_injective <| Classical.choose_spec h).symm

theorem pred_le_self (o) : pred o ≤ o := by
  classical
  exact if h : ∃ a, o = succ a then by
    let ⟨a, e⟩ := h
    rw [e, pred_succ]; exact le_succ a
  else by rw [pred, dif_neg h]

theorem pred_eq_iff_not_succ {o} : pred o = o ↔ ¬∃ a, o = succ a :=
  ⟨fun e ⟨a, e'⟩ => by rw [e', pred_succ] at e; exact (lt_succ a).ne e, fun h => dif_neg h⟩

theorem pred_eq_iff_not_succ' {o} : pred o = o ↔ ∀ a, o ≠ succ a := by
  simpa using pred_eq_iff_not_succ

theorem pred_lt_iff_is_succ {o} : pred o < o ↔ ∃ a, o = succ a :=
  Iff.trans (by simp only [le_antisymm_iff, pred_le_self, true_and, not_le])
    (iff_not_comm.1 pred_eq_iff_not_succ).symm

@[simp]
theorem pred_zero : pred 0 = 0 :=
  pred_eq_iff_not_succ'.2 fun a => (succ_ne_zero a).symm

theorem succ_pred_iff_is_succ {o} : succ (pred o) = o ↔ ∃ a, o = succ a :=
  ⟨fun e => ⟨_, e.symm⟩, fun ⟨a, e⟩ => by simp only [e, pred_succ]⟩

theorem succ_lt_of_not_succ {o b : Ordinal} (h : ¬∃ a, o = succ a) : succ b < o ↔ b < o :=
  ⟨(lt_succ b).trans, fun l => lt_of_le_of_ne (succ_le_of_lt l) fun e => h ⟨_, e.symm⟩⟩

theorem lt_pred {a b} : a < pred b ↔ succ a < b := by
  classical
  exact if h : ∃ a, b = succ a then by
    let ⟨c, e⟩ := h
    rw [e, pred_succ, succ_lt_succ_iff]
  else by simp only [pred, dif_neg h, succ_lt_of_not_succ h]

theorem pred_le {a b} : pred a ≤ b ↔ a ≤ succ b :=
  le_iff_le_iff_lt_iff_lt.2 lt_pred

@[simp]
theorem lift_is_succ {o : Ordinal.{v}} : (∃ a, lift.{u} o = succ a) ↔ ∃ a, o = succ a :=
  ⟨fun ⟨a, h⟩ =>
    let ⟨b, e⟩ := lift_down <| show a ≤ lift.{u} o from le_of_lt <| h.symm ▸ lt_succ a
    ⟨b, (lift_inj.{u,v}).1 <| by rw [h, ← e, lift_succ]⟩,
    fun ⟨a, h⟩ => ⟨lift.{u} a, by simp only [h, lift_succ]⟩⟩

@[simp]
theorem lift_pred (o : Ordinal.{v}) : lift.{u} (pred o) = pred (lift.{u} o) := by
  classical
  exact if h : ∃ a, o = succ a then by cases' h with a e; simp only [e, pred_succ, lift_succ]
  else by rw [pred_eq_iff_not_succ.2 h, pred_eq_iff_not_succ.2 (mt lift_is_succ.1 h)]

/-! ### Limit ordinals -/


/-- A limit ordinal is an ordinal which is not zero and not a successor.

TODO: deprecate this in favor of `Order.IsSuccLimit`. -/
def IsLimit (o : Ordinal) : Prop :=
  o ≠ 0 ∧ ∀ a < o, succ a < o

theorem IsLimit.isSuccPrelimit {o} (h : IsLimit o) : IsSuccPrelimit o :=
  isSuccPrelimit_iff_succ_lt.mpr h.2

@[deprecated IsLimit.isSuccPrelimit (since := "2024-09-05")]
alias IsLimit.isSuccLimit := IsLimit.isSuccPrelimit

theorem IsLimit.succ_lt {o a : Ordinal} (h : IsLimit o) : a < o → succ a < o :=
  h.2 a

theorem isSuccPrelimit_zero : IsSuccPrelimit (0 : Ordinal) := isSuccPrelimit_bot

@[deprecated isSuccPrelimit_zero (since := "2024-09-05")]
alias isSuccLimit_zero := isSuccPrelimit_zero

theorem not_zero_isLimit : ¬IsLimit 0
  | ⟨h, _⟩ => h rfl

theorem not_succ_isLimit (o) : ¬IsLimit (succ o)
  | ⟨_, h⟩ => lt_irrefl _ (h _ (lt_succ o))

theorem not_succ_of_isLimit {o} (h : IsLimit o) : ¬∃ a, o = succ a
  | ⟨a, e⟩ => not_succ_isLimit a (e ▸ h)

theorem succ_lt_of_isLimit {o a : Ordinal} (h : IsLimit o) : succ a < o ↔ a < o :=
  ⟨(lt_succ a).trans, h.2 _⟩

theorem le_succ_of_isLimit {o} (h : IsLimit o) {a} : o ≤ succ a ↔ o ≤ a :=
  le_iff_le_iff_lt_iff_lt.2 <| succ_lt_of_isLimit h

theorem limit_le {o} (h : IsLimit o) {a} : o ≤ a ↔ ∀ x < o, x ≤ a :=
  ⟨fun h _x l => l.le.trans h, fun H =>
    (le_succ_of_isLimit h).1 <| le_of_not_lt fun hn => not_lt_of_le (H _ hn) (lt_succ a)⟩

theorem lt_limit {o} (h : IsLimit o) {a} : a < o ↔ ∃ x < o, a < x := by
  -- Porting note: `bex_def` is required.
  simpa only [not_forall₂, not_le, bex_def] using not_congr (@limit_le _ h a)

@[simp]
theorem lift_isLimit (o : Ordinal.{v}) : IsLimit (lift.{u,v} o) ↔ IsLimit o :=
  and_congr (not_congr <| by simpa only [lift_zero] using @lift_inj o 0)
    ⟨fun H a h => (lift_lt.{u,v}).1 <|
      by simpa only [lift_succ] using H _ (lift_lt.2 h), fun H a h => by
        obtain ⟨a', rfl⟩ := lift_down h.le
        rw [← lift_succ, lift_lt]
        exact H a' (lift_lt.1 h)⟩

theorem IsLimit.pos {o : Ordinal} (h : IsLimit o) : 0 < o :=
  lt_of_le_of_ne (Ordinal.zero_le _) h.1.symm

theorem IsLimit.one_lt {o : Ordinal} (h : IsLimit o) : 1 < o := by
  simpa only [succ_zero] using h.2 _ h.pos

theorem IsLimit.nat_lt {o : Ordinal} (h : IsLimit o) : ∀ n : ℕ, (n : Ordinal) < o
  | 0 => h.pos
  | n + 1 => h.2 _ (IsLimit.nat_lt h n)

theorem zero_or_succ_or_limit (o : Ordinal) : o = 0 ∨ (∃ a, o = succ a) ∨ IsLimit o := by
  classical
  exact if o0 : o = 0 then Or.inl o0
  else
    if h : ∃ a, o = succ a then Or.inr (Or.inl h)
    else Or.inr <| Or.inr ⟨o0, fun _a => (succ_lt_of_not_succ h).2⟩

/-- Main induction principle of ordinals: if one can prove a property by
  induction at successor ordinals and at limit ordinals, then it holds for all ordinals. -/
@[elab_as_elim]
def limitRecOn {C : Ordinal → Sort*} (o : Ordinal) (H₁ : C 0) (H₂ : ∀ o, C o → C (succ o))
    (H₃ : ∀ o, IsLimit o → (∀ o' < o, C o') → C o) : C o :=
  SuccOrder.prelimitRecOn o (fun o _ ↦ H₂ o) fun o hl ↦
    if h : o = 0 then fun _ ↦ h ▸ H₁ else H₃ o ⟨h, fun _ ↦ hl.succ_lt⟩

@[simp]
theorem limitRecOn_zero {C} (H₁ H₂ H₃) : @limitRecOn C 0 H₁ H₂ H₃ = H₁ := by
  rw [limitRecOn, SuccOrder.prelimitRecOn_of_isSuccPrelimit _ _ isSuccPrelimit_zero, dif_pos rfl]

@[simp]
theorem limitRecOn_succ {C} (o H₁ H₂ H₃) :
    @limitRecOn C (succ o) H₁ H₂ H₃ = H₂ o (@limitRecOn C o H₁ H₂ H₃) := by
  rw [limitRecOn, limitRecOn, SuccOrder.prelimitRecOn_succ]

@[simp]
theorem limitRecOn_limit {C} (o H₁ H₂ H₃ h) :
    @limitRecOn C o H₁ H₂ H₃ = H₃ o h fun x _h => @limitRecOn C x H₁ H₂ H₃ := by
  simp_rw [limitRecOn, SuccOrder.prelimitRecOn_of_isSuccPrelimit _ _ h.isSuccPrelimit, dif_neg h.1]

instance orderTopToTypeSucc (o : Ordinal) : OrderTop (succ o).toType :=
  @OrderTop.mk _ _ (Top.mk _) le_enum_succ

theorem enum_succ_eq_top {o : Ordinal} :
    enum (α := (succ o).toType) (· < ·) ⟨o, by rw [type_lt]; exact lt_succ o⟩ = ⊤ :=
  rfl

theorem has_succ_of_type_succ_lt {α} {r : α → α → Prop} [wo : IsWellOrder α r]
    (h : ∀ a < type r, succ a < type r) (x : α) : ∃ y, r x y := by
  use enum r ⟨succ (typein r x), h _ (typein_lt_type r x)⟩
  convert enum_lt_enum (o₁ := ⟨_, typein_lt_type r x⟩) (o₂ := ⟨_, h _ (typein_lt_type r x)⟩).mpr _
  · rw [enum_typein]
  · rw [Subtype.mk_lt_mk, lt_succ_iff]

theorem toType_noMax_of_succ_lt {o : Ordinal} (ho : ∀ a < o, succ a < o) : NoMaxOrder o.toType :=
  ⟨has_succ_of_type_succ_lt (by rwa [type_lt])⟩

@[deprecated toType_noMax_of_succ_lt (since := "2024-08-26")]
alias out_no_max_of_succ_lt := toType_noMax_of_succ_lt

theorem bounded_singleton {r : α → α → Prop} [IsWellOrder α r] (hr : (type r).IsLimit) (x) :
    Bounded r {x} := by
  refine ⟨enum r ⟨succ (typein r x), hr.2 _ (typein_lt_type r x)⟩, ?_⟩
  intro b hb
  rw [mem_singleton_iff.1 hb]
  nth_rw 1 [← enum_typein r x]
  rw [@enum_lt_enum _ r, Subtype.mk_lt_mk]
  apply lt_succ

-- Porting note: `· < ·` requires a type ascription for an `IsWellOrder` instance.
theorem type_subrel_lt (o : Ordinal.{u}) :
    type (@Subrel Ordinal (· < ·) { o' : Ordinal | o' < o }) = Ordinal.lift.{u + 1} o := by
  refine Quotient.inductionOn o ?_
  rintro ⟨α, r, wo⟩; apply Quotient.sound
  constructor; refine ((RelIso.preimage Equiv.ulift r).trans (enum r).symm).symm

theorem mk_initialSeg (o : Ordinal.{u}) :
    #{ o' : Ordinal | o' < o } = Cardinal.lift.{u + 1} o.card := by
  rw [lift_card, ← type_subrel_lt, card_type]

/-! ### Normal ordinal functions -/


/-- A normal ordinal function is a strictly increasing function which is
  order-continuous, i.e., the image `f o` of a limit ordinal `o` is the sup of `f a` for
  `a < o`. -/
def IsNormal (f : Ordinal → Ordinal) : Prop :=
  (∀ o, f o < f (succ o)) ∧ ∀ o, IsLimit o → ∀ a, f o ≤ a ↔ ∀ b < o, f b ≤ a

theorem IsNormal.limit_le {f} (H : IsNormal f) :
    ∀ {o}, IsLimit o → ∀ {a}, f o ≤ a ↔ ∀ b < o, f b ≤ a :=
  @H.2

theorem IsNormal.limit_lt {f} (H : IsNormal f) {o} (h : IsLimit o) {a} :
    a < f o ↔ ∃ b < o, a < f b :=
  not_iff_not.1 <| by simpa only [exists_prop, not_exists, not_and, not_lt] using H.2 _ h a

theorem IsNormal.strictMono {f} (H : IsNormal f) : StrictMono f := fun a b =>
  limitRecOn b (Not.elim (not_lt_of_le <| Ordinal.zero_le _))
    (fun _b IH h =>
      (lt_or_eq_of_le (le_of_lt_succ h)).elim (fun h => (IH h).trans (H.1 _)) fun e => e ▸ H.1 _)
    fun _b l _IH h => lt_of_lt_of_le (H.1 a) ((H.2 _ l _).1 le_rfl _ (l.2 _ h))

theorem IsNormal.monotone {f} (H : IsNormal f) : Monotone f :=
  H.strictMono.monotone

theorem isNormal_iff_strictMono_limit (f : Ordinal → Ordinal) :
    IsNormal f ↔ StrictMono f ∧ ∀ o, IsLimit o → ∀ a, (∀ b < o, f b ≤ a) → f o ≤ a :=
  ⟨fun hf => ⟨hf.strictMono, fun a ha c => (hf.2 a ha c).2⟩, fun ⟨hs, hl⟩ =>
    ⟨fun a => hs (lt_succ a), fun a ha c =>
      ⟨fun hac _b hba => ((hs hba).trans_le hac).le, hl a ha c⟩⟩⟩

theorem IsNormal.lt_iff {f} (H : IsNormal f) {a b} : f a < f b ↔ a < b :=
  StrictMono.lt_iff_lt <| H.strictMono

theorem IsNormal.le_iff {f} (H : IsNormal f) {a b} : f a ≤ f b ↔ a ≤ b :=
  le_iff_le_iff_lt_iff_lt.2 H.lt_iff

theorem IsNormal.inj {f} (H : IsNormal f) {a b} : f a = f b ↔ a = b := by
  simp only [le_antisymm_iff, H.le_iff]

theorem IsNormal.id_le {f} (H : IsNormal f) : id ≤ f :=
  H.strictMono.id_le

theorem IsNormal.le_apply {f} (H : IsNormal f) {a} : a ≤ f a :=
  H.strictMono.le_apply

@[deprecated IsNormal.le_apply (since := "2024-09-11")]
theorem IsNormal.self_le {f} (H : IsNormal f) (a) : a ≤ f a :=
  H.strictMono.le_apply

theorem IsNormal.le_iff_eq {f} (H : IsNormal f) {a} : f a ≤ a ↔ f a = a :=
  H.le_apply.le_iff_eq

theorem IsNormal.le_set {f o} (H : IsNormal f) (p : Set Ordinal) (p0 : p.Nonempty) (b)
    (H₂ : ∀ o, b ≤ o ↔ ∀ a ∈ p, a ≤ o) : f b ≤ o ↔ ∀ a ∈ p, f a ≤ o :=
  ⟨fun h a pa => (H.le_iff.2 ((H₂ _).1 le_rfl _ pa)).trans h, fun h => by
    -- Porting note: `refine'` didn't work well so `induction` is used
    induction b using limitRecOn with
    | H₁ =>
      cases' p0 with x px
      have := Ordinal.le_zero.1 ((H₂ _).1 (Ordinal.zero_le _) _ px)
      rw [this] at px
      exact h _ px
    | H₂ S _ =>
      rcases not_forall₂.1 (mt (H₂ S).2 <| (lt_succ S).not_le) with ⟨a, h₁, h₂⟩
      exact (H.le_iff.2 <| succ_le_of_lt <| not_le.1 h₂).trans (h _ h₁)
    | H₃ S L _ =>
      refine (H.2 _ L _).2 fun a h' => ?_
      rcases not_forall₂.1 (mt (H₂ a).2 h'.not_le) with ⟨b, h₁, h₂⟩
      exact (H.le_iff.2 <| (not_le.1 h₂).le).trans (h _ h₁)⟩

theorem IsNormal.le_set' {f o} (H : IsNormal f) (p : Set α) (p0 : p.Nonempty) (g : α → Ordinal) (b)
    (H₂ : ∀ o, b ≤ o ↔ ∀ a ∈ p, g a ≤ o) : f b ≤ o ↔ ∀ a ∈ p, f (g a) ≤ o := by
  simpa [H₂] using H.le_set (g '' p) (p0.image g) b

theorem IsNormal.refl : IsNormal id :=
  ⟨lt_succ, fun _o l _a => Ordinal.limit_le l⟩

theorem IsNormal.trans {f g} (H₁ : IsNormal f) (H₂ : IsNormal g) : IsNormal (f ∘ g) :=
  ⟨fun _x => H₁.lt_iff.2 (H₂.1 _), fun o l _a =>
    H₁.le_set' (· < o) ⟨0, l.pos⟩ g _ fun _c => H₂.2 _ l _⟩

theorem IsNormal.isLimit {f} (H : IsNormal f) {o} (l : IsLimit o) : IsLimit (f o) :=
  ⟨ne_of_gt <| (Ordinal.zero_le _).trans_lt <| H.lt_iff.2 l.pos, fun _ h =>
    let ⟨_b, h₁, h₂⟩ := (H.limit_lt l).1 h
    (succ_le_of_lt h₂).trans_lt (H.lt_iff.2 h₁)⟩

theorem add_le_of_limit {a b c : Ordinal} (h : IsLimit b) : a + b ≤ c ↔ ∀ b' < b, a + b' ≤ c :=
  ⟨fun h b' l => (add_le_add_left l.le _).trans h, fun H =>
    le_of_not_lt <| by
      -- Porting note: `induction` tactics are required because of the parser bug.
      induction a using inductionOn with
      | H α r =>
        induction b using inductionOn with
        | H β s =>
          intro l
          suffices ∀ x : β, Sum.Lex r s (Sum.inr x) (enum _ ⟨_, l⟩) by
            -- Porting note: `revert` & `intro` is required because `cases'` doesn't replace
            --               `enum _ _ l` in `this`.
            revert this; cases' enum _ ⟨_, l⟩ with x x <;> intro this
            · cases this (enum s ⟨0, h.pos⟩)
            · exact irrefl _ (this _)
          intro x
          rw [← typein_lt_typein (Sum.Lex r s), typein_enum]
          have := H _ (h.2 _ (typein_lt_type s x))
          rw [add_succ, succ_le_iff] at this
          refine
            (RelEmbedding.ofMonotone (fun a => ?_) fun a b => ?_).ordinal_type_le.trans_lt this
          · rcases a with ⟨a | b, h⟩
            · exact Sum.inl a
            · exact Sum.inr ⟨b, by cases h; assumption⟩
          · rcases a with ⟨a | a, h₁⟩ <;> rcases b with ⟨b | b, h₂⟩ <;> cases h₁ <;> cases h₂ <;>
              rintro ⟨⟩ <;> constructor <;> assumption⟩

theorem add_isNormal (a : Ordinal) : IsNormal (a + ·) :=
  ⟨fun b => (add_lt_add_iff_left a).2 (lt_succ b), fun _b l _c => add_le_of_limit l⟩

theorem add_isLimit (a) {b} : IsLimit b → IsLimit (a + b) :=
  (add_isNormal a).isLimit

alias IsLimit.add := add_isLimit

/-! ### Subtraction on ordinals -/


/-- The set in the definition of subtraction is nonempty. -/
private theorem sub_nonempty {a b : Ordinal} : { o | a ≤ b + o }.Nonempty :=
  ⟨a, le_add_left _ _⟩

/-- `a - b` is the unique ordinal satisfying `b + (a - b) = a` when `b ≤ a`. -/
instance sub : Sub Ordinal :=
  ⟨fun a b => sInf { o | a ≤ b + o }⟩

theorem le_add_sub (a b : Ordinal) : a ≤ b + (a - b) :=
  csInf_mem sub_nonempty

theorem sub_le {a b c : Ordinal} : a - b ≤ c ↔ a ≤ b + c :=
  ⟨fun h => (le_add_sub a b).trans (add_le_add_left h _), fun h => csInf_le' h⟩

theorem lt_sub {a b c : Ordinal} : a < b - c ↔ c + a < b :=
  lt_iff_lt_of_le_iff_le sub_le

theorem add_sub_cancel (a b : Ordinal) : a + b - a = b :=
  le_antisymm (sub_le.2 <| le_rfl) ((add_le_add_iff_left a).1 <| le_add_sub _ _)

theorem sub_eq_of_add_eq {a b c : Ordinal} (h : a + b = c) : c - a = b :=
  h ▸ add_sub_cancel _ _

theorem sub_le_self (a b : Ordinal) : a - b ≤ a :=
  sub_le.2 <| le_add_left _ _

protected theorem add_sub_cancel_of_le {a b : Ordinal} (h : b ≤ a) : b + (a - b) = a :=
  (le_add_sub a b).antisymm'
    (by
      rcases zero_or_succ_or_limit (a - b) with (e | ⟨c, e⟩ | l)
      · simp only [e, add_zero, h]
      · rw [e, add_succ, succ_le_iff, ← lt_sub, e]
        exact lt_succ c
      · exact (add_le_of_limit l).2 fun c l => (lt_sub.1 l).le)

theorem le_sub_of_le {a b c : Ordinal} (h : b ≤ a) : c ≤ a - b ↔ b + c ≤ a := by
  rw [← add_le_add_iff_left b, Ordinal.add_sub_cancel_of_le h]

theorem sub_lt_of_le {a b c : Ordinal} (h : b ≤ a) : a - b < c ↔ a < b + c :=
  lt_iff_lt_of_le_iff_le (le_sub_of_le h)

instance existsAddOfLE : ExistsAddOfLE Ordinal :=
  ⟨fun h => ⟨_, (Ordinal.add_sub_cancel_of_le h).symm⟩⟩

@[simp]
theorem sub_zero (a : Ordinal) : a - 0 = a := by simpa only [zero_add] using add_sub_cancel 0 a

@[simp]
theorem zero_sub (a : Ordinal) : 0 - a = 0 := by rw [← Ordinal.le_zero]; apply sub_le_self

@[simp]
theorem sub_self (a : Ordinal) : a - a = 0 := by simpa only [add_zero] using add_sub_cancel a 0

protected theorem sub_eq_zero_iff_le {a b : Ordinal} : a - b = 0 ↔ a ≤ b :=
  ⟨fun h => by simpa only [h, add_zero] using le_add_sub a b, fun h => by
    rwa [← Ordinal.le_zero, sub_le, add_zero]⟩

theorem sub_sub (a b c : Ordinal) : a - b - c = a - (b + c) :=
  eq_of_forall_ge_iff fun d => by rw [sub_le, sub_le, sub_le, add_assoc]

@[simp]
theorem add_sub_add_cancel (a b c : Ordinal) : a + b - (a + c) = b - c := by
  rw [← sub_sub, add_sub_cancel]

theorem sub_isLimit {a b} (l : IsLimit a) (h : b < a) : IsLimit (a - b) :=
  ⟨ne_of_gt <| lt_sub.2 <| by rwa [add_zero], fun c h => by
    rw [lt_sub, add_succ]; exact l.2 _ (lt_sub.1 h)⟩

-- @[simp] -- Porting note (#10618): simp can prove this
theorem one_add_omega : 1 + ω = ω := by
  refine le_antisymm ?_ (le_add_left _ _)
  rw [omega, ← lift_one.{0}, ← lift_add, lift_le, ← type_unit, ← type_sum_lex]
  refine ⟨RelEmbedding.collapse (RelEmbedding.ofMonotone ?_ ?_)⟩
  · apply Sum.rec
    · exact fun _ => 0
    · exact Nat.succ
  · intro a b
    cases a <;> cases b <;> intro H <;> cases' H with _ _ H _ _ H <;>
      [exact H.elim; exact Nat.succ_pos _; exact Nat.succ_lt_succ H]

@[simp]
theorem one_add_of_omega_le {o} (h : ω ≤ o) : 1 + o = o := by
  rw [← Ordinal.add_sub_cancel_of_le h, ← add_assoc, one_add_omega]

/-! ### Multiplication of ordinals -/


/-- The multiplication of ordinals `o₁` and `o₂` is the (well founded) lexicographic order on
`o₂ × o₁`. -/
instance monoid : Monoid Ordinal.{u} where
  mul a b :=
    Quotient.liftOn₂ a b
      (fun ⟨α, r, wo⟩ ⟨β, s, wo'⟩ => ⟦⟨β × α, Prod.Lex s r, inferInstance⟩⟧ :
        WellOrder → WellOrder → Ordinal)
      fun ⟨α₁, r₁, o₁⟩ ⟨α₂, r₂, o₂⟩ ⟨β₁, s₁, p₁⟩ ⟨β₂, s₂, p₂⟩ ⟨f⟩ ⟨g⟩ =>
      Quot.sound ⟨RelIso.prodLexCongr g f⟩
  one := 1
  mul_assoc a b c :=
    Quotient.inductionOn₃ a b c fun ⟨α, r, _⟩ ⟨β, s, _⟩ ⟨γ, t, _⟩ =>
      Eq.symm <|
        Quotient.sound
          ⟨⟨prodAssoc _ _ _, @fun a b => by
              rcases a with ⟨⟨a₁, a₂⟩, a₃⟩
              rcases b with ⟨⟨b₁, b₂⟩, b₃⟩
              simp [Prod.lex_def, and_or_left, or_assoc, and_assoc]⟩⟩
  mul_one a :=
    inductionOn a fun α r _ =>
      Quotient.sound
        ⟨⟨punitProd _, @fun a b => by
            rcases a with ⟨⟨⟨⟩⟩, a⟩; rcases b with ⟨⟨⟨⟩⟩, b⟩
            simp only [Prod.lex_def, EmptyRelation, false_or]
            simp only [eq_self_iff_true, true_and]
            rfl⟩⟩
  one_mul a :=
    inductionOn a fun α r _ =>
      Quotient.sound
        ⟨⟨prodPUnit _, @fun a b => by
            rcases a with ⟨a, ⟨⟨⟩⟩⟩; rcases b with ⟨b, ⟨⟨⟩⟩⟩
            simp only [Prod.lex_def, EmptyRelation, and_false, or_false]
            rfl⟩⟩

@[simp]
theorem type_prod_lex {α β : Type u} (r : α → α → Prop) (s : β → β → Prop) [IsWellOrder α r]
    [IsWellOrder β s] : type (Prod.Lex s r) = type r * type s :=
  rfl

private theorem mul_eq_zero' {a b : Ordinal} : a * b = 0 ↔ a = 0 ∨ b = 0 :=
  inductionOn a fun α _ _ =>
    inductionOn b fun β _ _ => by
      simp_rw [← type_prod_lex, type_eq_zero_iff_isEmpty]
      rw [or_comm]
      exact isEmpty_prod

instance monoidWithZero : MonoidWithZero Ordinal :=
  { Ordinal.monoid with
    zero := 0
    mul_zero := fun _a => mul_eq_zero'.2 <| Or.inr rfl
    zero_mul := fun _a => mul_eq_zero'.2 <| Or.inl rfl }

instance noZeroDivisors : NoZeroDivisors Ordinal :=
  ⟨fun {_ _} => mul_eq_zero'.1⟩

@[simp]
theorem lift_mul (a b : Ordinal.{v}) : lift.{u} (a * b) = lift.{u} a * lift.{u} b :=
  Quotient.inductionOn₂ a b fun ⟨_α, _r, _⟩ ⟨_β, _s, _⟩ =>
    Quotient.sound
      ⟨(RelIso.preimage Equiv.ulift _).trans
          (RelIso.prodLexCongr (RelIso.preimage Equiv.ulift _)
              (RelIso.preimage Equiv.ulift _)).symm⟩

@[simp]
theorem card_mul (a b) : card (a * b) = card a * card b :=
  Quotient.inductionOn₂ a b fun ⟨α, _r, _⟩ ⟨β, _s, _⟩ => mul_comm #β #α

instance leftDistribClass : LeftDistribClass Ordinal.{u} :=
  ⟨fun a b c =>
    Quotient.inductionOn₃ a b c fun ⟨α, r, _⟩ ⟨β, s, _⟩ ⟨γ, t, _⟩ =>
      Quotient.sound
        ⟨⟨sumProdDistrib _ _ _, by
          rintro ⟨a₁ | a₁, a₂⟩ ⟨b₁ | b₁, b₂⟩ <;>
            simp only [Prod.lex_def, Sum.lex_inl_inl, Sum.Lex.sep, Sum.lex_inr_inl, Sum.lex_inr_inr,
              sumProdDistrib_apply_left, sumProdDistrib_apply_right, reduceCtorEq] <;>
            -- Porting note: `Sum.inr.inj_iff` is required.
            simp only [Sum.inl.inj_iff, Sum.inr.inj_iff, true_or, false_and, false_or]⟩⟩⟩

theorem mul_succ (a b : Ordinal) : a * succ b = a * b + a :=
  mul_add_one a b

instance mul_covariantClass_le : CovariantClass Ordinal.{u} Ordinal.{u} (· * ·) (· ≤ ·) :=
  ⟨fun c a b =>
    Quotient.inductionOn₃ a b c fun ⟨α, r, _⟩ ⟨β, s, _⟩ ⟨γ, t, _⟩ ⟨f⟩ => by
      refine
        (RelEmbedding.ofMonotone (fun a : α × γ => (f a.1, a.2)) fun a b h => ?_).ordinal_type_le
      cases' h with a₁ b₁ a₂ b₂ h' a b₁ b₂ h'
      · exact Prod.Lex.left _ _ (f.toRelEmbedding.map_rel_iff.2 h')
      · exact Prod.Lex.right _ h'⟩

instance mul_swap_covariantClass_le :
    CovariantClass Ordinal.{u} Ordinal.{u} (swap (· * ·)) (· ≤ ·) :=
  ⟨fun c a b =>
    Quotient.inductionOn₃ a b c fun ⟨α, r, _⟩ ⟨β, s, _⟩ ⟨γ, t, _⟩ ⟨f⟩ => by
      refine
        (RelEmbedding.ofMonotone (fun a : γ × α => (a.1, f a.2)) fun a b h => ?_).ordinal_type_le
      cases' h with a₁ b₁ a₂ b₂ h' a b₁ b₂ h'
      · exact Prod.Lex.left _ _ h'
      · exact Prod.Lex.right _ (f.toRelEmbedding.map_rel_iff.2 h')⟩

theorem le_mul_left (a : Ordinal) {b : Ordinal} (hb : 0 < b) : a ≤ a * b := by
  convert mul_le_mul_left' (one_le_iff_pos.2 hb) a
  rw [mul_one a]

theorem le_mul_right (a : Ordinal) {b : Ordinal} (hb : 0 < b) : a ≤ b * a := by
  convert mul_le_mul_right' (one_le_iff_pos.2 hb) a
  rw [one_mul a]

private theorem mul_le_of_limit_aux {α β r s} [IsWellOrder α r] [IsWellOrder β s] {c}
    (h : IsLimit (type s)) (H : ∀ b' < type s, type r * b' ≤ c) (l : c < type r * type s) :
    False := by
  suffices ∀ a b, Prod.Lex s r (b, a) (enum _ ⟨_, l⟩) by
    cases' enum _ ⟨_, l⟩ with b a
    exact irrefl _ (this _ _)
  intro a b
  rw [← typein_lt_typein (Prod.Lex s r), typein_enum]
  have := H _ (h.2 _ (typein_lt_type s b))
  rw [mul_succ] at this
  have := ((add_lt_add_iff_left _).2 (typein_lt_type _ a)).trans_le this
  refine (RelEmbedding.ofMonotone (fun a => ?_) fun a b => ?_).ordinal_type_le.trans_lt this
  · rcases a with ⟨⟨b', a'⟩, h⟩
    by_cases e : b = b'
    · refine Sum.inr ⟨a', ?_⟩
      subst e
      cases' h with _ _ _ _ h _ _ _ h
      · exact (irrefl _ h).elim
      · exact h
    · refine Sum.inl (⟨b', ?_⟩, a')
      cases' h with _ _ _ _ h _ _ _ h
      · exact h
      · exact (e rfl).elim
  · rcases a with ⟨⟨b₁, a₁⟩, h₁⟩
    rcases b with ⟨⟨b₂, a₂⟩, h₂⟩
    intro h
    by_cases e₁ : b = b₁ <;> by_cases e₂ : b = b₂
    · substs b₁ b₂
      simpa only [subrel_val, Prod.lex_def, @irrefl _ s _ b, true_and, false_or,
        eq_self_iff_true, dif_pos, Sum.lex_inr_inr] using h
    · subst b₁
      simp only [subrel_val, Prod.lex_def, e₂, Prod.lex_def, dif_pos, subrel_val, eq_self_iff_true,
        or_false, dif_neg, not_false_iff, Sum.lex_inr_inl, false_and] at h ⊢
      cases' h₂ with _ _ _ _ h₂_h h₂_h <;> [exact asymm h h₂_h; exact e₂ rfl]
    · simp [e₂, dif_neg e₁, show b₂ ≠ b₁ from e₂ ▸ e₁]
    · simpa only [dif_neg e₁, dif_neg e₂, Prod.lex_def, subrel_val, Subtype.mk_eq_mk,
        Sum.lex_inl_inl] using h

theorem mul_le_of_limit {a b c : Ordinal} (h : IsLimit b) : a * b ≤ c ↔ ∀ b' < b, a * b' ≤ c :=
  ⟨fun h b' l => (mul_le_mul_left' l.le _).trans h, fun H =>
    -- Porting note: `induction` tactics are required because of the parser bug.
    le_of_not_lt <| by
      induction a using inductionOn with
      | H α r =>
        induction b using inductionOn with
        | H β s =>
          exact mul_le_of_limit_aux h H⟩

theorem mul_isNormal {a : Ordinal} (h : 0 < a) : IsNormal (a * ·) :=
  -- Porting note(#12129): additional beta reduction needed
  ⟨fun b => by
      beta_reduce
      rw [mul_succ]
      simpa only [add_zero] using (add_lt_add_iff_left (a * b)).2 h,
    fun b l c => mul_le_of_limit l⟩

theorem lt_mul_of_limit {a b c : Ordinal} (h : IsLimit c) : a < b * c ↔ ∃ c' < c, a < b * c' := by
  -- Porting note: `bex_def` is required.
  simpa only [not_forall₂, not_le, bex_def] using not_congr (@mul_le_of_limit b c a h)

theorem mul_lt_mul_iff_left {a b c : Ordinal} (a0 : 0 < a) : a * b < a * c ↔ b < c :=
  (mul_isNormal a0).lt_iff

theorem mul_le_mul_iff_left {a b c : Ordinal} (a0 : 0 < a) : a * b ≤ a * c ↔ b ≤ c :=
  (mul_isNormal a0).le_iff

theorem mul_lt_mul_of_pos_left {a b c : Ordinal} (h : a < b) (c0 : 0 < c) : c * a < c * b :=
  (mul_lt_mul_iff_left c0).2 h

theorem mul_pos {a b : Ordinal} (h₁ : 0 < a) (h₂ : 0 < b) : 0 < a * b := by
  simpa only [mul_zero] using mul_lt_mul_of_pos_left h₂ h₁

theorem mul_ne_zero {a b : Ordinal} : a ≠ 0 → b ≠ 0 → a * b ≠ 0 := by
  simpa only [Ordinal.pos_iff_ne_zero] using mul_pos

theorem le_of_mul_le_mul_left {a b c : Ordinal} (h : c * a ≤ c * b) (h0 : 0 < c) : a ≤ b :=
  le_imp_le_of_lt_imp_lt (fun h' => mul_lt_mul_of_pos_left h' h0) h

theorem mul_right_inj {a b c : Ordinal} (a0 : 0 < a) : a * b = a * c ↔ b = c :=
  (mul_isNormal a0).inj

theorem mul_isLimit {a b : Ordinal} (a0 : 0 < a) : IsLimit b → IsLimit (a * b) :=
  (mul_isNormal a0).isLimit

theorem mul_isLimit_left {a b : Ordinal} (l : IsLimit a) (b0 : 0 < b) : IsLimit (a * b) := by
  rcases zero_or_succ_or_limit b with (rfl | ⟨b, rfl⟩ | lb)
  · exact b0.false.elim
  · rw [mul_succ]
    exact add_isLimit _ l
  · exact mul_isLimit l.pos lb

theorem smul_eq_mul : ∀ (n : ℕ) (a : Ordinal), n • a = a * n
  | 0, a => by rw [zero_nsmul, Nat.cast_zero, mul_zero]
  | n + 1, a => by rw [succ_nsmul, Nat.cast_add, mul_add, Nat.cast_one, mul_one, smul_eq_mul n]

/-! ### Division on ordinals -/


/-- The set in the definition of division is nonempty. -/
private theorem div_nonempty {a b : Ordinal} (h : b ≠ 0) : { o | a < b * succ o }.Nonempty :=
  ⟨a, (succ_le_iff (a := a) (b := b * succ a)).1 <| by
    simpa only [succ_zero, one_mul] using
      mul_le_mul_right' (succ_le_of_lt (Ordinal.pos_iff_ne_zero.2 h)) (succ a)⟩

/-- `a / b` is the unique ordinal `o` satisfying `a = b * o + o'` with `o' < b`. -/
instance div : Div Ordinal :=
  ⟨fun a b => if b = 0 then 0 else sInf { o | a < b * succ o }⟩

@[simp]
theorem div_zero (a : Ordinal) : a / 0 = 0 :=
  dif_pos rfl

private theorem div_def (a) {b : Ordinal} (h : b ≠ 0) : a / b = sInf { o | a < b * succ o } :=
  dif_neg h

theorem lt_mul_succ_div (a) {b : Ordinal} (h : b ≠ 0) : a < b * succ (a / b) := by
  rw [div_def a h]; exact csInf_mem (div_nonempty h)

theorem lt_mul_div_add (a) {b : Ordinal} (h : b ≠ 0) : a < b * (a / b) + b := by
  simpa only [mul_succ] using lt_mul_succ_div a h

theorem div_le {a b c : Ordinal} (b0 : b ≠ 0) : a / b ≤ c ↔ a < b * succ c :=
  ⟨fun h => (lt_mul_succ_div a b0).trans_le (mul_le_mul_left' (succ_le_succ_iff.2 h) _), fun h => by
    rw [div_def a b0]; exact csInf_le' h⟩

theorem lt_div {a b c : Ordinal} (h : c ≠ 0) : a < b / c ↔ c * succ a ≤ b := by
  rw [← not_le, div_le h, not_lt]

theorem div_pos {b c : Ordinal} (h : c ≠ 0) : 0 < b / c ↔ c ≤ b := by simp [lt_div h]

theorem le_div {a b c : Ordinal} (c0 : c ≠ 0) : a ≤ b / c ↔ c * a ≤ b := by
  induction a using limitRecOn with
  | H₁ => simp only [mul_zero, Ordinal.zero_le]
  | H₂ _ _ => rw [succ_le_iff, lt_div c0]
  | H₃ _ h₁ h₂ =>
    revert h₁ h₂
    simp (config := { contextual := true }) only [mul_le_of_limit, limit_le, forall_true_iff]

theorem div_lt {a b c : Ordinal} (b0 : b ≠ 0) : a / b < c ↔ a < b * c :=
  lt_iff_lt_of_le_iff_le <| le_div b0

theorem div_le_of_le_mul {a b c : Ordinal} (h : a ≤ b * c) : a / b ≤ c :=
  if b0 : b = 0 then by simp only [b0, div_zero, Ordinal.zero_le]
  else
    (div_le b0).2 <| h.trans_lt <| mul_lt_mul_of_pos_left (lt_succ c) (Ordinal.pos_iff_ne_zero.2 b0)

theorem mul_lt_of_lt_div {a b c : Ordinal} : a < b / c → c * a < b :=
  lt_imp_lt_of_le_imp_le div_le_of_le_mul

@[simp]
theorem zero_div (a : Ordinal) : 0 / a = 0 :=
  Ordinal.le_zero.1 <| div_le_of_le_mul <| Ordinal.zero_le _

theorem mul_div_le (a b : Ordinal) : b * (a / b) ≤ a :=
  if b0 : b = 0 then by simp only [b0, zero_mul, Ordinal.zero_le] else (le_div b0).1 le_rfl

theorem mul_add_div (a) {b : Ordinal} (b0 : b ≠ 0) (c) : (b * a + c) / b = a + c / b := by
  apply le_antisymm
  · apply (div_le b0).2
    rw [mul_succ, mul_add, add_assoc, add_lt_add_iff_left]
    apply lt_mul_div_add _ b0
  · rw [le_div b0, mul_add, add_le_add_iff_left]
    apply mul_div_le

theorem div_eq_zero_of_lt {a b : Ordinal} (h : a < b) : a / b = 0 := by
  rw [← Ordinal.le_zero, div_le <| Ordinal.pos_iff_ne_zero.1 <| (Ordinal.zero_le _).trans_lt h]
  simpa only [succ_zero, mul_one] using h

@[simp]
theorem mul_div_cancel (a) {b : Ordinal} (b0 : b ≠ 0) : b * a / b = a := by
  simpa only [add_zero, zero_div] using mul_add_div a b0 0

theorem mul_add_div_mul {a c : Ordinal} (hc : c < a) (b d : Ordinal) :
    (a * b + c) / (a * d) = b / d := by
  have ha : a ≠ 0 := ((Ordinal.zero_le c).trans_lt hc).ne'
  obtain rfl | hd := eq_or_ne d 0
  · rw [mul_zero, div_zero, div_zero]
  · have H := mul_ne_zero ha hd
    apply le_antisymm
    · rw [← lt_succ_iff, div_lt H, mul_assoc]
      · apply (add_lt_add_left hc _).trans_le
        rw [← mul_succ]
        apply mul_le_mul_left'
        rw [succ_le_iff]
        exact lt_mul_succ_div b hd
    · rw [le_div H, mul_assoc]
      exact (mul_le_mul_left' (mul_div_le b d) a).trans (le_add_right _ c)

theorem mul_div_mul_cancel {a : Ordinal} (ha : a ≠ 0) (b c) : a * b / (a * c) = b / c := by
  convert mul_add_div_mul (Ordinal.pos_iff_ne_zero.2 ha) b c using 1
  rw [add_zero]

@[simp]
theorem div_one (a : Ordinal) : a / 1 = a := by
  simpa only [one_mul] using mul_div_cancel a Ordinal.one_ne_zero

@[simp]
theorem div_self {a : Ordinal} (h : a ≠ 0) : a / a = 1 := by
  simpa only [mul_one] using mul_div_cancel 1 h

theorem mul_sub (a b c : Ordinal) : a * (b - c) = a * b - a * c :=
  if a0 : a = 0 then by simp only [a0, zero_mul, sub_self]
  else
    eq_of_forall_ge_iff fun d => by rw [sub_le, ← le_div a0, sub_le, ← le_div a0, mul_add_div _ a0]

theorem isLimit_add_iff {a b} : IsLimit (a + b) ↔ IsLimit b ∨ b = 0 ∧ IsLimit a := by
  constructor <;> intro h
  · by_cases h' : b = 0
    · rw [h', add_zero] at h
      right
      exact ⟨h', h⟩
    left
    rw [← add_sub_cancel a b]
    apply sub_isLimit h
    suffices a + 0 < a + b by simpa only [add_zero] using this
    rwa [add_lt_add_iff_left, Ordinal.pos_iff_ne_zero]
  rcases h with (h | ⟨rfl, h⟩)
  · exact add_isLimit a h
  · simpa only [add_zero]

theorem dvd_add_iff : ∀ {a b c : Ordinal}, a ∣ b → (a ∣ b + c ↔ a ∣ c)
  | a, _, c, ⟨b, rfl⟩ =>
    ⟨fun ⟨d, e⟩ => ⟨d - b, by rw [mul_sub, ← e, add_sub_cancel]⟩, fun ⟨d, e⟩ => by
      rw [e, ← mul_add]
      apply dvd_mul_right⟩

theorem div_mul_cancel : ∀ {a b : Ordinal}, a ≠ 0 → a ∣ b → a * (b / a) = b
  | a, _, a0, ⟨b, rfl⟩ => by rw [mul_div_cancel _ a0]

theorem le_of_dvd : ∀ {a b : Ordinal}, b ≠ 0 → a ∣ b → a ≤ b
  -- Porting note: `⟨b, rfl⟩ => by` → `⟨b, e⟩ => by subst e`
  | a, _, b0, ⟨b, e⟩ => by
    subst e
    -- Porting note: `Ne` is required.
    simpa only [mul_one] using
      mul_le_mul_left'
        (one_le_iff_ne_zero.2 fun h : b = 0 => by
          simp only [h, mul_zero, Ne, not_true_eq_false] at b0) a

theorem dvd_antisymm {a b : Ordinal} (h₁ : a ∣ b) (h₂ : b ∣ a) : a = b :=
  if a0 : a = 0 then by subst a; exact (eq_zero_of_zero_dvd h₁).symm
  else
    if b0 : b = 0 then by subst b; exact eq_zero_of_zero_dvd h₂
    else (le_of_dvd b0 h₁).antisymm (le_of_dvd a0 h₂)

instance isAntisymm : IsAntisymm Ordinal (· ∣ ·) :=
  ⟨@dvd_antisymm⟩

/-- `a % b` is the unique ordinal `o'` satisfying
  `a = b * o + o'` with `o' < b`. -/
instance mod : Mod Ordinal :=
  ⟨fun a b => a - b * (a / b)⟩

theorem mod_def (a b : Ordinal) : a % b = a - b * (a / b) :=
  rfl

theorem mod_le (a b : Ordinal) : a % b ≤ a :=
  sub_le_self a _

@[simp]
theorem mod_zero (a : Ordinal) : a % 0 = a := by simp only [mod_def, div_zero, zero_mul, sub_zero]

theorem mod_eq_of_lt {a b : Ordinal} (h : a < b) : a % b = a := by
  simp only [mod_def, div_eq_zero_of_lt h, mul_zero, sub_zero]

@[simp]
theorem zero_mod (b : Ordinal) : 0 % b = 0 := by simp only [mod_def, zero_div, mul_zero, sub_self]

theorem div_add_mod (a b : Ordinal) : b * (a / b) + a % b = a :=
  Ordinal.add_sub_cancel_of_le <| mul_div_le _ _

theorem mod_lt (a) {b : Ordinal} (h : b ≠ 0) : a % b < b :=
  (add_lt_add_iff_left (b * (a / b))).1 <| by rw [div_add_mod]; exact lt_mul_div_add a h

@[simp]
theorem mod_self (a : Ordinal) : a % a = 0 :=
  if a0 : a = 0 then by simp only [a0, zero_mod]
  else by simp only [mod_def, div_self a0, mul_one, sub_self]

@[simp]
theorem mod_one (a : Ordinal) : a % 1 = 0 := by simp only [mod_def, div_one, one_mul, sub_self]

theorem dvd_of_mod_eq_zero {a b : Ordinal} (H : a % b = 0) : b ∣ a :=
  ⟨a / b, by simpa [H] using (div_add_mod a b).symm⟩

theorem mod_eq_zero_of_dvd {a b : Ordinal} (H : b ∣ a) : a % b = 0 := by
  rcases H with ⟨c, rfl⟩
  rcases eq_or_ne b 0 with (rfl | hb)
  · simp
  · simp [mod_def, hb]

theorem dvd_iff_mod_eq_zero {a b : Ordinal} : b ∣ a ↔ a % b = 0 :=
  ⟨mod_eq_zero_of_dvd, dvd_of_mod_eq_zero⟩

@[simp]
theorem mul_add_mod_self (x y z : Ordinal) : (x * y + z) % x = z % x := by
  rcases eq_or_ne x 0 with rfl | hx
  · simp
  · rwa [mod_def, mul_add_div, mul_add, ← sub_sub, add_sub_cancel, mod_def]

@[simp]
theorem mul_mod (x y : Ordinal) : x * y % x = 0 := by
  simpa using mul_add_mod_self x y 0

theorem mul_add_mod_mul {w x : Ordinal} (hw : w < x) (y z : Ordinal) :
    (x * y + w) % (x * z) = x * (y % z) + w := by
  rw [mod_def, mul_add_div_mul hw]
  apply sub_eq_of_add_eq
  rw [← add_assoc, mul_assoc, ← mul_add, div_add_mod]

theorem mul_mod_mul (x y z : Ordinal) : (x * y) % (x * z) = x * (y % z) := by
  obtain rfl | hx := Ordinal.eq_zero_or_pos x
  · simp
  · convert mul_add_mod_mul hx y z using 1 <;>
    rw [add_zero]

theorem mod_mod_of_dvd (a : Ordinal) {b c : Ordinal} (h : c ∣ b) : a % b % c = a % c := by
  nth_rw 2 [← div_add_mod a b]
  rcases h with ⟨d, rfl⟩
  rw [mul_assoc, mul_add_mod_self]

@[simp]
theorem mod_mod (a b : Ordinal) : a % b % b = a % b :=
  mod_mod_of_dvd a dvd_rfl

/-! ### Families of ordinals

There are two kinds of indexed families that naturally arise when dealing with ordinals: those
indexed by some type in the appropriate universe, and those indexed by ordinals less than another.
The following API allows one to convert from one kind of family to the other.

In many cases, this makes it easy to prove claims about one kind of family via the corresponding
claim on the other. -/


/-- Converts a family indexed by a `Type u` to one indexed by an `Ordinal.{u}` using a specified
well-ordering. -/
def bfamilyOfFamily' {ι : Type u} (r : ι → ι → Prop) [IsWellOrder ι r] (f : ι → α) :
    ∀ a < type r, α := fun a ha => f (enum r ⟨a, ha⟩)

/-- Converts a family indexed by a `Type u` to one indexed by an `Ordinal.{u}` using a well-ordering
given by the axiom of choice. -/
def bfamilyOfFamily {ι : Type u} : (ι → α) → ∀ a < type (@WellOrderingRel ι), α :=
  bfamilyOfFamily' WellOrderingRel

/-- Converts a family indexed by an `Ordinal.{u}` to one indexed by a `Type u` using a specified
well-ordering. -/
def familyOfBFamily' {ι : Type u} (r : ι → ι → Prop) [IsWellOrder ι r] {o} (ho : type r = o)
    (f : ∀ a < o, α) : ι → α := fun i =>
  f (typein r i)
    (by
      rw [← ho]
      exact typein_lt_type r i)

/-- Converts a family indexed by an `Ordinal.{u}` to one indexed by a `Type u` using a well-ordering
given by the axiom of choice. -/
def familyOfBFamily (o : Ordinal) (f : ∀ a < o, α) : o.toType → α :=
  familyOfBFamily' (· < ·) (type_lt o) f

@[simp]
theorem bfamilyOfFamily'_typein {ι} (r : ι → ι → Prop) [IsWellOrder ι r] (f : ι → α) (i) :
    bfamilyOfFamily' r f (typein r i) (typein_lt_type r i) = f i := by
  simp only [bfamilyOfFamily', enum_typein]

@[simp]
theorem bfamilyOfFamily_typein {ι} (f : ι → α) (i) :
    bfamilyOfFamily f (typein _ i) (typein_lt_type _ i) = f i :=
  bfamilyOfFamily'_typein _ f i

@[simp, nolint simpNF] -- Porting note (#10959): simp cannot prove this
theorem familyOfBFamily'_enum {ι : Type u} (r : ι → ι → Prop) [IsWellOrder ι r] {o}
    (ho : type r = o) (f : ∀ a < o, α) (i hi) :
    familyOfBFamily' r ho f (enum r ⟨i, by rwa [ho]⟩) = f i hi := by
  simp only [familyOfBFamily', typein_enum]

@[simp, nolint simpNF] -- Porting note (#10959): simp cannot prove this
theorem familyOfBFamily_enum (o : Ordinal) (f : ∀ a < o, α) (i hi) :
    familyOfBFamily o f (enum (α := o.toType) (· < ·) ⟨i, hi.trans_eq (type_lt _).symm⟩) = f i hi :=
  familyOfBFamily'_enum _ (type_lt o) f _ _

/-- The range of a family indexed by ordinals. -/
def brange (o : Ordinal) (f : ∀ a < o, α) : Set α :=
  { a | ∃ i hi, f i hi = a }

theorem mem_brange {o : Ordinal} {f : ∀ a < o, α} {a} : a ∈ brange o f ↔ ∃ i hi, f i hi = a :=
  Iff.rfl

theorem mem_brange_self {o} (f : ∀ a < o, α) (i hi) : f i hi ∈ brange o f :=
  ⟨i, hi, rfl⟩

@[simp]
theorem range_familyOfBFamily' {ι : Type u} (r : ι → ι → Prop) [IsWellOrder ι r] {o}
    (ho : type r = o) (f : ∀ a < o, α) : range (familyOfBFamily' r ho f) = brange o f := by
  refine Set.ext fun a => ⟨?_, ?_⟩
  · rintro ⟨b, rfl⟩
    apply mem_brange_self
  · rintro ⟨i, hi, rfl⟩
    exact ⟨_, familyOfBFamily'_enum _ _ _ _ _⟩

@[simp]
theorem range_familyOfBFamily {o} (f : ∀ a < o, α) : range (familyOfBFamily o f) = brange o f :=
  range_familyOfBFamily' _ _ f

@[simp]
theorem brange_bfamilyOfFamily' {ι : Type u} (r : ι → ι → Prop) [IsWellOrder ι r] (f : ι → α) :
    brange _ (bfamilyOfFamily' r f) = range f := by
  refine Set.ext fun a => ⟨?_, ?_⟩
  · rintro ⟨i, hi, rfl⟩
    apply mem_range_self
  · rintro ⟨b, rfl⟩
    exact ⟨_, _, bfamilyOfFamily'_typein _ _ _⟩

@[simp]
theorem brange_bfamilyOfFamily {ι : Type u} (f : ι → α) : brange _ (bfamilyOfFamily f) = range f :=
  brange_bfamilyOfFamily' _ _

@[simp]
theorem brange_const {o : Ordinal} (ho : o ≠ 0) {c : α} : (brange o fun _ _ => c) = {c} := by
  rw [← range_familyOfBFamily]
  exact @Set.range_const _ o.toType (toType_nonempty_iff_ne_zero.2 ho) c

theorem comp_bfamilyOfFamily' {ι : Type u} (r : ι → ι → Prop) [IsWellOrder ι r] (f : ι → α)
    (g : α → β) : (fun i hi => g (bfamilyOfFamily' r f i hi)) = bfamilyOfFamily' r (g ∘ f) :=
  rfl

theorem comp_bfamilyOfFamily {ι : Type u} (f : ι → α) (g : α → β) :
    (fun i hi => g (bfamilyOfFamily f i hi)) = bfamilyOfFamily (g ∘ f) :=
  rfl

theorem comp_familyOfBFamily' {ι : Type u} (r : ι → ι → Prop) [IsWellOrder ι r] {o}
    (ho : type r = o) (f : ∀ a < o, α) (g : α → β) :
    g ∘ familyOfBFamily' r ho f = familyOfBFamily' r ho fun i hi => g (f i hi) :=
  rfl

theorem comp_familyOfBFamily {o} (f : ∀ a < o, α) (g : α → β) :
    g ∘ familyOfBFamily o f = familyOfBFamily o fun i hi => g (f i hi) :=
  rfl

/-! ### Supremum of a family of ordinals -/

/-- The supremum of a family of ordinals -/

@[deprecated iSup (since := "2024-08-27")]
def sup {ι : Type u} (f : ι → Ordinal.{max u v}) : Ordinal.{max u v} :=
  iSup f

set_option linter.deprecated false in
@[deprecated (since := "2024-08-27")]
theorem sSup_eq_sup {ι : Type u} (f : ι → Ordinal.{max u v}) : sSup (Set.range f) = sup.{_, v} f :=
  rfl

/-- The range of an indexed ordinal function, whose outputs live in a higher universe than the
    inputs, is always bounded above. See `Ordinal.lsub` for an explicit bound. -/
theorem bddAbove_range {ι : Type u} (f : ι → Ordinal.{max u v}) : BddAbove (Set.range f) :=
  ⟨(iSup (succ ∘ card ∘ f)).ord, by
    rintro a ⟨i, rfl⟩
    exact le_of_lt (Cardinal.lt_ord.2 ((lt_succ _).trans_le
      (le_ciSup (Cardinal.bddAbove_range.{_, v} _) _)))⟩

/-- `le_ciSup` whenever the outputs live in a higher universe than the inputs. -/
protected theorem le_iSup {ι : Type u} (f : ι → Ordinal.{max u v}) : ∀ i, f i ≤ iSup f :=
  le_ciSup (bddAbove_range f)

set_option linter.deprecated false in
@[deprecated Ordinal.le_iSup (since := "2024-08-27")]
theorem le_sup {ι : Type u} (f : ι → Ordinal.{max u v}) : ∀ i, f i ≤ sup.{_, v} f := fun i =>
  Ordinal.le_iSup f i

/-- `ciSup_le_iff'` whenever the outputs live in a higher universe than the inputs. -/
protected theorem iSup_le_iff {ι : Type u} {f : ι → Ordinal.{max u v}} {a} :
    iSup f ≤ a ↔ ∀ i, f i ≤ a :=
  ciSup_le_iff' (bddAbove_range f)

set_option linter.deprecated false in
@[deprecated Ordinal.iSup_le_iff (since := "2024-08-27")]
theorem sup_le_iff {ι : Type u} {f : ι → Ordinal.{max u v}} {a} : sup.{_, v} f ≤ a ↔ ∀ i, f i ≤ a :=
  Ordinal.iSup_le_iff

/-- `ciSup_le'` whenever the outputs live in a higher universe than the inputs. -/
protected theorem iSup_le {ι : Type u} {f : ι → Ordinal.{max u v}} {a} :
    (∀ i, f i ≤ a) → iSup f ≤ a :=
  ciSup_le'

set_option linter.deprecated false in
@[deprecated Ordinal.iSup_le (since := "2024-08-27")]
theorem sup_le {ι : Type u} {f : ι → Ordinal.{max u v}} {a} : (∀ i, f i ≤ a) → sup.{_, v} f ≤ a :=
  Ordinal.iSup_le

-- TODO: generalize to conditionally complete linear orders.
protected theorem lt_iSup {ι : Type u} {f : ι → Ordinal.{max u v}} {a} :
    a < iSup f ↔ ∃ i, a < f i := by
  rw [← not_iff_not]
  simpa using Ordinal.iSup_le_iff

set_option linter.deprecated false in
@[deprecated Ordinal.lt_iSup (since := "2024-08-27")]
theorem lt_sup {ι : Type u} {f : ι → Ordinal.{max u v}} {a} : a < sup.{_, v} f ↔ ∃ i, a < f i := by
  simpa only [not_forall, not_le] using not_congr (@sup_le_iff.{_, v} _ f a)

theorem ne_iSup_iff_lt_iSup {ι : Type u} {f : ι → Ordinal.{max u v}} :
    (∀ i, f i ≠ iSup f) ↔ ∀ i, f i < iSup f :=
  ⟨fun hf _ => lt_of_le_of_ne (Ordinal.le_iSup _ _) (hf _), fun hf _ => ne_of_lt (hf _)⟩

set_option linter.deprecated false in
@[deprecated ne_iSup_iff_lt_iSup (since := "2024-08-27")]
theorem ne_sup_iff_lt_sup {ι : Type u} {f : ι → Ordinal.{max u v}} :
    (∀ i, f i ≠ sup.{_, v} f) ↔ ∀ i, f i < sup.{_, v} f :=
  ne_iSup_iff_lt_iSup

-- TODO: state in terms of `IsSuccLimit`.
theorem succ_lt_iSup_of_ne_iSup {ι : Type u} {f : ι → Ordinal.{max u v}}
    (hf : ∀ i, f i ≠ iSup f) {a} (hao : a < iSup f) : succ a < iSup f := by
  by_contra! hoa
  exact hao.not_le (Ordinal.iSup_le fun i => le_of_lt_succ <|
    (lt_of_le_of_ne (Ordinal.le_iSup _ _) (hf i)).trans_le hoa)

set_option linter.deprecated false in
@[deprecated succ_lt_iSup_of_ne_iSup (since := "2024-08-27")]
theorem sup_not_succ_of_ne_sup {ι : Type u} {f : ι → Ordinal.{max u v}}
    (hf : ∀ i, f i ≠ sup.{_, v} f) {a} (hao : a < sup.{_, v} f) : succ a < sup.{_, v} f := by
  by_contra! hoa
  exact
    hao.not_le (sup_le fun i => le_of_lt_succ <| (lt_of_le_of_ne (le_sup _ _) (hf i)).trans_le hoa)

-- TODO: generalize to conditionally complete lattices.
theorem iSup_eq_zero_iff {ι : Type u} {f : ι → Ordinal.{max u v}} :
    iSup f = 0 ↔ ∀ i, f i = 0 := by
  refine
    ⟨fun h i => ?_, fun h =>
      le_antisymm (Ordinal.iSup_le fun i => Ordinal.le_zero.2 (h i)) (Ordinal.zero_le _)⟩
  rw [← Ordinal.le_zero, ← h]
  exact Ordinal.le_iSup f i

set_option linter.deprecated false in
@[deprecated iSup_eq_zero_iff (since := "2024-08-27")]
theorem sup_eq_zero_iff {ι : Type u} {f : ι → Ordinal.{max u v}} :
    sup.{_, v} f = 0 ↔ ∀ i, f i = 0 := by
  refine
    ⟨fun h i => ?_, fun h =>
      le_antisymm (sup_le fun i => Ordinal.le_zero.2 (h i)) (Ordinal.zero_le _)⟩
  rw [← Ordinal.le_zero, ← h]
  exact le_sup f i

-- TODO: generalize universes, make sSup version.
theorem IsNormal.map_iSup {f : Ordinal.{max u v} → Ordinal.{max u w}} (H : IsNormal f) {ι : Type u}
    (g : ι → Ordinal.{max u v}) [Nonempty ι] : f (⨆ i, g i) = ⨆ i, f (g i) := by
  apply eq_of_forall_ge_iff
  intro a
  rw [H.le_set' Set.univ Set.univ_nonempty g]
  · rw [Ordinal.iSup_le_iff]
    simp
  · intro o
    rw [Ordinal.iSup_le_iff]
    simp

set_option linter.deprecated false in
@[deprecated IsNormal.map_iSup (since := "2024-08-27")]
theorem IsNormal.sup {f : Ordinal.{max u v} → Ordinal.{max u w}} (H : IsNormal f) {ι : Type u}
    (g : ι → Ordinal.{max u v}) [Nonempty ι] : f (sup.{_, v} g) = sup.{_, w} (f ∘ g) :=
  H.map_iSup g

set_option linter.deprecated false in
@[deprecated ciSup_of_empty (since := "2024-08-27")]
theorem sup_empty {ι} [IsEmpty ι] (f : ι → Ordinal) : sup f = 0 :=
  ciSup_of_empty f

set_option linter.deprecated false in
@[deprecated ciSup_const (since := "2024-08-27")]
theorem sup_const {ι} [_hι : Nonempty ι] (o : Ordinal) : (sup fun _ : ι => o) = o :=
  ciSup_const

set_option linter.deprecated false in
@[deprecated ciSup_unique (since := "2024-08-27")]
theorem sup_unique {ι} [Unique ι] (f : ι → Ordinal) : sup f = f default :=
  ciSup_unique

set_option linter.deprecated false in
@[deprecated csSup_le_csSup' (since := "2024-08-27")]
theorem sup_le_of_range_subset {ι ι'} {f : ι → Ordinal} {g : ι' → Ordinal}
    (h : Set.range f ⊆ Set.range g) : sup.{u, max v w} f ≤ sup.{v, max u w} g :=
  csSup_le_csSup' (bddAbove_range.{v, max u w} _) h

-- TODO: generalize or remove
theorem iSup_eq_of_range_eq {ι ι'} {f : ι → Ordinal} {g : ι' → Ordinal}
    (h : Set.range f = Set.range g) : iSup f = iSup g :=
  congr_arg _ h

set_option linter.deprecated false in
@[deprecated iSup_eq_of_range_eq (since := "2024-08-27")]
theorem sup_eq_of_range_eq {ι : Type u} {ι' : Type v}
    {f : ι → Ordinal.{max u v w}} {g : ι' → Ordinal.{max u v w}}
    (h : Set.range f = Set.range g) : sup.{u, max v w} f = sup.{v, max u w} g :=
  Ordinal.iSup_eq_of_range_eq h

-- TODO: generalize to conditionally complete lattices
theorem iSup_sum {α : Type u} {β : Type v} (f : α ⊕ β → Ordinal.{max u v w}) :
    iSup f = max (⨆ a, f (Sum.inl a)) (⨆ b, f (Sum.inr b)) := by
  apply (Ordinal.iSup_le _).antisymm (max_le _ _)
  · rintro (i | i)
    · exact le_max_of_le_left (Ordinal.le_iSup.{u, max u v w} _ i)
    · exact le_max_of_le_right (Ordinal.le_iSup.{v, max u v w} _ i)
  all_goals
    apply csSup_le_csSup' (bddAbove_range _)
    rintro i ⟨a, rfl⟩
    apply mem_range_self

set_option linter.deprecated false in
@[deprecated iSup_sum (since := "2024-08-27")]
theorem sup_sum {α : Type u} {β : Type v} (f : α ⊕ β → Ordinal) :
    sup.{max u v, w} f =
      max (sup.{u, max v w} fun a => f (Sum.inl a)) (sup.{v, max u w} fun b => f (Sum.inr b)) := by
  apply (sup_le_iff.2 _).antisymm (max_le_iff.2 ⟨_, _⟩)
  · rintro (i | i)
    · exact le_max_of_le_left (le_sup _ i)
    · exact le_max_of_le_right (le_sup _ i)
  all_goals
    apply sup_le_of_range_subset.{_, max u v, w}
    rintro i ⟨a, rfl⟩
    apply mem_range_self

theorem unbounded_range_of_le_iSup {α β : Type u} (r : α → α → Prop) [IsWellOrder α r] (f : β → α)
    (h : type r ≤ ⨆ i, typein r (f i)) : Unbounded r (range f) :=
  (not_bounded_iff _).1 fun ⟨x, hx⟩ =>
    h.not_lt <| lt_of_le_of_lt
      (Ordinal.iSup_le fun y => ((typein_lt_typein r).2 <| hx _ <| mem_range_self y).le)
      (typein_lt_type r x)

set_option linter.deprecated false in
@[deprecated unbounded_range_of_le_iSup (since := "2024-08-27")]
theorem unbounded_range_of_sup_ge {α β : Type u} (r : α → α → Prop) [IsWellOrder α r] (f : β → α)
    (h : type r ≤ sup.{u, u} (typein r ∘ f)) : Unbounded r (range f) :=
  unbounded_range_of_le_iSup r f h

set_option linter.deprecated false in
@[deprecated (since := "2024-08-27")]
theorem le_sup_shrink_equiv {s : Set Ordinal.{u}} (hs : Small.{u} s) (a) (ha : a ∈ s) :
    a ≤ sup.{u, u} fun x => ((@equivShrink s hs).symm x).val := by
  convert le_sup.{u, u} (fun x => ((@equivShrink s hs).symm x).val) ((@equivShrink s hs) ⟨a, ha⟩)
  rw [symm_apply_apply]

-- TODO: move this together with `bddAbove_range`.

instance small_Iio (o : Ordinal.{u}) : Small.{u} (Set.Iio o) :=
  let f : o.toType → Set.Iio o :=
    fun x => ⟨typein (α := o.toType) (· < ·) x, typein_lt_self x⟩
  let hf : Surjective f := fun b =>
    ⟨enum (α := o.toType) (· < ·) ⟨b.val,
        by
          rw [type_lt]
          exact b.prop⟩,
      Subtype.ext (typein_enum _ _)⟩
  small_of_surjective hf

instance small_Iic (o : Ordinal.{u}) : Small.{u} (Set.Iic o) := by
  rw [← Iio_succ]
  infer_instance

theorem bddAbove_of_small (s : Set Ordinal.{u}) [h : Small.{u} s] : BddAbove s := by
  obtain ⟨a, ha⟩ := bddAbove_range (fun x => ((@equivShrink s h).symm x).val)
  use a
  intro b hb
  simpa using ha (mem_range_self (equivShrink s ⟨b, hb⟩))

theorem bddAbove_iff_small {s : Set Ordinal.{u}} : BddAbove s ↔ Small.{u} s :=
  ⟨fun ⟨a, h⟩ => small_subset <| show s ⊆ Iic a from fun _ hx => h hx, fun _ =>
    bddAbove_of_small _⟩

set_option linter.deprecated false in
@[deprecated (since := "2024-08-27")]
theorem sup_eq_sSup {s : Set Ordinal.{u}} (hs : Small.{u} s) :
    (sup.{u, u} fun x => (@equivShrink s hs).symm x) = sSup s :=
  let hs' := bddAbove_iff_small.2 hs
  ((csSup_le_iff' hs').2 (le_sup_shrink_equiv hs)).antisymm'
    (sup_le fun _x => le_csSup hs' (Subtype.mem _))

theorem sSup_ord {s : Set Cardinal.{u}} (hs : BddAbove s) : (sSup s).ord = sSup (ord '' s) :=
  eq_of_forall_ge_iff fun a => by
    rw [csSup_le_iff'
        (bddAbove_iff_small.2 (@small_image _ _ _ s (Cardinal.bddAbove_iff_small.1 hs))),
      ord_le, csSup_le_iff' hs]
    simp [ord_le]

theorem iSup_ord {ι} {f : ι → Cardinal} (hf : BddAbove (range f)) :
    (iSup f).ord = ⨆ i, (f i).ord := by
  unfold iSup
  convert sSup_ord hf
  -- Porting note: `change` is required.
  conv_lhs => change range (ord ∘ f)
  rw [range_comp]

-- TODO: remove `bsup` in favor of `iSup` in a future refactor.

section bsup
set_option linter.deprecated false

private theorem sup_le_sup {ι ι' : Type u} (r : ι → ι → Prop) (r' : ι' → ι' → Prop)
    [IsWellOrder ι r] [IsWellOrder ι' r'] {o} (ho : type r = o) (ho' : type r' = o)
    (f : ∀ a < o, Ordinal.{max u v}) :
    sup.{_, v} (familyOfBFamily' r ho f) ≤ sup.{_, v} (familyOfBFamily' r' ho' f) :=
  sup_le fun i => by
    cases'
      typein_surj r'
        (by
          rw [ho', ← ho]
          exact typein_lt_type r i) with
      j hj
    simp_rw [familyOfBFamily', ← hj]
    apply le_sup

theorem sup_eq_sup {ι ι' : Type u} (r : ι → ι → Prop) (r' : ι' → ι' → Prop) [IsWellOrder ι r]
    [IsWellOrder ι' r'] {o : Ordinal.{u}} (ho : type r = o) (ho' : type r' = o)
    (f : ∀ a < o, Ordinal.{max u v}) :
    sup.{_, v} (familyOfBFamily' r ho f) = sup.{_, v} (familyOfBFamily' r' ho' f) :=
  sup_eq_of_range_eq.{u, u, v} (by simp)

/-- The supremum of a family of ordinals indexed by the set of ordinals less than some
    `o : Ordinal.{u}`. This is a special case of `sup` over the family provided by
    `familyOfBFamily`. -/
def bsup (o : Ordinal.{u}) (f : ∀ a < o, Ordinal.{max u v}) : Ordinal.{max u v} :=
  sup.{_, v} (familyOfBFamily o f)

@[simp]
theorem sup_eq_bsup {o : Ordinal.{u}} (f : ∀ a < o, Ordinal.{max u v}) :
    sup.{_, v} (familyOfBFamily o f) = bsup.{_, v} o f :=
  rfl

@[simp]
theorem sup_eq_bsup' {o : Ordinal.{u}} {ι} (r : ι → ι → Prop) [IsWellOrder ι r] (ho : type r = o)
    (f : ∀ a < o, Ordinal.{max u v}) : sup.{_, v} (familyOfBFamily' r ho f) = bsup.{_, v} o f :=
  sup_eq_sup r _ ho _ f

@[simp, nolint simpNF] -- Porting note (#10959): simp cannot prove this
theorem sSup_eq_bsup {o : Ordinal.{u}} (f : ∀ a < o, Ordinal.{max u v}) :
    sSup (brange o f) = bsup.{_, v} o f := by
  congr
  rw [range_familyOfBFamily]

@[simp]
theorem bsup_eq_sup' {ι : Type u} (r : ι → ι → Prop) [IsWellOrder ι r] (f : ι → Ordinal.{max u v}) :
    bsup.{_, v} _ (bfamilyOfFamily' r f) = sup.{_, v} f := by
  simp (config := { unfoldPartialApp := true }) only [← sup_eq_bsup' r, enum_typein,
    familyOfBFamily', bfamilyOfFamily']

theorem bsup_eq_bsup {ι : Type u} (r r' : ι → ι → Prop) [IsWellOrder ι r] [IsWellOrder ι r']
    (f : ι → Ordinal.{max u v}) :
    bsup.{_, v} _ (bfamilyOfFamily' r f) = bsup.{_, v} _ (bfamilyOfFamily' r' f) := by
  rw [bsup_eq_sup', bsup_eq_sup']

@[simp]
theorem bsup_eq_sup {ι : Type u} (f : ι → Ordinal.{max u v}) :
    bsup.{_, v} _ (bfamilyOfFamily f) = sup.{_, v} f :=
  bsup_eq_sup' _ f

@[congr]
theorem bsup_congr {o₁ o₂ : Ordinal.{u}} (f : ∀ a < o₁, Ordinal.{max u v}) (ho : o₁ = o₂) :
    bsup.{_, v} o₁ f = bsup.{_, v} o₂ fun a h => f a (h.trans_eq ho.symm) := by
  subst ho
  -- Porting note: `rfl` is required.
  rfl

theorem bsup_le_iff {o f a} : bsup.{u, v} o f ≤ a ↔ ∀ i h, f i h ≤ a :=
  sup_le_iff.trans
    ⟨fun h i hi => by
      rw [← familyOfBFamily_enum o f]
      exact h _, fun h i => h _ _⟩

theorem bsup_le {o : Ordinal} {f : ∀ b < o, Ordinal} {a} :
    (∀ i h, f i h ≤ a) → bsup.{u, v} o f ≤ a :=
  bsup_le_iff.2

theorem le_bsup {o} (f : ∀ a < o, Ordinal) (i h) : f i h ≤ bsup o f :=
  bsup_le_iff.1 le_rfl _ _

theorem lt_bsup {o : Ordinal.{u}} (f : ∀ a < o, Ordinal.{max u v}) {a} :
    a < bsup.{_, v} o f ↔ ∃ i hi, a < f i hi := by
  simpa only [not_forall, not_le] using not_congr (@bsup_le_iff.{_, v} _ f a)

theorem IsNormal.bsup {f : Ordinal.{max u v} → Ordinal.{max u w}} (H : IsNormal f)
    {o : Ordinal.{u}} :
    ∀ (g : ∀ a < o, Ordinal), o ≠ 0 → f (bsup.{_, v} o g) = bsup.{_, w} o fun a h => f (g a h) :=
  inductionOn o fun α r _ g h => by
    haveI := type_ne_zero_iff_nonempty.1 h
    rw [← sup_eq_bsup' r, IsNormal.sup.{_, v, w} H, ← sup_eq_bsup' r] <;> rfl

theorem lt_bsup_of_ne_bsup {o : Ordinal.{u}} {f : ∀ a < o, Ordinal.{max u v}} :
    (∀ i h, f i h ≠ bsup.{_, v} o f) ↔ ∀ i h, f i h < bsup.{_, v} o f :=
  ⟨fun hf _ _ => lt_of_le_of_ne (le_bsup _ _ _) (hf _ _), fun hf _ _ => ne_of_lt (hf _ _)⟩

theorem bsup_not_succ_of_ne_bsup {o : Ordinal.{u}} {f : ∀ a < o, Ordinal.{max u v}}
    (hf : ∀ {i : Ordinal} (h : i < o), f i h ≠ bsup.{_, v} o f) (a) :
    a < bsup.{_, v} o f → succ a < bsup.{_, v} o f := by
  rw [← sup_eq_bsup] at *
  exact sup_not_succ_of_ne_sup fun i => hf _

@[simp]
theorem bsup_eq_zero_iff {o} {f : ∀ a < o, Ordinal} : bsup o f = 0 ↔ ∀ i hi, f i hi = 0 := by
  refine
    ⟨fun h i hi => ?_, fun h =>
      le_antisymm (bsup_le fun i hi => Ordinal.le_zero.2 (h i hi)) (Ordinal.zero_le _)⟩
  rw [← Ordinal.le_zero, ← h]
  exact le_bsup f i hi

theorem lt_bsup_of_limit {o : Ordinal} {f : ∀ a < o, Ordinal}
    (hf : ∀ {a a'} (ha : a < o) (ha' : a' < o), a < a' → f a ha < f a' ha')
    (ho : ∀ a < o, succ a < o) (i h) : f i h < bsup o f :=
  (hf _ _ <| lt_succ i).trans_le (le_bsup f (succ i) <| ho _ h)

theorem bsup_succ_of_mono {o : Ordinal} {f : ∀ a < succ o, Ordinal}
    (hf : ∀ {i j} (hi hj), i ≤ j → f i hi ≤ f j hj) : bsup _ f = f o (lt_succ o) :=
  le_antisymm (bsup_le fun _i hi => hf _ _ <| le_of_lt_succ hi) (le_bsup _ _ _)

@[simp]
theorem bsup_zero (f : ∀ a < (0 : Ordinal), Ordinal) : bsup 0 f = 0 :=
  bsup_eq_zero_iff.2 fun i hi => (Ordinal.not_lt_zero i hi).elim

theorem bsup_const {o : Ordinal.{u}} (ho : o ≠ 0) (a : Ordinal.{max u v}) :
    (bsup.{_, v} o fun _ _ => a) = a :=
  le_antisymm (bsup_le fun _ _ => le_rfl) (le_bsup _ 0 (Ordinal.pos_iff_ne_zero.2 ho))

@[simp]
theorem bsup_one (f : ∀ a < (1 : Ordinal), Ordinal) : bsup 1 f = f 0 zero_lt_one := by
  simp_rw [← sup_eq_bsup, sup_unique, familyOfBFamily, familyOfBFamily', typein_one_toType]

theorem bsup_le_of_brange_subset {o o'} {f : ∀ a < o, Ordinal} {g : ∀ a < o', Ordinal}
    (h : brange o f ⊆ brange o' g) : bsup.{u, max v w} o f ≤ bsup.{v, max u w} o' g :=
  bsup_le fun i hi => by
    obtain ⟨j, hj, hj'⟩ := h ⟨i, hi, rfl⟩
    rw [← hj']
    apply le_bsup

theorem bsup_eq_of_brange_eq {o o'} {f : ∀ a < o, Ordinal} {g : ∀ a < o', Ordinal}
    (h : brange o f = brange o' g) : bsup.{u, max v w} o f = bsup.{v, max u w} o' g :=
  (bsup_le_of_brange_subset.{u, v, w} h.le).antisymm (bsup_le_of_brange_subset.{v, u, w} h.ge)

end bsup

-- TODO: bring the lsub API in line with the sSup / iSup API, or deprecate it altogether.

section lsub
set_option linter.deprecated false

/-- The least strict upper bound of a family of ordinals. -/
def lsub {ι} (f : ι → Ordinal) : Ordinal :=
  sup (succ ∘ f)

@[simp]
theorem sup_eq_lsub {ι : Type u} (f : ι → Ordinal.{max u v}) :
    sup.{_, v} (succ ∘ f) = lsub.{_, v} f :=
  rfl

theorem lsub_le_iff {ι : Type u} {f : ι → Ordinal.{max u v}} {a} :
    lsub.{_, v} f ≤ a ↔ ∀ i, f i < a := by
  convert sup_le_iff.{_, v} (f := succ ∘ f) (a := a) using 2
  -- Porting note: `comp_apply` is required.
  simp only [comp_apply, succ_le_iff]

theorem lsub_le {ι} {f : ι → Ordinal} {a} : (∀ i, f i < a) → lsub f ≤ a :=
  lsub_le_iff.2

theorem lt_lsub {ι} (f : ι → Ordinal) (i) : f i < lsub f :=
  succ_le_iff.1 (le_sup _ i)

theorem lt_lsub_iff {ι : Type u} {f : ι → Ordinal.{max u v}} {a} :
    a < lsub.{_, v} f ↔ ∃ i, a ≤ f i := by
  simpa only [not_forall, not_lt, not_le] using not_congr (@lsub_le_iff.{_, v} _ f a)

theorem sup_le_lsub {ι : Type u} (f : ι → Ordinal.{max u v}) : sup.{_, v} f ≤ lsub.{_, v} f :=
  sup_le fun i => (lt_lsub f i).le

theorem lsub_le_sup_succ {ι : Type u} (f : ι → Ordinal.{max u v}) :
    lsub.{_, v} f ≤ succ (sup.{_, v} f) :=
  lsub_le fun i => lt_succ_iff.2 (le_sup f i)

theorem sup_eq_lsub_or_sup_succ_eq_lsub {ι : Type u} (f : ι → Ordinal.{max u v}) :
    sup.{_, v} f = lsub.{_, v} f ∨ succ (sup.{_, v} f) = lsub.{_, v} f := by
  cases' eq_or_lt_of_le (sup_le_lsub.{_, v} f) with h h
  · exact Or.inl h
  · exact Or.inr ((succ_le_of_lt h).antisymm (lsub_le_sup_succ f))

theorem sup_succ_le_lsub {ι : Type u} (f : ι → Ordinal.{max u v}) :
    succ (sup.{_, v} f) ≤ lsub.{_, v} f ↔ ∃ i, f i = sup.{_, v} f := by
  refine ⟨fun h => ?_, ?_⟩
  · by_contra! hf
    exact (succ_le_iff.1 h).ne ((sup_le_lsub f).antisymm (lsub_le (ne_sup_iff_lt_sup.1 hf)))
  rintro ⟨_, hf⟩
  rw [succ_le_iff, ← hf]
  exact lt_lsub _ _

theorem sup_succ_eq_lsub {ι : Type u} (f : ι → Ordinal.{max u v}) :
    succ (sup.{_, v} f) = lsub.{_, v} f ↔ ∃ i, f i = sup.{_, v} f :=
  (lsub_le_sup_succ f).le_iff_eq.symm.trans (sup_succ_le_lsub f)

theorem sup_eq_lsub_iff_succ {ι : Type u} (f : ι → Ordinal.{max u v}) :
    sup.{_, v} f = lsub.{_, v} f ↔ ∀ a < lsub.{_, v} f, succ a < lsub.{_, v} f := by
  refine ⟨fun h => ?_, fun hf => le_antisymm (sup_le_lsub f) (lsub_le fun i => ?_)⟩
  · rw [← h]
    exact fun a => sup_not_succ_of_ne_sup fun i => (lsub_le_iff.1 (le_of_eq h.symm) i).ne
  by_contra! hle
  have heq := (sup_succ_eq_lsub f).2 ⟨i, le_antisymm (le_sup _ _) hle⟩
  have :=
    hf _
      (by
        rw [← heq]
        exact lt_succ (sup f))
  rw [heq] at this
  exact this.false

theorem sup_eq_lsub_iff_lt_sup {ι : Type u} (f : ι → Ordinal.{max u v}) :
    sup.{_, v} f = lsub.{_, v} f ↔ ∀ i, f i < sup.{_, v} f :=
  ⟨fun h i => by
    rw [h]
    apply lt_lsub, fun h => le_antisymm (sup_le_lsub f) (lsub_le h)⟩

@[simp]
theorem lsub_empty {ι} [h : IsEmpty ι] (f : ι → Ordinal) : lsub f = 0 := by
  rw [← Ordinal.le_zero, lsub_le_iff]
  exact h.elim

theorem lsub_pos {ι : Type u} [h : Nonempty ι] (f : ι → Ordinal.{max u v}) : 0 < lsub.{_, v} f :=
  h.elim fun i => (Ordinal.zero_le _).trans_lt (lt_lsub f i)

@[simp]
theorem lsub_eq_zero_iff {ι : Type u} (f : ι → Ordinal.{max u v}) :
    lsub.{_, v} f = 0 ↔ IsEmpty ι := by
  refine ⟨fun h => ⟨fun i => ?_⟩, fun h => @lsub_empty _ h _⟩
  have := @lsub_pos.{_, v} _ ⟨i⟩ f
  rw [h] at this
  exact this.false

@[simp]
theorem lsub_const {ι} [Nonempty ι] (o : Ordinal) : (lsub fun _ : ι => o) = succ o :=
  sup_const (succ o)

@[simp]
theorem lsub_unique {ι} [Unique ι] (f : ι → Ordinal) : lsub f = succ (f default) :=
  sup_unique _

theorem lsub_le_of_range_subset {ι ι'} {f : ι → Ordinal} {g : ι' → Ordinal}
    (h : Set.range f ⊆ Set.range g) : lsub.{u, max v w} f ≤ lsub.{v, max u w} g :=
  sup_le_of_range_subset.{u, v, w} (by convert Set.image_subset succ h <;> apply Set.range_comp)

theorem lsub_eq_of_range_eq {ι ι'} {f : ι → Ordinal} {g : ι' → Ordinal}
    (h : Set.range f = Set.range g) : lsub.{u, max v w} f = lsub.{v, max u w} g :=
  (lsub_le_of_range_subset.{u, v, w} h.le).antisymm (lsub_le_of_range_subset.{v, u, w} h.ge)

@[simp]
theorem lsub_sum {α : Type u} {β : Type v} (f : α ⊕ β → Ordinal) :
    lsub.{max u v, w} f =
      max (lsub.{u, max v w} fun a => f (Sum.inl a)) (lsub.{v, max u w} fun b => f (Sum.inr b)) :=
  sup_sum _

theorem lsub_not_mem_range {ι : Type u} (f : ι → Ordinal.{max u v}) :
    lsub.{_, v} f ∉ Set.range f := fun ⟨i, h⟩ =>
  h.not_lt (lt_lsub f i)

theorem nonempty_compl_range {ι : Type u} (f : ι → Ordinal.{max u v}) : (Set.range f)ᶜ.Nonempty :=
  ⟨_, lsub_not_mem_range.{_, v} f⟩

@[simp]
theorem lsub_typein (o : Ordinal) : lsub.{u, u} (typein (α := o.toType) (· < ·)) = o :=
  (lsub_le.{u, u} typein_lt_self).antisymm
    (by
      by_contra! h
      -- Porting note: `nth_rw` → `conv_rhs` & `rw`
      conv_rhs at h => rw [← type_lt o]
      simpa [typein_enum] using lt_lsub.{u, u} (typein (· < ·)) (enum (· < ·) ⟨_, h⟩))

theorem sup_typein_limit {o : Ordinal} (ho : ∀ a, a < o → succ a < o) :
    sup.{u, u} (typein ((· < ·) : o.toType → o.toType → Prop)) = o := by
  -- Porting note: `rwa` → `rw` & `assumption`
  rw [(sup_eq_lsub_iff_succ.{u, u} (typein (· < ·))).2] <;> rw [lsub_typein o]; assumption

@[simp]
theorem sup_typein_succ {o : Ordinal} :
    sup.{u, u} (typein ((· < ·) : (succ o).toType → (succ o).toType → Prop)) = o := by
  cases'
    sup_eq_lsub_or_sup_succ_eq_lsub.{u, u}
      (typein ((· < ·) : (succ o).toType → (succ o).toType → Prop)) with
    h h
  · rw [sup_eq_lsub_iff_succ] at h
    simp only [lsub_typein] at h
    exact (h o (lt_succ o)).false.elim
  rw [← succ_eq_succ_iff, h]
  apply lsub_typein

end lsub

-- TODO: either deprecate this in favor of `lsub` when its universes are generalized, or deprecate
-- both of them at once.

section blsub
set_option linter.deprecated false

/-- The least strict upper bound of a family of ordinals indexed by the set of ordinals less than
    some `o : Ordinal.{u}`.

    This is to `lsub` as `bsup` is to `sup`. -/
def blsub (o : Ordinal.{u}) (f : ∀ a < o, Ordinal.{max u v}) : Ordinal.{max u v} :=
  bsup.{_, v} o fun a ha => succ (f a ha)

@[simp]
theorem bsup_eq_blsub (o : Ordinal.{u}) (f : ∀ a < o, Ordinal.{max u v}) :
    (bsup.{_, v} o fun a ha => succ (f a ha)) = blsub.{_, v} o f :=
  rfl

theorem lsub_eq_blsub' {ι : Type u} (r : ι → ι → Prop) [IsWellOrder ι r] {o} (ho : type r = o)
    (f : ∀ a < o, Ordinal.{max u v}) : lsub.{_, v} (familyOfBFamily' r ho f) = blsub.{_, v} o f :=
  sup_eq_bsup'.{_, v} r ho fun a ha => succ (f a ha)

theorem lsub_eq_lsub {ι ι' : Type u} (r : ι → ι → Prop) (r' : ι' → ι' → Prop) [IsWellOrder ι r]
    [IsWellOrder ι' r'] {o} (ho : type r = o) (ho' : type r' = o)
    (f : ∀ a < o, Ordinal.{max u v}) :
    lsub.{_, v} (familyOfBFamily' r ho f) = lsub.{_, v} (familyOfBFamily' r' ho' f) := by
  rw [lsub_eq_blsub', lsub_eq_blsub']

@[simp]
theorem lsub_eq_blsub {o : Ordinal.{u}} (f : ∀ a < o, Ordinal.{max u v}) :
    lsub.{_, v} (familyOfBFamily o f) = blsub.{_, v} o f :=
  lsub_eq_blsub' _ _ _

@[simp]
theorem blsub_eq_lsub' {ι : Type u} (r : ι → ι → Prop) [IsWellOrder ι r]
    (f : ι → Ordinal.{max u v}) : blsub.{_, v} _ (bfamilyOfFamily' r f) = lsub.{_, v} f :=
  bsup_eq_sup'.{_, v} r (succ ∘ f)

theorem blsub_eq_blsub {ι : Type u} (r r' : ι → ι → Prop) [IsWellOrder ι r] [IsWellOrder ι r']
    (f : ι → Ordinal.{max u v}) :
    blsub.{_, v} _ (bfamilyOfFamily' r f) = blsub.{_, v} _ (bfamilyOfFamily' r' f) := by
  rw [blsub_eq_lsub', blsub_eq_lsub']

@[simp]
theorem blsub_eq_lsub {ι : Type u} (f : ι → Ordinal.{max u v}) :
    blsub.{_, v} _ (bfamilyOfFamily f) = lsub.{_, v} f :=
  blsub_eq_lsub' _ _

@[congr]
theorem blsub_congr {o₁ o₂ : Ordinal.{u}} (f : ∀ a < o₁, Ordinal.{max u v}) (ho : o₁ = o₂) :
    blsub.{_, v} o₁ f = blsub.{_, v} o₂ fun a h => f a (h.trans_eq ho.symm) := by
  subst ho
  -- Porting note: `rfl` is required.
  rfl

theorem blsub_le_iff {o : Ordinal.{u}} {f : ∀ a < o, Ordinal.{max u v}} {a} :
    blsub.{_, v} o f ≤ a ↔ ∀ i h, f i h < a := by
  convert bsup_le_iff.{_, v} (f := fun a ha => succ (f a ha)) (a := a) using 2
  simp_rw [succ_le_iff]

theorem blsub_le {o : Ordinal} {f : ∀ b < o, Ordinal} {a} : (∀ i h, f i h < a) → blsub o f ≤ a :=
  blsub_le_iff.2

theorem lt_blsub {o} (f : ∀ a < o, Ordinal) (i h) : f i h < blsub o f :=
  blsub_le_iff.1 le_rfl _ _

theorem lt_blsub_iff {o : Ordinal.{u}} {f : ∀ b < o, Ordinal.{max u v}} {a} :
    a < blsub.{_, v} o f ↔ ∃ i hi, a ≤ f i hi := by
  simpa only [not_forall, not_lt, not_le] using not_congr (@blsub_le_iff.{_, v} _ f a)

theorem bsup_le_blsub {o : Ordinal.{u}} (f : ∀ a < o, Ordinal.{max u v}) :
    bsup.{_, v} o f ≤ blsub.{_, v} o f :=
  bsup_le fun i h => (lt_blsub f i h).le

theorem blsub_le_bsup_succ {o : Ordinal.{u}} (f : ∀ a < o, Ordinal.{max u v}) :
    blsub.{_, v} o f ≤ succ (bsup.{_, v} o f) :=
  blsub_le fun i h => lt_succ_iff.2 (le_bsup f i h)

theorem bsup_eq_blsub_or_succ_bsup_eq_blsub {o : Ordinal.{u}} (f : ∀ a < o, Ordinal.{max u v}) :
    bsup.{_, v} o f = blsub.{_, v} o f ∨ succ (bsup.{_, v} o f) = blsub.{_, v} o f := by
  rw [← sup_eq_bsup, ← lsub_eq_blsub]
  exact sup_eq_lsub_or_sup_succ_eq_lsub _

theorem bsup_succ_le_blsub {o : Ordinal.{u}} (f : ∀ a < o, Ordinal.{max u v}) :
    succ (bsup.{_, v} o f) ≤ blsub.{_, v} o f ↔ ∃ i hi, f i hi = bsup.{_, v} o f := by
  refine ⟨fun h => ?_, ?_⟩
  · by_contra! hf
    exact
      ne_of_lt (succ_le_iff.1 h)
        (le_antisymm (bsup_le_blsub f) (blsub_le (lt_bsup_of_ne_bsup.1 hf)))
  rintro ⟨_, _, hf⟩
  rw [succ_le_iff, ← hf]
  exact lt_blsub _ _ _

theorem bsup_succ_eq_blsub {o : Ordinal.{u}} (f : ∀ a < o, Ordinal.{max u v}) :
    succ (bsup.{_, v} o f) = blsub.{_, v} o f ↔ ∃ i hi, f i hi = bsup.{_, v} o f :=
  (blsub_le_bsup_succ f).le_iff_eq.symm.trans (bsup_succ_le_blsub f)

theorem bsup_eq_blsub_iff_succ {o : Ordinal.{u}} (f : ∀ a < o, Ordinal.{max u v}) :
    bsup.{_, v} o f = blsub.{_, v} o f ↔ ∀ a < blsub.{_, v} o f, succ a < blsub.{_, v} o f := by
  rw [← sup_eq_bsup, ← lsub_eq_blsub]
  apply sup_eq_lsub_iff_succ

theorem bsup_eq_blsub_iff_lt_bsup {o : Ordinal.{u}} (f : ∀ a < o, Ordinal.{max u v}) :
    bsup.{_, v} o f = blsub.{_, v} o f ↔ ∀ i hi, f i hi < bsup.{_, v} o f :=
  ⟨fun h i => by
    rw [h]
    apply lt_blsub, fun h => le_antisymm (bsup_le_blsub f) (blsub_le h)⟩

theorem bsup_eq_blsub_of_lt_succ_limit {o : Ordinal.{u}} (ho : IsLimit o)
    {f : ∀ a < o, Ordinal.{max u v}} (hf : ∀ a ha, f a ha < f (succ a) (ho.2 a ha)) :
    bsup.{_, v} o f = blsub.{_, v} o f := by
  rw [bsup_eq_blsub_iff_lt_bsup]
  exact fun i hi => (hf i hi).trans_le (le_bsup f _ _)

theorem blsub_succ_of_mono {o : Ordinal.{u}} {f : ∀ a < succ o, Ordinal.{max u v}}
    (hf : ∀ {i j} (hi hj), i ≤ j → f i hi ≤ f j hj) : blsub.{_, v} _ f = succ (f o (lt_succ o)) :=
  bsup_succ_of_mono fun {_ _} hi hj h => succ_le_succ (hf hi hj h)

@[simp]
theorem blsub_eq_zero_iff {o} {f : ∀ a < o, Ordinal} : blsub o f = 0 ↔ o = 0 := by
  rw [← lsub_eq_blsub, lsub_eq_zero_iff]
  exact toType_empty_iff_eq_zero

-- Porting note: `rwa` → `rw`
@[simp]
theorem blsub_zero (f : ∀ a < (0 : Ordinal), Ordinal) : blsub 0 f = 0 := by rw [blsub_eq_zero_iff]

theorem blsub_pos {o : Ordinal} (ho : 0 < o) (f : ∀ a < o, Ordinal) : 0 < blsub o f :=
  (Ordinal.zero_le _).trans_lt (lt_blsub f 0 ho)

theorem blsub_type {α : Type u} (r : α → α → Prop) [IsWellOrder α r]
    (f : ∀ a < type r, Ordinal.{max u v}) :
    blsub.{_, v} (type r) f = lsub.{_, v} fun a => f (typein r a) (typein_lt_type _ _) :=
  eq_of_forall_ge_iff fun o => by
    rw [blsub_le_iff, lsub_le_iff]
    exact ⟨fun H b => H _ _, fun H i h => by simpa only [typein_enum] using H (enum r ⟨i, h⟩)⟩

theorem blsub_const {o : Ordinal} (ho : o ≠ 0) (a : Ordinal) :
    (blsub.{u, v} o fun _ _ => a) = succ a :=
  bsup_const.{u, v} ho (succ a)

@[simp]
theorem blsub_one (f : ∀ a < (1 : Ordinal), Ordinal) : blsub 1 f = succ (f 0 zero_lt_one) :=
  bsup_one _

@[simp]
theorem blsub_id : ∀ o, (blsub.{u, u} o fun x _ => x) = o :=
  lsub_typein

theorem bsup_id_limit {o : Ordinal} : (∀ a < o, succ a < o) → (bsup.{u, u} o fun x _ => x) = o :=
  sup_typein_limit

@[simp]
theorem bsup_id_succ (o) : (bsup.{u, u} (succ o) fun x _ => x) = o :=
  sup_typein_succ

theorem blsub_le_of_brange_subset {o o'} {f : ∀ a < o, Ordinal} {g : ∀ a < o', Ordinal}
    (h : brange o f ⊆ brange o' g) : blsub.{u, max v w} o f ≤ blsub.{v, max u w} o' g :=
  bsup_le_of_brange_subset.{u, v, w} fun a ⟨b, hb, hb'⟩ => by
    obtain ⟨c, hc, hc'⟩ := h ⟨b, hb, rfl⟩
    simp_rw [← hc'] at hb'
    exact ⟨c, hc, hb'⟩

theorem blsub_eq_of_brange_eq {o o'} {f : ∀ a < o, Ordinal} {g : ∀ a < o', Ordinal}
    (h : { o | ∃ i hi, f i hi = o } = { o | ∃ i hi, g i hi = o }) :
    blsub.{u, max v w} o f = blsub.{v, max u w} o' g :=
  (blsub_le_of_brange_subset.{u, v, w} h.le).antisymm (blsub_le_of_brange_subset.{v, u, w} h.ge)

theorem bsup_comp {o o' : Ordinal.{max u v}} {f : ∀ a < o, Ordinal.{max u v w}}
    (hf : ∀ {i j} (hi) (hj), i ≤ j → f i hi ≤ f j hj) {g : ∀ a < o', Ordinal.{max u v}}
    (hg : blsub.{_, u} o' g = o) :
    (bsup.{_, w} o' fun a ha => f (g a ha) (by rw [← hg]; apply lt_blsub)) = bsup.{_, w} o f := by
  apply le_antisymm <;> refine bsup_le fun i hi => ?_
  · apply le_bsup
  · rw [← hg, lt_blsub_iff] at hi
    rcases hi with ⟨j, hj, hj'⟩
    exact (hf _ _ hj').trans (le_bsup _ _ _)

theorem blsub_comp {o o' : Ordinal.{max u v}} {f : ∀ a < o, Ordinal.{max u v w}}
    (hf : ∀ {i j} (hi) (hj), i ≤ j → f i hi ≤ f j hj) {g : ∀ a < o', Ordinal.{max u v}}
    (hg : blsub.{_, u} o' g = o) :
    (blsub.{_, w} o' fun a ha => f (g a ha) (by rw [← hg]; apply lt_blsub)) = blsub.{_, w} o f :=
  @bsup_comp.{u, v, w} o _ (fun a ha => succ (f a ha))
    (fun {_ _} _ _ h => succ_le_succ_iff.2 (hf _ _ h)) g hg

theorem IsNormal.bsup_eq {f : Ordinal.{u} → Ordinal.{max u v}} (H : IsNormal f) {o : Ordinal.{u}}
    (h : IsLimit o) : (Ordinal.bsup.{_, v} o fun x _ => f x) = f o := by
  rw [← IsNormal.bsup.{u, u, v} H (fun x _ => x) h.1, bsup_id_limit h.2]

theorem IsNormal.blsub_eq {f : Ordinal.{u} → Ordinal.{max u v}} (H : IsNormal f) {o : Ordinal.{u}}
    (h : IsLimit o) : (blsub.{_, v} o fun x _ => f x) = f o := by
  rw [← IsNormal.bsup_eq.{u, v} H h, bsup_eq_blsub_of_lt_succ_limit h]
  exact fun a _ => H.1 a

theorem isNormal_iff_lt_succ_and_bsup_eq {f : Ordinal.{u} → Ordinal.{max u v}} :
    IsNormal f ↔ (∀ a, f a < f (succ a)) ∧ ∀ o, IsLimit o → (bsup.{_, v} o fun x _ => f x) = f o :=
  ⟨fun h => ⟨h.1, @IsNormal.bsup_eq f h⟩, fun ⟨h₁, h₂⟩ =>
    ⟨h₁, fun o ho a => by
      rw [← h₂ o ho]
      exact bsup_le_iff⟩⟩

theorem isNormal_iff_lt_succ_and_blsub_eq {f : Ordinal.{u} → Ordinal.{max u v}} :
    IsNormal f ↔ (∀ a, f a < f (succ a)) ∧
      ∀ o, IsLimit o → (blsub.{_, v} o fun x _ => f x) = f o := by
  rw [isNormal_iff_lt_succ_and_bsup_eq.{u, v}, and_congr_right_iff]
  intro h
  constructor <;> intro H o ho <;> have := H o ho <;>
    rwa [← bsup_eq_blsub_of_lt_succ_limit ho fun a _ => h a] at *

theorem IsNormal.eq_iff_zero_and_succ {f g : Ordinal.{u} → Ordinal.{u}} (hf : IsNormal f)
    (hg : IsNormal g) : f = g ↔ f 0 = g 0 ∧ ∀ a, f a = g a → f (succ a) = g (succ a) :=
  ⟨fun h => by simp [h], fun ⟨h₁, h₂⟩ =>
    funext fun a => by
      induction a using limitRecOn with
      | H₁ => solve_by_elim
      | H₂ => solve_by_elim
      | H₃ _ ho H =>
        rw [← IsNormal.bsup_eq.{u, u} hf ho, ← IsNormal.bsup_eq.{u, u} hg ho]
        congr
        ext b hb
        exact H b hb⟩

/-- A two-argument version of `Ordinal.blsub`.
We don't develop a full API for this, since it's only used in a handful of existence results. -/
def blsub₂ (o₁ o₂ : Ordinal) (op : {a : Ordinal} → (a < o₁) → {b : Ordinal} → (b < o₂) → Ordinal) :
    Ordinal :=
  lsub (fun x : o₁.toType × o₂.toType => op (typein_lt_self x.1) (typein_lt_self x.2))

-- TODO: deprecate this, and replace the arguments using it by arguments about small sets.
theorem lt_blsub₂ {o₁ o₂ : Ordinal}
    (op : {a : Ordinal} → (a < o₁) → {b : Ordinal} → (b < o₂) → Ordinal) {a b : Ordinal}
    (ha : a < o₁) (hb : b < o₂) : op ha hb < blsub₂ o₁ o₂ op := by
  convert lt_lsub _ (Prod.mk (enum (· < ·) ⟨a, by rwa [type_lt]⟩)
    (enum (· < ·) ⟨b, by rwa [type_lt]⟩))
  simp only [typein_enum]

end blsub

-- TODO: deprecate in favor of `sInf sᶜ`.

section mex
set_option linter.deprecated false

/-! ### Minimum excluded ordinals -/


/-- The minimum excluded ordinal in a family of ordinals. -/
def mex {ι : Type u} (f : ι → Ordinal.{max u v}) : Ordinal :=
  sInf (Set.range f)ᶜ

theorem mex_not_mem_range {ι : Type u} (f : ι → Ordinal.{max u v}) : mex.{_, v} f ∉ Set.range f :=
  csInf_mem (nonempty_compl_range.{_, v} f)

theorem le_mex_of_forall {ι : Type u} {f : ι → Ordinal.{max u v}} {a : Ordinal}
    (H : ∀ b < a, ∃ i, f i = b) : a ≤ mex.{_, v} f := by
  by_contra! h
  exact mex_not_mem_range f (H _ h)

theorem ne_mex {ι : Type u} (f : ι → Ordinal.{max u v}) : ∀ i, f i ≠ mex.{_, v} f := by
  simpa using mex_not_mem_range.{_, v} f

theorem mex_le_of_ne {ι} {f : ι → Ordinal} {a} (ha : ∀ i, f i ≠ a) : mex f ≤ a :=
  csInf_le' (by simp [ha])

theorem exists_of_lt_mex {ι} {f : ι → Ordinal} {a} (ha : a < mex f) : ∃ i, f i = a := by
  by_contra! ha'
  exact ha.not_le (mex_le_of_ne ha')

theorem mex_le_lsub {ι : Type u} (f : ι → Ordinal.{max u v}) : mex.{_, v} f ≤ lsub.{_, v} f :=
  csInf_le' (lsub_not_mem_range f)

theorem mex_monotone {α β : Type u} {f : α → Ordinal.{max u v}} {g : β → Ordinal.{max u v}}
    (h : Set.range f ⊆ Set.range g) : mex.{_, v} f ≤ mex.{_, v} g := by
  refine mex_le_of_ne fun i hi => ?_
  cases' h ⟨i, rfl⟩ with j hj
  rw [← hj] at hi
  exact ne_mex g j hi

theorem mex_lt_ord_succ_mk {ι : Type u} (f : ι → Ordinal.{u}) :
    mex.{_, u} f < (succ #ι).ord := by
  by_contra! h
  apply (lt_succ #ι).not_le
  have H := fun a => exists_of_lt_mex ((typein_lt_self a).trans_le h)
  let g : (succ #ι).ord.toType → ι := fun a => Classical.choose (H a)
  have hg : Injective g := fun a b h' => by
    have Hf : ∀ x, f (g x) =
        typein ((· < ·) : (succ #ι).ord.toType → (succ #ι).ord.toType → Prop) x :=
      fun a => Classical.choose_spec (H a)
    apply_fun f at h'
    rwa [Hf, Hf, typein_inj] at h'
  convert Cardinal.mk_le_of_injective hg
  rw [Cardinal.mk_ord_toType (succ #ι)]

/-- The minimum excluded ordinal of a family of ordinals indexed by the set of ordinals less than
    some `o : Ordinal.{u}`. This is a special case of `mex` over the family provided by
    `familyOfBFamily`.

    This is to `mex` as `bsup` is to `sup`. -/
def bmex (o : Ordinal) (f : ∀ a < o, Ordinal) : Ordinal :=
  mex (familyOfBFamily o f)

theorem bmex_not_mem_brange {o : Ordinal} (f : ∀ a < o, Ordinal) : bmex o f ∉ brange o f := by
  rw [← range_familyOfBFamily]
  apply mex_not_mem_range

theorem le_bmex_of_forall {o : Ordinal} (f : ∀ a < o, Ordinal) {a : Ordinal}
    (H : ∀ b < a, ∃ i hi, f i hi = b) : a ≤ bmex o f := by
  by_contra! h
  exact bmex_not_mem_brange f (H _ h)

theorem ne_bmex {o : Ordinal.{u}} (f : ∀ a < o, Ordinal.{max u v}) {i} (hi) :
    f i hi ≠ bmex.{_, v} o f := by
  convert (config := {transparency := .default})
    ne_mex.{_, v} (familyOfBFamily o f) (enum (α := o.toType) (· < ·) ⟨i, by rwa [type_lt]⟩) using 2
  -- Porting note: `familyOfBFamily_enum` → `typein_enum`
  rw [typein_enum]

theorem bmex_le_of_ne {o : Ordinal} {f : ∀ a < o, Ordinal} {a} (ha : ∀ i hi, f i hi ≠ a) :
    bmex o f ≤ a :=
  mex_le_of_ne fun _i => ha _ _

theorem exists_of_lt_bmex {o : Ordinal} {f : ∀ a < o, Ordinal} {a} (ha : a < bmex o f) :
    ∃ i hi, f i hi = a := by
  cases' exists_of_lt_mex ha with i hi
  exact ⟨_, typein_lt_self i, hi⟩

theorem bmex_le_blsub {o : Ordinal.{u}} (f : ∀ a < o, Ordinal.{max u v}) :
    bmex.{_, v} o f ≤ blsub.{_, v} o f :=
  mex_le_lsub _

theorem bmex_monotone {o o' : Ordinal.{u}}
    {f : ∀ a < o, Ordinal.{max u v}} {g : ∀ a < o', Ordinal.{max u v}}
    (h : brange o f ⊆ brange o' g) : bmex.{_, v} o f ≤ bmex.{_, v} o' g :=
  mex_monotone (by rwa [range_familyOfBFamily, range_familyOfBFamily])

theorem bmex_lt_ord_succ_card {o : Ordinal.{u}} (f : ∀ a < o, Ordinal.{u}) :
    bmex.{_, u} o f < (succ o.card).ord := by
  rw [← mk_toType]
  exact mex_lt_ord_succ_mk (familyOfBFamily o f)

end mex

end Ordinal

/-! ### Results about injectivity and surjectivity -/


theorem not_surjective_of_ordinal {α : Type u} (f : α → Ordinal.{u}) : ¬Surjective f := fun h =>
  Ordinal.lsub_not_mem_range.{u, u} f (h _)

theorem not_injective_of_ordinal {α : Type u} (f : Ordinal.{u} → α) : ¬Injective f := fun h =>
  not_surjective_of_ordinal _ (invFun_surjective h)

theorem not_surjective_of_ordinal_of_small {α : Type v} [Small.{u} α] (f : α → Ordinal.{u}) :
    ¬Surjective f := fun h => not_surjective_of_ordinal _ (h.comp (equivShrink _).symm.surjective)

theorem not_injective_of_ordinal_of_small {α : Type v} [Small.{u} α] (f : Ordinal.{u} → α) :
    ¬Injective f := fun h => not_injective_of_ordinal _ ((equivShrink _).injective.comp h)

/-- The type of ordinals in universe `u` is not `Small.{u}`. This is the type-theoretic analog of
the Burali-Forti paradox. -/
theorem not_small_ordinal : ¬Small.{u} Ordinal.{max u v} := fun h =>
  @not_injective_of_ordinal_of_small _ h _ fun _a _b => Ordinal.lift_inj.{v, u}.1

<<<<<<< HEAD
theorem Ordinal.compl_nonempty_of_small (s : Set Ordinal.{u}) [hs : Small.{u} s] :
    Set.Nonempty sᶜ := by
  by_contra! h
  rw [compl_empty_iff.1 h, small_univ_iff] at hs
  exact not_small_ordinal hs
=======
theorem Ordinal.not_bddAbove_compl_of_small (s : Set Ordinal.{u}) [hs : Small.{u} s] :
    ¬BddAbove sᶜ := by
  rw [bddAbove_iff_small]
  intro h
  have := small_union s sᶜ
  rw [union_compl_self, small_univ_iff] at this
  exact not_small_ordinal this
>>>>>>> 60e4a87a

/-! ### Enumerating unbounded sets of ordinals with ordinals -/


namespace Ordinal

section

/-- Enumerator function for an unbounded set of ordinals. -/
def enumOrd (S : Set Ordinal.{u}) : Ordinal → Ordinal :=
  lt_wf.fix fun o f => sInf (S ∩ Set.Ici (blsub.{u, u} o f))

variable {S : Set Ordinal.{u}}

/-- The equation that characterizes `enumOrd` definitionally. This isn't the nicest expression to
    work with, so consider using `enumOrd_def` instead. -/
theorem enumOrd_def' (o) :
    enumOrd S o = sInf (S ∩ Set.Ici (blsub.{u, u} o fun a _ => enumOrd S a)) :=
  lt_wf.fix_eq _ _

/-- The set in `enumOrd_def'` is nonempty. -/
theorem enumOrd_def'_nonempty (hS : Unbounded (· < ·) S) (a) : (S ∩ Set.Ici a).Nonempty :=
  let ⟨b, hb, hb'⟩ := hS a
  ⟨b, hb, le_of_not_gt hb'⟩

private theorem enumOrd_mem_aux (hS : Unbounded (· < ·) S) (o) :
    enumOrd S o ∈ S ∩ Set.Ici (blsub.{u, u} o fun c _ => enumOrd S c) := by
  rw [enumOrd_def']
  exact csInf_mem (enumOrd_def'_nonempty hS _)

theorem enumOrd_mem (hS : Unbounded (· < ·) S) (o) : enumOrd S o ∈ S :=
  (enumOrd_mem_aux hS o).left

theorem blsub_le_enumOrd (hS : Unbounded (· < ·) S) (o) :
    (blsub.{u, u} o fun c _ => enumOrd S c) ≤ enumOrd S o :=
  (enumOrd_mem_aux hS o).right

theorem enumOrd_strictMono (hS : Unbounded (· < ·) S) : StrictMono (enumOrd S) := fun _ _ h =>
  (lt_blsub.{u, u} _ _ h).trans_le (blsub_le_enumOrd hS _)

/-- A more workable definition for `enumOrd`. -/
theorem enumOrd_def (o) : enumOrd S o = sInf (S ∩ { b | ∀ c, c < o → enumOrd S c < b }) := by
  rw [enumOrd_def']
  congr; ext
  exact ⟨fun h a hao => (lt_blsub.{u, u} _ _ hao).trans_le h, blsub_le⟩

/-- The set in `enumOrd_def` is nonempty. -/
theorem enumOrd_def_nonempty (hS : Unbounded (· < ·) S) {o} :
    { x | x ∈ S ∧ ∀ c, c < o → enumOrd S c < x }.Nonempty :=
  ⟨_, enumOrd_mem hS o, fun _ b => enumOrd_strictMono hS b⟩

@[simp]
theorem enumOrd_range {f : Ordinal → Ordinal} (hf : StrictMono f) : enumOrd (range f) = f :=
  funext fun o => by
    apply Ordinal.induction o
    intro a H
    rw [enumOrd_def a]
    have Hfa : f a ∈ range f ∩ { b | ∀ c, c < a → enumOrd (range f) c < b } :=
      ⟨mem_range_self a, fun b hb => by
        rw [H b hb]
        exact hf hb⟩
    refine (csInf_le' Hfa).antisymm ((le_csInf_iff'' ⟨_, Hfa⟩).2 ?_)
    rintro _ ⟨⟨c, rfl⟩, hc : ∀ b < a, enumOrd (range f) b < f c⟩
    rw [hf.le_iff_le]
    contrapose! hc
    exact ⟨c, hc, (H c hc).ge⟩

@[simp]
theorem enumOrd_univ : enumOrd Set.univ = id := by
  rw [← range_id]
  exact enumOrd_range strictMono_id

@[simp]
theorem enumOrd_zero : enumOrd S 0 = sInf S := by
  rw [enumOrd_def]
  simp [Ordinal.not_lt_zero]

theorem enumOrd_succ_le {a b} (hS : Unbounded (· < ·) S) (ha : a ∈ S) (hb : enumOrd S b < a) :
    enumOrd S (succ b) ≤ a := by
  rw [enumOrd_def]
  exact
    csInf_le' ⟨ha, fun c hc => ((enumOrd_strictMono hS).monotone (le_of_lt_succ hc)).trans_lt hb⟩

theorem enumOrd_le_of_subset {S T : Set Ordinal} (hS : Unbounded (· < ·) S) (hST : S ⊆ T) (a) :
    enumOrd T a ≤ enumOrd S a := by
  apply Ordinal.induction a
  intro b H
  rw [enumOrd_def]
  exact csInf_le' ⟨hST (enumOrd_mem hS b), fun c h => (H c h).trans_lt (enumOrd_strictMono hS h)⟩

theorem enumOrd_surjective (hS : Unbounded (· < ·) S) : ∀ s ∈ S, ∃ a, enumOrd S a = s := fun s hs =>
  ⟨sSup { a | enumOrd S a ≤ s }, by
    apply le_antisymm
    · rw [enumOrd_def]
      refine csInf_le' ⟨hs, fun a ha => ?_⟩
      have : enumOrd S 0 ≤ s := by
        rw [enumOrd_zero]
        exact csInf_le' hs
      -- Porting note: `flip` is required to infer a metavariable.
      rcases flip exists_lt_of_lt_csSup ha ⟨0, this⟩ with ⟨b, hb, hab⟩
      exact (enumOrd_strictMono hS hab).trans_le hb
    · by_contra! h
      exact (le_csSup ⟨s, fun a => ((enumOrd_strictMono hS).id_le a).trans⟩
        (enumOrd_succ_le hS hs h)).not_lt (lt_succ _)⟩

/-- An order isomorphism between an unbounded set of ordinals and the ordinals. -/
def enumOrdOrderIso (hS : Unbounded (· < ·) S) : Ordinal ≃o S :=
  StrictMono.orderIsoOfSurjective (fun o => ⟨_, enumOrd_mem hS o⟩) (enumOrd_strictMono hS) fun s =>
    let ⟨a, ha⟩ := enumOrd_surjective hS s s.prop
    ⟨a, Subtype.eq ha⟩

theorem range_enumOrd (hS : Unbounded (· < ·) S) : range (enumOrd S) = S := by
  rw [range_eq_iff]
  exact ⟨enumOrd_mem hS, enumOrd_surjective hS⟩

/-- A characterization of `enumOrd`: it is the unique strict monotonic function with range `S`. -/
theorem eq_enumOrd (f : Ordinal → Ordinal) (hS : Unbounded (· < ·) S) :
    StrictMono f ∧ range f = S ↔ f = enumOrd S := by
  constructor
  · rintro ⟨h₁, h₂⟩
    rwa [← h₁.range_inj (enumOrd_strictMono hS), range_enumOrd hS]
  · rintro rfl
    exact ⟨enumOrd_strictMono hS, range_enumOrd hS⟩

end

/-! ### Casting naturals into ordinals, compatibility with operations -/


@[simp]
theorem one_add_natCast (m : ℕ) : 1 + (m : Ordinal) = succ m := by
  rw [← Nat.cast_one, ← Nat.cast_add, add_comm]
  rfl

@[deprecated (since := "2024-04-17")]
alias one_add_nat_cast := one_add_natCast

-- See note [no_index around OfNat.ofNat]
@[simp]
theorem one_add_ofNat (m : ℕ) [m.AtLeastTwo] :
    1 + (no_index (OfNat.ofNat m : Ordinal)) = Order.succ (OfNat.ofNat m : Ordinal) :=
  one_add_natCast m

@[simp, norm_cast]
theorem natCast_mul (m : ℕ) : ∀ n : ℕ, ((m * n : ℕ) : Ordinal) = m * n
  | 0 => by simp
  | n + 1 => by rw [Nat.mul_succ, Nat.cast_add, natCast_mul m n, Nat.cast_succ, mul_add_one]

@[deprecated (since := "2024-04-17")]
alias nat_cast_mul := natCast_mul

/-- Alias of `Nat.cast_le`, specialized to `Ordinal` --/
theorem natCast_le {m n : ℕ} : (m : Ordinal) ≤ n ↔ m ≤ n := by
  rw [← Cardinal.ord_nat, ← Cardinal.ord_nat, Cardinal.ord_le_ord, Cardinal.natCast_le]

@[deprecated (since := "2024-04-17")]
alias nat_cast_le := natCast_le

/-- Alias of `Nat.cast_inj`, specialized to `Ordinal` --/
theorem natCast_inj {m n : ℕ} : (m : Ordinal) = n ↔ m = n := by
  simp only [le_antisymm_iff, natCast_le]

@[deprecated (since := "2024-04-17")]
alias nat_cast_inj := natCast_inj

instance charZero : CharZero Ordinal where
  cast_injective _ _ := natCast_inj.mp

/-- Alias of `Nat.cast_lt`, specialized to `Ordinal` --/
theorem natCast_lt {m n : ℕ} : (m : Ordinal) < n ↔ m < n := Nat.cast_lt

@[deprecated (since := "2024-04-17")]
alias nat_cast_lt := natCast_lt

/-- Alias of `Nat.cast_eq_zero`, specialized to `Ordinal` --/
theorem natCast_eq_zero {n : ℕ} : (n : Ordinal) = 0 ↔ n = 0 := Nat.cast_eq_zero

@[deprecated (since := "2024-04-17")]
alias nat_cast_eq_zero := natCast_eq_zero

/-- Alias of `Nat.cast_eq_zero`, specialized to `Ordinal` --/
theorem natCast_ne_zero {n : ℕ} : (n : Ordinal) ≠ 0 ↔ n ≠ 0 := Nat.cast_ne_zero

@[deprecated (since := "2024-04-17")]
alias nat_cast_ne_zero := natCast_ne_zero

/-- Alias of `Nat.cast_pos'`, specialized to `Ordinal` --/
theorem natCast_pos {n : ℕ} : (0 : Ordinal) < n ↔ 0 < n := Nat.cast_pos'

@[deprecated (since := "2024-04-17")]
alias nat_cast_pos := natCast_pos

@[simp, norm_cast]
theorem natCast_sub (m n : ℕ) : ((m - n : ℕ) : Ordinal) = m - n := by
  rcases le_total m n with h | h
  · rw [tsub_eq_zero_iff_le.2 h, Ordinal.sub_eq_zero_iff_le.2 (natCast_le.2 h)]
    rfl
  · apply (add_left_cancel n).1
    rw [← Nat.cast_add, add_tsub_cancel_of_le h, Ordinal.add_sub_cancel_of_le (natCast_le.2 h)]

@[deprecated (since := "2024-04-17")]
alias nat_cast_sub := natCast_sub

@[simp, norm_cast]
theorem natCast_div (m n : ℕ) : ((m / n : ℕ) : Ordinal) = m / n := by
  rcases eq_or_ne n 0 with (rfl | hn)
  · simp
  · have hn' := natCast_ne_zero.2 hn
    apply le_antisymm
    · rw [le_div hn', ← natCast_mul, natCast_le, mul_comm]
      apply Nat.div_mul_le_self
    · rw [div_le hn', ← add_one_eq_succ, ← Nat.cast_succ, ← natCast_mul, natCast_lt, mul_comm, ←
        Nat.div_lt_iff_lt_mul (Nat.pos_of_ne_zero hn)]
      apply Nat.lt_succ_self

@[deprecated (since := "2024-04-17")]
alias nat_cast_div := natCast_div

@[simp, norm_cast]
theorem natCast_mod (m n : ℕ) : ((m % n : ℕ) : Ordinal) = m % n := by
  rw [← add_left_cancel, div_add_mod, ← natCast_div, ← natCast_mul, ← Nat.cast_add,
    Nat.div_add_mod]

@[deprecated (since := "2024-04-17")]
alias nat_cast_mod := natCast_mod

@[simp]
theorem lift_natCast : ∀ n : ℕ, lift.{u, v} n = n
  | 0 => by simp
  | n + 1 => by simp [lift_natCast n]

@[deprecated (since := "2024-04-17")]
alias lift_nat_cast := lift_natCast

-- See note [no_index around OfNat.ofNat]
@[simp]
theorem lift_ofNat (n : ℕ) [n.AtLeastTwo] :
    lift.{u, v} (no_index (OfNat.ofNat n)) = OfNat.ofNat n :=
  lift_natCast n

end Ordinal

/-! ### Properties of `omega` -/


namespace Cardinal

open Ordinal

@[simp]
theorem ord_aleph0 : ord.{u} ℵ₀ = ω :=
  le_antisymm (ord_le.2 <| le_rfl) <|
    le_of_forall_lt fun o h => by
      rcases Ordinal.lt_lift_iff.1 h with ⟨o, rfl, h'⟩
      rw [lt_ord, ← lift_card, lift_lt_aleph0, ← typein_enum (· < ·) h']
      exact lt_aleph0_iff_fintype.2 ⟨Set.fintypeLTNat _⟩

@[simp]
theorem add_one_of_aleph0_le {c} (h : ℵ₀ ≤ c) : c + 1 = c := by
  rw [add_comm, ← card_ord c, ← card_one, ← card_add, one_add_of_omega_le]
  rwa [← ord_aleph0, ord_le_ord]

end Cardinal

namespace Ordinal

theorem lt_add_of_limit {a b c : Ordinal.{u}} (h : IsLimit c) :
    a < b + c ↔ ∃ c' < c, a < b + c' := by
  -- Porting note: `bex_def` is required.
  rw [← IsNormal.bsup_eq.{u, u} (add_isNormal b) h, lt_bsup, bex_def]

theorem lt_omega {o : Ordinal} : o < ω ↔ ∃ n : ℕ, o = n := by
  simp_rw [← Cardinal.ord_aleph0, Cardinal.lt_ord, lt_aleph0, card_eq_nat]

theorem nat_lt_omega (n : ℕ) : ↑n < ω :=
  lt_omega.2 ⟨_, rfl⟩

theorem omega_pos : 0 < ω :=
  nat_lt_omega 0

theorem omega_ne_zero : ω ≠ 0 :=
  omega_pos.ne'

theorem one_lt_omega : 1 < ω := by simpa only [Nat.cast_one] using nat_lt_omega 1

theorem omega_isLimit : IsLimit ω :=
  ⟨omega_ne_zero, fun o h => by
    let ⟨n, e⟩ := lt_omega.1 h
    rw [e]; exact nat_lt_omega (n + 1)⟩

theorem omega_le {o : Ordinal} : ω ≤ o ↔ ∀ n : ℕ, ↑n ≤ o :=
  ⟨fun h n => (nat_lt_omega _).le.trans h, fun H =>
    le_of_forall_lt fun a h => by
      let ⟨n, e⟩ := lt_omega.1 h
      rw [e, ← succ_le_iff]; exact H (n + 1)⟩

@[simp]
theorem iSup_natCast : iSup Nat.cast = ω :=
  (Ordinal.iSup_le fun n => (nat_lt_omega n).le).antisymm <| omega_le.2 <| Ordinal.le_iSup _

set_option linter.deprecated false in
@[deprecated iSup_natCast (since := "2024-04-17")]
theorem sup_natCast : sup Nat.cast = ω :=
  iSup_natCast

@[deprecated (since := "2024-04-17")]
alias sup_nat_cast := sup_natCast

theorem nat_lt_limit {o} (h : IsLimit o) : ∀ n : ℕ, ↑n < o
  | 0 => lt_of_le_of_ne (Ordinal.zero_le o) h.1.symm
  | n + 1 => h.2 _ (nat_lt_limit h n)

theorem omega_le_of_isLimit {o} (h : IsLimit o) : ω ≤ o :=
  omega_le.2 fun n => le_of_lt <| nat_lt_limit h n

theorem isLimit_iff_omega_dvd {a : Ordinal} : IsLimit a ↔ a ≠ 0 ∧ ω ∣ a := by
  refine ⟨fun l => ⟨l.1, ⟨a / ω, le_antisymm ?_ (mul_div_le _ _)⟩⟩, fun h => ?_⟩
  · refine (limit_le l).2 fun x hx => le_of_lt ?_
    rw [← div_lt omega_ne_zero, ← succ_le_iff, le_div omega_ne_zero, mul_succ,
      add_le_of_limit omega_isLimit]
    intro b hb
    rcases lt_omega.1 hb with ⟨n, rfl⟩
    exact
      (add_le_add_right (mul_div_le _ _) _).trans
        (lt_sub.1 <| nat_lt_limit (sub_isLimit l hx) _).le
  · rcases h with ⟨a0, b, rfl⟩
    refine mul_isLimit_left omega_isLimit (Ordinal.pos_iff_ne_zero.2 <| mt ?_ a0)
    intro e
    simp only [e, mul_zero]

theorem add_mul_limit_aux {a b c : Ordinal} (ba : b + a = a) (l : IsLimit c)
    (IH : ∀ c' < c, (a + b) * succ c' = a * succ c' + b) : (a + b) * c = a * c :=
  le_antisymm
    ((mul_le_of_limit l).2 fun c' h => by
      apply (mul_le_mul_left' (le_succ c') _).trans
      rw [IH _ h]
      apply (add_le_add_left _ _).trans
      · rw [← mul_succ]
        exact mul_le_mul_left' (succ_le_of_lt <| l.2 _ h) _
      · rw [← ba]
        exact le_add_right _ _)
    (mul_le_mul_right' (le_add_right _ _) _)

theorem add_mul_succ {a b : Ordinal} (c) (ba : b + a = a) : (a + b) * succ c = a * succ c + b := by
  induction c using limitRecOn with
  | H₁ => simp only [succ_zero, mul_one]
  | H₂ c IH =>
    rw [mul_succ, IH, ← add_assoc, add_assoc _ b, ba, ← mul_succ]
  | H₃ c l IH =>
    -- Porting note: Unused.
    -- have := add_mul_limit_aux ba l IH
    rw [mul_succ, add_mul_limit_aux ba l IH, mul_succ, add_assoc]

theorem add_mul_limit {a b c : Ordinal} (ba : b + a = a) (l : IsLimit c) : (a + b) * c = a * c :=
  add_mul_limit_aux ba l fun c' _ => add_mul_succ c' ba

theorem add_le_of_forall_add_lt {a b c : Ordinal} (hb : 0 < b) (h : ∀ d < b, a + d < c) :
    a + b ≤ c := by
  have H : a + (c - a) = c :=
    Ordinal.add_sub_cancel_of_le
      (by
        rw [← add_zero a]
        exact (h _ hb).le)
  rw [← H]
  apply add_le_add_left _ a
  by_contra! hb
  exact (h _ hb).ne H

theorem IsNormal.apply_omega {f : Ordinal.{u} → Ordinal.{v}} (hf : IsNormal f) :
    ⨆ n : ℕ, f n = f ω := by rw [← iSup_natCast, hf.map_iSup]

@[simp]
theorem iSup_add_nat (o : Ordinal) : ⨆ n : ℕ, o + n = o + ω :=
  (add_isNormal o).apply_omega

set_option linter.deprecated false in
@[deprecated iSup_add_nat (since := "2024-08-27")]
theorem sup_add_nat (o : Ordinal) : (sup fun n : ℕ => o + n) = o + ω :=
  (add_isNormal o).apply_omega

@[simp]
theorem iSup_mul_nat (o : Ordinal) : ⨆ n : ℕ, o * n = o * ω := by
  rcases eq_zero_or_pos o with (rfl | ho)
  · rw [zero_mul]
    exact iSup_eq_zero_iff.2 fun n => zero_mul (n : Ordinal)
  · exact (mul_isNormal ho).apply_omega

set_option linter.deprecated false in
@[deprecated iSup_add_nat (since := "2024-08-27")]
theorem sup_mul_nat (o : Ordinal) : (sup fun n : ℕ => o * n) = o * ω := by
  rcases eq_zero_or_pos o with (rfl | ho)
  · rw [zero_mul]
    exact sup_eq_zero_iff.2 fun n => zero_mul (n : Ordinal)
  · exact (mul_isNormal ho).apply_omega

end Ordinal

variable {α : Type u} {r : α → α → Prop} {a b : α}

namespace Acc

/-- The rank of an element `a` accessible under a relation `r` is defined inductively as the
smallest ordinal greater than the ranks of all elements below it (i.e. elements `b` such that
`r b a`). -/
noncomputable def rank (h : Acc r a) : Ordinal.{u} :=
  Acc.recOn h fun a _h ih => ⨆ b : { b // r b a }, Order.succ (ih b b.2)

theorem rank_eq (h : Acc r a) :
    h.rank = ⨆ b : { b // r b a }, Order.succ (h.inv b.2).rank := by
  change (Acc.intro a fun _ => h.inv).rank = _
  rfl

/-- if `r a b` then the rank of `a` is less than the rank of `b`. -/
theorem rank_lt_of_rel (hb : Acc r b) (h : r a b) : (hb.inv h).rank < hb.rank :=
  (Order.lt_succ _).trans_le <| by
    rw [hb.rank_eq]
    refine le_trans ?_ (Ordinal.le_iSup _ ⟨a, h⟩)
    rfl

end Acc

namespace WellFounded

variable (hwf : WellFounded r)

/-- The rank of an element `a` under a well-founded relation `r` is defined inductively as the
smallest ordinal greater than the ranks of all elements below it (i.e. elements `b` such that
`r b a`). -/
noncomputable def rank (a : α) : Ordinal.{u} :=
  (hwf.apply a).rank

theorem rank_eq :
    hwf.rank a = ⨆ b : { b // r b a }, Order.succ (hwf.rank b) := by
  rw [rank, Acc.rank_eq]
  rfl

theorem rank_lt_of_rel (h : r a b) : hwf.rank a < hwf.rank b :=
  Acc.rank_lt_of_rel _ h

theorem rank_strictMono [Preorder α] [WellFoundedLT α] :
    StrictMono (rank <| @wellFounded_lt α _ _) := fun _ _ => rank_lt_of_rel _

theorem rank_strictAnti [Preorder α] [WellFoundedGT α] :
    StrictAnti (rank <| @wellFounded_gt α _ _) := fun _ _ => rank_lt_of_rel wellFounded_gt

end WellFounded

set_option linter.style.longFile 2500<|MERGE_RESOLUTION|>--- conflicted
+++ resolved
@@ -2016,13 +2016,6 @@
 theorem not_small_ordinal : ¬Small.{u} Ordinal.{max u v} := fun h =>
   @not_injective_of_ordinal_of_small _ h _ fun _a _b => Ordinal.lift_inj.{v, u}.1
 
-<<<<<<< HEAD
-theorem Ordinal.compl_nonempty_of_small (s : Set Ordinal.{u}) [hs : Small.{u} s] :
-    Set.Nonempty sᶜ := by
-  by_contra! h
-  rw [compl_empty_iff.1 h, small_univ_iff] at hs
-  exact not_small_ordinal hs
-=======
 theorem Ordinal.not_bddAbove_compl_of_small (s : Set Ordinal.{u}) [hs : Small.{u} s] :
     ¬BddAbove sᶜ := by
   rw [bddAbove_iff_small]
@@ -2030,7 +2023,6 @@
   have := small_union s sᶜ
   rw [union_compl_self, small_univ_iff] at this
   exact not_small_ordinal this
->>>>>>> 60e4a87a
 
 /-! ### Enumerating unbounded sets of ordinals with ordinals -/
 
