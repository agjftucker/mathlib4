--- conflicted
+++ resolved
@@ -304,7 +304,6 @@
     @limitRecOn C o H₁ H₂ H₃ = H₃ o h fun x _h => @limitRecOn C x H₁ H₂ H₃ := by
   simp_rw [limitRecOn, SuccOrder.prelimitRecOn_limit _ _ h.isSuccPrelimit, dif_neg h.1]
 
-<<<<<<< HEAD
 /-- Bounded recursion on ordinals. Similar to `limitRecOn`, with the assumption `o < l`
   added to all cases. The final term's domain is the ordinals below `l`. -/
 @[elab_as_elim]
@@ -360,10 +359,7 @@
     @boundedLimitRec' α l lLim H₁ H₂ H₃ x := by
   simp_all only [boundedLimitRec', boundedLimitRec_limit]
 
-instance orderTopOutSucc (o : Ordinal) : OrderTop (succ o).out.α :=
-=======
 instance orderTopToTypeSucc (o : Ordinal) : OrderTop (succ o).toType :=
->>>>>>> 697358aa
   @OrderTop.mk _ _ (Top.mk _) le_enum_succ
 
 theorem enum_succ_eq_top {o : Ordinal} :
