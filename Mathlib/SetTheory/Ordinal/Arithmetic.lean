--- conflicted
+++ resolved
@@ -265,8 +265,6 @@
 theorem isLimit_of_not_succ_of_ne_zero {o : Ordinal} (h : ¬∃ a, o = succ a) (h' : o ≠ 0) :
     IsLimit o := ((zero_or_succ_or_limit o).resolve_left h').resolve_left h
 
-<<<<<<< HEAD
-=======
 -- TODO: this is an iff with `IsSuccPrelimit`
 theorem IsLimit.sSup_Iio {o : Ordinal} (h : IsLimit o) : sSup (Iio o) = o := by
   apply (csSup_le' (fun a ha ↦ le_of_lt ha)).antisymm
@@ -277,7 +275,6 @@
 theorem IsLimit.iSup_Iio {o : Ordinal} (h : IsLimit o) : ⨆ a : Iio o, a.1 = o := by
   rw [← sSup_eq_iSup', h.sSup_Iio]
 
->>>>>>> 19ffdd50
 /-- Main induction principle of ordinals: if one can prove a property by
   induction at successor ordinals and at limit ordinals, then it holds for all ordinals. -/
 @[elab_as_elim]
@@ -327,61 +324,6 @@
     @boundedLimitRecOn l lLim C x H₁ H₂ H₃) := by
   rw [boundedLimitRecOn, limitRecOn_limit]
   rfl
-
-/-- Bounded recursion on ordinals. Similar to `limitRecOn`, with the assumption `o < l`
-  added to all cases. The final term's domain is the ordinals below `Iio l`. -/
-@[elab_as_elim]
-def boundedLimitRec {l : Ordinal} (hLim : l.IsLimit) {C : Iio l → Sort*} (H₁ : C ⟨0, hLim.pos⟩)
-    (H₂ : (o : Iio l) → C o → C ⟨o + 1, hLim.succ_lt o.2⟩)
-    (H₃ : (o : Iio l) → IsLimit o → (Π o' < o, C o') → C o) :
-    (o : Iio l) → C o :=
-  fun o ↦ limitRecOn (C := fun p ↦ (h : p < l) → C ⟨p, h⟩) o.1 (fun _ ↦ H₁)
-    (fun o ih h ↦ H₂ ⟨o, _⟩ <| ih <| (lt_succ o).trans h)
-    (fun _o ho ih _ ↦ H₃ _ ho fun _o' h ↦ ih _ h _) o.2
-
-@[simp]
-theorem boundedLimitRec_zero {l} (lLim : l.IsLimit) {C} (H₁ H₂ H₃) :
-    @boundedLimitRec l lLim C H₁ H₂ H₃ ⟨0, lLim.pos⟩ = H₁ := by
-  simp_all only [boundedLimitRec, limitRecOn_zero, id_eq,
-    eq_mpr_eq_cast, eq_mp_eq_cast, cast_cast, cast_eq]
-
-@[simp]
-theorem boundedLimitRec_succ {l} (lLim : l.IsLimit) {C} (o : Iio l) (H₁ H₂ H₃) :
-    @boundedLimitRec l lLim C H₁ H₂ H₃ ⟨succ o.1, lLim.succ_lt o.2⟩ = H₂ o
-    (@boundedLimitRec l lLim C H₁ H₂ H₃ o) := by
-  simp_all only [add_one_eq_succ, boundedLimitRec, eq_mpr_eq_cast, eq_mp_eq_cast,
-    limitRecOn_succ, dite_true, cast_cast, cast_eq]
-
-@[simp]
-theorem boundedLimitRec_limit {l : Ordinal} (lLim : l.IsLimit) {C} (o H₁ H₂ H₃ oLim) :
-    @boundedLimitRec l lLim C H₁ H₂ H₃ o = H₃ o oLim (fun x _ ↦
-    @boundedLimitRec l lLim C H₁ H₂ H₃ x) := by
-  simp_all only [boundedLimitRec, eq_mpr_eq_cast, eq_mp_eq_cast, limitRecOn_limit,
-    dite_true, cast_cast, cast_eq]
-
-/-- Bounded recursion on the ordinals with a constant return type. Similar to `boundedLimitRec`,
-  but with a constant motive function. Useful for defining functions to ordinals. -/
-def boundedLimitRec' {α : Sort*} {l : Ordinal} (lLim : l.IsLimit) (H₁ : α)
-    (H₂ : (o : Iio l) → α → α) (H₃ : (o : Iio l) → IsLimit o → (Π o' < o, α) → α) :
-    Iio l → α := fun o ↦
-  boundedLimitRec lLim (C := fun _ ↦ α) H₁ H₂ H₃ o
-
-@[simp]
-theorem boundedLimitRec'_zero {α} {l} (lLim : l.IsLimit) (H₁ H₂ H₃) :
-    @boundedLimitRec' α l lLim H₁ H₂ H₃ ⟨0, lLim.pos⟩ = H₁ := by
-  simp_all only [boundedLimitRec', boundedLimitRec_zero]
-
-@[simp]
-theorem boundedLimitRec'_succ {α} {l} (lLim : l.IsLimit) (o H₁ H₂ H₃) :
-    @boundedLimitRec' α l lLim H₁ H₂ H₃ ⟨succ o.1, lLim.succ_lt o.2⟩ =
-    H₂ o (@boundedLimitRec' α l lLim H₁ H₂ H₃ o) := by
-  simp only [boundedLimitRec', lLim.succ_lt o.2, boundedLimitRec_succ]
-
-@[simp]
-theorem boundedLimitRec'_limit {α} {l : Ordinal} (lLim : l.IsLimit) (o H₁ H₂ H₃ oLim) :
-    @boundedLimitRec' α l lLim H₁ H₂ H₃ o = H₃ o oLim fun x _ ↦
-    @boundedLimitRec' α l lLim H₁ H₂ H₃ x := by
-  simp_all only [boundedLimitRec', boundedLimitRec_limit]
 
 instance orderTopToTypeSucc (o : Ordinal) : OrderTop (succ o).toType :=
   @OrderTop.mk _ _ (Top.mk _) le_enum_succ
@@ -2027,20 +1969,6 @@
         ext b hb
         exact H b hb⟩
 
-theorem iSup_eq_bsup {δ : Ordinal.{u}} (h : 0 ≠ δ) (s : Iio δ → Ordinal.{u}) :
-    iSup s = bsup δ (fun o h ↦ s ⟨o, h⟩) := by
-  haveI : Nonempty (Iio δ) := ⟨0, lt_of_le_not_le (Ordinal.zero_le δ) fun h' ↦
-      h (Ordinal.le_zero.mp h').symm⟩
-  set g : Π o < δ, Ordinal := fun o h ↦ s ⟨o, h⟩
-  refine le_antisymm ?_ ?_
-  · apply (ciSup_le_iff (by apply bddAbove_of_small)).mpr
-    intro o
-    exact le_bsup g o.1 o.2
-  · apply bsup_le
-    intro o ho
-    dsimp [g]
-    apply le_ciSup; apply bddAbove_of_small
-
 /-- A two-argument version of `Ordinal.blsub`.
 
 Deprecated. If you need this value explicitly, write it in terms of `iSup`. If you just want an
@@ -2508,22 +2436,22 @@
 
 /-- The natural isomorphism between ℕ and the first ω ordinals. -/
 def relIso_nat_omega : ℕ ≃o Iio ω where
-  toFun n := ⟨n, nat_lt_omega n⟩
-  invFun n := Classical.choose (lt_omega.1 n.2)
+  toFun n := ⟨n, nat_lt_omega0 n⟩
+  invFun n := Classical.choose (lt_omega0.1 n.2)
   left_inv n := by
     have h : ∃ m : ℕ, n = (m : Ordinal) := ⟨n, rfl⟩
-    exact (Ordinal.natCast_inj.1 (Classical.choose_spec h)).symm
-  right_inv n := Subtype.eq (Classical.choose_spec (lt_omega.1 n.2)).symm
-  map_rel_iff' := @natCast_le
+    exact (Nat.cast_inj.1 (Classical.choose_spec h)).symm
+  right_inv n := Subtype.eq (Classical.choose_spec (lt_omega0.1 n.2)).symm
+  map_rel_iff' := fun {n m} ↦ by simp only [coe_fn_mk, Subtype.mk_le_mk, Nat.cast_le]
 
 theorem relIso_nat_omega.symm_eq {o : Ordinal} (h : o < ω) :
     relIso_nat_omega.symm ⟨o, h⟩ = o := by
-  rcases lt_omega.mp h with ⟨n, rfl⟩
+  rcases lt_omega0.mp h with ⟨n, rfl⟩
   exact congrArg Nat.cast <| relIso_nat_omega.symm_apply_apply n
 
 theorem strictMono_of_succ_lt_omega {o : Ordinal} (f : Iio ω → Iio o)
-    (hf : ∀ i, f i < f ⟨succ i, omega_isLimit.succ_lt i.2⟩) (i j) (h : i < j) : f i < f j := by
-  have mono := strictMono_nat_of_lt_succ fun n ↦ hf ⟨n, nat_lt_omega n⟩
+    (hf : ∀ i, f i < f ⟨succ i, isLimit_omega0.succ_lt i.2⟩) (i j) (h : i < j) : f i < f j := by
+  have mono := strictMono_nat_of_lt_succ fun n ↦ hf ⟨n, nat_lt_omega0 n⟩
   have := mono <| (OrderIso.lt_iff_lt relIso_nat_omega.symm).mpr h
   change f ⟨relIso_nat_omega.symm ⟨i.1, i.2⟩, _⟩ <
     f ⟨relIso_nat_omega.symm ⟨j.1, j.2⟩, _⟩ at this
