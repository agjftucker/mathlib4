/-
Copyright (c) 2022 Violeta Hernández Palacios. All rights reserved.
Released under Apache 2.0 license as described in the file LICENSE.
Authors: Violeta Hernández Palacios
-/
import Mathlib.SetTheory.Ordinal.FixedPoint

#align_import set_theory.ordinal.principal from "leanprover-community/mathlib"@"31b269b60935483943542d547a6dd83a66b37dc7"

/-!
### Principal ordinals

We define principal or indecomposable ordinals, and we prove the standard properties about them.

### Main definitions and results
* `Principal`: A principal or indecomposable ordinal under some binary operation. We include 0 and
  any other typically excluded edge cases for simplicity.
* `unbounded_principal`: Principal ordinals are unbounded.
* `principal_add_iff_zero_or_omega_opow`: The main characterization theorem for additive principal
  ordinals.
* `principal_mul_iff_le_two_or_omega_opow_opow`: The main characterization theorem for
  multiplicative principal ordinals.

### Todo
* Prove that exponential principal ordinals are 0, 1, 2, ω, or epsilon numbers, i.e. fixed points
  of `fun x ↦ ω ^ x`.
-/

universe u v w

noncomputable section

open Order

namespace Ordinal

-- Porting note: commented out, doesn't seem necessary
--local infixr:0 "^" => @pow Ordinal Ordinal Ordinal.hasPow

/-! ### Principal ordinals -/


/-- An ordinal `o` is said to be principal or indecomposable under an operation when the set of
ordinals less than it is closed under that operation. In standard mathematical usage, this term is
almost exclusively used for additive and multiplicative principal ordinals.

For simplicity, we break usual convention and regard 0 as principal. -/
def Principal (op : Ordinal → Ordinal → Ordinal) (o : Ordinal) : Prop :=
  ∀ ⦃a b⦄, a < o → b < o → op a b < o
#align ordinal.principal Ordinal.Principal

theorem principal_iff_principal_swap {op : Ordinal → Ordinal → Ordinal} {o : Ordinal} :
    Principal op o ↔ Principal (Function.swap op) o := by
  constructor <;> exact fun h a b ha hb => h hb ha
#align ordinal.principal_iff_principal_swap Ordinal.principal_iff_principal_swap

theorem principal_zero {op : Ordinal → Ordinal → Ordinal} : Principal op 0 := fun a _ h =>
  (Ordinal.not_lt_zero a h).elim
#align ordinal.principal_zero Ordinal.principal_zero

@[simp]
theorem principal_one_iff {op : Ordinal → Ordinal → Ordinal} : Principal op 1 ↔ op 0 0 = 0 := by
  refine ⟨fun h => ?_, fun h a b ha hb => ?_⟩
  · rw [← lt_one_iff_zero]
    exact h zero_lt_one zero_lt_one
  · rwa [lt_one_iff_zero, ha, hb] at *
#align ordinal.principal_one_iff Ordinal.principal_one_iff

theorem Principal.iterate_lt {op : Ordinal → Ordinal → Ordinal} {a o : Ordinal} (hao : a < o)
    (ho : Principal op o) (n : ℕ) : (op a)^[n] a < o := by
  induction' n with n hn
  · rwa [Function.iterate_zero]
  · rw [Function.iterate_succ']
    exact ho hao hn
#align ordinal.principal.iterate_lt Ordinal.Principal.iterate_lt

theorem op_eq_self_of_principal {op : Ordinal → Ordinal → Ordinal} {a o : Ordinal.{u}} (hao : a < o)
    (H : IsNormal (op a)) (ho : Principal op o) (ho' : IsLimit o) : op a o = o := by
  refine le_antisymm ?_ (H.self_le _)
  rw [← IsNormal.bsup_eq.{u, u} H ho', bsup_le_iff]
  exact fun b hbo => (ho hao hbo).le
#align ordinal.op_eq_self_of_principal Ordinal.op_eq_self_of_principal

theorem nfp_le_of_principal {op : Ordinal → Ordinal → Ordinal} {a o : Ordinal} (hao : a < o)
    (ho : Principal op o) : nfp (op a) a ≤ o :=
  nfp_le fun n => (ho.iterate_lt hao n).le
#align ordinal.nfp_le_of_principal Ordinal.nfp_le_of_principal

/-! ### Principal ordinals are unbounded -/

-- Adaptation note: 2024-04-23
-- After https://github.com/leanprover/lean4/pull/3965,
-- we need to write `lt_blsub₂.{u}` twice below,
-- where previously the universe annotation was not necessary.
-- This appears to be correct behaviour, as `lt_blsub₂.{0}` also works.
theorem principal_nfp_blsub₂ (op : Ordinal → Ordinal → Ordinal) (o : Ordinal) :
    Principal op (nfp (fun o' => blsub₂.{u, u, u} o' o' (@fun a _ b _ => op a b)) o) :=
  fun a b ha hb => by
  rw [lt_nfp] at *
  cases' ha with m hm
  cases' hb with n hn
  cases' le_total
    ((fun o' => blsub₂.{u, u, u} o' o' (@fun a _ b _ => op a b))^[m] o)
    ((fun o' => blsub₂.{u, u, u} o' o' (@fun a _ b _ => op a b))^[n] o) with h h
  · use n + 1
    rw [Function.iterate_succ']
    exact lt_blsub₂.{u} (@fun a _ b _ => op a b) (hm.trans_le h) hn
  · use m + 1
    rw [Function.iterate_succ']
    exact lt_blsub₂.{u} (@fun a _ b _ => op a b) hm (hn.trans_le h)
#align ordinal.principal_nfp_blsub₂ Ordinal.principal_nfp_blsub₂

theorem unbounded_principal (op : Ordinal → Ordinal → Ordinal) :
    Set.Unbounded (· < ·) { o | Principal op o } := fun o =>
  ⟨_, principal_nfp_blsub₂ op o, (le_nfp _ o).not_lt⟩
#align ordinal.unbounded_principal Ordinal.unbounded_principal

/-! #### Additive principal ordinals -/


theorem principal_add_one : Principal (· + ·) 1 :=
  principal_one_iff.2 <| zero_add 0
#align ordinal.principal_add_one Ordinal.principal_add_one

theorem principal_add_of_le_one {o : Ordinal} (ho : o ≤ 1) : Principal (· + ·) o := by
  rcases le_one_iff.1 ho with (rfl | rfl)
  · exact principal_zero
  · exact principal_add_one
#align ordinal.principal_add_of_le_one Ordinal.principal_add_of_le_one

theorem principal_add_isLimit {o : Ordinal} (ho₁ : 1 < o) (ho : Principal (· + ·) o) :
    o.IsLimit := by
  refine ⟨fun ho₀ => ?_, fun a hao => ?_⟩
  · rw [ho₀] at ho₁
    exact not_lt_of_gt zero_lt_one ho₁
  · rcases eq_or_ne a 0 with ha | ha
    · rw [ha, succ_zero]
      exact ho₁
    · refine lt_of_le_of_lt ?_ (ho hao hao)
      rwa [← add_one_eq_succ, add_le_add_iff_left, one_le_iff_ne_zero]
#align ordinal.principal_add_is_limit Ordinal.principal_add_isLimit

theorem principal_add_iff_add_left_eq_self {o : Ordinal} :
    Principal (· + ·) o ↔ ∀ a < o, a + o = o := by
  refine ⟨fun ho a hao => ?_, fun h a b hao hbo => ?_⟩
  · cases' lt_or_le 1 o with ho₁ ho₁
    · exact op_eq_self_of_principal hao (add_isNormal a) ho (principal_add_isLimit ho₁ ho)
    · rcases le_one_iff.1 ho₁ with (rfl | rfl)
      · exact (Ordinal.not_lt_zero a hao).elim
      · rw [lt_one_iff_zero] at hao
        rw [hao, zero_add]
  · rw [← h a hao]
    exact (add_isNormal a).strictMono hbo
#align ordinal.principal_add_iff_add_left_eq_self Ordinal.principal_add_iff_add_left_eq_self

theorem exists_lt_add_of_not_principal_add {a} (ha : ¬Principal (· + ·) a) :
    ∃ b c, b < a ∧ c < a ∧ b + c = a := by
  unfold Principal at ha
  push_neg at ha
  rcases ha with ⟨b, c, hb, hc, H⟩
  refine
    ⟨b, _, hb, lt_of_le_of_ne (sub_le_self a b) fun hab => ?_, Ordinal.add_sub_cancel_of_le hb.le⟩
  rw [← sub_le, hab] at H
  exact H.not_lt hc
#align ordinal.exists_lt_add_of_not_principal_add Ordinal.exists_lt_add_of_not_principal_add

theorem principal_add_iff_add_lt_ne_self {a} :
    Principal (· + ·) a ↔ ∀ ⦃b c⦄, b < a → c < a → b + c ≠ a :=
  ⟨fun ha b c hb hc => (ha hb hc).ne, fun H => by
    by_contra! ha
    rcases exists_lt_add_of_not_principal_add ha with ⟨b, c, hb, hc, rfl⟩
    exact (H hb hc).irrefl⟩
#align ordinal.principal_add_iff_add_lt_ne_self Ordinal.principal_add_iff_add_lt_ne_self

theorem add_omega {a : Ordinal} (h : a < omega) : a + omega = omega := by
  rcases lt_omega.1 h with ⟨n, rfl⟩
  clear h; induction' n with n IH
  · rw [Nat.cast_zero, zero_add]
  · rwa [Nat.cast_succ, add_assoc, one_add_of_omega_le (le_refl _)]
#align ordinal.add_omega Ordinal.add_omega

theorem principal_add_omega : Principal (· + ·) omega :=
  principal_add_iff_add_left_eq_self.2 fun _ => add_omega
#align ordinal.principal_add_omega Ordinal.principal_add_omega

theorem add_omega_opow {a b : Ordinal} (h : a < (omega^b)) : a + (omega^b) = (omega^b) := by
<<<<<<< HEAD
  refine' le_antisymm _ (le_add_left _ _)
  induction' b with b _ b l IH
=======
  refine le_antisymm ?_ (le_add_left _ _)
  induction' b using limitRecOn with b _ b l IH
>>>>>>> f248170a
  · rw [opow_zero, ← succ_zero, lt_succ_iff, Ordinal.le_zero] at h
    rw [h, zero_add]
  · rw [opow_succ] at h
    rcases (lt_mul_of_limit omega_isLimit).1 h with ⟨x, xo, ax⟩
    refine le_trans (add_le_add_right (le_of_lt ax) _) ?_
    rw [opow_succ, ← mul_add, add_omega xo]
  · rcases (lt_opow_of_limit omega_ne_zero l).1 h with ⟨x, xb, ax⟩
    exact
      (((add_isNormal a).trans (opow_isNormal one_lt_omega)).limit_le l).2 fun y yb =>
        (add_le_add_left (opow_le_opow_right omega_pos (le_max_right _ _)) _).trans
          (le_trans
            (IH _ (max_lt xb yb) (ax.trans_le <| opow_le_opow_right omega_pos (le_max_left _ _)))
            (opow_le_opow_right omega_pos <| le_of_lt <| max_lt xb yb))
#align ordinal.add_omega_opow Ordinal.add_omega_opow

theorem principal_add_omega_opow (o : Ordinal) : Principal (· + ·) (omega^o) :=
  principal_add_iff_add_left_eq_self.2 fun _ => add_omega_opow
#align ordinal.principal_add_omega_opow Ordinal.principal_add_omega_opow

/-- The main characterization theorem for additive principal ordinals. -/
theorem principal_add_iff_zero_or_omega_opow {o : Ordinal} :
    Principal (· + ·) o ↔ o = 0 ∨ ∃ a : Ordinal, o = (omega^a) := by
  rcases eq_or_ne o 0 with (rfl | ho)
  · simp only [principal_zero, Or.inl]
  · rw [principal_add_iff_add_left_eq_self]
    simp only [ho, false_or_iff]
    refine
      ⟨fun H => ⟨_, ((lt_or_eq_of_le (opow_log_le_self _ ho)).resolve_left fun h => ?_).symm⟩,
        fun ⟨b, e⟩ => e.symm ▸ fun a => add_omega_opow⟩
    have := H _ h
    have := lt_opow_succ_log_self one_lt_omega o
    rw [opow_succ, lt_mul_of_limit omega_isLimit] at this
    rcases this with ⟨a, ao, h'⟩
    rcases lt_omega.1 ao with ⟨n, rfl⟩
    clear ao
    revert h'
    apply not_lt_of_le
    suffices e : (omega^log omega o) * ↑n + o = o by
      simpa only [e] using le_add_right ((omega^log omega o) * ↑n) o
    induction' n with n IH
    · simp [Nat.cast_zero, mul_zero, zero_add]
    simp only [Nat.cast_succ, mul_add_one, add_assoc, this, IH]
#align ordinal.principal_add_iff_zero_or_omega_opow Ordinal.principal_add_iff_zero_or_omega_opow

theorem opow_principal_add_of_principal_add {a} (ha : Principal (· + ·) a) (b : Ordinal) :
    Principal (· + ·) (a^b) := by
  rcases principal_add_iff_zero_or_omega_opow.1 ha with (rfl | ⟨c, rfl⟩)
  · rcases eq_or_ne b 0 with (rfl | hb)
    · rw [opow_zero]
      exact principal_add_one
    · rwa [zero_opow hb]
  · rw [← opow_mul]
    exact principal_add_omega_opow _
#align ordinal.opow_principal_add_of_principal_add Ordinal.opow_principal_add_of_principal_add

theorem add_absorp {a b c : Ordinal} (h₁ : a < (omega^b)) (h₂ : (omega^b) ≤ c) : a + c = c := by
  rw [← Ordinal.add_sub_cancel_of_le h₂, ← add_assoc, add_omega_opow h₁]
#align ordinal.add_absorp Ordinal.add_absorp

theorem mul_principal_add_is_principal_add (a : Ordinal.{u}) {b : Ordinal.{u}} (hb₁ : b ≠ 1)
    (hb : Principal (· + ·) b) : Principal (· + ·) (a * b) := by
  rcases eq_zero_or_pos a with (rfl | _)
  · rw [zero_mul]
    exact principal_zero
  · rcases eq_zero_or_pos b with (rfl | hb₁')
    · rw [mul_zero]
      exact principal_zero
    · rw [← succ_le_iff, succ_zero] at hb₁'
      intro c d hc hd
      rw [lt_mul_of_limit (principal_add_isLimit (lt_of_le_of_ne hb₁' hb₁.symm) hb)] at *
      rcases hc with ⟨x, hx, hx'⟩
      rcases hd with ⟨y, hy, hy'⟩
      use x + y, hb hx hy
      rw [mul_add]
      exact Left.add_lt_add hx' hy'
#align ordinal.mul_principal_add_is_principal_add Ordinal.mul_principal_add_is_principal_add

/-! #### Multiplicative principal ordinals -/


theorem principal_mul_one : Principal (· * ·) 1 := by
  rw [principal_one_iff]
  exact zero_mul _
#align ordinal.principal_mul_one Ordinal.principal_mul_one

theorem principal_mul_two : Principal (· * ·) 2 := fun a b ha hb => by
  have h₂ : succ (1 : Ordinal) = 2 := by simp
  dsimp only
  rw [← h₂, lt_succ_iff] at ha hb ⊢
  convert mul_le_mul' ha hb
  exact (mul_one 1).symm
#align ordinal.principal_mul_two Ordinal.principal_mul_two

theorem principal_mul_of_le_two {o : Ordinal} (ho : o ≤ 2) : Principal (· * ·) o := by
  rcases lt_or_eq_of_le ho with (ho | rfl)
  · have h₂ : succ (1 : Ordinal) = 2 := by simp
    rw [← h₂, lt_succ_iff] at ho
    rcases lt_or_eq_of_le ho with (ho | rfl)
    · rw [lt_one_iff_zero.1 ho]
      exact principal_zero
    · exact principal_mul_one
  · exact principal_mul_two
#align ordinal.principal_mul_of_le_two Ordinal.principal_mul_of_le_two

theorem principal_add_of_principal_mul {o : Ordinal} (ho : Principal (· * ·) o) (ho₂ : o ≠ 2) :
    Principal (· + ·) o := by
  cases' lt_or_gt_of_ne ho₂ with ho₁ ho₂
  · replace ho₁ : o < succ 1 := by simpa using ho₁
    rw [lt_succ_iff] at ho₁
    exact principal_add_of_le_one ho₁
  · refine fun a b hao hbo => lt_of_le_of_lt ?_ (ho (max_lt hao hbo) ho₂)
    dsimp only
    rw [← one_add_one_eq_two, mul_add, mul_one]
    exact add_le_add (le_max_left a b) (le_max_right a b)
#align ordinal.principal_add_of_principal_mul Ordinal.principal_add_of_principal_mul

theorem principal_mul_isLimit {o : Ordinal.{u}} (ho₂ : 2 < o) (ho : Principal (· * ·) o) :
    o.IsLimit :=
  principal_add_isLimit ((lt_succ 1).trans (by simpa using ho₂))
    (principal_add_of_principal_mul ho (ne_of_gt ho₂))
#align ordinal.principal_mul_is_limit Ordinal.principal_mul_isLimit

theorem principal_mul_iff_mul_left_eq {o : Ordinal} :
    Principal (· * ·) o ↔ ∀ a, 0 < a → a < o → a * o = o := by
  refine ⟨fun h a ha₀ hao => ?_, fun h a b hao hbo => ?_⟩
  · cases' le_or_gt o 2 with ho ho
    · convert one_mul o
      apply le_antisymm
      · have : a < succ 1 := hao.trans_le (by simpa using ho)
        rwa [lt_succ_iff] at this
      · rwa [← succ_le_iff, succ_zero] at ha₀
    · exact op_eq_self_of_principal hao (mul_isNormal ha₀) h (principal_mul_isLimit ho h)
  · rcases eq_or_ne a 0 with (rfl | ha)
    · dsimp only; rwa [zero_mul]
    rw [← Ordinal.pos_iff_ne_zero] at ha
    rw [← h a ha hao]
    exact (mul_isNormal ha).strictMono hbo
#align ordinal.principal_mul_iff_mul_left_eq Ordinal.principal_mul_iff_mul_left_eq

theorem principal_mul_omega : Principal (· * ·) omega := fun a b ha hb =>
  match a, b, lt_omega.1 ha, lt_omega.1 hb with
  | _, _, ⟨m, rfl⟩, ⟨n, rfl⟩ => by
    dsimp only; rw [← natCast_mul]
    apply nat_lt_omega
#align ordinal.principal_mul_omega Ordinal.principal_mul_omega

theorem mul_omega {a : Ordinal} (a0 : 0 < a) (ha : a < omega) : a * omega = omega :=
  principal_mul_iff_mul_left_eq.1 principal_mul_omega a a0 ha
#align ordinal.mul_omega Ordinal.mul_omega

theorem mul_lt_omega_opow {a b c : Ordinal} (c0 : 0 < c) (ha : a < (omega^c)) (hb : b < omega) :
    a * b < (omega^c) := by
  rcases zero_or_succ_or_limit c with (rfl | ⟨c, rfl⟩ | l)
  · exact (lt_irrefl _).elim c0
  · rw [opow_succ] at ha
    rcases ((mul_isNormal <| opow_pos _ omega_pos).limit_lt omega_isLimit).1 ha with ⟨n, hn, an⟩
    apply (mul_le_mul_right' (le_of_lt an) _).trans_lt
    rw [opow_succ, mul_assoc, mul_lt_mul_iff_left (opow_pos _ omega_pos)]
    exact principal_mul_omega hn hb
  · rcases ((opow_isNormal one_lt_omega).limit_lt l).1 ha with ⟨x, hx, ax⟩
    refine (mul_le_mul' (le_of_lt ax) (le_of_lt hb)).trans_lt ?_
    rw [← opow_succ, opow_lt_opow_iff_right one_lt_omega]
    exact l.2 _ hx
#align ordinal.mul_lt_omega_opow Ordinal.mul_lt_omega_opow

theorem mul_omega_opow_opow {a b : Ordinal} (a0 : 0 < a) (h : a < (omega^omega^b)) :
    a * (omega^omega^b) = (omega^omega^b) := by
  by_cases b0 : b = 0;
  · rw [b0, opow_zero, opow_one] at h ⊢
    exact mul_omega a0 h
  refine
    le_antisymm ?_
      (by simpa only [one_mul] using mul_le_mul_right' (one_le_iff_pos.2 a0) (omega^omega^b))
  rcases (lt_opow_of_limit omega_ne_zero (opow_isLimit_left omega_isLimit b0)).1 h with ⟨x, xb, ax⟩
  apply (mul_le_mul_right' (le_of_lt ax) _).trans
  rw [← opow_add, add_omega_opow xb]
#align ordinal.mul_omega_opow_opow Ordinal.mul_omega_opow_opow

theorem principal_mul_omega_opow_opow (o : Ordinal) : Principal (· * ·) (omega^omega^o) :=
  principal_mul_iff_mul_left_eq.2 fun _ => mul_omega_opow_opow
#align ordinal.principal_mul_omega_opow_opow Ordinal.principal_mul_omega_opow_opow

theorem principal_add_of_principal_mul_opow {o b : Ordinal} (hb : 1 < b)
    (ho : Principal (· * ·) (b^o)) : Principal (· + ·) o := fun x y hx hy => by
  have := ho ((opow_lt_opow_iff_right hb).2 hx) ((opow_lt_opow_iff_right hb).2 hy)
  dsimp only at *; rwa [← opow_add, opow_lt_opow_iff_right hb] at this
#align ordinal.principal_add_of_principal_mul_opow Ordinal.principal_add_of_principal_mul_opow

/-- The main characterization theorem for multiplicative principal ordinals. -/
theorem principal_mul_iff_le_two_or_omega_opow_opow {o : Ordinal} :
    Principal (· * ·) o ↔ o ≤ 2 ∨ ∃ a : Ordinal, o = (omega^omega^a) := by
  refine ⟨fun ho => ?_, ?_⟩
  · rcases le_or_lt o 2 with ho₂ | ho₂
    · exact Or.inl ho₂
    rcases principal_add_iff_zero_or_omega_opow.1 (principal_add_of_principal_mul ho ho₂.ne') with
      (rfl | ⟨a, rfl⟩)
    · exact (Ordinal.not_lt_zero 2 ho₂).elim
    rcases principal_add_iff_zero_or_omega_opow.1
        (principal_add_of_principal_mul_opow one_lt_omega ho) with
      (rfl | ⟨b, rfl⟩)
    · simp
    exact Or.inr ⟨b, rfl⟩
  · rintro (ho₂ | ⟨a, rfl⟩)
    · exact principal_mul_of_le_two ho₂
    · exact principal_mul_omega_opow_opow a
#align ordinal.principal_mul_iff_le_two_or_omega_opow_opow Ordinal.principal_mul_iff_le_two_or_omega_opow_opow

theorem mul_omega_dvd {a : Ordinal} (a0 : 0 < a) (ha : a < omega) : ∀ {b}, omega ∣ b → a * b = b
  | _, ⟨b, rfl⟩ => by rw [← mul_assoc, mul_omega a0 ha]
#align ordinal.mul_omega_dvd Ordinal.mul_omega_dvd

theorem mul_eq_opow_log_succ {a b : Ordinal.{u}} (ha : a ≠ 0) (hb : Principal (· * ·) b)
    (hb₂ : 2 < b) : a * b = (b^succ (log b a)) := by
  apply le_antisymm
  · have hbl := principal_mul_isLimit hb₂ hb
    rw [← IsNormal.bsup_eq.{u, u} (mul_isNormal (Ordinal.pos_iff_ne_zero.2 ha)) hbl, bsup_le_iff]
    intro c hcb
    have hb₁ : 1 < b := (lt_succ 1).trans (by simpa using hb₂)
    have hbo₀ : (b^b.log a) ≠ 0 := Ordinal.pos_iff_ne_zero.1 (opow_pos _ (zero_lt_one.trans hb₁))
    apply le_trans (mul_le_mul_right' (le_of_lt (lt_mul_succ_div a hbo₀)) c)
    rw [mul_assoc, opow_succ]
    refine mul_le_mul_left' (le_of_lt (hb (hbl.2 _ ?_) hcb)) _
    rw [div_lt hbo₀, ← opow_succ]
    exact lt_opow_succ_log_self hb₁ _
  · rw [opow_succ]
    exact mul_le_mul_right' (opow_log_le_self b ha) b
#align ordinal.mul_eq_opow_log_succ Ordinal.mul_eq_opow_log_succ

/-! #### Exponential principal ordinals -/


theorem principal_opow_omega : Principal (·^·) omega := fun a b ha hb =>
  match a, b, lt_omega.1 ha, lt_omega.1 hb with
  | _, _, ⟨m, rfl⟩, ⟨n, rfl⟩ => by
    simp_rw [← natCast_opow]
    apply nat_lt_omega
#align ordinal.principal_opow_omega Ordinal.principal_opow_omega

theorem opow_omega {a : Ordinal} (a1 : 1 < a) (h : a < omega) : (a^omega) = omega :=
  le_antisymm
    ((opow_le_of_limit (one_le_iff_ne_zero.1 <| le_of_lt a1) omega_isLimit).2 fun _ hb =>
      (principal_opow_omega h hb).le)
    (right_le_opow _ a1)
#align ordinal.opow_omega Ordinal.opow_omega

end Ordinal<|MERGE_RESOLUTION|>--- conflicted
+++ resolved
@@ -184,13 +184,8 @@
 #align ordinal.principal_add_omega Ordinal.principal_add_omega
 
 theorem add_omega_opow {a b : Ordinal} (h : a < (omega^b)) : a + (omega^b) = (omega^b) := by
-<<<<<<< HEAD
-  refine' le_antisymm _ (le_add_left _ _)
+  refine le_antisymm ?_ (le_add_left _ _)
   induction' b with b _ b l IH
-=======
-  refine le_antisymm ?_ (le_add_left _ _)
-  induction' b using limitRecOn with b _ b l IH
->>>>>>> f248170a
   · rw [opow_zero, ← succ_zero, lt_succ_iff, Ordinal.le_zero] at h
     rw [h, zero_add]
   · rw [opow_succ] at h
