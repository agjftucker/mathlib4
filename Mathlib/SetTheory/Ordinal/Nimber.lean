--- conflicted
+++ resolved
@@ -3,11 +3,8 @@
 Released under Apache 2.0 license as described in the file LICENSE.
 Authors: Violeta Hernández Palacios
 -/
-<<<<<<< HEAD
 import Mathlib.Algebra.CharP.Two
-=======
 import Mathlib.Data.Nat.Bitwise
->>>>>>> 62a047f8
 import Mathlib.SetTheory.Ordinal.Arithmetic
 import Mathlib.Tactic.Abel
 
@@ -151,13 +148,11 @@
 protected theorem pos_iff_ne_zero {a : Nimber} : 0 < a ↔ a ≠ 0 :=
   Ordinal.pos_iff_ne_zero
 
-<<<<<<< HEAD
 theorem lt_one_iff_zero {a : Nimber} : a < 1 ↔ a = 0 :=
   Ordinal.lt_one_iff_zero
-=======
+
 theorem eq_nat_of_le_nat {a : Nimber} {b : ℕ} (h : a ≤ ∗b) : ∃ c : ℕ, a = ∗c :=
   Ordinal.lt_omega0.1 (h.trans_lt (nat_lt_omega0 b))
->>>>>>> 62a047f8
 
 instance small_Iio (a : Nimber.{u}) : Small.{u} (Set.Iio a) := Ordinal.small_Iio a
 instance small_Iic (a : Nimber.{u}) : Small.{u} (Set.Iic a) := Ordinal.small_Iic a
@@ -176,11 +171,8 @@
 
 open Nimber
 
-<<<<<<< HEAD
-=======
 namespace Ordinal
 
->>>>>>> 62a047f8
 @[simp]
 theorem toNimber_symm_eq : toNimber.symm = Nimber.toOrdinal :=
   rfl
@@ -198,19 +190,11 @@
   rfl
 
 @[simp]
-<<<<<<< HEAD
-theorem toNimber_eq_zero {a} : toNimber a = 0 ↔ a = 0 :=
-  Iff.rfl
-
-@[simp]
-theorem toNimber_eq_one {a} : toNimber a = 1 ↔ a = 1 :=
-=======
 theorem toNimber_eq_zero {a} : ∗a = 0 ↔ a = 0 :=
   Iff.rfl
 
 @[simp]
 theorem toNimber_eq_one {a} : ∗a = 1 ↔ a = 1 :=
->>>>>>> 62a047f8
   Iff.rfl
 
 @[simp]
@@ -393,7 +377,6 @@
   · rw [← hx'] at hx
     exact Or.inr <| Or.inr hx
 
-<<<<<<< HEAD
 private theorem two_zsmul (x : Nimber) : (2 : ℤ) • x = 0 := by
   rw [_root_.two_zsmul]
   exact add_self x
@@ -587,31 +570,5 @@
 
 instance : IsDomain Nimber where
 instance : CancelMonoidWithZero Nimber where
-=======
-theorem lt_add_cases {a b c : Nimber} (h : a < b + c) : a + c < b ∨ a + b < c := by
-  obtain ha | hb | hc := add_trichotomy <| add_assoc a b c ▸ add_ne_zero_iff.2 h.ne
-  exacts [(h.asymm ha).elim, Or.inl <| add_comm c a ▸ hb, Or.inr hc]
-
-/-- Nimber addition of naturals corresponds to the bitwise XOR operation. -/
-theorem add_nat (a b : ℕ) : ∗a + ∗b = ∗(a ^^^ b) := by
-  apply le_antisymm
-  · apply add_le_of_forall_ne
-    all_goals
-      intro c hc
-      obtain ⟨c, rfl⟩ := eq_nat_of_le_nat hc.le
-      rw [OrderIso.lt_iff_lt] at hc
-      replace hc := Nat.cast_lt.1 hc
-      rw [add_nat]
-      simpa using hc.ne
-  · apply le_of_not_lt
-    intro hc
-    obtain ⟨c, hc'⟩ := eq_nat_of_le_nat hc.le
-    rw [hc', OrderIso.lt_iff_lt, Nat.cast_lt] at hc
-    obtain h | h := Nat.lt_xor_cases hc
-    · apply h.ne
-      simpa [Nat.xor_comm, Nat.xor_cancel_left, ← hc'] using add_nat (c ^^^ b) b
-    · apply h.ne
-      simpa [Nat.xor_comm, Nat.xor_cancel_left, ← hc'] using add_nat a (c ^^^ a)
->>>>>>> 62a047f8
 
 end Nimber