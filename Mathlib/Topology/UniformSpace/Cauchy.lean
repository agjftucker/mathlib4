--- conflicted
+++ resolved
@@ -645,7 +645,6 @@
   rcases le_total m n with hm | hm
   exacts [⟨m, hm, refl_mem_uniformity ha⟩, ⟨n, le_refl n, hn m hm n le_rfl⟩]
 
-<<<<<<< HEAD
 /- TVS III.8 for complete spaces -/
 theorem isCompact_closure_of_totallyBounded [CompleteSpace α] {s : Set α} (ht : TotallyBounded s) :
     IsCompact (closure s) :=
@@ -654,7 +653,6 @@
 abbrev totallyBoundedBornology : Bornology α :=
   Bornology.ofBounded (setOf (TotallyBounded)) (totallyBounded_empty)
     (fun _ hs _ ht => hs.subset ht) (fun _ hs _ => hs.union) totallyBounded_singleton
-=======
 /-- Given a family of points `xs n`, a family of entourages `V n` of the diagonal and a family of
 natural numbers `u n`, the intersection over `n` of the `V n`-neighborhood of `xs 1, ..., xs (u n)`.
 Designed to be relatively compact when `V n` tends to the diagonal. -/
@@ -682,7 +680,6 @@
   rw [isCompact_iff_totallyBounded_isComplete]
   refine ⟨TotallyBounded.closure ?_, isClosed_closure.isComplete⟩
   exact totallyBounded_interUnionBalls H xs u
->>>>>>> 425a4895
 
 /-!
 ### Sequentially complete space
