/-
Copyright (c) 2019 Patrick Massot. All rights reserved.
Released under Apache 2.0 license as described in the file LICENSE.
Authors: Patrick Massot
-/
import Mathlib.Topology.UniformSpace.UniformEmbedding
import Mathlib.Topology.UniformSpace.Equiv

#align_import topology.uniform_space.abstract_completion from "leanprover-community/mathlib"@"dc6c365e751e34d100e80fe6e314c3c3e0fd2988"

/-!
# Abstract theory of Hausdorff completions of uniform spaces

This file characterizes Hausdorff completions of a uniform space α as complete Hausdorff spaces
equipped with a map from α which has dense image and induce the original uniform structure on α.
Assuming these properties we "extend" uniformly continuous maps from α to complete Hausdorff spaces
to the completions of α. This is the universal property expected from a completion.
It is then used to extend uniformly continuous maps from α to α' to maps between
completions of α and α'.

This file does not construct any such completion, it only study consequences of their existence.
The first advantage is that formal properties are clearly highlighted without interference from
construction details. The second advantage is that this framework can then be used to compare
different completion constructions. See `Topology/UniformSpace/CompareReals` for an example.
Of course the comparison comes from the universal property as usual.

A general explicit construction of completions is done in `UniformSpace/Completion`, leading
to a functor from uniform spaces to complete Hausdorff uniform spaces that is left adjoint to the
inclusion, see `UniformSpace/UniformSpaceCat` for the category packaging.

## Implementation notes

A tiny technical advantage of using a characteristic predicate such as the properties listed in
`AbstractCompletion` instead of stating the universal property is that the universal property
derived from the predicate is more universe polymorphic.

## References

We don't know any traditional text discussing this. Real world mathematics simply silently
identify the results of any two constructions that lead to something one could reasonably
call a completion.

## Tags

uniform spaces, completion, universal property
-/


noncomputable section

attribute [local instance] Classical.propDecidable

open Filter Set Function

universe u

/-- A completion of `α` is the data of a complete separated uniform space (from the same universe)
and a map from `α` with dense range and inducing the original uniform structure on `α`. -/
structure AbstractCompletion (α : Type u) [UniformSpace α] where
  /-- The underlying space of the completion. -/
  space : Type u
  /-- A map from a space to its completion. -/
  coe : α → space
  /-- The completion carries a uniform structure. -/
  uniformStruct : UniformSpace space
  /-- The completion is complete. -/
  complete : CompleteSpace space
  /-- The completion is a separated space. -/
  separation : SeparatedSpace space
  /-- The map into the completion is uniform-inducing. -/
  uniformInducing : UniformInducing coe
  /-- The map into the completion has dense range. -/
  dense : DenseRange coe
#align abstract_completion AbstractCompletion

attribute [local instance]
  AbstractCompletion.uniformStruct AbstractCompletion.complete AbstractCompletion.separation

namespace AbstractCompletion

variable {α : Type*} [UniformSpace α] (pkg : AbstractCompletion α)

local notation "hatα" => pkg.space

local notation "ι" => pkg.coe

/-- If `α` is complete, then it is an abstract completion of itself. -/
def ofComplete [SeparatedSpace α] [CompleteSpace α] : AbstractCompletion α :=
  mk α id inferInstance inferInstance inferInstance uniformInducing_id denseRange_id
#align abstract_completion.of_complete AbstractCompletion.ofComplete

theorem closure_range : closure (range ι) = univ :=
  pkg.dense.closure_range
#align abstract_completion.closure_range AbstractCompletion.closure_range

theorem denseInducing : DenseInducing ι :=
  ⟨pkg.uniformInducing.inducing, pkg.dense⟩
#align abstract_completion.dense_inducing AbstractCompletion.denseInducing

theorem uniformContinuous_coe : UniformContinuous ι :=
  UniformInducing.uniformContinuous pkg.uniformInducing
#align abstract_completion.uniform_continuous_coe AbstractCompletion.uniformContinuous_coe

theorem continuous_coe : Continuous ι :=
  pkg.uniformContinuous_coe.continuous
#align abstract_completion.continuous_coe AbstractCompletion.continuous_coe

@[elab_as_elim]
theorem induction_on {p : hatα → Prop} (a : hatα) (hp : IsClosed { a | p a }) (ih : ∀ a, p (ι a)) :
    p a :=
  isClosed_property pkg.dense hp ih a
#align abstract_completion.induction_on AbstractCompletion.induction_on

variable {β : Type*}

protected theorem funext [TopologicalSpace β] [T2Space β] {f g : hatα → β} (hf : Continuous f)
    (hg : Continuous g) (h : ∀ a, f (ι a) = g (ι a)) : f = g :=
  funext fun a => pkg.induction_on a (isClosed_eq hf hg) h
#align abstract_completion.funext AbstractCompletion.funext

variable [UniformSpace β]

section Extend

/-- Extension of maps to completions -/
protected def extend (f : α → β) : hatα → β :=
  if UniformContinuous f then pkg.denseInducing.extend f else fun x => f (pkg.dense.some x)
#align abstract_completion.extend AbstractCompletion.extend

variable {f : α → β}

theorem extend_def (hf : UniformContinuous f) : pkg.extend f = pkg.denseInducing.extend f :=
  if_pos hf
#align abstract_completion.extend_def AbstractCompletion.extend_def

theorem extend_coe [T2Space β] (hf : UniformContinuous f) (a : α) : (pkg.extend f) (ι a) = f a := by
  rw [pkg.extend_def hf]
  exact pkg.denseInducing.extend_eq hf.continuous a
#align abstract_completion.extend_coe AbstractCompletion.extend_coe

variable [CompleteSpace β]

theorem uniformContinuous_extend : UniformContinuous (pkg.extend f) := by
  by_cases hf : UniformContinuous f
  · rw [pkg.extend_def hf]
    exact uniformContinuous_uniformly_extend pkg.uniformInducing pkg.dense hf
  · change UniformContinuous (ite _ _ _)
    rw [if_neg hf]
    exact uniformContinuous_of_const fun a b => by congr 1
#align abstract_completion.uniform_continuous_extend AbstractCompletion.uniformContinuous_extend

theorem continuous_extend : Continuous (pkg.extend f) :=
  pkg.uniformContinuous_extend.continuous
#align abstract_completion.continuous_extend AbstractCompletion.continuous_extend

variable [SeparatedSpace β]

theorem extend_unique (hf : UniformContinuous f) {g : hatα → β} (hg : UniformContinuous g)
    (h : ∀ a : α, f a = g (ι a)) : pkg.extend f = g := by
  apply pkg.funext pkg.continuous_extend hg.continuous
  simpa only [pkg.extend_coe hf] using h
#align abstract_completion.extend_unique AbstractCompletion.extend_unique

@[simp]
theorem extend_comp_coe {f : hatα → β} (hf : UniformContinuous f) : pkg.extend (f ∘ ι) = f :=
  funext fun x =>
    pkg.induction_on x (isClosed_eq pkg.continuous_extend hf.continuous) fun y =>
      pkg.extend_coe (hf.comp <| pkg.uniformContinuous_coe) y
#align abstract_completion.extend_comp_coe AbstractCompletion.extend_comp_coe

end Extend

section MapSec

variable (pkg' : AbstractCompletion β)

local notation "hatβ" => pkg'.space

local notation "ι'" => pkg'.coe

/-- Lifting maps to completions -/
protected def map (f : α → β) : hatα → hatβ :=
  pkg.extend (ι' ∘ f)
#align abstract_completion.map AbstractCompletion.map

local notation "map" => pkg.map pkg'

variable (f : α → β)

theorem uniformContinuous_map : UniformContinuous (map f) :=
  pkg.uniformContinuous_extend
#align abstract_completion.uniform_continuous_map AbstractCompletion.uniformContinuous_map

@[continuity]
theorem continuous_map : Continuous (map f) :=
  pkg.continuous_extend
#align abstract_completion.continuous_map AbstractCompletion.continuous_map

variable {f}

@[simp]
theorem map_coe (hf : UniformContinuous f) (a : α) : map f (ι a) = ι' (f a) :=
  pkg.extend_coe (pkg'.uniformContinuous_coe.comp hf) a
#align abstract_completion.map_coe AbstractCompletion.map_coe

theorem map_unique {f : α → β} {g : hatα → hatβ} (hg : UniformContinuous g)
    (h : ∀ a, ι' (f a) = g (ι a)) : map f = g :=
  pkg.funext (pkg.continuous_map _ _) hg.continuous <| by
    intro a
    change pkg.extend (ι' ∘ f) _ = _
<<<<<<< HEAD
    simp_rw [Function.comp_def, h, ←comp_apply (f := g)]
=======
    simp_rw [(· ∘ ·), h, ←comp_apply (f := g)]
>>>>>>> 9c97b764
    rw [pkg.extend_coe (hg.comp pkg.uniformContinuous_coe)]
#align abstract_completion.map_unique AbstractCompletion.map_unique

@[simp]
theorem map_id : pkg.map pkg id = id :=
  pkg.map_unique pkg uniformContinuous_id fun _ => rfl
#align abstract_completion.map_id AbstractCompletion.map_id

variable {γ : Type*} [UniformSpace γ]

theorem extend_map [CompleteSpace γ] [SeparatedSpace γ] {f : β → γ} {g : α → β}
    (hf : UniformContinuous f) (hg : UniformContinuous g) :
    pkg'.extend f ∘ map g = pkg.extend (f ∘ g) :=
  pkg.funext (pkg'.continuous_extend.comp (pkg.continuous_map pkg' _)) pkg.continuous_extend
    fun a => by
    rw [pkg.extend_coe (hf.comp hg), comp_apply, pkg.map_coe pkg' hg, pkg'.extend_coe hf]
    rfl
#align abstract_completion.extend_map AbstractCompletion.extend_map

variable (pkg'' : AbstractCompletion γ)

theorem map_comp {g : β → γ} {f : α → β} (hg : UniformContinuous g) (hf : UniformContinuous f) :
    pkg'.map pkg'' g ∘ pkg.map pkg' f = pkg.map pkg'' (g ∘ f) :=
  pkg.extend_map pkg' (pkg''.uniformContinuous_coe.comp hg) hf
#align abstract_completion.map_comp AbstractCompletion.map_comp

end MapSec

section Compare

-- We can now compare two completion packages for the same uniform space
variable (pkg' : AbstractCompletion α)

/-- The comparison map between two completions of the same uniform space. -/
def compare : pkg.space → pkg'.space :=
  pkg.extend pkg'.coe
#align abstract_completion.compare AbstractCompletion.compare

theorem uniformContinuous_compare : UniformContinuous (pkg.compare pkg') :=
  pkg.uniformContinuous_extend
#align abstract_completion.uniform_continuous_compare AbstractCompletion.uniformContinuous_compare

theorem compare_coe (a : α) : pkg.compare pkg' (pkg.coe a) = pkg'.coe a :=
  pkg.extend_coe pkg'.uniformContinuous_coe a
#align abstract_completion.compare_coe AbstractCompletion.compare_coe

theorem inverse_compare : pkg.compare pkg' ∘ pkg'.compare pkg = id := by
  have uc := pkg.uniformContinuous_compare pkg'
  have uc' := pkg'.uniformContinuous_compare pkg
  apply pkg'.funext (uc.comp uc').continuous continuous_id
  intro a
  rw [comp_apply, pkg'.compare_coe pkg, pkg.compare_coe pkg']
  rfl
#align abstract_completion.inverse_compare AbstractCompletion.inverse_compare

/-- The uniform bijection between two completions of the same uniform space. -/
def compareEquiv : pkg.space ≃ᵤ pkg'.space
    where
  toFun := pkg.compare pkg'
  invFun := pkg'.compare pkg
  left_inv := congr_fun (pkg'.inverse_compare pkg)
  right_inv := congr_fun (pkg.inverse_compare pkg')
  uniformContinuous_toFun := uniformContinuous_compare _ _
  uniformContinuous_invFun := uniformContinuous_compare _ _
#align abstract_completion.compare_equiv AbstractCompletion.compareEquiv

theorem uniformContinuous_compareEquiv : UniformContinuous (pkg.compareEquiv pkg') :=
  pkg.uniformContinuous_compare pkg'
#align abstract_completion.uniform_continuous_compare_equiv AbstractCompletion.uniformContinuous_compareEquiv

theorem uniformContinuous_compareEquiv_symm : UniformContinuous (pkg.compareEquiv pkg').symm :=
  pkg'.uniformContinuous_compare pkg
#align abstract_completion.uniform_continuous_compare_equiv_symm AbstractCompletion.uniformContinuous_compareEquiv_symm

end Compare

section Prod

variable (pkg' : AbstractCompletion β)

local notation "hatβ" => pkg'.space

local notation "ι'" => pkg'.coe

/-- Products of completions -/
protected def prod : AbstractCompletion (α × β)
    where
  space := hatα × hatβ
  coe p := ⟨ι p.1, ι' p.2⟩
  uniformStruct := inferInstance
  complete := inferInstance
  separation := inferInstance
  uniformInducing := UniformInducing.prod pkg.uniformInducing pkg'.uniformInducing
  dense := DenseRange.prod_map pkg.dense pkg'.dense
#align abstract_completion.prod AbstractCompletion.prod

end Prod

section Extension₂

variable (pkg' : AbstractCompletion β)

local notation "hatβ" => pkg'.space

local notation "ι'" => pkg'.coe

variable {γ : Type*} [UniformSpace γ]

open Function

/-- Extend two variable map to completions. -/
protected def extend₂ (f : α → β → γ) : hatα → hatβ → γ :=
  curry <| (pkg.prod pkg').extend (uncurry f)
#align abstract_completion.extend₂ AbstractCompletion.extend₂

section SeparatedSpace

variable [SeparatedSpace γ] {f : α → β → γ}

theorem extension₂_coe_coe (hf : UniformContinuous <| uncurry f) (a : α) (b : β) :
    pkg.extend₂ pkg' f (ι a) (ι' b) = f a b :=
  show (pkg.prod pkg').extend (uncurry f) ((pkg.prod pkg').coe (a, b)) = uncurry f (a, b) from
    (pkg.prod pkg').extend_coe hf _
#align abstract_completion.extension₂_coe_coe AbstractCompletion.extension₂_coe_coe

end SeparatedSpace

variable {f : α → β → γ}

variable [CompleteSpace γ] (f)

theorem uniformContinuous_extension₂ : UniformContinuous₂ (pkg.extend₂ pkg' f) := by
  rw [uniformContinuous₂_def, AbstractCompletion.extend₂, uncurry_curry]
  apply uniformContinuous_extend
#align abstract_completion.uniform_continuous_extension₂ AbstractCompletion.uniformContinuous_extension₂

end Extension₂

section Map₂

variable (pkg' : AbstractCompletion β)

local notation "hatβ" => pkg'.space

local notation "ι'" => pkg'.coe

variable {γ : Type*} [UniformSpace γ] (pkg'' : AbstractCompletion γ)

local notation "hatγ" => pkg''.space

local notation "ι''" => pkg''.coe

local notation f " ∘₂ " g => bicompr f g

/-- Lift two variable maps to completions. -/
protected def map₂ (f : α → β → γ) : hatα → hatβ → hatγ :=
  pkg.extend₂ pkg' (pkg''.coe ∘₂ f)
#align abstract_completion.map₂ AbstractCompletion.map₂

theorem uniformContinuous_map₂ (f : α → β → γ) : UniformContinuous₂ (pkg.map₂ pkg' pkg'' f) :=
  AbstractCompletion.uniformContinuous_extension₂ pkg pkg' _
#align abstract_completion.uniform_continuous_map₂ AbstractCompletion.uniformContinuous_map₂

theorem continuous_map₂ {δ} [TopologicalSpace δ] {f : α → β → γ} {a : δ → hatα} {b : δ → hatβ}
    (ha : Continuous a) (hb : Continuous b) :
    Continuous fun d : δ => pkg.map₂ pkg' pkg'' f (a d) (b d) :=
  ((pkg.uniformContinuous_map₂ pkg' pkg'' f).continuous.comp (Continuous.prod_mk ha hb) : _)
#align abstract_completion.continuous_map₂ AbstractCompletion.continuous_map₂

theorem map₂_coe_coe (a : α) (b : β) (f : α → β → γ) (hf : UniformContinuous₂ f) :
    pkg.map₂ pkg' pkg'' f (ι a) (ι' b) = ι'' (f a b) :=
  pkg.extension₂_coe_coe (f := pkg''.coe ∘₂ f) pkg' (pkg''.uniformContinuous_coe.comp hf) a b
#align abstract_completion.map₂_coe_coe AbstractCompletion.map₂_coe_coe

end Map₂

end AbstractCompletion<|MERGE_RESOLUTION|>--- conflicted
+++ resolved
@@ -208,11 +208,7 @@
   pkg.funext (pkg.continuous_map _ _) hg.continuous <| by
     intro a
     change pkg.extend (ι' ∘ f) _ = _
-<<<<<<< HEAD
-    simp_rw [Function.comp_def, h, ←comp_apply (f := g)]
-=======
     simp_rw [(· ∘ ·), h, ←comp_apply (f := g)]
->>>>>>> 9c97b764
     rw [pkg.extend_coe (hg.comp pkg.uniformContinuous_coe)]
 #align abstract_completion.map_unique AbstractCompletion.map_unique
 
