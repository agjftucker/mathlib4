--- conflicted
+++ resolved
@@ -151,219 +151,6 @@
 
 variable {x y z : α} {ε ε₁ ε₂ : ℝ≥0∞} {s t : Set α}
 
-<<<<<<< HEAD
-/-- `EMetric.ball x ε` is the set of all points `y` with `edist y x < ε` -/
-def ball (x : α) (ε : ℝ≥0∞) : Set α :=
-  { y | edist y x < ε }
-#align emetric.ball EMetric.ball
-
-@[simp] theorem mem_ball : y ∈ ball x ε ↔ edist y x < ε := Iff.rfl
-#align emetric.mem_ball EMetric.mem_ball
-
-theorem mem_ball' : y ∈ ball x ε ↔ edist x y < ε := by rw [edist_comm, mem_ball]
-#align emetric.mem_ball' EMetric.mem_ball'
-
-/-- `EMetric.closedBall x ε` is the set of all points `y` with `edist y x ≤ ε` -/
-def closedBall (x : α) (ε : ℝ≥0∞) :=
-  { y | edist y x ≤ ε }
-#align emetric.closed_ball EMetric.closedBall
-
-@[simp] theorem mem_closedBall : y ∈ closedBall x ε ↔ edist y x ≤ ε := Iff.rfl
-#align emetric.mem_closed_ball EMetric.mem_closedBall
-
-theorem mem_closedBall' : y ∈ closedBall x ε ↔ edist x y ≤ ε := by rw [edist_comm, mem_closedBall]
-#align emetric.mem_closed_ball' EMetric.mem_closedBall'
-
-@[simp]
-theorem closedBall_top (x : α) : closedBall x ∞ = univ :=
-  eq_univ_of_forall fun _ => mem_setOf.2 le_top
-#align emetric.closed_ball_top EMetric.closedBall_top
-
-theorem ball_subset_closedBall : ball x ε ⊆ closedBall x ε := fun _ h => le_of_lt h.out
-#align emetric.ball_subset_closed_ball EMetric.ball_subset_closedBall
-
-theorem pos_of_mem_ball (hy : y ∈ ball x ε) : 0 < ε :=
-  lt_of_le_of_lt (zero_le _) hy
-#align emetric.pos_of_mem_ball EMetric.pos_of_mem_ball
-
-theorem mem_ball_self (h : 0 < ε) : x ∈ ball x ε := by
-  rwa [mem_ball, edist_self]
-#align emetric.mem_ball_self EMetric.mem_ball_self
-
-theorem mem_closedBall_self : x ∈ closedBall x ε := by
-  rw [mem_closedBall, edist_self]; apply zero_le
-#align emetric.mem_closed_ball_self EMetric.mem_closedBall_self
-
-theorem mem_ball_comm : x ∈ ball y ε ↔ y ∈ ball x ε := by rw [mem_ball', mem_ball]
-#align emetric.mem_ball_comm EMetric.mem_ball_comm
-
-theorem mem_closedBall_comm : x ∈ closedBall y ε ↔ y ∈ closedBall x ε := by
-  rw [mem_closedBall', mem_closedBall]
-#align emetric.mem_closed_ball_comm EMetric.mem_closedBall_comm
-
-@[gcongr]
-theorem ball_subset_ball (h : ε₁ ≤ ε₂) : ball x ε₁ ⊆ ball x ε₂ := fun _y (yx : _ < ε₁) =>
-  lt_of_lt_of_le yx h
-#align emetric.ball_subset_ball EMetric.ball_subset_ball
-
-@[gcongr]
-theorem closedBall_subset_closedBall (h : ε₁ ≤ ε₂) : closedBall x ε₁ ⊆ closedBall x ε₂ :=
-  fun _y (yx : _ ≤ ε₁) => le_trans yx h
-#align emetric.closed_ball_subset_closed_ball EMetric.closedBall_subset_closedBall
-
-theorem ball_disjoint (h : ε₁ + ε₂ ≤ edist x y) : Disjoint (ball x ε₁) (ball y ε₂) :=
-  Set.disjoint_left.mpr fun z h₁ h₂ =>
-    (edist_triangle_left x y z).not_lt <| (ENNReal.add_lt_add h₁ h₂).trans_le h
-#align emetric.ball_disjoint EMetric.ball_disjoint
-
-theorem ball_subset (h : edist x y + ε₁ ≤ ε₂) (h' : edist x y ≠ ∞) : ball x ε₁ ⊆ ball y ε₂ :=
-  fun z zx =>
-  calc
-    edist z y ≤ edist z x + edist x y := edist_triangle _ _ _
-    _ = edist x y + edist z x := add_comm _ _
-    _ < edist x y + ε₁ := ENNReal.add_lt_add_left h' zx
-    _ ≤ ε₂ := h
-#align emetric.ball_subset EMetric.ball_subset
-
-theorem exists_ball_subset_ball (h : y ∈ ball x ε) : ∃ ε' > 0, ball y ε' ⊆ ball x ε := by
-  have : 0 < ε - edist y x := by simpa using h
-  refine ⟨ε - edist y x, this, ball_subset ?_ (ne_top_of_lt h)⟩
-  exact (add_tsub_cancel_of_le (mem_ball.mp h).le).le
-#align emetric.exists_ball_subset_ball EMetric.exists_ball_subset_ball
-
-theorem ball_eq_empty_iff : ball x ε = ∅ ↔ ε = 0 :=
-  eq_empty_iff_forall_not_mem.trans
-    ⟨fun h => le_bot_iff.1 (le_of_not_gt fun ε0 => h _ (mem_ball_self ε0)), fun ε0 _ h =>
-      not_lt_of_le (le_of_eq ε0) (pos_of_mem_ball h)⟩
-#align emetric.ball_eq_empty_iff EMetric.ball_eq_empty_iff
-
-theorem ordConnected_setOf_closedBall_subset (x : α) (s : Set α) :
-    OrdConnected { r | closedBall x r ⊆ s } :=
-  ⟨fun _ _ _ h₁ _ h₂ => (closedBall_subset_closedBall h₂.2).trans h₁⟩
-#align emetric.ord_connected_set_of_closed_ball_subset EMetric.ordConnected_setOf_closedBall_subset
-
-theorem ordConnected_setOf_ball_subset (x : α) (s : Set α) : OrdConnected { r | ball x r ⊆ s } :=
-  ⟨fun _ _ _ h₁ _ h₂ => (ball_subset_ball h₂.2).trans h₁⟩
-#align emetric.ord_connected_set_of_ball_subset EMetric.ordConnected_setOf_ball_subset
-
-/-- Relation “two points are at a finite edistance” is an equivalence relation. -/
-def edistLtTopSetoid : Setoid α where
-  r x y := edist x y < ⊤
-  iseqv :=
-    ⟨fun x => by rw [edist_self]; exact ENNReal.coe_lt_top,
-      fun h => by rwa [edist_comm], fun hxy hyz =>
-        lt_of_le_of_lt (edist_triangle _ _ _) (add_lt_top.2 ⟨hxy, hyz⟩)⟩
-#align emetric.edist_lt_top_setoid EMetric.edistLtTopSetoid
-
-@[simp]
-theorem ball_zero : ball x 0 = ∅ := by rw [EMetric.ball_eq_empty_iff]
-#align emetric.ball_zero EMetric.ball_zero
-
-theorem nhds_basis_eball : (𝓝 x).HasBasis (fun ε : ℝ≥0∞ => 0 < ε) (ball x) :=
-  nhds_basis_uniformity uniformity_basis_edist
-#align emetric.nhds_basis_eball EMetric.nhds_basis_eball
-
-theorem nhdsWithin_basis_eball : (𝓝[s] x).HasBasis (fun ε : ℝ≥0∞ => 0 < ε) fun ε => ball x ε ∩ s :=
-  nhdsWithin_hasBasis nhds_basis_eball s
-#align emetric.nhds_within_basis_eball EMetric.nhdsWithin_basis_eball
-
-theorem nhds_basis_closed_eball : (𝓝 x).HasBasis (fun ε : ℝ≥0∞ => 0 < ε) (closedBall x) :=
-  nhds_basis_uniformity uniformity_basis_edist_le
-#align emetric.nhds_basis_closed_eball EMetric.nhds_basis_closed_eball
-
-theorem nhdsWithin_basis_closed_eball :
-    (𝓝[s] x).HasBasis (fun ε : ℝ≥0∞ => 0 < ε) fun ε => closedBall x ε ∩ s :=
-  nhdsWithin_hasBasis nhds_basis_closed_eball s
-#align emetric.nhds_within_basis_closed_eball EMetric.nhdsWithin_basis_closed_eball
-
-theorem nhds_eq : 𝓝 x = ⨅ ε > 0, 𝓟 (ball x ε) :=
-  nhds_basis_eball.eq_biInf
-#align emetric.nhds_eq EMetric.nhds_eq
-
-theorem mem_nhds_iff : s ∈ 𝓝 x ↔ ∃ ε > 0, ball x ε ⊆ s :=
-  nhds_basis_eball.mem_iff
-#align emetric.mem_nhds_iff EMetric.mem_nhds_iff
-
-theorem mem_nhdsWithin_iff : s ∈ 𝓝[t] x ↔ ∃ ε > 0, ball x ε ∩ t ⊆ s :=
-  nhdsWithin_basis_eball.mem_iff
-#align emetric.mem_nhds_within_iff EMetric.mem_nhdsWithin_iff
-
-section
-
-variable [PseudoEMetricSpace β] {f : α → β}
-
-theorem tendsto_nhdsWithin_nhdsWithin {t : Set β} {a b} :
-    Tendsto f (𝓝[s] a) (𝓝[t] b) ↔
-      ∀ ε > 0, ∃ δ > 0, ∀ ⦃x⦄, x ∈ s → edist x a < δ → f x ∈ t ∧ edist (f x) b < ε :=
-  (nhdsWithin_basis_eball.tendsto_iff nhdsWithin_basis_eball).trans <|
-    forall₂_congr fun ε _ => exists_congr fun δ => and_congr_right fun _ =>
-      forall_congr' fun x => by simp; tauto
-#align emetric.tendsto_nhds_within_nhds_within EMetric.tendsto_nhdsWithin_nhdsWithin
-
-theorem tendsto_nhdsWithin_nhds {a b} :
-    Tendsto f (𝓝[s] a) (𝓝 b) ↔
-      ∀ ε > 0, ∃ δ > 0, ∀ {x : α}, x ∈ s → edist x a < δ → edist (f x) b < ε := by
-  rw [← nhdsWithin_univ b, tendsto_nhdsWithin_nhdsWithin]
-  simp only [mem_univ, true_and_iff]
-#align emetric.tendsto_nhds_within_nhds EMetric.tendsto_nhdsWithin_nhds
-
-theorem tendsto_nhds_nhds {a b} :
-    Tendsto f (𝓝 a) (𝓝 b) ↔ ∀ ε > 0, ∃ δ > 0, ∀ ⦃x⦄, edist x a < δ → edist (f x) b < ε :=
-  nhds_basis_eball.tendsto_iff nhds_basis_eball
-#align emetric.tendsto_nhds_nhds EMetric.tendsto_nhds_nhds
-
-end
-
-theorem isOpen_iff : IsOpen s ↔ ∀ x ∈ s, ∃ ε > 0, ball x ε ⊆ s := by
-  simp [isOpen_iff_nhds, mem_nhds_iff]
-#align emetric.is_open_iff EMetric.isOpen_iff
-
-theorem isOpen_ball : IsOpen (ball x ε) :=
-  isOpen_iff.2 fun _ => exists_ball_subset_ball
-#align emetric.is_open_ball EMetric.isOpen_ball
-
-theorem isClosed_ball_top : IsClosed (ball x ⊤) :=
-  isOpen_compl_iff.1 <| isOpen_iff.2 fun _y hy =>
-    ⟨⊤, ENNReal.coe_lt_top, fun _z hzy hzx =>
-      hy (edistLtTopSetoid.trans (edistLtTopSetoid.symm hzy) hzx)⟩
-#align emetric.is_closed_ball_top EMetric.isClosed_ball_top
-
-theorem ball_mem_nhds (x : α) {ε : ℝ≥0∞} (ε0 : 0 < ε) : ball x ε ∈ 𝓝 x :=
-  isOpen_ball.mem_nhds (mem_ball_self ε0)
-#align emetric.ball_mem_nhds EMetric.ball_mem_nhds
-
-theorem closedBall_mem_nhds (x : α) {ε : ℝ≥0∞} (ε0 : 0 < ε) : closedBall x ε ∈ 𝓝 x :=
-  mem_of_superset (ball_mem_nhds x ε0) ball_subset_closedBall
-#align emetric.closed_ball_mem_nhds EMetric.closedBall_mem_nhds
-
-theorem ball_prod_same [PseudoEMetricSpace β] (x : α) (y : β) (r : ℝ≥0∞) :
-    ball x r ×ˢ ball y r = ball (x, y) r :=
-  ext fun z => by simp [Prod.edist_eq]
-#align emetric.ball_prod_same EMetric.ball_prod_same
-
-theorem closedBall_prod_same [PseudoEMetricSpace β] (x : α) (y : β) (r : ℝ≥0∞) :
-    closedBall x r ×ˢ closedBall y r = closedBall (x, y) r :=
-  ext fun z => by simp [Prod.edist_eq]
-#align emetric.closed_ball_prod_same EMetric.closedBall_prod_same
-
-/-- ε-characterization of the closure in pseudoemetric spaces -/
-theorem mem_closure_iff : x ∈ closure s ↔ ∀ ε > 0, ∃ y ∈ s, edist x y < ε :=
-  (mem_closure_iff_nhds_basis nhds_basis_eball).trans <| by simp only [mem_ball, edist_comm x]
-#align emetric.mem_closure_iff EMetric.mem_closure_iff
-
-theorem tendsto_nhds {f : Filter β} {u : β → α} {a : α} :
-    Tendsto u f (𝓝 a) ↔ ∀ ε > 0, ∀ᶠ x in f, edist (u x) a < ε :=
-  nhds_basis_eball.tendsto_right_iff
-#align emetric.tendsto_nhds EMetric.tendsto_nhds
-
-theorem tendsto_atTop [Nonempty β] [SemilatticeSup β] {u : β → α} {a : α} :
-    Tendsto u atTop (𝓝 a) ↔ ∀ ε > 0, ∃ N, ∀ n ≥ N, edist (u n) a < ε :=
-  (atTop_basis.tendsto_iff nhds_basis_eball).trans <| by
-    simp only [exists_prop, true_and_iff, mem_Ici, mem_ball]
-#align emetric.tendsto_at_top EMetric.tendsto_atTop
-
-=======
->>>>>>> 9a958e83
 theorem inseparable_iff : Inseparable x y ↔ edist x y = 0 := by
   simp [inseparable_iff_mem_closure, mem_closure_iff, edist_comm, forall_lt_iff_le']
 
