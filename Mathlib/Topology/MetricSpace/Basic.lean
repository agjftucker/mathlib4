--- conflicted
+++ resolved
@@ -71,14 +71,11 @@
     @IsUniformEmbedding _ _ ⊥ (by infer_instance) f :=
   isUniformEmbedding_of_spaced_out (dist_mem_uniformity hε) <| by simpa using hf
 
-<<<<<<< HEAD
-=======
 @[deprecated (since := "2024-10-01")]
 alias uniformEmbedding_bot_of_pairwise_le_dist := isUniformEmbedding_bot_of_pairwise_le_dist
 
 end Metric
 
->>>>>>> d0df76bd
 /-- One gets a metric space from an emetric space if the edistance
 is everywhere finite, by pushing the edistance to reals. We set it up so that the edist and the
 uniformity are defeq in the metric space and the emetric space. In this definition, the distance
