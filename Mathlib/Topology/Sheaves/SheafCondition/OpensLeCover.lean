--- conflicted
+++ resolved
@@ -49,11 +49,7 @@
 /-- The category of open sets contained in some element of the cover.
 -/
 def OpensLeCover : Type w :=
-<<<<<<< HEAD
-  FullSubcategory fun V : Opens X ↦ ∃ i, V ≤ U i
-=======
   ObjectProperty.FullSubcategory fun V : Opens X ↦ ∃ i, V ≤ U i
->>>>>>> 07cd79f9
 
 -- The following instances should be constructed by a deriving handler.
 -- https://github.com/leanprover-community/mathlib4/issues/380
