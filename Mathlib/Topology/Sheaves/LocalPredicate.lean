/-
Copyright (c) 2020 Kim Morrison. All rights reserved.
Released under Apache 2.0 license as described in the file LICENSE.
Authors: Johan Commelin, Kim Morrison, Adam Topaz
-/
import Mathlib.Topology.Sheaves.SheafOfFunctions
import Mathlib.Topology.Sheaves.Stalks
import Mathlib.Topology.Sheaves.SheafCondition.UniqueGluing

/-!
# Functions satisfying a local predicate form a sheaf.

At this stage, in `Mathlib/Topology/Sheaves/SheafOfFunctions.lean`
we've proved that not-necessarily-continuous functions from a topological space
into some type (or type family) form a sheaf.

Why do the continuous functions form a sheaf?
The point is just that continuity is a local condition,
so one can use the lifting condition for functions to provide a candidate lift,
then verify that the lift is actually continuous by using the factorisation condition for the lift
(which guarantees that on each open set it agrees with the functions being lifted,
which were assumed to be continuous).

This file abstracts this argument to work for
any collection of dependent functions on a topological space
satisfying a "local predicate".

As an application, we check that continuity is a local predicate in this sense, and provide
* `TopCat.sheafToTop`: continuous functions into a topological space form a sheaf

A sheaf constructed in this way has a natural map `stalkToFiber` from the stalks
to the types in the ambient type family.

We give conditions sufficient to show that this map is injective and/or surjective.
-/

noncomputable section

variable {X : TopCat}
variable (T : X → Type*)

open TopologicalSpace

open Opposite

open CategoryTheory

open CategoryTheory.Limits

open CategoryTheory.Limits.Types

namespace TopCat

/-- Given a topological space `X : TopCat` and a type family `T : X → Type`,
a `P : PrelocalPredicate T` consists of:
* a family of predicates `P.pred`, one for each `U : Opens X`, of the form `(Π x : U, T x) → Prop`
* a proof that if `f : Π x : V, T x` satisfies the predicate on `V : Opens X`, then
  the restriction of `f` to any open subset `U` also satisfies the predicate.
-/
structure PrelocalPredicate where
  /-- The underlying predicate of a prelocal predicate -/
  pred : ∀ {U : Opens X}, (∀ x : U, T x) → Prop
  /-- The underlying predicate should be invariant under restriction -/
  res : ∀ {U V : Opens X} (i : U ⟶ V) (f : ∀ x : V, T x) (_ : pred f), pred fun x : U ↦ f (i x)

variable (X)

/-- Continuity is a "prelocal" predicate on functions to a fixed topological space `T`.
-/
@[simps!]
def continuousPrelocal (T) [TopologicalSpace T] : PrelocalPredicate fun _ : X ↦ T where
  pred {_} f := Continuous f
  res {_ _} i _ h := Continuous.comp h (Opens.isOpenEmbedding_of_le i.le).continuous

/-- Satisfying the inhabited linter. -/
instance inhabitedPrelocalPredicate (T) [TopologicalSpace T] :
    Inhabited (PrelocalPredicate fun _ : X ↦ T) :=
  ⟨continuousPrelocal X T⟩

variable {X} in
/-- Given a topological space `X : TopCat` and a type family `T : X → Type`,
a `P : LocalPredicate T` consists of:
* a family of predicates `P.pred`, one for each `U : Opens X`, of the form `(Π x : U, T x) → Prop`
* a proof that if `f : Π x : V, T x` satisfies the predicate on `V : Opens X`, then
  the restriction of `f` to any open subset `U` also satisfies the predicate, and
* a proof that given some `f : Π x : U, T x`,
  if for every `x : U` we can find an open set `x ∈ V ≤ U`
  so that the restriction of `f` to `V` satisfies the predicate,
  then `f` itself satisfies the predicate.
-/
structure LocalPredicate extends PrelocalPredicate T where
  /-- A local predicate must be local --- provided that it is locally satisfied, it is also globally
    satisfied -/
  locality :
    ∀ {U : Opens X} (f : ∀ x : U, T x)
      (_ : ∀ x : U, ∃ (V : Opens X) (_ : x.1 ∈ V) (i : V ⟶ U),
        pred fun x : V ↦ f (i x : U)), pred f

/-- Continuity is a "local" predicate on functions to a fixed topological space `T`.
-/
def continuousLocal (T) [TopologicalSpace T] : LocalPredicate fun _ : X ↦ T :=
  { continuousPrelocal X T with
    locality := fun {U} f w ↦ by
      apply continuous_iff_continuousAt.2
      intro x
      specialize w x
      rcases w with ⟨V, m, i, w⟩
      dsimp at w
      rw [continuous_iff_continuousAt] at w
      specialize w ⟨x, m⟩
      simpa using (Opens.isOpenEmbedding_of_le i.le).continuousAt_iff.1 w }

/-- Satisfying the inhabited linter. -/
instance inhabitedLocalPredicate (T) [TopologicalSpace T] :
    Inhabited (LocalPredicate fun _ : X ↦ T) :=
  ⟨continuousLocal X T⟩

variable {X T}

/-- The conjunction of two prelocal predicates is prelocal. -/
def PrelocalPredicate.and (P Q : PrelocalPredicate T) : PrelocalPredicate T where
  pred f := P.pred f ∧ Q.pred f
  res i f h := ⟨P.res i f h.1, Q.res i f h.2⟩

/-- The conjunction of two prelocal predicates is prelocal. -/
def LocalPredicate.and (P Q : LocalPredicate T) : LocalPredicate T where
  __ := P.1.and Q.1
  locality f w := by
    refine ⟨P.locality f ?_, Q.locality f ?_⟩ <;>
      (intro x; have ⟨V, hV, i, h⟩ := w x; use V, hV, i)
    exacts [h.1, h.2]

/-- The local predicate of being a partial section of a function. -/
def isSection {T} (p : T → X) : LocalPredicate fun _ : X ↦ T where
  pred f := p ∘ f = (↑)
  res _ _ h := funext fun _ ↦ congr_fun h _
  locality _ w := funext fun x ↦ have ⟨_, hV, _, h⟩ := w x; congr_fun h ⟨x, hV⟩

/-- Given a `P : PrelocalPredicate`, we can always construct a `LocalPredicate`
by asking that the condition from `P` holds locally near every point.
-/
def PrelocalPredicate.sheafify {T : X → Type*} (P : PrelocalPredicate T) : LocalPredicate T where
  pred {U} f := ∀ x : U, ∃ (V : Opens X) (_ : x.1 ∈ V) (i : V ⟶ U), P.pred fun x : V ↦ f (i x : U)
  res {V U} i f w x := by
    specialize w (i x)
    rcases w with ⟨V', m', i', p⟩
    exact ⟨V ⊓ V', ⟨x.2, m'⟩, V.infLELeft _, P.res (V.infLERight V') _ p⟩
  locality {U} f w x := by
    specialize w x
    rcases w with ⟨V, m, i, p⟩
    specialize p ⟨x.1, m⟩
    rcases p with ⟨V', m', i', p'⟩
    exact ⟨V', m', i' ≫ i, p'⟩

theorem PrelocalPredicate.sheafifyOf {T : X → Type*} {P : PrelocalPredicate T} {U : Opens X}
    {f : ∀ x : U, T x} (h : P.pred f) : P.sheafify.pred f := fun x ↦
  ⟨U, x.2, 𝟙 _, by convert h⟩

/-- The subpresheaf of dependent functions on `X` satisfying the "pre-local" predicate `P`.
-/
@[simps!]
def subpresheafToTypes (P : PrelocalPredicate T) : Presheaf (Type _) X where
  obj U := { f : ∀ x : U.unop , T x // P.pred f }
  map {_ _} i f := ⟨fun x ↦ f.1 (i.unop x), P.res i.unop f.1 f.2⟩

namespace subpresheafToTypes

variable (P : PrelocalPredicate T)

/-- The natural transformation including the subpresheaf of functions satisfying a local predicate
into the presheaf of all functions.
-/
def subtype : subpresheafToTypes P ⟶ presheafToTypes X T where app _ f := f.1

open TopCat.Presheaf

attribute [local instance] Types.instFunLike Types.instConcreteCategory in
/-- The functions satisfying a local predicate satisfy the sheaf condition.
-/
theorem isSheaf (P : LocalPredicate T) : (subpresheafToTypes P.toPrelocalPredicate).IsSheaf :=
  Presheaf.isSheaf_of_isSheafUniqueGluing_types _ fun ι U sf sf_comp ↦ by
    -- We show the sheaf condition in terms of unique gluing.
    -- First we obtain a family of sections for the underlying sheaf of functions,
    -- by forgetting that the predicate holds
    let sf' (i : ι) : (presheafToTypes X T).obj (op (U i)) := (sf i).val
    -- Since our original family is compatible, this one is as well
    have sf'_comp : (presheafToTypes X T).IsCompatible U sf' := fun i j ↦
      congr_arg Subtype.val (sf_comp i j)
    -- So, we can obtain a unique gluing
    obtain ⟨gl, gl_spec, gl_uniq⟩ := (sheafToTypes X T).existsUnique_gluing U sf'
      -- `by exact` to help Lean infer the `ConcreteCategory` instance
      (by exact sf'_comp)
    refine ⟨⟨gl, ?_⟩, ?_, ?_⟩
    · -- Our first goal is to show that this chosen gluing satisfies the
      -- predicate. Of course, we use locality of the predicate.
      apply P.locality
      rintro ⟨x, mem⟩
      -- Once we're at a particular point `x`, we can select some open set `x ∈ U i`.
      choose i hi using Opens.mem_iSup.mp mem
      -- We claim that the predicate holds in `U i`
      use U i, hi, Opens.leSupr U i
      -- This follows, since our original family `sf` satisfies the predicate
      convert (sf i).property using 1
      exact gl_spec i
    -- It remains to show that the chosen lift is really a gluing for the subsheaf and
    -- that it is unique. Both of which follow immediately from the corresponding facts
    -- in the sheaf of functions without the local predicate.
    · exact fun i ↦ Subtype.ext (gl_spec i)
    · intro gl' hgl'
      refine Subtype.ext ?_
      exact gl_uniq gl'.1 fun i ↦ congr_arg Subtype.val (hgl' i)

end subpresheafToTypes

/-- The subsheaf of the sheaf of all dependently typed functions satisfying the local predicate `P`.
-/
@[simps]
def subsheafToTypes (P : LocalPredicate T) : Sheaf (Type _) X :=
  ⟨subpresheafToTypes P.toPrelocalPredicate, subpresheafToTypes.isSheaf P⟩

<<<<<<< HEAD
/-- There is a canonical map from the stalk to the original fiber, given by evaluating sections. -/
def stalkToFiber (P : PrelocalPredicate T) (x : X) : (subpresheafToTypes P).stalk x → T x :=
  ULift.down ∘ colimit.desc _
    { pt := ULift (T x)
      ι := { app := fun U f ↦ ⟨by exact f.1 ⟨x, (unop U).2⟩⟩ } }

theorem stalkToFiber_germ (P : PrelocalPredicate T) (U : Opens X) (x : X) (hx : x ∈ U) (f) :
    stalkToFiber P x ((subpresheafToTypes P).germ U x hx f) = f.1 ⟨x, hx⟩ := by
  simp [stalkToFiber, Presheaf.germ, Colimit.ι_desc_apply]
=======
/-- There is a canonical map from the stalk to the original fiber, given by evaluating sections.
-/
def stalkToFiber (P : LocalPredicate T) (x : X) : (subsheafToTypes P).presheaf.stalk x ⟶ T x := by
  refine
    colimit.desc _
      { pt := T x
        ι :=
          { app := fun U f ↦ ?_
            naturality := ?_ } }
  · exact f.1 ⟨x, (unop U).2⟩
  · aesop

theorem stalkToFiber_germ (P : LocalPredicate T) (U : Opens X) (x : X) (hx : x ∈ U) (f) :
    stalkToFiber P x ((subsheafToTypes P).presheaf.germ U x hx f) = f.1 ⟨x, hx⟩ := by
  simp [Presheaf.germ, stalkToFiber]
>>>>>>> 07cd79f9

/-- The `stalkToFiber` map is surjective at `x` if
every point in the fiber `T x` has an allowed section passing through it.
-/
theorem stalkToFiber_surjective (P : PrelocalPredicate T) (x : X)
    (w : ∀ t : T x, ∃ (U : OpenNhds x) (f : ∀ y : U.1, T y) (_ : P.pred f), f ⟨x, U.2⟩ = t) :
    Function.Surjective (stalkToFiber P x) := fun t ↦ by
  rcases w t with ⟨U, f, h, rfl⟩
  fconstructor
  · exact (subpresheafToTypes P).germ _ x U.2 ⟨f, h⟩
  · exact stalkToFiber_germ P U.1 x U.2 ⟨f, h⟩

/-- The `stalkToFiber` map is injective at `x` if any two allowed sections which agree at `x`
agree on some neighborhood of `x`.
-/
theorem stalkToFiber_injective (P : PrelocalPredicate T) (x : X)
    (w :
      ∀ (U V : OpenNhds x) (fU : ∀ y : U.1, T y) (_ : P.pred fU) (fV : ∀ y : V.1, T y)
        (_ : P.pred fV) (_ : fU ⟨x, U.2⟩ = fV ⟨x, V.2⟩),
        ∃ (W : OpenNhds x) (iU : W ⟶ U) (iV : W ⟶ V), ∀ w : W.1,
          fU (iU w : U.1) = fV (iV w : V.1)) :
    Function.Injective (stalkToFiber P x) := fun tU tV h ↦ by
  -- We promise to provide all the ingredients of the proof later:
  let Q :
    ∃ (W : (OpenNhds x)ᵒᵖ) (s : ∀ w : (unop W).1, T w) (hW : P.pred s),
      tU = (subpresheafToTypes P).germ _ x (unop W).2 ⟨s, hW⟩ ∧
        tV = (subpresheafToTypes P).germ _ x (unop W).2 ⟨s, hW⟩ := ?_
  · choose W s hW e using Q
    exact e.1.trans e.2.symm
  -- Then use induction to pick particular representatives of `tU tV : stalk x`
  obtain ⟨U, ⟨fU, hU⟩, rfl⟩ := jointly_surjective' tU
  obtain ⟨V, ⟨fV, hV⟩, rfl⟩ := jointly_surjective' tV
  -- Decompose everything into its constituent parts:
  dsimp
  simp_rw [stalkToFiber, Function.comp_apply, Colimit.ι_desc_apply] at h
  specialize w (unop U) (unop V) fU hU fV hV h
  rcases w with ⟨W, iU, iV, w⟩
  -- and put it back together again in the correct order.
  refine ⟨op W, fun w ↦ fU (iU w : (unop U).1), P.res ?_ _ hU, ?_⟩
  · rcases W with ⟨W, m⟩
    exact iU
  · exact ⟨colimit_sound iU.op (Subtype.eq rfl), colimit_sound iV.op (Subtype.eq (funext w).symm)⟩

universe u

/-- Some repackaging:
the presheaf of functions satisfying `continuousPrelocal` is just the same thing as
the presheaf of continuous functions.
-/
<<<<<<< HEAD
def subpresheafContinuousPrelocalIsoPresheafToTop (T : TopCat) :
=======
def subpresheafContinuousPrelocalIsoPresheafToTop {X : TopCat.{u}} (T : TopCat.{u}) :
>>>>>>> 07cd79f9
    subpresheafToTypes (continuousPrelocal X T) ≅ presheafToTop X T :=
  NatIso.ofComponents fun X ↦
    { hom := by rintro ⟨f, c⟩; exact ofHom ⟨f, c⟩
      inv := by rintro ⟨f, c⟩; exact ⟨f, c⟩ }

/-- The sheaf of continuous functions on `X` with values in a space `T`.
-/
def sheafToTop (T : TopCat) : Sheaf (Type _) X :=
  ⟨presheafToTop X T,
    Presheaf.isSheaf_of_iso (subpresheafContinuousPrelocalIsoPresheafToTop T)
      (subpresheafToTypes.isSheaf (continuousLocal X T))⟩

end TopCat<|MERGE_RESOLUTION|>--- conflicted
+++ resolved
@@ -218,7 +218,6 @@
 def subsheafToTypes (P : LocalPredicate T) : Sheaf (Type _) X :=
   ⟨subpresheafToTypes P.toPrelocalPredicate, subpresheafToTypes.isSheaf P⟩
 
-<<<<<<< HEAD
 /-- There is a canonical map from the stalk to the original fiber, given by evaluating sections. -/
 def stalkToFiber (P : PrelocalPredicate T) (x : X) : (subpresheafToTypes P).stalk x → T x :=
   ULift.down ∘ colimit.desc _
@@ -228,23 +227,6 @@
 theorem stalkToFiber_germ (P : PrelocalPredicate T) (U : Opens X) (x : X) (hx : x ∈ U) (f) :
     stalkToFiber P x ((subpresheafToTypes P).germ U x hx f) = f.1 ⟨x, hx⟩ := by
   simp [stalkToFiber, Presheaf.germ, Colimit.ι_desc_apply]
-=======
-/-- There is a canonical map from the stalk to the original fiber, given by evaluating sections.
--/
-def stalkToFiber (P : LocalPredicate T) (x : X) : (subsheafToTypes P).presheaf.stalk x ⟶ T x := by
-  refine
-    colimit.desc _
-      { pt := T x
-        ι :=
-          { app := fun U f ↦ ?_
-            naturality := ?_ } }
-  · exact f.1 ⟨x, (unop U).2⟩
-  · aesop
-
-theorem stalkToFiber_germ (P : LocalPredicate T) (U : Opens X) (x : X) (hx : x ∈ U) (f) :
-    stalkToFiber P x ((subsheafToTypes P).presheaf.germ U x hx f) = f.1 ⟨x, hx⟩ := by
-  simp [Presheaf.germ, stalkToFiber]
->>>>>>> 07cd79f9
 
 /-- The `stalkToFiber` map is surjective at `x` if
 every point in the fiber `T x` has an allowed section passing through it.
@@ -294,11 +276,7 @@
 the presheaf of functions satisfying `continuousPrelocal` is just the same thing as
 the presheaf of continuous functions.
 -/
-<<<<<<< HEAD
 def subpresheafContinuousPrelocalIsoPresheafToTop (T : TopCat) :
-=======
-def subpresheafContinuousPrelocalIsoPresheafToTop {X : TopCat.{u}} (T : TopCat.{u}) :
->>>>>>> 07cd79f9
     subpresheafToTypes (continuousPrelocal X T) ≅ presheafToTop X T :=
   NatIso.ofComponents fun X ↦
     { hom := by rintro ⟨f, c⟩; exact ofHom ⟨f, c⟩
