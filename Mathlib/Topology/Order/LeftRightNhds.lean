/-
Copyright (c) 2017 Johannes Hölzl. All rights reserved.
Released under Apache 2.0 license as described in the file LICENSE.
Authors: Johannes Hölzl, Mario Carneiro, Yury Kudryashov
-/
import Mathlib.Algebra.Ring.Pointwise.Set
import Mathlib.Order.Filter.AtTopBot.CompleteLattice
import Mathlib.Order.Filter.AtTopBot.Group
import Mathlib.Topology.Order.Basic

/-!
# Neighborhoods to the left and to the right on an `OrderTopology`

We've seen some properties of left and right neighborhood of a point in an `OrderClosedTopology`.
In an `OrderTopology`, such neighborhoods can be characterized as the sets containing suitable
intervals to the right or to the left of `a`. We give now these characterizations. -/

open Set Filter TopologicalSpace Topology Function

open OrderDual (toDual ofDual)

variable {α β γ : Type*}

section LinearOrder

variable [TopologicalSpace α] [LinearOrder α]

section OrderTopology

variable [OrderTopology α]

open List in
/-- The following statements are equivalent:

0. `s` is a neighborhood of `a` within `(a, +∞)`;
1. `s` is a neighborhood of `a` within `(a, b]`;
2. `s` is a neighborhood of `a` within `(a, b)`;
3. `s` includes `(a, u)` for some `u ∈ (a, b]`;
4. `s` includes `(a, u)` for some `u > a`.
-/
theorem TFAE_mem_nhdsGT {a b : α} (hab : a < b) (s : Set α) :
    TFAE [s ∈ 𝓝[>] a,
      s ∈ 𝓝[Ioc a b] a,
      s ∈ 𝓝[Ioo a b] a,
      ∃ u ∈ Ioc a b, Ioo a u ⊆ s,
      ∃ u ∈ Ioi a, Ioo a u ⊆ s] := by
  tfae_have 1 ↔ 2 := by
    rw [nhdsWithin_Ioc_eq_nhdsGT hab]
  tfae_have 1 ↔ 3 := by
    rw [nhdsWithin_Ioo_eq_nhdsGT hab]
  tfae_have 4 → 5 := fun ⟨u, umem, hu⟩ => ⟨u, umem.1, hu⟩
  tfae_have 5 → 1
  | ⟨u, hau, hu⟩ => mem_of_superset (Ioo_mem_nhdsGT hau) hu
  tfae_have 1 → 4
  | h => by
    rcases mem_nhdsWithin_iff_exists_mem_nhds_inter.1 h with ⟨v, va, hv⟩
    rcases exists_Ico_subset_of_mem_nhds' va hab with ⟨u, au, hu⟩
    exact ⟨u, au, fun x hx => hv ⟨hu ⟨le_of_lt hx.1, hx.2⟩, hx.1⟩⟩
  tfae_finish

@[deprecated (since := "2024-12-22")]
alias TFAE_mem_nhdsWithin_Ioi := TFAE_mem_nhdsGT

theorem mem_nhdsGT_iff_exists_mem_Ioc_Ioo_subset {a u' : α} {s : Set α} (hu' : a < u') :
    s ∈ 𝓝[>] a ↔ ∃ u ∈ Ioc a u', Ioo a u ⊆ s :=
  (TFAE_mem_nhdsGT hu' s).out 0 3

@[deprecated (since := "2024-12-22")]
alias mem_nhdsWithin_Ioi_iff_exists_mem_Ioc_Ioo_subset := mem_nhdsGT_iff_exists_mem_Ioc_Ioo_subset

/-- A set is a neighborhood of `a` within `(a, +∞)` if and only if it contains an interval `(a, u)`
with `a < u < u'`, provided `a` is not a top element. -/
theorem mem_nhdsGT_iff_exists_Ioo_subset' {a u' : α} {s : Set α} (hu' : a < u') :
    s ∈ 𝓝[>] a ↔ ∃ u ∈ Ioi a, Ioo a u ⊆ s :=
  (TFAE_mem_nhdsGT hu' s).out 0 4

@[deprecated (since := "2024-12-22")]
alias mem_nhdsWithin_Ioi_iff_exists_Ioo_subset' := mem_nhdsGT_iff_exists_Ioo_subset'

theorem nhdsGT_basis_of_exists_gt {a : α} (h : ∃ b, a < b) : (𝓝[>] a).HasBasis (a < ·) (Ioo a) :=
  let ⟨_, h⟩ := h
  ⟨fun _ => mem_nhdsGT_iff_exists_Ioo_subset' h⟩

@[deprecated (since := "2024-12-22")]
alias nhdsWithin_Ioi_basis' := nhdsGT_basis_of_exists_gt

lemma nhdsGT_basis [NoMaxOrder α] (a : α) : (𝓝[>] a).HasBasis (a < ·) (Ioo a) :=
  nhdsGT_basis_of_exists_gt <| exists_gt a

@[deprecated (since := "2024-12-22")]
alias nhdsWithin_Ioi_basis := nhdsGT_basis

theorem nhdsGT_eq_bot_iff {a : α} : 𝓝[>] a = ⊥ ↔ IsTop a ∨ ∃ b, a ⋖ b := by
  by_cases ha : IsTop a
  · simp [ha, ha.isMax.Ioi_eq]
  · simp only [ha, false_or]
    rw [isTop_iff_isMax, not_isMax_iff] at ha
    simp only [(nhdsGT_basis_of_exists_gt ha).eq_bot_iff, covBy_iff_Ioo_eq]

@[deprecated (since := "2024-12-22")]
alias nhdsWithin_Ioi_eq_bot_iff := nhdsGT_eq_bot_iff

/-- A set is a neighborhood of `a` within `(a, +∞)` if and only if it contains an interval `(a, u)`
with `a < u`. -/
theorem mem_nhdsGT_iff_exists_Ioo_subset [NoMaxOrder α] {a : α} {s : Set α} :
    s ∈ 𝓝[>] a ↔ ∃ u ∈ Ioi a, Ioo a u ⊆ s :=
  let ⟨_u', hu'⟩ := exists_gt a
  mem_nhdsGT_iff_exists_Ioo_subset' hu'

@[deprecated (since := "2024-12-22")]
alias mem_nhdsWithin_Ioi_iff_exists_Ioo_subset := mem_nhdsGT_iff_exists_Ioo_subset

/-- The set of points which are isolated on the right is countable when the space is
second-countable. -/
theorem countable_setOf_isolated_right [SecondCountableTopology α] :
    { x : α | 𝓝[>] x = ⊥ }.Countable := by
  simp only [nhdsGT_eq_bot_iff, setOf_or]
  exact (subsingleton_isTop α).countable.union countable_setOf_covBy_right

/-- The set of points which are isolated on the left is countable when the space is
second-countable. -/
theorem countable_setOf_isolated_left [SecondCountableTopology α] :
    { x : α | 𝓝[<] x = ⊥ }.Countable :=
  countable_setOf_isolated_right (α := αᵒᵈ)

/-- The set of points in a set which are isolated on the right in this set is countable when the
space is second-countable. -/
theorem countable_setOf_isolated_right_within [SecondCountableTopology α] {s : Set α} :
    { x ∈ s | 𝓝[s ∩ Ioi x] x = ⊥ }.Countable := by
  /- This does not follow from `countable_setOf_isolated_right`, which gives the result when `s`
  is the whole space, as one can not use it inside the subspace since it doesn't have the order
  topology. Instead, we follow the main steps of its proof. -/
  let t := { x ∈ s | 𝓝[s ∩ Ioi x] x = ⊥ ∧ ¬ IsTop x}
  suffices H : t.Countable by
    have : { x ∈ s | 𝓝[s ∩ Ioi x] x = ⊥ } ⊆ t ∪ {x | IsTop x} := by
      intro x hx
      by_cases h'x : IsTop x
      · simp [h'x]
      · simpa [-sep_and, t, h'x]
    apply Countable.mono this
    simp [H, (subsingleton_isTop α).countable]
<<<<<<< HEAD
  have : ∀ x ∈ t, ∃ y > x, s ∩ Ioo x y = ∅ := by
    intro x hx
=======
  have (x) (hx : x ∈ t) : ∃ y > x, s ∩ Ioo x y = ∅ := by
>>>>>>> 447fa971
    simp only [← empty_mem_iff_bot, mem_nhdsWithin_iff_exists_mem_nhds_inter,
      subset_empty_iff, IsTop, not_forall, not_le, mem_inter_iff, mem_setOf_eq, t] at hx
    rcases hx.2.1 with ⟨u, hu, h'u⟩
    obtain ⟨y, hxy, hy⟩ : ∃ y, x < y ∧ Ico x y ⊆ u := exists_Ico_subset_of_mem_nhds hu hx.2.2
    refine ⟨y, hxy, ?_⟩
    contrapose! h'u
    apply h'u.mono
    intro z hz
    exact ⟨hy ⟨hz.2.1.le, hz.2.2⟩, hz.1, hz.2.1⟩
  choose! y hy h'y using this
  apply Set.PairwiseDisjoint.countable_of_Ioo (y := y) _ hy
  simp only [PairwiseDisjoint, Set.Pairwise, Function.onFun]
  intro a ha b hb hab
  wlog H : a < b generalizing a b with h
  · have : b < a := lt_of_le_of_ne (not_lt.1 H) hab.symm
    exact (h hb ha hab.symm this).symm
  have : y a ≤ b := by
    by_contra!
    have : b ∈ s ∩ Ioo a (y a) := by simp [hb.1, H, this]
    simp [h'y a ha] at this
  rw [disjoint_iff_forall_ne]
  exact fun u hu v hv ↦ ((hu.2.trans_le this).trans hv.1).ne

<<<<<<< HEAD
/-- The set of points in a set which are isolated on the right in this set is countable when the
=======
/-- The set of points in a set which are isolated on the left in this set is countable when the
>>>>>>> 447fa971
space is second-countable. -/
theorem countable_setOf_isolated_left_within [SecondCountableTopology α] {s : Set α} :
    { x ∈ s | 𝓝[s ∩ Iio x] x = ⊥ }.Countable :=
  countable_setOf_isolated_right_within (α := αᵒᵈ)

/-- A set is a neighborhood of `a` within `(a, +∞)` if and only if it contains an interval `(a, u]`
with `a < u`. -/
theorem mem_nhdsGT_iff_exists_Ioc_subset [NoMaxOrder α] [DenselyOrdered α] {a : α} {s : Set α} :
    s ∈ 𝓝[>] a ↔ ∃ u ∈ Ioi a, Ioc a u ⊆ s := by
  rw [mem_nhdsGT_iff_exists_Ioo_subset]
  constructor
  · rintro ⟨u, au, as⟩
    rcases exists_between au with ⟨v, hv⟩
    exact ⟨v, hv.1, fun x hx => as ⟨hx.1, lt_of_le_of_lt hx.2 hv.2⟩⟩
  · rintro ⟨u, au, as⟩
    exact ⟨u, au, Subset.trans Ioo_subset_Ioc_self as⟩

@[deprecated (since := "2024-12-22")]
alias mem_nhdsWithin_Ioi_iff_exists_Ioc_subset := mem_nhdsGT_iff_exists_Ioc_subset

open List in
/-- The following statements are equivalent:

0. `s` is a neighborhood of `b` within `(-∞, b)`
1. `s` is a neighborhood of `b` within `[a, b)`
2. `s` is a neighborhood of `b` within `(a, b)`
3. `s` includes `(l, b)` for some `l ∈ [a, b)`
4. `s` includes `(l, b)` for some `l < b` -/
theorem TFAE_mem_nhdsLT {a b : α} (h : a < b) (s : Set α) :
    TFAE [s ∈ 𝓝[<] b,-- 0 : `s` is a neighborhood of `b` within `(-∞, b)`
        s ∈ 𝓝[Ico a b] b,-- 1 : `s` is a neighborhood of `b` within `[a, b)`
        s ∈ 𝓝[Ioo a b] b,-- 2 : `s` is a neighborhood of `b` within `(a, b)`
        ∃ l ∈ Ico a b, Ioo l b ⊆ s,-- 3 : `s` includes `(l, b)` for some `l ∈ [a, b)`
        ∃ l ∈ Iio b, Ioo l b ⊆ s] := by-- 4 : `s` includes `(l, b)` for some `l < b`
  simpa using TFAE_mem_nhdsGT h.dual (ofDual ⁻¹' s)

@[deprecated (since := "2024-12-22")]
alias TFAE_mem_nhdsWithin_Iio := TFAE_mem_nhdsLT

theorem mem_nhdsLT_iff_exists_mem_Ico_Ioo_subset {a l' : α} {s : Set α} (hl' : l' < a) :
    s ∈ 𝓝[<] a ↔ ∃ l ∈ Ico l' a, Ioo l a ⊆ s :=
  (TFAE_mem_nhdsLT hl' s).out 0 3

@[deprecated (since := "2024-12-22")]
alias mem_nhdsWithin_Iio_iff_exists_mem_Ico_Ioo_subset := mem_nhdsLT_iff_exists_mem_Ico_Ioo_subset

/-- A set is a neighborhood of `a` within `(-∞, a)` if and only if it contains an interval `(l, a)`
with `l < a`, provided `a` is not a bottom element. -/
theorem mem_nhdsLT_iff_exists_Ioo_subset' {a l' : α} {s : Set α} (hl' : l' < a) :
    s ∈ 𝓝[<] a ↔ ∃ l ∈ Iio a, Ioo l a ⊆ s :=
  (TFAE_mem_nhdsLT hl' s).out 0 4

@[deprecated (since := "2024-12-22")]
alias mem_nhdsWithin_Iio_iff_exists_Ioo_subset' := mem_nhdsLT_iff_exists_Ioo_subset'

/-- A set is a neighborhood of `a` within `(-∞, a)` if and only if it contains an interval `(l, a)`
with `l < a`. -/
theorem mem_nhdsLT_iff_exists_Ioo_subset [NoMinOrder α] {a : α} {s : Set α} :
    s ∈ 𝓝[<] a ↔ ∃ l ∈ Iio a, Ioo l a ⊆ s :=
  let ⟨_, h⟩ := exists_lt a
  mem_nhdsLT_iff_exists_Ioo_subset' h

@[deprecated (since := "2024-12-22")]
alias mem_nhdsWithin_Iio_iff_exists_Ioo_subset := mem_nhdsLT_iff_exists_Ioo_subset

/-- A set is a neighborhood of `a` within `(-∞, a)` if and only if it contains an interval `[l, a)`
with `l < a`. -/
theorem mem_nhdsLT_iff_exists_Ico_subset [NoMinOrder α] [DenselyOrdered α] {a : α} {s : Set α} :
    s ∈ 𝓝[<] a ↔ ∃ l ∈ Iio a, Ico l a ⊆ s := by
  have : ofDual ⁻¹' s ∈ 𝓝[>] toDual a ↔ _ := mem_nhdsGT_iff_exists_Ioc_subset
  simpa using this

@[deprecated (since := "2024-12-22")]
alias mem_nhdsWithin_Iio_iff_exists_Ico_subset := mem_nhdsLT_iff_exists_Ico_subset

theorem nhdsLT_basis_of_exists_lt {a : α} (h : ∃ b, b < a) : (𝓝[<] a).HasBasis (· < a) (Ioo · a) :=
  let ⟨_, h⟩ := h
  ⟨fun _ => mem_nhdsLT_iff_exists_Ioo_subset' h⟩

@[deprecated (since := "2024-12-22")]
alias nhdsWithin_Iio_basis' := nhdsLT_basis_of_exists_lt

theorem nhdsLT_basis [NoMinOrder α] (a : α) : (𝓝[<] a).HasBasis (· < a) (Ioo · a) :=
  nhdsLT_basis_of_exists_lt <| exists_lt a

@[deprecated (since := "2024-12-22")]
alias nhdsWithin_Iio_basis := nhdsLT_basis

theorem nhdsLT_eq_bot_iff {a : α} : 𝓝[<] a = ⊥ ↔ IsBot a ∨ ∃ b, b ⋖ a := by
  convert (config := { preTransparency := .default }) nhdsGT_eq_bot_iff (a := OrderDual.toDual a)
    using 4
  exact ofDual_covBy_ofDual_iff

@[deprecated (since := "2024-12-22")]
alias nhdsWithin_Iio_eq_bot_iff := nhdsLT_eq_bot_iff

open List in
/-- The following statements are equivalent:

0. `s` is a neighborhood of `a` within `[a, +∞)`;
1. `s` is a neighborhood of `a` within `[a, b]`;
2. `s` is a neighborhood of `a` within `[a, b)`;
3. `s` includes `[a, u)` for some `u ∈ (a, b]`;
4. `s` includes `[a, u)` for some `u > a`.
-/
theorem TFAE_mem_nhdsGE {a b : α} (hab : a < b) (s : Set α) :
    TFAE [s ∈ 𝓝[≥] a,
      s ∈ 𝓝[Icc a b] a,
      s ∈ 𝓝[Ico a b] a,
      ∃ u ∈ Ioc a b, Ico a u ⊆ s,
      ∃ u ∈ Ioi a , Ico a u ⊆ s] := by
  tfae_have 1 ↔ 2 := by
    rw [nhdsWithin_Icc_eq_nhdsGE hab]
  tfae_have 1 ↔ 3 := by
    rw [nhdsWithin_Ico_eq_nhdsGE hab]
  tfae_have 1 ↔ 5 := (nhdsGE_basis_of_exists_gt ⟨b, hab⟩).mem_iff
  tfae_have 4 → 5 := fun ⟨u, umem, hu⟩ => ⟨u, umem.1, hu⟩
  tfae_have 5 → 4
  | ⟨u, hua, hus⟩ => ⟨min u b, ⟨lt_min hua hab, min_le_right _ _⟩,
      (Ico_subset_Ico_right <| min_le_left _ _).trans hus⟩
  tfae_finish

@[deprecated (since := "2024-12-22")]
alias TFAE_mem_nhdsWithin_Ici := TFAE_mem_nhdsGE

theorem mem_nhdsGE_iff_exists_mem_Ioc_Ico_subset {a u' : α} {s : Set α} (hu' : a < u') :
    s ∈ 𝓝[≥] a ↔ ∃ u ∈ Ioc a u', Ico a u ⊆ s :=
  (TFAE_mem_nhdsGE hu' s).out 0 3 (by norm_num) (by norm_num)

@[deprecated (since := "2024-12-22")]
alias mem_nhdsWithin_Ici_iff_exists_mem_Ioc_Ico_subset := mem_nhdsGE_iff_exists_mem_Ioc_Ico_subset

/-- A set is a neighborhood of `a` within `[a, +∞)` if and only if it contains an interval `[a, u)`
with `a < u < u'`, provided `a` is not a top element. -/
theorem mem_nhdsGE_iff_exists_Ico_subset' {a u' : α} {s : Set α} (hu' : a < u') :
    s ∈ 𝓝[≥] a ↔ ∃ u ∈ Ioi a, Ico a u ⊆ s :=
  (TFAE_mem_nhdsGE hu' s).out 0 4 (by norm_num) (by norm_num)

@[deprecated (since := "2024-12-22")]
alias mem_nhdsWithin_Ici_iff_exists_Ico_subset' := mem_nhdsGE_iff_exists_Ico_subset'

/-- A set is a neighborhood of `a` within `[a, +∞)` if and only if it contains an interval `[a, u)`
with `a < u`. -/
theorem mem_nhdsGE_iff_exists_Ico_subset [NoMaxOrder α] {a : α} {s : Set α} :
    s ∈ 𝓝[≥] a ↔ ∃ u ∈ Ioi a, Ico a u ⊆ s :=
  let ⟨_, hu'⟩ := exists_gt a
  mem_nhdsGE_iff_exists_Ico_subset' hu'

@[deprecated (since := "2024-12-22")]
alias mem_nhdsWithin_Ici_iff_exists_Ico_subset := mem_nhdsGE_iff_exists_Ico_subset

theorem nhdsGE_basis_Ico [NoMaxOrder α] (a : α) : (𝓝[≥] a).HasBasis (fun u => a < u) (Ico a) :=
  ⟨fun _ => mem_nhdsGE_iff_exists_Ico_subset⟩

@[deprecated (since := "2024-12-22")]
alias nhdsWithin_Ici_basis_Ico := nhdsGE_basis_Ico

/-- The filter of right neighborhoods has a basis of closed intervals. -/
theorem nhdsGE_basis_Icc [NoMaxOrder α] [DenselyOrdered α] {a : α} :
    (𝓝[≥] a).HasBasis (a < ·) (Icc a) :=
  (nhdsGE_basis _).to_hasBasis
    (fun _u hu ↦ (exists_between hu).imp fun _v hv ↦ hv.imp_right Icc_subset_Ico_right) fun u hu ↦
    ⟨u, hu, Ico_subset_Icc_self⟩

@[deprecated (since := "2024-12-22")]
alias nhdsWithin_Ici_basis_Icc := nhdsGE_basis_Icc

/-- A set is a neighborhood of `a` within `[a, +∞)` if and only if it contains an interval `[a, u]`
with `a < u`. -/
theorem mem_nhdsGE_iff_exists_Icc_subset [NoMaxOrder α] [DenselyOrdered α] {a : α} {s : Set α} :
    s ∈ 𝓝[≥] a ↔ ∃ u, a < u ∧ Icc a u ⊆ s :=
  nhdsGE_basis_Icc.mem_iff

@[deprecated (since := "2024-12-22")]
alias mem_nhdsWithin_Ici_iff_exists_Icc_subset := mem_nhdsGE_iff_exists_Icc_subset

open List in
/-- The following statements are equivalent:

0. `s` is a neighborhood of `b` within `(-∞, b]`
1. `s` is a neighborhood of `b` within `[a, b]`
2. `s` is a neighborhood of `b` within `(a, b]`
3. `s` includes `(l, b]` for some `l ∈ [a, b)`
4. `s` includes `(l, b]` for some `l < b` -/
theorem TFAE_mem_nhdsLE {a b : α} (h : a < b) (s : Set α) :
    TFAE [s ∈ 𝓝[≤] b,-- 0 : `s` is a neighborhood of `b` within `(-∞, b]`
      s ∈ 𝓝[Icc a b] b,-- 1 : `s` is a neighborhood of `b` within `[a, b]`
      s ∈ 𝓝[Ioc a b] b,-- 2 : `s` is a neighborhood of `b` within `(a, b]`
      ∃ l ∈ Ico a b, Ioc l b ⊆ s,-- 3 : `s` includes `(l, b]` for some `l ∈ [a, b)`
      ∃ l ∈ Iio b, Ioc l b ⊆ s] := by-- 4 : `s` includes `(l, b]` for some `l < b`
  simpa using TFAE_mem_nhdsGE h.dual (ofDual ⁻¹' s)

@[deprecated (since := "2024-12-22")]
alias TFAE_mem_nhdsWithin_Iic := TFAE_mem_nhdsLE

theorem mem_nhdsLE_iff_exists_mem_Ico_Ioc_subset {a l' : α} {s : Set α} (hl' : l' < a) :
    s ∈ 𝓝[≤] a ↔ ∃ l ∈ Ico l' a, Ioc l a ⊆ s :=
  (TFAE_mem_nhdsLE hl' s).out 0 3 (by norm_num) (by norm_num)

@[deprecated (since := "2024-12-22")]
alias mem_nhdsWithin_Iic_iff_exists_mem_Ico_Ioc_subset := mem_nhdsLE_iff_exists_mem_Ico_Ioc_subset

/-- A set is a neighborhood of `a` within `(-∞, a]` if and only if it contains an interval `(l, a]`
with `l < a`, provided `a` is not a bottom element. -/
theorem mem_nhdsLE_iff_exists_Ioc_subset' {a l' : α} {s : Set α} (hl' : l' < a) :
    s ∈ 𝓝[≤] a ↔ ∃ l ∈ Iio a, Ioc l a ⊆ s :=
  (TFAE_mem_nhdsLE hl' s).out 0 4 (by norm_num) (by norm_num)

@[deprecated (since := "2024-12-22")]
alias mem_nhdsWithin_Iic_iff_exists_Ioc_subset' := mem_nhdsLE_iff_exists_Ioc_subset'

/-- A set is a neighborhood of `a` within `(-∞, a]` if and only if it contains an interval `(l, a]`
with `l < a`. -/
theorem mem_nhdsLE_iff_exists_Ioc_subset [NoMinOrder α] {a : α} {s : Set α} :
    s ∈ 𝓝[≤] a ↔ ∃ l ∈ Iio a, Ioc l a ⊆ s :=
  let ⟨_, hl'⟩ := exists_lt a
  mem_nhdsLE_iff_exists_Ioc_subset' hl'

@[deprecated (since := "2024-12-22")]
alias mem_nhdsWithin_Iic_iff_exists_Ioc_subset := mem_nhdsLE_iff_exists_Ioc_subset

/-- A set is a neighborhood of `a` within `(-∞, a]` if and only if it contains an interval `[l, a]`
with `l < a`. -/
theorem mem_nhdsLE_iff_exists_Icc_subset [NoMinOrder α] [DenselyOrdered α] {a : α}
    {s : Set α} : s ∈ 𝓝[≤] a ↔ ∃ l, l < a ∧ Icc l a ⊆ s :=
  calc s ∈ 𝓝[≤] a ↔ ofDual ⁻¹' s ∈ 𝓝[≥] (toDual a) := Iff.rfl
  _ ↔ ∃ u : α, toDual a < toDual u ∧ Icc (toDual a) (toDual u) ⊆ ofDual ⁻¹' s :=
    mem_nhdsGE_iff_exists_Icc_subset
  _ ↔ ∃ l, l < a ∧ Icc l a ⊆ s := by simp

@[deprecated (since := "2024-12-22")]
alias mem_nhdsWithin_Iic_iff_exists_Icc_subset := mem_nhdsLE_iff_exists_Icc_subset

/-- The filter of left neighborhoods has a basis of closed intervals. -/
theorem nhdsLE_basis_Icc [NoMinOrder α] [DenselyOrdered α] {a : α} :
    (𝓝[≤] a).HasBasis (· < a) (Icc · a) :=
  ⟨fun _ ↦ mem_nhdsLE_iff_exists_Icc_subset⟩

@[deprecated (since := "2024-12-22")]
alias nhdsWithin_Iic_basis_Icc := nhdsLE_basis_Icc

end OrderTopology

end LinearOrder

section LinearOrderedCommGroup

variable [TopologicalSpace α] [CommGroup α] [LinearOrder α] [IsOrderedMonoid α]
  [OrderTopology α]
variable {l : Filter β} {f g : β → α}

@[to_additive]
theorem nhds_eq_iInf_mabs_div (a : α) : 𝓝 a = ⨅ r > 1, 𝓟 { b | |a / b|ₘ < r } := by
  simp only [nhds_eq_order, mabs_lt, setOf_and, ← inf_principal, iInf_inf_eq]
  refine (congr_arg₂ _ ?_ ?_).trans (inf_comm ..)
  · refine (Equiv.divLeft a).iInf_congr fun x => ?_; simp [Ioi]
  · refine (Equiv.divRight a).iInf_congr fun x => ?_; simp [Iio]

@[to_additive]
theorem orderTopology_of_nhds_mabs {α : Type*} [TopologicalSpace α] [CommGroup α] [LinearOrder α]
    [IsOrderedMonoid α]
    (h_nhds : ∀ a : α, 𝓝 a = ⨅ r > 1, 𝓟 { b | |a / b|ₘ < r }) : OrderTopology α := by
  refine ⟨TopologicalSpace.ext_nhds fun a => ?_⟩
  rw [h_nhds]
  letI := Preorder.topology α; letI : OrderTopology α := ⟨rfl⟩
  exact (nhds_eq_iInf_mabs_div a).symm

@[to_additive]
theorem LinearOrderedCommGroup.tendsto_nhds {x : Filter β} {a : α} :
    Tendsto f x (𝓝 a) ↔ ∀ ε > (1 : α), ∀ᶠ b in x, |f b / a|ₘ < ε := by
  simp [nhds_eq_iInf_mabs_div, mabs_div_comm a]

@[to_additive]
theorem eventually_mabs_div_lt (a : α) {ε : α} (hε : 1 < ε) : ∀ᶠ x in 𝓝 a, |x / a|ₘ < ε :=
  (nhds_eq_iInf_mabs_div a).symm ▸
    mem_iInf_of_mem ε (mem_iInf_of_mem hε <| by simp only [mabs_div_comm, mem_principal_self])

/-- In a linearly ordered commutative group with the order topology,
if `f` tends to `C` and `g` tends to `atTop` then `f * g` tends to `atTop`. -/
@[to_additive add_atTop "In a linearly ordered additive commutative group with the order topology,
if `f` tends to `C` and `g` tends to `atTop` then `f + g` tends to `atTop`."]
theorem Filter.Tendsto.mul_atTop' {C : α} (hf : Tendsto f l (𝓝 C)) (hg : Tendsto g l atTop) :
    Tendsto (fun x => f x * g x) l atTop := by
  nontriviality α
  obtain ⟨C', hC'⟩ : ∃ C', C' < C := exists_lt C
  refine tendsto_atTop_mul_left_of_le' _ C' ?_ hg
  exact (hf.eventually (lt_mem_nhds hC')).mono fun x => le_of_lt

/-- In a linearly ordered commutative group with the order topology,
if `f` tends to `C` and `g` tends to `atBot` then `f * g` tends to `atBot`. -/
@[to_additive add_atBot "In a linearly ordered additive commutative group with the order topology,
if `f` tends to `C` and `g` tends to `atBot` then `f + g` tends to `atBot`."]
theorem Filter.Tendsto.mul_atBot' {C : α} (hf : Tendsto f l (𝓝 C)) (hg : Tendsto g l atBot) :
    Tendsto (fun x => f x * g x) l atBot :=
  Filter.Tendsto.mul_atTop' (α := αᵒᵈ) hf hg

/-- In a linearly ordered commutative group with the order topology,
if `f` tends to `atTop` and `g` tends to `C` then `f * g` tends to `atTop`. -/
@[to_additive atTop_add "In a linearly ordered additive commutative group with the order topology,
if `f` tends to `atTop` and `g` tends to `C` then `f + g` tends to `atTop`."]
theorem Filter.Tendsto.atTop_mul' {C : α} (hf : Tendsto f l atTop) (hg : Tendsto g l (𝓝 C)) :
    Tendsto (fun x => f x * g x) l atTop := by
  conv in _ * _ => rw [mul_comm]
  exact hg.mul_atTop' hf

/-- In a linearly ordered commutative group with the order topology,
if `f` tends to `atBot` and `g` tends to `C` then `f * g` tends to `atBot`. -/
@[to_additive atBot_add "In a linearly ordered additive commutative group with the order topology,
if `f` tends to `atBot` and `g` tends to `C` then `f + g` tends to `atBot`."]
theorem Filter.Tendsto.atBot_mul' {C : α} (hf : Tendsto f l atBot) (hg : Tendsto g l (𝓝 C)) :
    Tendsto (fun x => f x * g x) l atBot := by
  conv in _ * _ => rw [mul_comm]
  exact hg.mul_atBot' hf

@[to_additive]
theorem nhds_basis_mabs_div_lt [NoMaxOrder α] (a : α) :
    (𝓝 a).HasBasis (fun ε : α => (1 : α) < ε) fun ε => { b | |b / a|ₘ < ε } := by
  simp only [nhds_eq_iInf_mabs_div, mabs_div_comm (a := a)]
  refine hasBasis_biInf_principal' (fun x hx y hy => ?_) (exists_gt _)
  exact ⟨min x y, lt_min hx hy, fun _ hz => hz.trans_le (min_le_left _ _),
    fun _ hz => hz.trans_le (min_le_right _ _)⟩

@[to_additive]
theorem nhds_basis_Ioo_one_lt [NoMaxOrder α] (a : α) :
    (𝓝 a).HasBasis (fun ε : α => (1 : α) < ε) fun ε => Ioo (a / ε) (a * ε) := by
  convert nhds_basis_mabs_div_lt a
  simp only [Ioo, mabs_lt, ← div_lt_iff_lt_mul, inv_lt_div_iff_lt_mul, div_lt_comm]

@[to_additive]
theorem nhds_basis_Icc_one_lt [NoMaxOrder α] [DenselyOrdered α] (a : α) :
    (𝓝 a).HasBasis ((1 : α) < ·) fun ε ↦ Icc (a / ε) (a * ε) :=
  (nhds_basis_Ioo_one_lt a).to_hasBasis
    (fun _ε ε₁ ↦ let ⟨δ, δ₁, δε⟩ := exists_between ε₁
      ⟨δ, δ₁, Icc_subset_Ioo (by gcongr) (by gcongr)⟩)
    (fun ε ε₁ ↦ ⟨ε, ε₁, Ioo_subset_Icc_self⟩)

variable (α) in
@[to_additive]
theorem nhds_basis_one_mabs_lt [NoMaxOrder α] :
    (𝓝 (1 : α)).HasBasis (fun ε : α => (1 : α) < ε) fun ε => { b | |b|ₘ < ε } := by
  simpa using nhds_basis_mabs_div_lt (1 : α)

@[deprecated (since := "2025-03-18")]
alias nhds_basis_zero_abs_sub_lt := nhds_basis_zero_abs_lt

/-- If `a > 1`, then open intervals `(a / ε, aε)`, `1 < ε ≤ a`,
form a basis of neighborhoods of `a`.

This upper bound for `ε` guarantees that all elements of these intervals are greater than one. -/
@[to_additive "If `a` is positive, then the intervals `(a - ε, a + ε)`, `0 < ε ≤ a`,
form a basis of neighborhoods of `a`.

This upper bound for `ε` guarantees that all elements of these intervals are positive."]
theorem nhds_basis_Ioo_one_lt_of_one_lt [NoMaxOrder α] {a : α} (ha : 1 < a) :
    (𝓝 a).HasBasis (fun ε : α => (1 : α) < ε ∧ ε ≤ a) fun ε => Ioo (a / ε) (a * ε) :=
  (nhds_basis_Ioo_one_lt a).restrict fun ε hε ↦
    ⟨min a ε, lt_min ha hε, min_le_left _ _, by gcongr <;> apply min_le_right⟩

end LinearOrderedCommGroup

namespace Set.OrdConnected

section ClosedIciTopology

variable [TopologicalSpace α] [LinearOrder α] [ClosedIciTopology α] {S : Set α} {x y : α}

/-- If `S` is order-connected and contains two points `x < y`,
then `S` is a right neighbourhood of `x`. -/
lemma mem_nhdsGE (hS : OrdConnected S) (hx : x ∈ S) (hy : y ∈ S) (hxy : x < y) : S ∈ 𝓝[≥] x :=
  mem_of_superset (Icc_mem_nhdsGE hxy) <| hS.out hx hy

@[deprecated (since := "2024-12-22")] alias mem_nhdsWithin_Ici := mem_nhdsGE

/-- If `S` is order-connected and contains two points `x < y`,
then `S` is a punctured right neighbourhood of `x`. -/
lemma mem_nhdsGT (hS : OrdConnected S) (hx : x ∈ S) (hy : y ∈ S) (hxy : x < y) : S ∈ 𝓝[>] x :=
  nhdsWithin_mono _ Ioi_subset_Ici_self <| hS.mem_nhdsGE hx hy hxy

@[deprecated (since := "2024-12-22")] alias mem_nhdsWithin_Ioi := mem_nhdsGT

end ClosedIciTopology

variable [TopologicalSpace α] [LinearOrder α] [ClosedIicTopology α] {S : Set α} {x y : α}

/-- If `S` is order-connected and contains two points `x < y`, then `S` is a left neighbourhood
of `y`. -/
lemma mem_nhdsLE (hS : OrdConnected S) (hx : x ∈ S) (hy : y ∈ S) (hxy : x < y) : S ∈ 𝓝[≤] y :=
  hS.dual.mem_nhdsGE hy hx hxy

@[deprecated (since := "2024-12-22")] alias mem_nhdsWithin_Iic := mem_nhdsLE

/-- If `S` is order-connected and contains two points `x < y`, then `S` is a punctured left
neighbourhood of `y`. -/
lemma mem_nhdsLT (hS : OrdConnected S) (hx : x ∈ S) (hy : y ∈ S) (hxy : x < y) : S ∈ 𝓝[<] y :=
  hS.dual.mem_nhdsGT hy hx hxy

@[deprecated (since := "2024-12-22")] alias mem_nhdsWithin_Iio := mem_nhdsLT

end OrdConnected

end Set<|MERGE_RESOLUTION|>--- conflicted
+++ resolved
@@ -139,12 +139,7 @@
       · simpa [-sep_and, t, h'x]
     apply Countable.mono this
     simp [H, (subsingleton_isTop α).countable]
-<<<<<<< HEAD
-  have : ∀ x ∈ t, ∃ y > x, s ∩ Ioo x y = ∅ := by
-    intro x hx
-=======
   have (x) (hx : x ∈ t) : ∃ y > x, s ∩ Ioo x y = ∅ := by
->>>>>>> 447fa971
     simp only [← empty_mem_iff_bot, mem_nhdsWithin_iff_exists_mem_nhds_inter,
       subset_empty_iff, IsTop, not_forall, not_le, mem_inter_iff, mem_setOf_eq, t] at hx
     rcases hx.2.1 with ⟨u, hu, h'u⟩
@@ -168,11 +163,7 @@
   rw [disjoint_iff_forall_ne]
   exact fun u hu v hv ↦ ((hu.2.trans_le this).trans hv.1).ne
 
-<<<<<<< HEAD
-/-- The set of points in a set which are isolated on the right in this set is countable when the
-=======
 /-- The set of points in a set which are isolated on the left in this set is countable when the
->>>>>>> 447fa971
 space is second-countable. -/
 theorem countable_setOf_isolated_left_within [SecondCountableTopology α] {s : Set α} :
     { x ∈ s | 𝓝[s ∩ Iio x] x = ⊥ }.Countable :=
