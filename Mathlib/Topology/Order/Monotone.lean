--- conflicted
+++ resolved
@@ -49,11 +49,7 @@
 are only countably many points that have several preimages. -/
 lemma MonotoneOn.countable_setOf_two_preimages [SecondCountableTopology α]
     (hf : MonotoneOn f s) :
-<<<<<<< HEAD
-    Set.Countable {c | ∃ x, ∃ y, x ∈ s ∧ y ∈ s ∧ x < y ∧ f x = c ∧ f y = c} := by
-=======
     Set.Countable {c | ∃ x y, x ∈ s ∧ y ∈ s ∧ x < y ∧ f x = c ∧ f y = c} := by
->>>>>>> 447fa971
   nontriviality α
   let t := {c | ∃ x, ∃ y, x ∈ s ∧ y ∈ s ∧ x < y ∧ f x = c ∧ f y = c}
   have : ∀ c ∈ t, ∃ x, ∃ y, x ∈ s ∧ y ∈ s ∧ x < y ∧ f x = c ∧ f y = c := fun c hc ↦ hc
@@ -75,11 +71,7 @@
   wlog H : c < d generalizing c d with h
   · apply (h d hd c hc hcd.symm ?_).symm
     have : c ≠ d := fun h ↦ hcd (congrArg x h)
-<<<<<<< HEAD
-    exact lt_of_le_of_ne (not_lt.1 H) this.symm
-=======
     order
->>>>>>> 447fa971
   simp only [disjoint_iff_forall_ne, mem_Ioo, ne_eq, and_imp]
   rintro a xca ayc b xda ayd rfl
   rw [hfx _ hc] at ayc
@@ -92,11 +84,7 @@
 are only countably many points that have several preimages. -/
 lemma Monotone.countable_setOf_two_preimages [SecondCountableTopology α]
     (hf : Monotone f) :
-<<<<<<< HEAD
-    Set.Countable {c | ∃ x, ∃ y, x < y ∧ f x = c ∧ f y = c} := by
-=======
     Set.Countable {c | ∃ x y, x < y ∧ f x = c ∧ f y = c} := by
->>>>>>> 447fa971
   rw [← monotoneOn_univ] at hf
   simpa using hf.countable_setOf_two_preimages
 
@@ -104,22 +92,14 @@
 are only countably many points that have several preimages. -/
 lemma AntitoneOn.countable_setOf_two_preimages [SecondCountableTopology α]
     (hf : AntitoneOn f s) :
-<<<<<<< HEAD
-    Set.Countable {c | ∃ x, ∃ y, x ∈ s ∧ y ∈ s ∧ x < y ∧ f x = c ∧ f y = c} :=
-=======
     Set.Countable {c | ∃ x y, x ∈ s ∧ y ∈ s ∧ x < y ∧ f x = c ∧ f y = c} :=
->>>>>>> 447fa971
   (MonotoneOn.countable_setOf_two_preimages hf.dual_right :)
 
 /-- If a function is antitone in a second countable topological space, then there
 are only countably many points that have several preimages. -/
 lemma Antitone.countable_setOf_two_preimages [SecondCountableTopology α]
     (hf : Antitone f) :
-<<<<<<< HEAD
-    Set.Countable {c | ∃ x, ∃ y, x < y ∧ f x = c ∧ f y = c} :=
-=======
     Set.Countable {c | ∃ x y, x < y ∧ f x = c ∧ f y = c} :=
->>>>>>> 447fa971
   (Monotone.countable_setOf_two_preimages hf.dual_right :)
 
 section Continuity
@@ -127,15 +107,6 @@
 variable [TopologicalSpace β] [OrderTopology β] [SecondCountableTopology β]
 
 /-- In a second countable space, the set of points where a monotone function is not right-continuous
-<<<<<<< HEAD
-within a set is at most countable. Superseded by `MonotoneOn.countable_not_continuousWithinAt_Iio`
-which gives the two-sided version. -/
-theorem MonotoneOn.countable_not_continuousWithinAt_Ioi (hf : MonotoneOn f s) :
-    Set.Countable { x ∈ s | ¬ContinuousWithinAt f (s ∩ Ioi x) x } := by
-  apply (countable_image_lt_image_Ioi_inter s f).mono
-  rintro x ⟨xs, hx : ¬ContinuousWithinAt f (s ∩ Ioi x) x⟩
-  dsimp
-=======
 within a set is at most countable. Superseded by `MonotoneOn.countable_not_continuousWithinAt`
 which gives the two-sided version. -/
 theorem MonotoneOn.countable_not_continuousWithinAt_Ioi (hf : MonotoneOn f s) :
@@ -143,7 +114,6 @@
   apply (countable_image_lt_image_Ioi_within s f).mono
   rintro x ⟨xs, hx : ¬ContinuousWithinAt f (s ∩ Ioi x) x⟩
   dsimp only [mem_setOf_eq]
->>>>>>> 447fa971
   contrapose! hx
   refine tendsto_order.2 ⟨fun m hm => ?_, fun u hu => ?_⟩
   · filter_upwards [@self_mem_nhdsWithin _ _ x (s ∩ Ioi x)] with y hy
@@ -155,27 +125,16 @@
   exact (hf hy.1 vs hy.2.2.le).trans_lt fvu
 
 /-- In a second countable space, the set of points where a monotone function is not left-continuous
-<<<<<<< HEAD
-within a set is at most countable. Superseded by `MonotoneOn.countable_not_continuousWithinAt_Iio`
-which gives the two-sided version. -/
-theorem MonotoneOn.countable_not_continuousWithinAt_Iio (hf : MonotoneOn f s) :
-    Set.Countable { x ∈ s | ¬ContinuousWithinAt f (s ∩ Iio x) x } :=
-=======
 within a set is at most countable. Superseded by `MonotoneOn.countable_not_continuousWithinAt`
 which gives the two-sided version. -/
 theorem MonotoneOn.countable_not_continuousWithinAt_Iio (hf : MonotoneOn f s) :
     Set.Countable {x ∈ s | ¬ContinuousWithinAt f (s ∩ Iio x) x} :=
->>>>>>> 447fa971
   hf.dual.countable_not_continuousWithinAt_Ioi
 
 /-- In a second countable space, the set of points where a monotone function is not continuous
 within a set is at most countable. -/
 theorem MonotoneOn.countable_not_continuousWithinAt (hf : MonotoneOn f s) :
-<<<<<<< HEAD
-    Set.Countable { x ∈ s | ¬ContinuousWithinAt f s x } := by
-=======
     Set.Countable {x ∈ s | ¬ContinuousWithinAt f s x} := by
->>>>>>> 447fa971
   apply (hf.countable_not_continuousWithinAt_Ioi.union hf.countable_not_continuousWithinAt_Iio).mono
   refine compl_subset_compl.1 ?_
   simp only [compl_union]
@@ -187,24 +146,6 @@
 /-- In a second countable space, the set of points where a monotone function is not continuous
 is at most countable. -/
 theorem Monotone.countable_not_continuousAt (hf : Monotone f) :
-<<<<<<< HEAD
-    Set.Countable { x | ¬ContinuousAt f x } := by
-  simpa [continuousWithinAt_univ] using (hf.monotoneOn univ).countable_not_continuousWithinAt
-
-/-- In a second countable space, the set of points where an antitone function is not continuous
-is at most countable. -/
-theorem Antitone.countable_not_continuousAt (hf : Antitone f) :
-    Set.Countable { x | ¬ContinuousAt f x } :=
-  hf.dual_right.countable_not_continuousAt
-
-/-- In a second countable space, the set of points where an antitone function is not continuous
-within a set is at most countable. -/
-theorem _root_.AntitoneOn.countable_not_continuousWithinAt
-    {s : Set α} (hf : AntitoneOn f s) :
-    Set.Countable { x ∈ s | ¬ContinuousWithinAt f s x } :=
-  hf.dual_right.countable_not_continuousWithinAt
-
-=======
     Set.Countable {x | ¬ContinuousAt f x} := by
   simpa [continuousWithinAt_univ] using (hf.monotoneOn univ).countable_not_continuousWithinAt
 
@@ -221,7 +162,6 @@
     Set.Countable {x | ¬ContinuousAt f x} :=
   hf.dual_right.countable_not_continuousAt
 
->>>>>>> 447fa971
 end Continuity
 
 end LinearOrder
