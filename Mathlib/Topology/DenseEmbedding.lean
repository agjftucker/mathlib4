--- conflicted
+++ resolved
@@ -46,14 +46,10 @@
 theorem nhds_eq_comap (di : IsDenseInducing i) : ∀ a : α, 𝓝 a = comap i (𝓝 <| i a) :=
   di.isInducing.nhds_eq_comap
 
-<<<<<<< HEAD
-theorem closure_range (di : DenseInducing i) : closure (range i) = univ :=
-=======
 protected theorem continuous (di : IsDenseInducing i) : Continuous i :=
   di.isInducing.continuous
 
 theorem closure_range (di : IsDenseInducing i) : closure (range i) = univ :=
->>>>>>> d0df76bd
   di.dense.closure_range
 
 protected theorem preconnectedSpace [PreconnectedSpace α] (di : IsDenseInducing i) :
@@ -97,13 +93,8 @@
 
 open TopologicalSpace
 
-<<<<<<< HEAD
-/-- If the domain of a `DenseInducing` map is a separable space, then so is the codomain. -/
-protected theorem separableSpace [SeparableSpace α] (di : DenseInducing i) : SeparableSpace β :=
-=======
 /-- If the domain of a `IsDenseInducing` map is a separable space, then so is the codomain. -/
 protected theorem separableSpace [SeparableSpace α] (di : IsDenseInducing i) : SeparableSpace β :=
->>>>>>> d0df76bd
   di.dense.separableSpace di.continuous
 
 variable [TopologicalSpace δ] {f : γ → α} {g : γ → δ} {h : δ → β}
@@ -140,26 +131,11 @@
 def extend (di : IsDenseInducing i) (f : α → γ) (b : β) : γ :=
   @limUnder _ _ _ ⟨f (di.dense.some b)⟩ (comap i (𝓝 b)) f
 
-<<<<<<< HEAD
-theorem extend_eq_of_tendsto [T2Space γ] (di : DenseInducing i) {b : β} {c : γ} {f : α → γ}
-=======
 theorem extend_eq_of_tendsto [T2Space γ] (di : IsDenseInducing i) {b : β} {c : γ} {f : α → γ}
->>>>>>> d0df76bd
     (hf : Tendsto f (comap i (𝓝 b)) (𝓝 c)) : di.extend f b = c :=
   haveI := di.comap_nhds_neBot
   hf.limUnder_eq
 
-<<<<<<< HEAD
-theorem extend_eq_at [T2Space γ] (di : DenseInducing i) {f : α → γ} {a : α}
-    (hf : ContinuousAt f a) : di.extend f (i a) = f a :=
-  extend_eq_of_tendsto _ <| di.nhds_eq_comap a ▸ hf
-
-theorem extend_eq_at' [T2Space γ] (di : DenseInducing i) {f : α → γ} {a : α} (c : γ)
-    (hf : Tendsto f (𝓝 a) (𝓝 c)) : di.extend f (i a) = f a :=
-  di.extend_eq_at (continuousAt_of_tendsto_nhds hf)
-
-theorem extend_eq [T2Space γ] (di : DenseInducing i) {f : α → γ} (hf : Continuous f) (a : α) :
-=======
 theorem extend_eq_at [T2Space γ] (di : IsDenseInducing i) {f : α → γ} {a : α}
     (hf : ContinuousAt f a) : di.extend f (i a) = f a :=
   extend_eq_of_tendsto _ <| di.nhds_eq_comap a ▸ hf
@@ -169,7 +145,6 @@
   di.extend_eq_at (continuousAt_of_tendsto_nhds hf)
 
 theorem extend_eq [T2Space γ] (di : IsDenseInducing i) {f : α → γ} (hf : Continuous f) (a : α) :
->>>>>>> d0df76bd
     di.extend f (i a) = f a :=
   di.extend_eq_at hf.continuousAt
 
@@ -251,18 +226,6 @@
 variable [TopologicalSpace α] [TopologicalSpace β] [TopologicalSpace γ] [TopologicalSpace δ]
 variable {e : α → β}
 
-<<<<<<< HEAD
-theorem inj_iff (de : DenseEmbedding e) {x y} : e x = e y ↔ x = y :=
-  de.inj.eq_iff
-
-theorem to_embedding (de : DenseEmbedding e) : Embedding e :=
-  { induced := de.induced
-    inj := de.inj }
-
-/-- If the domain of a `DenseEmbedding` is a separable space, then so is its codomain. -/
-protected theorem separableSpace [SeparableSpace α] (de : DenseEmbedding e) : SeparableSpace β :=
-  de.toDenseInducing.separableSpace
-=======
 lemma isDenseInducing (de : IsDenseEmbedding e) : IsDenseInducing e := de.toIsDenseInducing
 
 theorem inj_iff (de : IsDenseEmbedding e) {x y} : e x = e y ↔ x = y :=
@@ -276,7 +239,6 @@
 /-- If the domain of a `IsDenseEmbedding` is a separable space, then so is its codomain. -/
 protected theorem separableSpace [SeparableSpace α] (de : IsDenseEmbedding e) : SeparableSpace β :=
   de.isDenseInducing.separableSpace
->>>>>>> d0df76bd
 
 /-- The product of two dense embeddings is a dense embedding. -/
 protected theorem prodMap {e₁ : α → β} {e₂ : γ → δ} (de₁ : IsDenseEmbedding e₁)
@@ -292,23 +254,6 @@
     { x // x ∈ closure (e '' { x | p x }) } :=
   ⟨e x, subset_closure <| mem_image_of_mem e x.prop⟩
 
-<<<<<<< HEAD
-protected theorem subtype (de : DenseEmbedding e) (p : α → Prop) :
-    DenseEmbedding (subtypeEmb p e) :=
-  { dense :=
-      dense_iff_closure_eq.2 <| by
-        ext ⟨x, hx⟩
-        rw [image_eq_range] at hx
-        simpa [closure_subtype, ← range_comp, (· ∘ ·)]
-    inj := (de.inj.comp Subtype.coe_injective).codRestrict _
-    induced :=
-      (induced_iff_nhds_eq _).2 fun ⟨x, hx⟩ => by
-        simp [subtypeEmb, nhds_subtype_eq_comap, de.toInducing.nhds_eq_comap, comap_comap,
-          Function.comp_def] }
-
-theorem dense_image (de : DenseEmbedding e) {s : Set α} : Dense (e '' s) ↔ Dense s :=
-  de.toDenseInducing.dense_image
-=======
 protected theorem subtype (de : IsDenseEmbedding e) (p : α → Prop) :
     IsDenseEmbedding (subtypeEmb p e) where
   dense :=
@@ -329,7 +274,6 @@
   { IsEmbedding.id with dense := denseRange_id }
 
 end IsDenseEmbedding
->>>>>>> d0df76bd
 
 @[deprecated (since := "2024-09-30")]
 alias denseEmbedding_id := IsDenseEmbedding.id
