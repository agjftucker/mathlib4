/-
Copyright (c) 2021 Andrew Yang. All rights reserved.
Released under Apache 2.0 license as described in the file LICENSE.
Authors: Andrew Yang
-/
import Mathlib.CategoryTheory.GlueData
import Mathlib.Topology.Category.TopCat.Limits.Pullbacks
import Mathlib.Topology.Category.TopCat.Opens
import Mathlib.Tactic.Generalize
import Mathlib.CategoryTheory.Elementwise
import Mathlib.CategoryTheory.ConcreteCategory.EpiMono

/-!
# Gluing Topological spaces

Given a family of gluing data (see `Mathlib/CategoryTheory/GlueData.lean`), we can then glue them
together.

The construction should be "sealed" and considered as a black box, while only using the API
provided.

## Main definitions

* `TopCat.GlueData`: A structure containing the family of gluing data.
* `CategoryTheory.GlueData.glued`: The glued topological space.
    This is defined as the multicoequalizer of `∐ V i j ⇉ ∐ U i`, so that the general colimit API
    can be used.
* `CategoryTheory.GlueData.ι`: The immersion `ι i : U i ⟶ glued` for each `i : ι`.
* `TopCat.GlueData.Rel`: A relation on `Σ i, D.U i` defined by `⟨i, x⟩ ~ ⟨j, y⟩` iff
    `⟨i, x⟩ = ⟨j, y⟩` or `t i j x = y`. See `TopCat.GlueData.ι_eq_iff_rel`.
* `TopCat.GlueData.mk`: A constructor of `GlueData` whose conditions are stated in terms of
  elements rather than subobjects and pullbacks.
* `TopCat.GlueData.ofOpenSubsets`: Given a family of open sets, we may glue them into a new
  topological space. This new space embeds into the original space, and is homeomorphic to it if
  the given family is an open cover (`TopCat.GlueData.openCoverGlueHomeo`).

## Main results

* `TopCat.GlueData.isOpen_iff`: A set in `glued` is open iff its preimage along each `ι i` is
    open.
* `TopCat.GlueData.ι_jointly_surjective`: The `ι i`s are jointly surjective.
* `TopCat.GlueData.rel_equiv`: `Rel` is an equivalence relation.
* `TopCat.GlueData.ι_eq_iff_rel`: `ι i x = ι j y ↔ ⟨i, x⟩ ~ ⟨j, y⟩`.
* `TopCat.GlueData.image_inter`: The intersection of the images of `U i` and `U j` in `glued` is
    `V i j`.
* `TopCat.GlueData.preimage_range`: The preimage of the image of `U i` in `U j` is `V i j`.
* `TopCat.GlueData.preimage_image_eq_image`: The preimage of the image of some `U ⊆ U i` is
    given by XXX.
* `TopCat.GlueData.ι_isOpenEmbedding`: Each of the `ι i`s are open embeddings.

-/

noncomputable section

open CategoryTheory TopologicalSpace Topology

universe v u

open CategoryTheory.Limits

namespace TopCat

/-- A family of gluing data consists of
1. An index type `J`
2. An object `U i` for each `i : J`.
3. An object `V i j` for each `i j : J`.
  (Note that this is `J × J → TopCat` rather than `J → J → TopCat` to connect to the
  limits library easier.)
4. An open embedding `f i j : V i j ⟶ U i` for each `i j : ι`.
5. A transition map `t i j : V i j ⟶ V j i` for each `i j : ι`.
such that
6. `f i i` is an isomorphism.
7. `t i i` is the identity.
8. `V i j ×[U i] V i k ⟶ V i j ⟶ V j i` factors through `V j k ×[U j] V j i ⟶ V j i` via some
    `t' : V i j ×[U i] V i k ⟶ V j k ×[U j] V j i`.
    (This merely means that `V i j ∩ V i k ⊆ t i j ⁻¹' (V j i ∩ V j k)`.)
9. `t' i j k ≫ t' j k i ≫ t' k i j = 𝟙 _`.

We can then glue the topological spaces `U i` together by identifying `V i j` with `V j i`, such
that the `U i`'s are open subspaces of the glued space.

Most of the times it would be easier to use the constructor `TopCat.GlueData.mk'` where the
conditions are stated in a less categorical way.
-/
-- Porting note (https://github.com/leanprover-community/mathlib4/issues/5171): removed @[nolint has_nonempty_instance]
structure GlueData extends GlueData TopCat where
  f_open : ∀ i j, IsOpenEmbedding (f i j)
  f_mono i j := (TopCat.mono_iff_injective _).mpr (f_open i j).isEmbedding.injective

namespace GlueData

variable (D : GlueData.{u})

local notation "𝖣" => D.toGlueData

theorem π_surjective : Function.Surjective 𝖣.π :=
  (TopCat.epi_iff_surjective 𝖣.π).mp inferInstance

theorem isOpen_iff (U : Set 𝖣.glued) : IsOpen U ↔ ∀ i, IsOpen (𝖣.ι i ⁻¹' U) := by
  delta CategoryTheory.GlueData.ι
  simp_rw [← Multicoequalizer.ι_sigmaπ 𝖣.diagram]
  rw [← (homeoOfIso (Multicoequalizer.isoCoequalizer 𝖣.diagram).symm).isOpen_preimage]
  rw [coequalizer_isOpen_iff]
  dsimp only [GlueData.diagram_l, GlueData.diagram_left, GlueData.diagram_r, GlueData.diagram_right,
    parallelPair_obj_one]
  rw [colimit_isOpen_iff.{_,u}]  -- Porting note: changed `.{u}` to `.{_,u}`.  fun fact: the proof
                                 -- breaks down if this `rw` is merged with the `rw` above.
  constructor
  · intro h j; exact h ⟨j⟩
  · intro h j; cases j; apply h

theorem ι_jointly_surjective (x : 𝖣.glued) : ∃ (i : _) (y : D.U i), 𝖣.ι i y = x :=
  𝖣.ι_jointly_surjective (forget TopCat) x

/-- An equivalence relation on `Σ i, D.U i` that holds iff `𝖣 .ι i x = 𝖣 .ι j y`.
See `TopCat.GlueData.ι_eq_iff_rel`.
-/
def Rel (a b : Σ i, ((D.U i : TopCat) : Type _)) : Prop :=
  a = b ∨ ∃ x : D.V (a.1, b.1), D.f _ _ x = a.2 ∧ D.f _ _ (D.t _ _ x) = b.2

theorem rel_equiv : Equivalence D.Rel :=
  ⟨fun x => Or.inl (refl x), by
    rintro a b (⟨⟨⟩⟩ | ⟨x, e₁, e₂⟩)
    exacts [Or.inl rfl, Or.inr ⟨D.t _ _ x, e₂, by rw [← e₁, D.t_inv_apply]⟩], by
    rintro ⟨i, a⟩ ⟨j, b⟩ ⟨k, c⟩ (⟨⟨⟩⟩ | ⟨x, e₁, e₂⟩)
    · exact id
    rintro (⟨⟨⟩⟩ | ⟨y, e₃, e₄⟩)
    · exact Or.inr ⟨x, e₁, e₂⟩
    let z := (pullbackIsoProdSubtype (D.f j i) (D.f j k)).inv ⟨⟨_, _⟩, e₂.trans e₃.symm⟩
    have eq₁ : (D.t j i) ((pullback.fst _ _ : _ /-(D.f j k)-/ ⟶ D.V (j, i)) z) = x := by
      dsimp only [coe_of, z]
      erw [pullbackIsoProdSubtype_inv_fst_apply, D.t_inv_apply]-- now `erw` after https://github.com/leanprover-community/mathlib4/pull/13170
    have eq₂ : (pullback.snd _ _ : _ ⟶ D.V _) z = y := pullbackIsoProdSubtype_inv_snd_apply _ _ _
    clear_value z
    right
    use (pullback.fst _ _ : _ ⟶ D.V (i, k)) (D.t' _ _ _ z)
    dsimp only at *
    substs eq₁ eq₂ e₁ e₃ e₄
    have h₁ : D.t' j i k ≫ pullback.fst _ _ ≫ D.f i k = pullback.fst _ _ ≫ D.t j i ≫ D.f i j := by
      rw [← 𝖣.t_fac_assoc]; congr 1; exact pullback.condition
    have h₂ : D.t' j i k ≫ pullback.fst _ _ ≫ D.t i k ≫ D.f k i =
        pullback.snd _ _ ≫ D.t j k ≫ D.f k j := by
      rw [← 𝖣.t_fac_assoc]
      apply @Epi.left_cancellation _ _ _ _ (D.t' k j i)
      rw [𝖣.cocycle_assoc, 𝖣.t_fac_assoc, 𝖣.t_inv_assoc]
      exact pullback.condition.symm
    exact ⟨ContinuousMap.congr_fun h₁ z, ContinuousMap.congr_fun h₂ z⟩⟩

open CategoryTheory.Limits.WalkingParallelPair

theorem eqvGen_of_π_eq
    -- Porting note: was `{x y : ∐ D.U} (h : 𝖣.π x = 𝖣.π y)`
    {x y : sigmaObj (β := D.toGlueData.J) (C := TopCat) D.toGlueData.U}
    (h : 𝖣.π x = 𝖣.π y) :
    Relation.EqvGen
      -- Porting note: was (Types.CoequalizerRel 𝖣.diagram.fstSigmaMap 𝖣.diagram.sndSigmaMap)
      (Types.CoequalizerRel
        (X := sigmaObj (β := D.toGlueData.diagram.L) (C := TopCat) (D.toGlueData.diagram).left)
        (Y := sigmaObj (β := D.toGlueData.diagram.R) (C := TopCat) (D.toGlueData.diagram).right)
        𝖣.diagram.fstSigmaMap 𝖣.diagram.sndSigmaMap)
      x y := by
  delta GlueData.π Multicoequalizer.sigmaπ at h
  -- Porting note: inlined `inferInstance` instead of leaving as a side goal.
  replace h := (TopCat.mono_iff_injective (Multicoequalizer.isoCoequalizer 𝖣.diagram).inv).mp
    inferInstance h
  let diagram := parallelPair 𝖣.diagram.fstSigmaMap 𝖣.diagram.sndSigmaMap ⋙ forget _
  have : colimit.ι diagram one x = colimit.ι diagram one y := by
    dsimp only [coequalizer.π, ContinuousMap.toFun_eq_coe] at h
    rw [← ι_preservesColimitIso_hom, forget_map_eq_coe, types_comp_apply, h]
    simp
  have :
    (colimit.ι diagram _ ≫ colim.map _ ≫ (colimit.isoColimitCocone _).hom) _ =
      (colimit.ι diagram _ ≫ colim.map _ ≫ (colimit.isoColimitCocone _).hom) _ :=
    (congr_arg
        (colim.map (diagramIsoParallelPair diagram).hom ≫
          (colimit.isoColimitCocone (Types.coequalizerColimit _ _)).hom)
        this :
      _)
  -- Porting note: was
  -- simp only [eqToHom_refl, types_comp_apply, colimit.ι_map_assoc,
  --   diagramIsoParallelPair_hom_app, colimit.isoColimitCocone_ι_hom, types_id_apply] at this
  -- See https://github.com/leanprover-community/mathlib4/issues/5026
  rw [colimit.ι_map_assoc, diagramIsoParallelPair_hom_app, eqToHom_refl,
    colimit.isoColimitCocone_ι_hom, types_comp_apply, types_id_apply, types_comp_apply,
    types_id_apply] at this
  exact Quot.eq.1 this

theorem ι_eq_iff_rel (i j : D.J) (x : D.U i) (y : D.U j) :
    𝖣.ι i x = 𝖣.ι j y ↔ D.Rel ⟨i, x⟩ ⟨j, y⟩ := by
  constructor
  · delta GlueData.ι
    simp_rw [← Multicoequalizer.ι_sigmaπ]
    intro h
    rw [←
      show _ = Sigma.mk i x from ConcreteCategory.congr_hom (sigmaIsoSigma.{_, u} D.U).inv_hom_id _]
    rw [←
      show _ = Sigma.mk j y from ConcreteCategory.congr_hom (sigmaIsoSigma.{_, u} D.U).inv_hom_id _]
    change InvImage D.Rel (sigmaIsoSigma.{_, u} D.U).hom _ _
    rw [← (InvImage.equivalence _ _ D.rel_equiv).eqvGen_iff]
    refine Relation.EqvGen.mono ?_ (D.eqvGen_of_π_eq h : _)
    rintro _ _ ⟨x⟩
    obtain ⟨⟨⟨i, j⟩, y⟩, rfl⟩ :=
      (ConcreteCategory.bijective_of_isIso (sigmaIsoSigma.{u, u} _).inv).2 x
    unfold InvImage MultispanIndex.fstSigmaMap MultispanIndex.sndSigmaMap
    simp only [forget_map_eq_coe]
    erw [TopCat.comp_app, sigmaIsoSigma_inv_apply, ← comp_apply, ← comp_apply,
      colimit.ι_desc_assoc, ← comp_apply, ← comp_apply, colimit.ι_desc_assoc]
      -- previous line now `erw` after https://github.com/leanprover-community/mathlib4/pull/13170
    erw [sigmaIsoSigma_hom_ι_apply, sigmaIsoSigma_hom_ι_apply]
    exact Or.inr ⟨y, ⟨rfl, rfl⟩⟩
  · rintro (⟨⟨⟩⟩ | ⟨z, e₁, e₂⟩)
    · rfl
    dsimp only at *
    -- Porting note: there were `subst e₁` and `subst e₂`, instead of the `rw`
    rw [← e₁, ← e₂] at *
    rw [D.glue_condition_apply]

theorem ι_injective (i : D.J) : Function.Injective (𝖣.ι i) := by
  intro x y h
  rcases (D.ι_eq_iff_rel _ _ _ _).mp h with (⟨⟨⟩⟩ | ⟨_, e₁, e₂⟩)
  · rfl
  · dsimp only at *
    -- Porting note: there were `cases e₁` and `cases e₂`, instead of the `rw`
    rw [← e₁, ← e₂]
    simp

instance ι_mono (i : D.J) : Mono (𝖣.ι i) :=
  (TopCat.mono_iff_injective _).mpr (D.ι_injective _)

theorem image_inter (i j : D.J) :
    Set.range (𝖣.ι i) ∩ Set.range (𝖣.ι j) = Set.range (D.f i j ≫ 𝖣.ι _) := by
  ext x
  constructor
  · rintro ⟨⟨x₁, eq₁⟩, ⟨x₂, eq₂⟩⟩
    obtain ⟨⟨⟩⟩ | ⟨y, e₁, -⟩ := (D.ι_eq_iff_rel _ _ _ _).mp (eq₁.trans eq₂.symm)
    · exact ⟨inv (D.f i i) x₁, by
        -- Porting note (https://github.com/leanprover-community/mathlib4/issues/10745): was `simp [eq₁]`
        -- See https://github.com/leanprover-community/mathlib4/issues/5026
        rw [TopCat.comp_app, CategoryTheory.IsIso.inv_hom_id_apply, eq₁]⟩
    · -- Porting note: was
      -- dsimp only at *; substs e₁ eq₁; exact ⟨y, by simp⟩
      dsimp only at *
      substs eq₁
      exact ⟨y, by simp [e₁]⟩
  · rintro ⟨x, hx⟩
    refine ⟨⟨D.f i j x, hx⟩, ⟨D.f j i (D.t _ _ x), ?_⟩⟩
    rw [D.glue_condition_apply]
    exact hx

theorem preimage_range (i j : D.J) : 𝖣.ι j ⁻¹' Set.range (𝖣.ι i) = Set.range (D.f j i) := by
  rw [← Set.preimage_image_eq (Set.range (D.f j i)) (D.ι_injective j), ← Set.image_univ, ←
    Set.image_univ, ← Set.image_comp, ← coe_comp, Set.image_univ, Set.image_univ, ← image_inter,
    Set.preimage_range_inter]

theorem preimage_image_eq_image (i j : D.J) (U : Set (𝖣.U i)) :
    𝖣.ι j ⁻¹' (𝖣.ι i '' U) = D.f _ _ '' ((D.t j i ≫ D.f _ _) ⁻¹' U) := by
  have : D.f _ _ ⁻¹' (𝖣.ι j ⁻¹' (𝖣.ι i '' U)) = (D.t j i ≫ D.f _ _) ⁻¹' U := by
    ext x
    conv_rhs => rw [← Set.preimage_image_eq U (D.ι_injective _)]
    generalize 𝖣.ι i '' U = U' -- next 4 lines were `simp` before https://github.com/leanprover-community/mathlib4/pull/13170
    simp only [GlueData.diagram_l, GlueData.diagram_r, Set.mem_preimage, coe_comp,
      Function.comp_apply]
    rw [D.glue_condition_apply]
  rw [← this, Set.image_preimage_eq_inter_range]
  symm
  apply Set.inter_eq_self_of_subset_left
  rw [← D.preimage_range i j]
  exact Set.preimage_mono (Set.image_subset_range _ _)

theorem preimage_image_eq_image' (i j : D.J) (U : Set (𝖣.U i)) :
    𝖣.ι j ⁻¹' (𝖣.ι i '' U) = (D.t i j ≫ D.f _ _) '' (D.f _ _ ⁻¹' U) := by
  convert D.preimage_image_eq_image i j U using 1
  rw [coe_comp, coe_comp]
  -- Porting note: `show` was not needed, since `rw [← Set.image_image]` worked.
  show (fun x => ((forget TopCat).map _ ((forget TopCat).map _ x))) '' _ = _
  rw [← Set.image_image]
  -- Porting note: `congr 1` was here, instead of `congr_arg`, however, it did nothing.
  refine congr_arg ?_ ?_
  rw [← Set.eq_preimage_iff_image_eq, Set.preimage_preimage]
  · change _ = (D.t i j ≫ D.t j i ≫ _) ⁻¹' _
    rw [𝖣.t_inv_assoc]
  rw [← isIso_iff_bijective]
  apply (forget TopCat).map_isIso

-- Porting note: the goal was simply `IsOpen (𝖣.ι i '' U)`.
-- I had to manually add the explicit type ascription.
theorem open_image_open (i : D.J) (U : Opens (𝖣.U i)) : IsOpen (𝖣.ι i '' (U : Set (D.U i))) := by
  rw [isOpen_iff]
  intro j
  rw [preimage_image_eq_image]
  apply (D.f_open _ _).isOpenMap
  apply (D.t j i ≫ D.f i j).continuous_toFun.isOpen_preimage
  exact U.isOpen

theorem ι_isOpenEmbedding (i : D.J) : IsOpenEmbedding (𝖣.ι i) :=
  .of_continuous_injective_isOpenMap (𝖣.ι i).continuous_toFun (D.ι_injective i) fun U h =>
    D.open_image_open i ⟨U, h⟩

@[deprecated (since := "2024-10-18")]
alias ι_openEmbedding := ι_isOpenEmbedding

/-- A family of gluing data consists of
1. An index type `J`
2. A bundled topological space `U i` for each `i : J`.
3. An open set `V i j ⊆ U i` for each `i j : J`.
4. A transition map `t i j : V i j ⟶ V j i` for each `i j : ι`.
such that
6. `V i i = U i`.
7. `t i i` is the identity.
8. For each `x ∈ V i j ∩ V i k`, `t i j x ∈ V j k`.
9. `t j k (t i j x) = t i k x`.

We can then glue the topological spaces `U i` together by identifying `V i j` with `V j i`.
-/
-- Porting note (https://github.com/leanprover-community/mathlib4/issues/5171): removed `@[nolint has_nonempty_instance]`
structure MkCore where
  {J : Type u}
  U : J → TopCat.{u}
  V : ∀ i, J → Opens (U i)
  t : ∀ i j, (Opens.toTopCat _).obj (V i j) ⟶ (Opens.toTopCat _).obj (V j i)
  V_id : ∀ i, V i i = ⊤
  t_id : ∀ i, ⇑(t i i) = id
  t_inter : ∀ ⦃i j⦄ (k) (x : V i j), ↑x ∈ V i k → (((↑) : (V j i) → (U j)) (t i j x)) ∈ V j k
  cocycle :
    ∀ (i j k) (x : V i j) (h : ↑x ∈ V i k),
      -- Porting note: the underscore in the next line was `↑(t i j x)`, but Lean type-mismatched
      (((↑) : (V k j) → (U k)) (t j k ⟨_, t_inter k x h⟩)) = ((↑) : (V k i) → (U k)) (t i k ⟨x, h⟩)

theorem MkCore.t_inv (h : MkCore) (i j : h.J) (x : h.V j i) : h.t i j ((h.t j i) x) = x := by
  have := h.cocycle j i j x ?_
  · rw [h.t_id] at this
    · convert Subtype.eq this
  rw [h.V_id]
  trivial

instance (h : MkCore.{u}) (i j : h.J) : IsIso (h.t i j) := by
  use h.t j i; constructor <;> ext1; exacts [h.t_inv _ _ _, h.t_inv _ _ _]

/-- (Implementation) the restricted transition map to be fed into `TopCat.GlueData`. -/
def MkCore.t' (h : MkCore.{u}) (i j k : h.J) :
    pullback (h.V i j).inclusion' (h.V i k).inclusion' ⟶
      pullback (h.V j k).inclusion' (h.V j i).inclusion' := by
  refine (pullbackIsoProdSubtype _ _).hom ≫ ⟨?_, ?_⟩ ≫ (pullbackIsoProdSubtype _ _).inv
  · intro x
    refine ⟨⟨⟨(h.t i j x.1.1).1, ?_⟩, h.t i j x.1.1⟩, rfl⟩
    rcases x with ⟨⟨⟨x, hx⟩, ⟨x', hx'⟩⟩, rfl : x = x'⟩
    exact h.t_inter _ ⟨x, hx⟩ hx'
  fun_prop

/-- This is a constructor of `TopCat.GlueData` whose arguments are in terms of elements and
intersections rather than subobjects and pullbacks. Please refer to `TopCat.GlueData.MkCore` for
details. -/
def mk' (h : MkCore.{u}) : TopCat.GlueData where
  J := h.J
  U := h.U
  V i := (Opens.toTopCat _).obj (h.V i.1 i.2)
  f i j := (h.V i j).inclusion'
  f_id i := by
    -- Porting note (https://github.com/leanprover-community/mathlib4/issues/12129): additional beta reduction needed
    beta_reduce
    exact (h.V_id i).symm ▸ (Opens.inclusionTopIso (h.U i)).isIso_hom
  f_open := fun i j : h.J => (h.V i j).isOpenEmbedding
  t := h.t
  t_id i := by ext; rw [h.t_id]; rfl
  t' := h.t'
  t_fac i j k := by
    delta MkCore.t'
    rw [Category.assoc, Category.assoc, pullbackIsoProdSubtype_inv_snd, ← Iso.eq_inv_comp,
      pullbackIsoProdSubtype_inv_fst_assoc]
    ext ⟨⟨⟨x, hx⟩, ⟨x', hx'⟩⟩, rfl : x = x'⟩
    rfl
  cocycle i j k := by
    delta MkCore.t'
    simp_rw [← Category.assoc]
    rw [Iso.comp_inv_eq]
    simp only [Iso.inv_hom_id_assoc, Category.assoc, Category.id_comp]
    rw [← Iso.eq_inv_comp, Iso.inv_hom_id]
    ext1 ⟨⟨⟨x, hx⟩, ⟨x', hx'⟩⟩, rfl : x = x'⟩
    rw [comp_app, ContinuousMap.coe_mk, comp_app, id_app, ContinuousMap.coe_mk, Subtype.mk_eq_mk,
      Prod.mk.inj_iff, Subtype.mk_eq_mk, Subtype.ext_iff, and_self_iff]
    convert congr_arg Subtype.val (h.t_inv k i ⟨x, hx'⟩) using 3
    refine Subtype.ext ?_
    exact h.cocycle i j k ⟨x, hx⟩ hx'
  -- Porting note: was not necessary in mathlib3
  f_mono _ _ := (TopCat.mono_iff_injective _).mpr fun _ _ h => Subtype.ext h

variable {α : Type u} [TopologicalSpace α] {J : Type u} (U : J → Opens α)

/-- We may construct a glue data from a family of open sets. -/
@[simps! toGlueData_J toGlueData_U toGlueData_V toGlueData_t toGlueData_f]
def ofOpenSubsets : TopCat.GlueData.{u} :=
  mk'.{u}
    { J
      U := fun i => (Opens.toTopCat <| TopCat.of α).obj (U i)
<<<<<<< HEAD
      V := fun i j => (Opens.map <| Opens.inclusion' _).obj (U j)
=======
      V := fun _ j => (Opens.map <| Opens.inclusion' _).obj (U j)
>>>>>>> d0df76bd
      t := fun i j => ⟨fun x => ⟨⟨x.1.1, x.2⟩, x.1.2⟩, by
        -- Porting note: was `continuity`, see https://github.com/leanprover-community/mathlib4/issues/5030
        refine Continuous.subtype_mk ?_ ?_
        refine Continuous.subtype_mk ?_ ?_
        continuity⟩
      V_id := fun i => by
        ext
        -- Porting note: no longer needed `cases U i`!
        simp
      t_id := fun i => by ext; rfl
      t_inter := fun _ _ _ _ hx => hx
      cocycle := fun _ _ _ _ _ => rfl }

/-- The canonical map from the glue of a family of open subsets `α` into `α`.
This map is an open embedding (`fromOpenSubsetsGlue_isOpenEmbedding`),
and its range is `⋃ i, (U i : Set α)` (`range_fromOpenSubsetsGlue`).
-/
def fromOpenSubsetsGlue : (ofOpenSubsets U).toGlueData.glued ⟶ TopCat.of α :=
<<<<<<< HEAD
  Multicoequalizer.desc _ _ (fun x => Opens.inclusion' _) (by rintro ⟨i, j⟩; ext x; rfl)
=======
  Multicoequalizer.desc _ _ (fun _ => Opens.inclusion' _) (by rintro ⟨i, j⟩; ext x; rfl)
>>>>>>> d0df76bd

-- Porting note: `elementwise` here produces a bad lemma,
-- where too much has been simplified, despite the `nosimp`.
@[simp, elementwise nosimp]
theorem ι_fromOpenSubsetsGlue (i : J) :
    (ofOpenSubsets U).toGlueData.ι i ≫ fromOpenSubsetsGlue U = Opens.inclusion' _ :=
  Multicoequalizer.π_desc _ _ _ _ _

theorem fromOpenSubsetsGlue_injective : Function.Injective (fromOpenSubsetsGlue U) := by
  intro x y e
  obtain ⟨i, ⟨x, hx⟩, rfl⟩ := (ofOpenSubsets U).ι_jointly_surjective x
  obtain ⟨j, ⟨y, hy⟩, rfl⟩ := (ofOpenSubsets U).ι_jointly_surjective y
  -- see the porting note on `ι_fromOpenSubsetsGlue`
  rw [ι_fromOpenSubsetsGlue_apply, ι_fromOpenSubsetsGlue_apply] at e
  change x = y at e
  subst e
  rw [(ofOpenSubsets U).ι_eq_iff_rel]
  right
  exact ⟨⟨⟨x, hx⟩, hy⟩, rfl, rfl⟩

theorem fromOpenSubsetsGlue_isOpenMap : IsOpenMap (fromOpenSubsetsGlue U) := by
  intro s hs
  rw [(ofOpenSubsets U).isOpen_iff] at hs
  rw [isOpen_iff_forall_mem_open]
  rintro _ ⟨x, hx, rfl⟩
  obtain ⟨i, ⟨x, hx'⟩, rfl⟩ := (ofOpenSubsets U).ι_jointly_surjective x
  use fromOpenSubsetsGlue U '' s ∩ Set.range (@Opens.inclusion' (TopCat.of α) (U i))
  use Set.inter_subset_left
  constructor
  · rw [← Set.image_preimage_eq_inter_range]
    apply (Opens.isOpenEmbedding (X := TopCat.of α) (U i)).isOpenMap
    convert hs i using 1
    erw [← ι_fromOpenSubsetsGlue, coe_comp, Set.preimage_comp]
    --  porting note: `congr 1` did nothing, so I replaced it with `apply congr_arg`
    apply congr_arg
    exact Set.preimage_image_eq _ (fromOpenSubsetsGlue_injective U)
  · refine ⟨Set.mem_image_of_mem _ hx, ?_⟩
    rw [ι_fromOpenSubsetsGlue_apply]
    exact Set.mem_range_self _

theorem fromOpenSubsetsGlue_isOpenEmbedding : IsOpenEmbedding (fromOpenSubsetsGlue U) :=
  .of_continuous_injective_isOpenMap (ContinuousMap.continuous_toFun _)
    (fromOpenSubsetsGlue_injective U) (fromOpenSubsetsGlue_isOpenMap U)

@[deprecated (since := "2024-10-18")]
alias fromOpenSubsetsGlue_openEmbedding := fromOpenSubsetsGlue_isOpenEmbedding

theorem range_fromOpenSubsetsGlue : Set.range (fromOpenSubsetsGlue U) = ⋃ i, (U i : Set α) := by
  ext
  constructor
  · rintro ⟨x, rfl⟩
    obtain ⟨i, ⟨x, hx'⟩, rfl⟩ := (ofOpenSubsets U).ι_jointly_surjective x
    rw [ι_fromOpenSubsetsGlue_apply]
    exact Set.subset_iUnion _ i hx'
  · rintro ⟨_, ⟨i, rfl⟩, hx⟩
    rename_i x
    exact ⟨(ofOpenSubsets U).toGlueData.ι i ⟨x, hx⟩, ι_fromOpenSubsetsGlue_apply _ _ _⟩

/-- The gluing of an open cover is homeomomorphic to the original space. -/
def openCoverGlueHomeo (h : ⋃ i, (U i : Set α) = Set.univ) :
    (ofOpenSubsets U).toGlueData.glued ≃ₜ α :=
  Homeomorph.homeomorphOfContinuousOpen
    (Equiv.ofBijective (fromOpenSubsetsGlue U)
      ⟨fromOpenSubsetsGlue_injective U,
        Set.range_eq_univ.mp ((range_fromOpenSubsetsGlue U).symm ▸ h)⟩)
    (fromOpenSubsetsGlue U).2 (fromOpenSubsetsGlue_isOpenMap U)

end GlueData

end TopCat<|MERGE_RESOLUTION|>--- conflicted
+++ resolved
@@ -392,11 +392,7 @@
   mk'.{u}
     { J
       U := fun i => (Opens.toTopCat <| TopCat.of α).obj (U i)
-<<<<<<< HEAD
-      V := fun i j => (Opens.map <| Opens.inclusion' _).obj (U j)
-=======
       V := fun _ j => (Opens.map <| Opens.inclusion' _).obj (U j)
->>>>>>> d0df76bd
       t := fun i j => ⟨fun x => ⟨⟨x.1.1, x.2⟩, x.1.2⟩, by
         -- Porting note: was `continuity`, see https://github.com/leanprover-community/mathlib4/issues/5030
         refine Continuous.subtype_mk ?_ ?_
@@ -415,11 +411,7 @@
 and its range is `⋃ i, (U i : Set α)` (`range_fromOpenSubsetsGlue`).
 -/
 def fromOpenSubsetsGlue : (ofOpenSubsets U).toGlueData.glued ⟶ TopCat.of α :=
-<<<<<<< HEAD
-  Multicoequalizer.desc _ _ (fun x => Opens.inclusion' _) (by rintro ⟨i, j⟩; ext x; rfl)
-=======
   Multicoequalizer.desc _ _ (fun _ => Opens.inclusion' _) (by rintro ⟨i, j⟩; ext x; rfl)
->>>>>>> d0df76bd
 
 -- Porting note: `elementwise` here produces a bad lemma,
 -- where too much has been simplified, despite the `nosimp`.
