--- conflicted
+++ resolved
@@ -50,11 +50,7 @@
 open TopologicalSpace Filter Set Bundle Function
 open scoped Topology
 
-<<<<<<< HEAD
-variable {ι : Type*} {B : Type*} (F : Type*) {E : B → Type*}
-=======
 variable {B : Type*} (F : Type*) {E : B → Type*}
->>>>>>> d0df76bd
 variable {Z : Type*} [TopologicalSpace B] [TopologicalSpace F] {proj : Z → B}
 
 /-- This structure contains the information left for a local trivialization (which is implemented
