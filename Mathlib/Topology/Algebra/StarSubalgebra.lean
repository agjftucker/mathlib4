/-
Copyright (c) 2022 Jireh Loreaux. All rights reserved.
Released under Apache 2.0 license as described in the file LICENSE.
Authors: Jireh Loreaux
-/
import Mathlib.Algebra.Star.Subalgebra
import Mathlib.Topology.Algebra.Algebra
import Mathlib.Topology.Algebra.Star

/-!
# Topological star (sub)algebras

A topological star algebra over a topological semiring `R` is a topological semiring with a
compatible continuous scalar multiplication by elements of `R` and a continuous star operation.
We reuse typeclass `ContinuousSMul` for topological algebras.

## Results

This is just a minimal stub for now!

The topological closure of a star subalgebra is still a star subalgebra,
which as a star algebra is a topological star algebra.
-/

open Topology
namespace StarSubalgebra

section TopologicalStarAlgebra

variable {R A B : Type*} [CommSemiring R] [StarRing R]
variable [TopologicalSpace A] [Semiring A] [Algebra R A] [StarRing A] [StarModule R A]

instance [IsTopologicalSemiring A] (s : StarSubalgebra R A) : IsTopologicalSemiring s :=
  s.toSubalgebra.topologicalSemiring

/-- The `StarSubalgebra.inclusion` of a star subalgebra is an embedding. -/
lemma isEmbedding_inclusion {S₁ S₂ : StarSubalgebra R A} (h : S₁ ≤ S₂) :
    IsEmbedding (inclusion h) where
  eq_induced := Eq.symm induced_compose
  injective := Subtype.map_injective h Function.injective_id

@[deprecated (since := "2024-10-26")]
alias embedding_inclusion := isEmbedding_inclusion

/-- The `StarSubalgebra.inclusion` of a closed star subalgebra is a `IsClosedEmbedding`. -/
theorem isClosedEmbedding_inclusion {S₁ S₂ : StarSubalgebra R A} (h : S₁ ≤ S₂)
    (hS₁ : IsClosed (S₁ : Set A)) : IsClosedEmbedding (inclusion h) :=
  { IsEmbedding.inclusion h with
    isClosed_range := isClosed_induced_iff.2
      ⟨S₁, hS₁, by
          convert (Set.range_subtype_map id _).symm
          · rw [Set.image_id]; rfl
          · intro _ h'
            apply h h' ⟩ }

variable [IsTopologicalSemiring A] [ContinuousStar A]
variable [TopologicalSpace B] [Semiring B] [Algebra R B] [StarRing B]

/-- The closure of a star subalgebra in a topological star algebra as a star subalgebra. -/
def topologicalClosure (s : StarSubalgebra R A) : StarSubalgebra R A :=
  {
    s.toSubalgebra.topologicalClosure with
    carrier := closure (s : Set A)
    star_mem' := fun ha =>
      map_mem_closure continuous_star ha fun x => (star_mem : x ∈ s → star x ∈ s) }

theorem topologicalClosure_toSubalgebra_comm (s : StarSubalgebra R A) :
    s.topologicalClosure.toSubalgebra = s.toSubalgebra.topologicalClosure :=
  SetLike.coe_injective rfl

@[simp]
theorem topologicalClosure_coe (s : StarSubalgebra R A) :
    (s.topologicalClosure : Set A) = closure (s : Set A) :=
  rfl

theorem le_topologicalClosure (s : StarSubalgebra R A) : s ≤ s.topologicalClosure :=
  subset_closure

theorem isClosed_topologicalClosure (s : StarSubalgebra R A) :
    IsClosed (s.topologicalClosure : Set A) :=
  isClosed_closure

instance {A : Type*} [UniformSpace A] [CompleteSpace A] [Semiring A] [StarRing A]
    [IsTopologicalSemiring A] [ContinuousStar A] [Algebra R A] [StarModule R A]
    {S : StarSubalgebra R A} : CompleteSpace S.topologicalClosure :=
  isClosed_closure.completeSpace_coe

theorem topologicalClosure_minimal {s t : StarSubalgebra R A} (h : s ≤ t)
    (ht : IsClosed (t : Set A)) : s.topologicalClosure ≤ t :=
  closure_minimal h ht

theorem topologicalClosure_mono : Monotone (topologicalClosure : _ → StarSubalgebra R A) :=
  fun _ S₂ h =>
  topologicalClosure_minimal (h.trans <| le_topologicalClosure S₂) (isClosed_topologicalClosure S₂)

theorem topologicalClosure_map_le [StarModule R B] [IsTopologicalSemiring B] [ContinuousStar B]
    (s : StarSubalgebra R A) (φ : A →⋆ₐ[R] B) (hφ : IsClosedMap φ) :
    (map φ s).topologicalClosure ≤ map φ s.topologicalClosure :=
  hφ.closure_image_subset _

theorem map_topologicalClosure_le [StarModule R B] [IsTopologicalSemiring B] [ContinuousStar B]
    (s : StarSubalgebra R A) (φ : A →⋆ₐ[R] B) (hφ : Continuous φ) :
    map φ s.topologicalClosure ≤ (map φ s).topologicalClosure :=
  image_closure_subset_closure_image hφ

theorem topologicalClosure_map [StarModule R B] [IsTopologicalSemiring B] [ContinuousStar B]
    (s : StarSubalgebra R A) (φ : A →⋆ₐ[R] B) (hφ : IsClosedEmbedding φ) :
    (map φ s).topologicalClosure = map φ s.topologicalClosure :=
  SetLike.coe_injective <| hφ.closure_image_eq _

theorem _root_.Subalgebra.topologicalClosure_star_comm (s : Subalgebra R A) :
    (star s).topologicalClosure = star s.topologicalClosure := by
  suffices ∀ t : Subalgebra R A, (star t).topologicalClosure ≤ star t.topologicalClosure from
    le_antisymm (this s) (by simpa only [star_star] using Subalgebra.star_mono (this (star s)))
  exact fun t => (star t).topologicalClosure_minimal (Subalgebra.star_mono subset_closure)
    (isClosed_closure.preimage continuous_star)

/-- If a star subalgebra of a topological star algebra is commutative, then so is its topological
closure. See note [reducible non-instances]. -/
abbrev commSemiringTopologicalClosure [T2Space A] (s : StarSubalgebra R A)
    (hs : ∀ x y : s, x * y = y * x) : CommSemiring s.topologicalClosure :=
  s.toSubalgebra.commSemiringTopologicalClosure hs

/-- If a star subalgebra of a topological star algebra is commutative, then so is its topological
closure. See note [reducible non-instances]. -/
abbrev commRingTopologicalClosure {R A} [CommRing R] [StarRing R] [TopologicalSpace A] [Ring A]
    [Algebra R A] [StarRing A] [StarModule R A] [IsTopologicalRing A] [ContinuousStar A] [T2Space A]
    (s : StarSubalgebra R A) (hs : ∀ x y : s, x * y = y * x) : CommRing s.topologicalClosure :=
  s.toSubalgebra.commRingTopologicalClosure hs

/-- Continuous `StarAlgHom`s from the topological closure of a `StarSubalgebra` whose
compositions with the `StarSubalgebra.inclusion` map agree are, in fact, equal. -/
theorem _root_.StarAlgHom.ext_topologicalClosure [T2Space B] {S : StarSubalgebra R A}
    {φ ψ : S.topologicalClosure →⋆ₐ[R] B} (hφ : Continuous φ) (hψ : Continuous ψ)
    (h :
      φ.comp (inclusion (le_topologicalClosure S)) = ψ.comp (inclusion (le_topologicalClosure S))) :
    φ = ψ := by
  rw [DFunLike.ext'_iff]
  have : Dense (Set.range <| inclusion (le_topologicalClosure S)) := by
    refine IsInducing.subtypeVal.dense_iff.2 fun x => ?_
    convert show ↑x ∈ closure (S : Set A) from x.prop
    rw [← Set.range_comp]
    exact
      Set.ext fun y =>
        ⟨by
          rintro ⟨y, rfl⟩
          exact y.prop, fun hy => ⟨⟨y, hy⟩, rfl⟩⟩
  refine Continuous.ext_on this hφ hψ ?_
  rintro _ ⟨x, rfl⟩
  simpa only using DFunLike.congr_fun h x

theorem _root_.StarAlgHomClass.ext_topologicalClosure [T2Space B] {F : Type*}
    {S : StarSubalgebra R A} [FunLike F S.topologicalClosure B]
    [AlgHomClass F R S.topologicalClosure B] [StarHomClass F S.topologicalClosure B] {φ ψ : F}
    (hφ : Continuous φ) (hψ : Continuous ψ) (h : ∀ x : S,
        φ (inclusion (le_topologicalClosure S) x) = ψ ((inclusion (le_topologicalClosure S)) x)) :
    φ = ψ := by
  have : (φ : S.topologicalClosure →⋆ₐ[R] B) = (ψ : S.topologicalClosure →⋆ₐ[R] B) := by
    refine StarAlgHom.ext_topologicalClosure (R := R) (A := A) (B := B) hφ hψ (StarAlgHom.ext ?_)
    simpa only [StarAlgHom.coe_comp, StarAlgHom.coe_coe] using h
  rw [DFunLike.ext'_iff, ← StarAlgHom.coe_coe]
  apply congrArg _ this

end TopologicalStarAlgebra

end StarSubalgebra

section Elemental

namespace StarAlgebra

open StarSubalgebra

variable (R : Type*) {A B : Type*} [CommSemiring R] [StarRing R]
variable [TopologicalSpace A] [Semiring A] [StarRing A] [IsTopologicalSemiring A]
variable [ContinuousStar A] [Algebra R A] [StarModule R A]
variable [TopologicalSpace B] [Semiring B] [StarRing B] [Algebra R B]

/-- The topological closure of the star subalgebra generated by a single element. -/
def elemental (x : A) : StarSubalgebra R A :=
  (adjoin R ({x} : Set A)).topologicalClosure

@[deprecated (since := "2024-11-05")] alias _root_.elementalStarAlgebra := elemental

namespace elemental

<<<<<<< HEAD
@[aesop unsafe 90% apply (rule_sets := [SetLike])]
=======
@[simp, aesop safe (rule_sets := [SetLike])]
>>>>>>> 01e7adaa
theorem self_mem (x : A) : x ∈ elemental R x :=
  le_topologicalClosure _ (self_mem_adjoin_singleton R x)

@[deprecated (since := "2024-11-05")] alias _root_.elementalStarAlgebra.self_mem := self_mem

theorem star_self_mem (x : A) : star x ∈ elemental R x :=
  star_mem <| self_mem R x

@[deprecated (since := "2024-11-05")]
alias _root_.elementalStarAlgebra.star_self_mem := star_self_mem

/-- The `elemental` star subalgebra generated by a normal element is commutative. -/
instance [T2Space A] {x : A} [IsStarNormal x] : CommSemiring (elemental R x) :=
  StarSubalgebra.commSemiringTopologicalClosure _ mul_comm

/-- The `elemental` generated by a normal element is commutative. -/
instance {R A} [CommRing R] [StarRing R] [TopologicalSpace A] [Ring A] [Algebra R A] [StarRing A]
    [StarModule R A] [IsTopologicalRing A] [ContinuousStar A] [T2Space A] {x : A} [IsStarNormal x] :
    CommRing (elemental R x) :=
  StarSubalgebra.commRingTopologicalClosure _ mul_comm

theorem isClosed (x : A) : IsClosed (elemental R x : Set A) :=
  isClosed_closure

@[deprecated (since := "2024-11-05")] alias _root_.elementalStarAlgebra.isClosed := isClosed

instance {A : Type*} [UniformSpace A] [CompleteSpace A] [Semiring A] [StarRing A]
    [IsTopologicalSemiring A] [ContinuousStar A] [Algebra R A] [StarModule R A] (x : A) :
    CompleteSpace (elemental R x) :=
  isClosed_closure.completeSpace_coe

variable {R} in
theorem le_of_mem {S : StarSubalgebra R A} (hS : IsClosed (S : Set A)) {x : A}
    (hx : x ∈ S) : elemental R x ≤ S :=
  topologicalClosure_minimal (adjoin_le <| Set.singleton_subset_iff.2 hx) hS

variable {R} in
theorem le_iff_mem {x : A} {s : StarSubalgebra R A} (hs : IsClosed (s : Set A)) :
    elemental R x ≤ s ↔ x ∈ s :=
  ⟨fun h ↦ h (self_mem R x), fun h ↦ le_of_mem hs h⟩

@[deprecated (since := "2024-11-05")]
alias _root_.elementalStarAlgebra.le_of_isClosed_of_mem := le_of_mem

/-- The coercion from an elemental algebra to the full algebra as a `IsClosedEmbedding`. -/
theorem isClosedEmbedding_coe (x : A) : IsClosedEmbedding ((↑) : elemental R x → A) where
  eq_induced := rfl
  injective := Subtype.coe_injective
  isClosed_range := by simpa using isClosed R x

@[deprecated (since := "2024-11-05")]
alias _root_.elementalStarAlgebra.isClosedEmbedding_coe := isClosedEmbedding_coe
@[elab_as_elim]
theorem induction_on {x y : A}
    (hy : y ∈ elemental R x) {P : (u : A) → u ∈ elemental R x → Prop}
    (self : P x (self_mem R x)) (star_self : P (star x) (star_self_mem R x))
    (algebraMap : ∀ r, P (algebraMap R A r) (_root_.algebraMap_mem _ r))
    (add : ∀ u hu v hv, P u hu → P v hv → P (u + v) (add_mem hu hv))
    (mul : ∀ u hu v hv, P u hu → P v hv → P (u * v) (mul_mem hu hv))
    (closure : ∀ s : Set A, (hs : s ⊆ elemental R x) → (∀ u, (hu : u ∈ s) →
      P u (hs hu)) → ∀ v, (hv : v ∈ closure s) → P v (closure_minimal hs (isClosed R x) hv)) :
    P y hy := by
  apply closure (adjoin R {x} : Set A) subset_closure (fun y hy ↦ ?_) y hy
  rw [SetLike.mem_coe, ← mem_toSubalgebra, adjoin_toSubalgebra] at hy
  induction hy using Algebra.adjoin_induction with
  | mem u hu =>
    obtain ((rfl : u = x) | (hu : star u = x)) := by simpa using hu
    · exact self
    · simp_rw [← hu, star_star] at star_self
      exact star_self
  | algebraMap r => exact algebraMap r
  | add u v hu_mem hv_mem hu hv =>
    exact add u (subset_closure hu_mem) v (subset_closure hv_mem) (hu hu_mem) (hv hv_mem)
  | mul u v hu_mem hv_mem hu hv =>
    exact mul u (subset_closure hu_mem) v (subset_closure hv_mem) (hu hu_mem) (hv hv_mem)

@[deprecated (since := "2024-11-05")]
alias _root_.elementalStarAlgebra.induction_on := induction_on

theorem starAlgHomClass_ext [T2Space B] {F : Type*} {a : A}
    [FunLike F (elemental R a) B] [AlgHomClass F R _ B] [StarHomClass F _ B]
    {φ ψ : F} (hφ : Continuous φ)
    (hψ : Continuous ψ) (h : φ ⟨a, self_mem R a⟩ = ψ ⟨a, self_mem R a⟩) : φ = ψ := by
  refine StarAlgHomClass.ext_topologicalClosure hφ hψ fun x => ?_
  refine adjoin_induction_subtype x ?_ ?_ ?_ ?_ ?_
  exacts [fun y hy => by simpa only [Set.mem_singleton_iff.mp hy] using h, fun r => by
    simp only [AlgHomClass.commutes], fun x y hx hy => by simp only [map_add, hx, hy],
    fun x y hx hy => by simp only [map_mul, hx, hy], fun x hx => by simp only [map_star, hx]]

@[deprecated (since := "2024-11-05")]
alias _root_.elementalStarAlgebra.starAlgHomClass_ext := starAlgHomClass_ext

end elemental

end StarAlgebra

end Elemental<|MERGE_RESOLUTION|>--- conflicted
+++ resolved
@@ -184,11 +184,7 @@
 
 namespace elemental
 
-<<<<<<< HEAD
-@[aesop unsafe 90% apply (rule_sets := [SetLike])]
-=======
 @[simp, aesop safe (rule_sets := [SetLike])]
->>>>>>> 01e7adaa
 theorem self_mem (x : A) : x ∈ elemental R x :=
   le_topologicalClosure _ (self_mem_adjoin_singleton R x)
 
