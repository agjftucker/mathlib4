--- conflicted
+++ resolved
@@ -214,11 +214,7 @@
     Pi.compRightL R φ f v i = v (f i) := rfl
 
 /-- `Pi.single` as a bundled continuous linear map. -/
-<<<<<<< HEAD
-@[simps! (config := .asFn)]
-=======
 @[simps! -fullyApplied]
->>>>>>> dadb75c1
 def single [DecidableEq ι] (i : ι) : φ i →L[R] (∀ i, φ i) where
   toLinearMap := .single R φ i
   cont := continuous_single _
