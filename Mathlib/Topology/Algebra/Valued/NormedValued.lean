--- conflicted
+++ resolved
@@ -232,7 +232,6 @@
       ext U
       rw [hasBasis_iff.mp (Valued.hasBasis_uniformity L Γ₀), iInf_subtype', mem_iInf_of_directed]
       · simp only [true_and, mem_principal, Subtype.exists, gt_iff_lt, exists_prop]
-<<<<<<< HEAD
         constructor
         · rintro ⟨a, ha, H⟩
           use hv.hom a
@@ -269,29 +268,6 @@
             rw [map_sub_swap] at hyz
             rw [← StrictMono.lt_iff_lt hv.strictMono] at hyz
             exact lt_trans hyz h
-=======
-        refine ⟨fun ⟨ε, hε⟩ => ?_, fun ⟨r, hr_pos, hr⟩ => ?_⟩
-        · set δ : ℝ≥0 := hv.hom ε with hδ
-          have hδ_pos : 0 < δ := by
-            rw [hδ, ← _root_.map_zero hv.hom]
-            exact hv.strictMono _ (Units.zero_lt ε)
-          use δ, hδ_pos
-          apply subset_trans _ hε
-          intro x hx
-          simp only [mem_setOf_eq, norm, hδ, NNReal.val_eq_coe, NNReal.coe_lt_coe] at hx
-          rw [mem_setOf, ← neg_sub, Valuation.map_neg]
-          exact (RankOne.strictMono Valued.v).lt_iff_lt.mp hx
-        · haveI : Nontrivial Γ₀ˣ := (nontrivial_iff_exists_ne (1 : Γ₀ˣ)).mpr
-            ⟨RankOne.unit val.v, RankOne.unit_ne_one val.v⟩
-          obtain ⟨u, hu⟩ := Real.exists_lt_of_strictMono hv.strictMono hr_pos
-          use u
-          apply subset_trans _ hr
-          intro x hx
-          simp only [norm, mem_setOf_eq]
-          apply lt_trans _ hu
-          rw [NNReal.coe_lt_coe, ← neg_sub, Valuation.map_neg]
-          exact (RankOne.strictMono Valued.v).lt_iff_lt.mpr hx
->>>>>>> abeb840f
       · simp only [Directed]
         intro x y
         use min x y
