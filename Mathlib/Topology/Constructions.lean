--- conflicted
+++ resolved
@@ -1269,13 +1269,6 @@
     Continuous (g ∘ · : (ι → α) → (ι → β)) :=
   Pi.continuous_postcomp' fun _ ↦ hg
 
-<<<<<<< HEAD
-lemma Pi.continuous_restrict (S : Set ι) :
-    Continuous (S.restrict : (∀ i : ι, π i) → (∀ i : S, π i)) :=
-  Pi.continuous_precomp' ((↑) : S → ι)
-
-=======
->>>>>>> 144c0bff
 lemma Pi.induced_precomp' {ι' : Type*} (φ : ι' → ι) :
     induced (fun (f : (∀ i, π i)) (j : ι') ↦ f (φ j)) Pi.topologicalSpace =
     ⨅ i', induced (eval (φ i')) (T (φ i')) := by
@@ -1286,26 +1279,20 @@
     ⨅ i', induced (eval (φ i')) ‹TopologicalSpace β› :=
   induced_precomp' φ
 
-<<<<<<< HEAD
-=======
 lemma Pi.continuous_restrict (S : Set ι) :
     Continuous (S.restrict : (∀ i : ι, π i) → (∀ i : S, π i)) :=
   Pi.continuous_precomp' ((↑) : S → ι)
 
->>>>>>> 144c0bff
 lemma Pi.induced_restrict (S : Set ι) :
     induced (S.restrict) Pi.topologicalSpace =
     ⨅ i ∈ S, induced (eval i) (T i) := by
   simp [← iInf_subtype'', ← induced_precomp' ((↑) : S → ι), Set.restrict]
 
-<<<<<<< HEAD
 lemma Pi.induced_restrict_sUnion (𝔖 : Set (Set ι)) :
     induced ((⋃₀ 𝔖).restrict) (Pi.topologicalSpace (β := fun i : (⋃₀ 𝔖) ↦ π i)) =
     ⨅ S ∈ 𝔖, induced S.restrict Pi.topologicalSpace := by
   simp_rw [Pi.induced_restrict, iInf_sUnion]
 
-=======
->>>>>>> 144c0bff
 theorem Filter.Tendsto.update [DecidableEq ι] {l : Filter β} {f : β → ∀ i, π i} {x : ∀ i, π i}
     (hf : Tendsto f l (𝓝 x)) (i : ι) {g : β → π i} {xi : π i} (hg : Tendsto g l (𝓝 xi)) :
     Tendsto (fun a => update (f a) i (g a)) l (𝓝 <| update x i xi) :=
