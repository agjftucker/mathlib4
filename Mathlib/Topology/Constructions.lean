/-
Copyright (c) 2017 Johannes Hölzl. All rights reserved.
Released under Apache 2.0 license as described in the file LICENSE.
Authors: Johannes Hölzl, Mario Carneiro, Patrick Massot
-/
import Mathlib.Data.Finset.Piecewise
import Mathlib.Order.Filter.Curry
import Mathlib.Topology.Maps.Basic
import Mathlib.Topology.NhdsSet
import Mathlib.Order.Filter.Cofinite

/-!
# Constructions of new topological spaces from old ones

This file constructs products, sums, subtypes and quotients of topological spaces
and sets up their basic theory, such as criteria for maps into or out of these
constructions to be continuous; descriptions of the open sets, neighborhood filters,
and generators of these constructions; and their behavior with respect to embeddings
and other specific classes of maps.

## Implementation note

The constructed topologies are defined using induced and coinduced topologies
along with the complete lattice structure on topologies. Their universal properties
(for example, a map `X → Y × Z` is continuous if and only if both projections
`X → Y`, `X → Z` are) follow easily using order-theoretic descriptions of
continuity. With more work we can also extract descriptions of the open sets,
neighborhood filters and so on.

## Tags

product, sum, disjoint union, subspace, quotient space

-/

noncomputable section

open Topology TopologicalSpace Set Filter Function

universe u v

variable {X : Type u} {Y : Type v} {Z W ε ζ : Type*}

section Constructions

instance {r : X → X → Prop} [t : TopologicalSpace X] : TopologicalSpace (Quot r) :=
  coinduced (Quot.mk r) t

instance instTopologicalSpaceQuotient {s : Setoid X} [t : TopologicalSpace X] :
    TopologicalSpace (Quotient s) :=
  coinduced Quotient.mk' t

instance instTopologicalSpaceProd [t₁ : TopologicalSpace X] [t₂ : TopologicalSpace Y] :
    TopologicalSpace (X × Y) :=
  induced Prod.fst t₁ ⊓ induced Prod.snd t₂

instance instTopologicalSpaceSum [t₁ : TopologicalSpace X] [t₂ : TopologicalSpace Y] :
    TopologicalSpace (X ⊕ Y) :=
  coinduced Sum.inl t₁ ⊔ coinduced Sum.inr t₂

instance instTopologicalSpaceSigma {ι : Type*} {X : ι → Type v} [t₂ : ∀ i, TopologicalSpace (X i)] :
    TopologicalSpace (Sigma X) :=
  ⨆ i, coinduced (Sigma.mk i) (t₂ i)

instance Pi.topologicalSpace {ι : Type*} {Y : ι → Type v} [t₂ : (i : ι) → TopologicalSpace (Y i)] :
    TopologicalSpace ((i : ι) → Y i) :=
  ⨅ i, induced (fun f => f i) (t₂ i)

instance ULift.topologicalSpace [t : TopologicalSpace X] : TopologicalSpace (ULift.{v, u} X) :=
  t.induced ULift.down

/-!
### `Additive`, `Multiplicative`

The topology on those type synonyms is inherited without change.
-/

section

variable [TopologicalSpace X]

open Additive Multiplicative

instance : TopologicalSpace (Additive X) := ‹TopologicalSpace X›
instance : TopologicalSpace (Multiplicative X) := ‹TopologicalSpace X›

instance [DiscreteTopology X] : DiscreteTopology (Additive X) := ‹DiscreteTopology X›
instance [DiscreteTopology X] : DiscreteTopology (Multiplicative X) := ‹DiscreteTopology X›

theorem continuous_ofMul : Continuous (ofMul : X → Additive X) := continuous_id

theorem continuous_toMul : Continuous (toMul : Additive X → X) := continuous_id

theorem continuous_ofAdd : Continuous (ofAdd : X → Multiplicative X) := continuous_id

theorem continuous_toAdd : Continuous (toAdd : Multiplicative X → X) := continuous_id

theorem isOpenMap_ofMul : IsOpenMap (ofMul : X → Additive X) := IsOpenMap.id

theorem isOpenMap_toMul : IsOpenMap (toMul : Additive X → X) := IsOpenMap.id

theorem isOpenMap_ofAdd : IsOpenMap (ofAdd : X → Multiplicative X) := IsOpenMap.id

theorem isOpenMap_toAdd : IsOpenMap (toAdd : Multiplicative X → X) := IsOpenMap.id

theorem isClosedMap_ofMul : IsClosedMap (ofMul : X → Additive X) := IsClosedMap.id

theorem isClosedMap_toMul : IsClosedMap (toMul : Additive X → X) := IsClosedMap.id

theorem isClosedMap_ofAdd : IsClosedMap (ofAdd : X → Multiplicative X) := IsClosedMap.id

theorem isClosedMap_toAdd : IsClosedMap (toAdd : Multiplicative X → X) := IsClosedMap.id

theorem nhds_ofMul (x : X) : 𝓝 (ofMul x) = map ofMul (𝓝 x) := rfl

theorem nhds_ofAdd (x : X) : 𝓝 (ofAdd x) = map ofAdd (𝓝 x) := rfl

theorem nhds_toMul (x : Additive X) : 𝓝 (toMul x) = map toMul (𝓝 x) := rfl

theorem nhds_toAdd (x : Multiplicative X) : 𝓝 (toAdd x) = map toAdd (𝓝 x) := rfl

end

/-!
### Order dual

The topology on this type synonym is inherited without change.
-/


section

variable [TopologicalSpace X]

open OrderDual

instance OrderDual.instTopologicalSpace : TopologicalSpace Xᵒᵈ := ‹_›
instance OrderDual.instDiscreteTopology [DiscreteTopology X] : DiscreteTopology Xᵒᵈ := ‹_›

theorem continuous_toDual : Continuous (toDual : X → Xᵒᵈ) := continuous_id

theorem continuous_ofDual : Continuous (ofDual : Xᵒᵈ → X) := continuous_id

theorem isOpenMap_toDual : IsOpenMap (toDual : X → Xᵒᵈ) := IsOpenMap.id

theorem isOpenMap_ofDual : IsOpenMap (ofDual : Xᵒᵈ → X) := IsOpenMap.id

theorem isClosedMap_toDual : IsClosedMap (toDual : X → Xᵒᵈ) := IsClosedMap.id

theorem isClosedMap_ofDual : IsClosedMap (ofDual : Xᵒᵈ → X) := IsClosedMap.id

theorem nhds_toDual (x : X) : 𝓝 (toDual x) = map toDual (𝓝 x) := rfl

theorem nhds_ofDual (x : X) : 𝓝 (ofDual x) = map ofDual (𝓝 x) := rfl

variable [Preorder X] {x : X}

instance OrderDual.instNeBotNhdsWithinIoi [(𝓝[<] x).NeBot] : (𝓝[>] toDual x).NeBot := ‹_›
instance OrderDual.instNeBotNhdsWithinIio [(𝓝[>] x).NeBot] : (𝓝[<] toDual x).NeBot := ‹_›

end

theorem Quotient.preimage_mem_nhds [TopologicalSpace X] [s : Setoid X] {V : Set <| Quotient s}
    {x : X} (hs : V ∈ 𝓝 (Quotient.mk' x)) : Quotient.mk' ⁻¹' V ∈ 𝓝 x :=
  preimage_nhds_coinduced hs

/-- The image of a dense set under `Quotient.mk'` is a dense set. -/
theorem Dense.quotient [Setoid X] [TopologicalSpace X] {s : Set X} (H : Dense s) :
    Dense (Quotient.mk' '' s) :=
  Quotient.mk''_surjective.denseRange.dense_image continuous_coinduced_rng H

/-- The composition of `Quotient.mk'` and a function with dense range has dense range. -/
theorem DenseRange.quotient [Setoid X] [TopologicalSpace X] {f : Y → X} (hf : DenseRange f) :
    DenseRange (Quotient.mk' ∘ f) :=
  Quotient.mk''_surjective.denseRange.comp hf continuous_coinduced_rng

theorem continuous_map_of_le {α : Type*} [TopologicalSpace α]
    {s t : Setoid α} (h : s ≤ t) : Continuous (Setoid.map_of_le h) :=
  continuous_coinduced_rng

theorem continuous_map_sInf {α : Type*} [TopologicalSpace α]
    {S : Set (Setoid α)} {s : Setoid α} (h : s ∈ S) : Continuous (Setoid.map_sInf h) :=
  continuous_coinduced_rng

instance {p : X → Prop} [TopologicalSpace X] [DiscreteTopology X] : DiscreteTopology (Subtype p) :=
  ⟨bot_unique fun s _ => ⟨(↑) '' s, isOpen_discrete _, preimage_image_eq _ Subtype.val_injective⟩⟩

instance Sum.discreteTopology [TopologicalSpace X] [TopologicalSpace Y] [h : DiscreteTopology X]
    [hY : DiscreteTopology Y] : DiscreteTopology (X ⊕ Y) :=
  ⟨sup_eq_bot_iff.2 <| by simp [h.eq_bot, hY.eq_bot]⟩

instance Sigma.discreteTopology {ι : Type*} {Y : ι → Type v} [∀ i, TopologicalSpace (Y i)]
    [h : ∀ i, DiscreteTopology (Y i)] : DiscreteTopology (Sigma Y) :=
  ⟨iSup_eq_bot.2 fun _ => by simp only [(h _).eq_bot, coinduced_bot]⟩

@[simp] lemma comap_nhdsWithin_range {α β} [TopologicalSpace β] (f : α → β) (y : β) :
    comap f (𝓝[range f] y) = comap f (𝓝 y) := comap_inf_principal_range

section Top

variable [TopologicalSpace X]

/-
The 𝓝 filter and the subspace topology.
-/
theorem mem_nhds_subtype (s : Set X) (x : { x // x ∈ s }) (t : Set { x // x ∈ s }) :
    t ∈ 𝓝 x ↔ ∃ u ∈ 𝓝 (x : X), Subtype.val ⁻¹' u ⊆ t :=
  mem_nhds_induced _ x t

theorem nhds_subtype (s : Set X) (x : { x // x ∈ s }) : 𝓝 x = comap (↑) (𝓝 (x : X)) :=
  nhds_induced _ x

lemma nhds_subtype_eq_comap_nhdsWithin (s : Set X) (x : { x // x ∈ s }) :
    𝓝 x = comap (↑) (𝓝[s] (x : X)) := by
  rw [nhds_subtype, ← comap_nhdsWithin_range, Subtype.range_val]

theorem nhdsWithin_subtype_eq_bot_iff {s t : Set X} {x : s} :
    𝓝[((↑) : s → X) ⁻¹' t] x = ⊥ ↔ 𝓝[t] (x : X) ⊓ 𝓟 s = ⊥ := by
  rw [inf_principal_eq_bot_iff_comap, nhdsWithin, nhdsWithin, comap_inf, comap_principal,
    nhds_induced]

theorem nhds_ne_subtype_eq_bot_iff {S : Set X} {x : S} :
    𝓝[≠] x = ⊥ ↔ 𝓝[≠] (x : X) ⊓ 𝓟 S = ⊥ := by
  rw [← nhdsWithin_subtype_eq_bot_iff, preimage_compl, ← image_singleton,
    Subtype.coe_injective.preimage_image]

theorem nhds_ne_subtype_neBot_iff {S : Set X} {x : S} :
    (𝓝[≠] x).NeBot ↔ (𝓝[≠] (x : X) ⊓ 𝓟 S).NeBot := by
  rw [neBot_iff, neBot_iff, not_iff_not, nhds_ne_subtype_eq_bot_iff]

theorem discreteTopology_subtype_iff {S : Set X} :
    DiscreteTopology S ↔ ∀ x ∈ S, 𝓝[≠] x ⊓ 𝓟 S = ⊥ := by
  simp_rw [discreteTopology_iff_nhds_ne, SetCoe.forall', nhds_ne_subtype_eq_bot_iff]

end Top

/-- A type synonym equipped with the topology whose open sets are the empty set and the sets with
finite complements. -/
def CofiniteTopology (X : Type*) := X

namespace CofiniteTopology

/-- The identity equivalence between `` and `CofiniteTopology `. -/
def of : X ≃ CofiniteTopology X :=
  Equiv.refl X

instance [Inhabited X] : Inhabited (CofiniteTopology X) where default := of default

instance : TopologicalSpace (CofiniteTopology X) where
  IsOpen s := s.Nonempty → Set.Finite sᶜ
  isOpen_univ := by simp
  isOpen_inter s t := by
    rintro hs ht ⟨x, hxs, hxt⟩
    rw [compl_inter]
    exact (hs ⟨x, hxs⟩).union (ht ⟨x, hxt⟩)
  isOpen_sUnion := by
    rintro s h ⟨x, t, hts, hzt⟩
    rw [compl_sUnion]
    exact Finite.sInter (mem_image_of_mem _ hts) (h t hts ⟨x, hzt⟩)

theorem isOpen_iff {s : Set (CofiniteTopology X)} : IsOpen s ↔ s.Nonempty → sᶜ.Finite :=
  Iff.rfl

theorem isOpen_iff' {s : Set (CofiniteTopology X)} : IsOpen s ↔ s = ∅ ∨ sᶜ.Finite := by
  simp only [isOpen_iff, nonempty_iff_ne_empty, or_iff_not_imp_left]

theorem isClosed_iff {s : Set (CofiniteTopology X)} : IsClosed s ↔ s = univ ∨ s.Finite := by
  simp only [← isOpen_compl_iff, isOpen_iff', compl_compl, compl_empty_iff]

theorem nhds_eq (x : CofiniteTopology X) : 𝓝 x = pure x ⊔ cofinite := by
  ext U
  rw [mem_nhds_iff]
  constructor
  · rintro ⟨V, hVU, V_op, haV⟩
    exact mem_sup.mpr ⟨hVU haV, mem_of_superset (V_op ⟨_, haV⟩) hVU⟩
  · rintro ⟨hU : x ∈ U, hU' : Uᶜ.Finite⟩
    exact ⟨U, Subset.rfl, fun _ => hU', hU⟩

theorem mem_nhds_iff {x : CofiniteTopology X} {s : Set (CofiniteTopology X)} :
    s ∈ 𝓝 x ↔ x ∈ s ∧ sᶜ.Finite := by simp [nhds_eq]

end CofiniteTopology

end Constructions

section Prod

variable [TopologicalSpace X] [TopologicalSpace Y] [TopologicalSpace Z] [TopologicalSpace W]
  [TopologicalSpace ε] [TopologicalSpace ζ]

-- Porting note (https://github.com/leanprover-community/mathlib4/issues/11215): TODO: Lean 4 fails to deduce implicit args
@[simp] theorem continuous_prod_mk {f : X → Y} {g : X → Z} :
    (Continuous fun x => (f x, g x)) ↔ Continuous f ∧ Continuous g :=
  (@continuous_inf_rng X (Y × Z) _ _ (TopologicalSpace.induced Prod.fst _)
    (TopologicalSpace.induced Prod.snd _)).trans <|
    continuous_induced_rng.and continuous_induced_rng

@[continuity]
theorem continuous_fst : Continuous (@Prod.fst X Y) :=
  (continuous_prod_mk.1 continuous_id).1

/-- Postcomposing `f` with `Prod.fst` is continuous -/
@[fun_prop]
theorem Continuous.fst {f : X → Y × Z} (hf : Continuous f) : Continuous fun x : X => (f x).1 :=
  continuous_fst.comp hf

/-- Precomposing `f` with `Prod.fst` is continuous -/
theorem Continuous.fst' {f : X → Z} (hf : Continuous f) : Continuous fun x : X × Y => f x.fst :=
  hf.comp continuous_fst

theorem continuousAt_fst {p : X × Y} : ContinuousAt Prod.fst p :=
  continuous_fst.continuousAt

/-- Postcomposing `f` with `Prod.fst` is continuous at `x` -/
@[fun_prop]
theorem ContinuousAt.fst {f : X → Y × Z} {x : X} (hf : ContinuousAt f x) :
    ContinuousAt (fun x : X => (f x).1) x :=
  continuousAt_fst.comp hf

/-- Precomposing `f` with `Prod.fst` is continuous at `(x, y)` -/
theorem ContinuousAt.fst' {f : X → Z} {x : X} {y : Y} (hf : ContinuousAt f x) :
    ContinuousAt (fun x : X × Y => f x.fst) (x, y) :=
  ContinuousAt.comp hf continuousAt_fst

/-- Precomposing `f` with `Prod.fst` is continuous at `x : X × Y` -/
theorem ContinuousAt.fst'' {f : X → Z} {x : X × Y} (hf : ContinuousAt f x.fst) :
    ContinuousAt (fun x : X × Y => f x.fst) x :=
  hf.comp continuousAt_fst

theorem Filter.Tendsto.fst_nhds {X} {l : Filter X} {f : X → Y × Z} {p : Y × Z}
    (h : Tendsto f l (𝓝 p)) : Tendsto (fun a ↦ (f a).1) l (𝓝 <| p.1) :=
  continuousAt_fst.tendsto.comp h

@[continuity]
theorem continuous_snd : Continuous (@Prod.snd X Y) :=
  (continuous_prod_mk.1 continuous_id).2

/-- Postcomposing `f` with `Prod.snd` is continuous -/
@[fun_prop]
theorem Continuous.snd {f : X → Y × Z} (hf : Continuous f) : Continuous fun x : X => (f x).2 :=
  continuous_snd.comp hf

/-- Precomposing `f` with `Prod.snd` is continuous -/
theorem Continuous.snd' {f : Y → Z} (hf : Continuous f) : Continuous fun x : X × Y => f x.snd :=
  hf.comp continuous_snd

theorem continuousAt_snd {p : X × Y} : ContinuousAt Prod.snd p :=
  continuous_snd.continuousAt

/-- Postcomposing `f` with `Prod.snd` is continuous at `x` -/
@[fun_prop]
theorem ContinuousAt.snd {f : X → Y × Z} {x : X} (hf : ContinuousAt f x) :
    ContinuousAt (fun x : X => (f x).2) x :=
  continuousAt_snd.comp hf

/-- Precomposing `f` with `Prod.snd` is continuous at `(x, y)` -/
theorem ContinuousAt.snd' {f : Y → Z} {x : X} {y : Y} (hf : ContinuousAt f y) :
    ContinuousAt (fun x : X × Y => f x.snd) (x, y) :=
  ContinuousAt.comp hf continuousAt_snd

/-- Precomposing `f` with `Prod.snd` is continuous at `x : X × Y` -/
theorem ContinuousAt.snd'' {f : Y → Z} {x : X × Y} (hf : ContinuousAt f x.snd) :
    ContinuousAt (fun x : X × Y => f x.snd) x :=
  hf.comp continuousAt_snd

theorem Filter.Tendsto.snd_nhds {X} {l : Filter X} {f : X → Y × Z} {p : Y × Z}
    (h : Tendsto f l (𝓝 p)) : Tendsto (fun a ↦ (f a).2) l (𝓝 <| p.2) :=
  continuousAt_snd.tendsto.comp h

@[continuity, fun_prop]
theorem Continuous.prod_mk {f : Z → X} {g : Z → Y} (hf : Continuous f) (hg : Continuous g) :
    Continuous fun x => (f x, g x) :=
  continuous_prod_mk.2 ⟨hf, hg⟩

@[continuity]
theorem Continuous.Prod.mk (x : X) : Continuous fun y : Y => (x, y) :=
  continuous_const.prod_mk continuous_id

@[continuity]
theorem Continuous.Prod.mk_left (y : Y) : Continuous fun x : X => (x, y) :=
  continuous_id.prod_mk continuous_const

/-- If `f x y` is continuous in `x` for all `y ∈ s`,
then the set of `x` such that `f x` maps `s` to `t` is closed. -/
lemma IsClosed.setOf_mapsTo {α : Type*} {f : X → α → Z} {s : Set α} {t : Set Z} (ht : IsClosed t)
    (hf : ∀ a ∈ s, Continuous (f · a)) : IsClosed {x | MapsTo (f x) s t} := by
  simpa only [MapsTo, setOf_forall] using isClosed_biInter fun y hy ↦ ht.preimage (hf y hy)

theorem Continuous.comp₂ {g : X × Y → Z} (hg : Continuous g) {e : W → X} (he : Continuous e)
    {f : W → Y} (hf : Continuous f) : Continuous fun w => g (e w, f w) :=
  hg.comp <| he.prod_mk hf

theorem Continuous.comp₃ {g : X × Y × Z → ε} (hg : Continuous g) {e : W → X} (he : Continuous e)
    {f : W → Y} (hf : Continuous f) {k : W → Z} (hk : Continuous k) :
    Continuous fun w => g (e w, f w, k w) :=
  hg.comp₂ he <| hf.prod_mk hk

theorem Continuous.comp₄ {g : X × Y × Z × ζ → ε} (hg : Continuous g) {e : W → X} (he : Continuous e)
    {f : W → Y} (hf : Continuous f) {k : W → Z} (hk : Continuous k) {l : W → ζ}
    (hl : Continuous l) : Continuous fun w => g (e w, f w, k w, l w) :=
  hg.comp₃ he hf <| hk.prod_mk hl

@[continuity]
theorem Continuous.prodMap {f : Z → X} {g : W → Y} (hf : Continuous f) (hg : Continuous g) :
    Continuous (Prod.map f g) :=
  hf.fst'.prod_mk hg.snd'

@[deprecated (since := "2024-10-05")] alias Continuous.prod_map := Continuous.prodMap

/-- A version of `continuous_inf_dom_left` for binary functions -/
theorem continuous_inf_dom_left₂ {X Y Z} {f : X → Y → Z} {ta1 ta2 : TopologicalSpace X}
    {tb1 tb2 : TopologicalSpace Y} {tc1 : TopologicalSpace Z}
    (h : by haveI := ta1; haveI := tb1; exact Continuous fun p : X × Y => f p.1 p.2) : by
    haveI := ta1 ⊓ ta2; haveI := tb1 ⊓ tb2; exact Continuous fun p : X × Y => f p.1 p.2 := by
  have ha := @continuous_inf_dom_left _ _ id ta1 ta2 ta1 (@continuous_id _ (id _))
  have hb := @continuous_inf_dom_left _ _ id tb1 tb2 tb1 (@continuous_id _ (id _))
  have h_continuous_id := @Continuous.prodMap _ _ _ _ ta1 tb1 (ta1 ⊓ ta2) (tb1 ⊓ tb2) _ _ ha hb
  exact @Continuous.comp _ _ _ (id _) (id _) _ _ _ h h_continuous_id

/-- A version of `continuous_inf_dom_right` for binary functions -/
theorem continuous_inf_dom_right₂ {X Y Z} {f : X → Y → Z} {ta1 ta2 : TopologicalSpace X}
    {tb1 tb2 : TopologicalSpace Y} {tc1 : TopologicalSpace Z}
    (h : by haveI := ta2; haveI := tb2; exact Continuous fun p : X × Y => f p.1 p.2) : by
    haveI := ta1 ⊓ ta2; haveI := tb1 ⊓ tb2; exact Continuous fun p : X × Y => f p.1 p.2 := by
  have ha := @continuous_inf_dom_right _ _ id ta1 ta2 ta2 (@continuous_id _ (id _))
  have hb := @continuous_inf_dom_right _ _ id tb1 tb2 tb2 (@continuous_id _ (id _))
  have h_continuous_id := @Continuous.prodMap _ _ _ _ ta2 tb2 (ta1 ⊓ ta2) (tb1 ⊓ tb2) _ _ ha hb
  exact @Continuous.comp _ _ _ (id _) (id _) _ _ _ h h_continuous_id

/-- A version of `continuous_sInf_dom` for binary functions -/
theorem continuous_sInf_dom₂ {X Y Z} {f : X → Y → Z} {tas : Set (TopologicalSpace X)}
    {tbs : Set (TopologicalSpace Y)} {tX : TopologicalSpace X} {tY : TopologicalSpace Y}
    {tc : TopologicalSpace Z} (hX : tX ∈ tas) (hY : tY ∈ tbs)
    (hf : Continuous fun p : X × Y => f p.1 p.2) : by
    haveI := sInf tas; haveI := sInf tbs
    exact @Continuous _ _ _ tc fun p : X × Y => f p.1 p.2 := by
  have hX := continuous_sInf_dom hX continuous_id
  have hY := continuous_sInf_dom hY continuous_id
  have h_continuous_id := @Continuous.prodMap _ _ _ _ tX tY (sInf tas) (sInf tbs) _ _ hX hY
  exact @Continuous.comp _ _ _ (id _) (id _) _ _ _ hf h_continuous_id

theorem Filter.Eventually.prod_inl_nhds {p : X → Prop} {x : X} (h : ∀ᶠ x in 𝓝 x, p x) (y : Y) :
    ∀ᶠ x in 𝓝 (x, y), p (x : X × Y).1 :=
  continuousAt_fst h

theorem Filter.Eventually.prod_inr_nhds {p : Y → Prop} {y : Y} (h : ∀ᶠ x in 𝓝 y, p x) (x : X) :
    ∀ᶠ x in 𝓝 (x, y), p (x : X × Y).2 :=
  continuousAt_snd h

theorem Filter.Eventually.prod_mk_nhds {px : X → Prop} {x} (hx : ∀ᶠ x in 𝓝 x, px x) {py : Y → Prop}
    {y} (hy : ∀ᶠ y in 𝓝 y, py y) : ∀ᶠ p in 𝓝 (x, y), px (p : X × Y).1 ∧ py p.2 :=
  (hx.prod_inl_nhds y).and (hy.prod_inr_nhds x)

theorem continuous_swap : Continuous (Prod.swap : X × Y → Y × X) :=
  continuous_snd.prod_mk continuous_fst

lemma isClosedMap_swap : IsClosedMap (Prod.swap : X × Y → Y × X) := fun s hs ↦ by
  rw [image_swap_eq_preimage_swap]
  exact hs.preimage continuous_swap

theorem Continuous.uncurry_left {f : X → Y → Z} (x : X) (h : Continuous (uncurry f)) :
    Continuous (f x) :=
  h.comp (Continuous.Prod.mk _)

theorem Continuous.uncurry_right {f : X → Y → Z} (y : Y) (h : Continuous (uncurry f)) :
    Continuous fun a => f a y :=
  h.comp (Continuous.Prod.mk_left _)

@[deprecated (since := "2024-03-09")] alias continuous_uncurry_left := Continuous.uncurry_left
@[deprecated (since := "2024-03-09")] alias continuous_uncurry_right := Continuous.uncurry_right

theorem continuous_curry {g : X × Y → Z} (x : X) (h : Continuous g) : Continuous (curry g x) :=
  Continuous.uncurry_left x h

theorem IsOpen.prod {s : Set X} {t : Set Y} (hs : IsOpen s) (ht : IsOpen t) : IsOpen (s ×ˢ t) :=
  (hs.preimage continuous_fst).inter (ht.preimage continuous_snd)

-- Porting note (https://github.com/leanprover-community/mathlib4/issues/11215): TODO: Lean fails to find `t₁` and `t₂` by unification
theorem nhds_prod_eq {x : X} {y : Y} : 𝓝 (x, y) = 𝓝 x ×ˢ 𝓝 y := by
  dsimp only [SProd.sprod]
  rw [Filter.prod, instTopologicalSpaceProd, nhds_inf (t₁ := TopologicalSpace.induced Prod.fst _)
    (t₂ := TopologicalSpace.induced Prod.snd _), nhds_induced, nhds_induced]

-- Porting note: moved from `Topology.ContinuousOn`
theorem nhdsWithin_prod_eq (x : X) (y : Y) (s : Set X) (t : Set Y) :
    𝓝[s ×ˢ t] (x, y) = 𝓝[s] x ×ˢ 𝓝[t] y := by
  simp only [nhdsWithin, nhds_prod_eq, ← prod_inf_prod, prod_principal_principal]

instance Prod.instNeBotNhdsWithinIio [Preorder X] [Preorder Y] {x : X × Y}
    [hx₁ : (𝓝[<] x.1).NeBot] [hx₂ : (𝓝[<] x.2).NeBot] : (𝓝[<] x).NeBot := by
  refine (hx₁.prod hx₂).mono ?_
  rw [← nhdsWithin_prod_eq]
  exact nhdsWithin_mono _ fun _ ⟨h₁, h₂⟩ ↦ Prod.lt_iff.2 <| .inl ⟨h₁, h₂.le⟩

instance Prod.instNeBotNhdsWithinIoi [Preorder X] [Preorder Y] {x : X × Y}
    [(𝓝[>] x.1).NeBot] [(𝓝[>] x.2).NeBot] : (𝓝[>] x).NeBot :=
  Prod.instNeBotNhdsWithinIio (X := Xᵒᵈ) (Y := Yᵒᵈ)
    (x := (OrderDual.toDual x.1, OrderDual.toDual x.2))

theorem mem_nhds_prod_iff {x : X} {y : Y} {s : Set (X × Y)} :
    s ∈ 𝓝 (x, y) ↔ ∃ u ∈ 𝓝 x, ∃ v ∈ 𝓝 y, u ×ˢ v ⊆ s := by rw [nhds_prod_eq, mem_prod_iff]

theorem mem_nhdsWithin_prod_iff {x : X} {y : Y} {s : Set (X × Y)} {tx : Set X} {ty : Set Y} :
    s ∈ 𝓝[tx ×ˢ ty] (x, y) ↔ ∃ u ∈ 𝓝[tx] x, ∃ v ∈ 𝓝[ty] y, u ×ˢ v ⊆ s := by
  rw [nhdsWithin_prod_eq, mem_prod_iff]

-- Porting note: moved up
theorem Filter.HasBasis.prod_nhds {ιX ιY : Type*} {px : ιX → Prop} {py : ιY → Prop}
    {sx : ιX → Set X} {sy : ιY → Set Y} {x : X} {y : Y} (hx : (𝓝 x).HasBasis px sx)
    (hy : (𝓝 y).HasBasis py sy) :
    (𝓝 (x, y)).HasBasis (fun i : ιX × ιY => px i.1 ∧ py i.2) fun i => sx i.1 ×ˢ sy i.2 := by
  rw [nhds_prod_eq]
  exact hx.prod hy

-- Porting note: moved up
theorem Filter.HasBasis.prod_nhds' {ιX ιY : Type*} {pX : ιX → Prop} {pY : ιY → Prop}
    {sx : ιX → Set X} {sy : ιY → Set Y} {p : X × Y} (hx : (𝓝 p.1).HasBasis pX sx)
    (hy : (𝓝 p.2).HasBasis pY sy) :
    (𝓝 p).HasBasis (fun i : ιX × ιY => pX i.1 ∧ pY i.2) fun i => sx i.1 ×ˢ sy i.2 :=
  hx.prod_nhds hy

theorem MapClusterPt.curry_prodMap {α β : Type*}
    {f : α → X} {g : β → Y} {la : Filter α} {lb : Filter β} {x : X} {y : Y}
    (hf : MapClusterPt x la f) (hg : MapClusterPt y lb g) :
    MapClusterPt (x, y) (la.curry lb) (.map f g) := by
  rw [mapClusterPt_iff] at hf hg
  rw [((𝓝 x).basis_sets.prod_nhds (𝓝 y).basis_sets).mapClusterPt_iff_frequently]
  rintro ⟨s, t⟩ ⟨hs, ht⟩
  rw [frequently_curry_iff]
  exact (hf s hs).mono fun x hx ↦ (hg t ht).mono fun y hy ↦ ⟨hx, hy⟩

theorem MapClusterPt.prodMap {α β : Type*}
    {f : α → X} {g : β → Y} {la : Filter α} {lb : Filter β} {x : X} {y : Y}
    (hf : MapClusterPt x la f) (hg : MapClusterPt y lb g) :
    MapClusterPt (x, y) (la ×ˢ lb) (.map f g) :=
  (hf.curry_prodMap hg).mono <| map_mono curry_le_prod

theorem mem_nhds_prod_iff' {x : X} {y : Y} {s : Set (X × Y)} :
    s ∈ 𝓝 (x, y) ↔ ∃ u v, IsOpen u ∧ x ∈ u ∧ IsOpen v ∧ y ∈ v ∧ u ×ˢ v ⊆ s :=
  ((nhds_basis_opens x).prod_nhds (nhds_basis_opens y)).mem_iff.trans <| by
    simp only [Prod.exists, and_comm, and_assoc, and_left_comm]

theorem Prod.tendsto_iff {X} (seq : X → Y × Z) {f : Filter X} (p : Y × Z) :
    Tendsto seq f (𝓝 p) ↔
      Tendsto (fun n => (seq n).fst) f (𝓝 p.fst) ∧ Tendsto (fun n => (seq n).snd) f (𝓝 p.snd) := by
  rw [nhds_prod_eq, Filter.tendsto_prod_iff']

instance [DiscreteTopology X] [DiscreteTopology Y] : DiscreteTopology (X × Y) :=
  discreteTopology_iff_nhds.2 fun (a, b) => by
    rw [nhds_prod_eq, nhds_discrete X, nhds_discrete Y, prod_pure_pure]

theorem prod_mem_nhds_iff {s : Set X} {t : Set Y} {x : X} {y : Y} :
    s ×ˢ t ∈ 𝓝 (x, y) ↔ s ∈ 𝓝 x ∧ t ∈ 𝓝 y := by rw [nhds_prod_eq, prod_mem_prod_iff]

theorem prod_mem_nhds {s : Set X} {t : Set Y} {x : X} {y : Y} (hx : s ∈ 𝓝 x) (hy : t ∈ 𝓝 y) :
    s ×ˢ t ∈ 𝓝 (x, y) :=
  prod_mem_nhds_iff.2 ⟨hx, hy⟩

theorem isOpen_setOf_disjoint_nhds_nhds : IsOpen { p : X × X | Disjoint (𝓝 p.1) (𝓝 p.2) } := by
  simp only [isOpen_iff_mem_nhds, Prod.forall, mem_setOf_eq]
  intro x y h
  obtain ⟨U, hU, V, hV, hd⟩ := ((nhds_basis_opens x).disjoint_iff (nhds_basis_opens y)).mp h
  exact mem_nhds_prod_iff'.mpr ⟨U, V, hU.2, hU.1, hV.2, hV.1, fun ⟨x', y'⟩ ⟨hx', hy'⟩ =>
    disjoint_of_disjoint_of_mem hd (hU.2.mem_nhds hx') (hV.2.mem_nhds hy')⟩

theorem Filter.Eventually.prod_nhds {p : X → Prop} {q : Y → Prop} {x : X} {y : Y}
    (hx : ∀ᶠ x in 𝓝 x, p x) (hy : ∀ᶠ y in 𝓝 y, q y) : ∀ᶠ z : X × Y in 𝓝 (x, y), p z.1 ∧ q z.2 :=
  prod_mem_nhds hx hy

theorem nhds_swap (x : X) (y : Y) : 𝓝 (x, y) = (𝓝 (y, x)).map Prod.swap := by
  rw [nhds_prod_eq, Filter.prod_comm, nhds_prod_eq]; rfl

theorem Filter.Tendsto.prod_mk_nhds {γ} {x : X} {y : Y} {f : Filter γ} {mx : γ → X} {my : γ → Y}
    (hx : Tendsto mx f (𝓝 x)) (hy : Tendsto my f (𝓝 y)) :
    Tendsto (fun c => (mx c, my c)) f (𝓝 (x, y)) := by
  rw [nhds_prod_eq]; exact Filter.Tendsto.prod_mk hx hy

theorem Filter.Eventually.curry_nhds {p : X × Y → Prop} {x : X} {y : Y}
    (h : ∀ᶠ x in 𝓝 (x, y), p x) : ∀ᶠ x' in 𝓝 x, ∀ᶠ y' in 𝓝 y, p (x', y') := by
  rw [nhds_prod_eq] at h
  exact h.curry

@[fun_prop]
theorem ContinuousAt.prod {f : X → Y} {g : X → Z} {x : X} (hf : ContinuousAt f x)
    (hg : ContinuousAt g x) : ContinuousAt (fun x => (f x, g x)) x :=
  hf.prod_mk_nhds hg

theorem ContinuousAt.prodMap {f : X → Z} {g : Y → W} {p : X × Y} (hf : ContinuousAt f p.fst)
    (hg : ContinuousAt g p.snd) : ContinuousAt (Prod.map f g) p :=
  hf.fst''.prod hg.snd''

@[deprecated (since := "2024-10-05")] alias ContinuousAt.prod_map := ContinuousAt.prodMap

/-- A version of `ContinuousAt.prodMap` that avoids `Prod.fst`/`Prod.snd`
by assuming that the point is `(x, y)`. -/
theorem ContinuousAt.prodMap' {f : X → Z} {g : Y → W} {x : X} {y : Y} (hf : ContinuousAt f x)
    (hg : ContinuousAt g y) : ContinuousAt (Prod.map f g) (x, y) :=
  hf.prodMap hg

@[deprecated (since := "2024-10-05")] alias ContinuousAt.prod_map' := ContinuousAt.prodMap'

theorem ContinuousAt.comp₂ {f : Y × Z → W} {g : X → Y} {h : X → Z} {x : X}
    (hf : ContinuousAt f (g x, h x)) (hg : ContinuousAt g x) (hh : ContinuousAt h x) :
    ContinuousAt (fun x ↦ f (g x, h x)) x :=
  ContinuousAt.comp hf (hg.prod hh)

theorem ContinuousAt.comp₂_of_eq {f : Y × Z → W} {g : X → Y} {h : X → Z} {x : X} {y : Y × Z}
    (hf : ContinuousAt f y) (hg : ContinuousAt g x) (hh : ContinuousAt h x) (e : (g x, h x) = y) :
    ContinuousAt (fun x ↦ f (g x, h x)) x := by
  rw [← e] at hf
  exact hf.comp₂ hg hh

/-- Continuous functions on products are continuous in their first argument -/
theorem Continuous.curry_left {f : X × Y → Z} (hf : Continuous f) {y : Y} :
    Continuous fun x ↦ f (x, y) :=
  hf.comp (continuous_id.prod_mk continuous_const)
alias Continuous.along_fst := Continuous.curry_left

/-- Continuous functions on products are continuous in their second argument -/
theorem Continuous.curry_right {f : X × Y → Z} (hf : Continuous f) {x : X} :
    Continuous fun y ↦ f (x, y) :=
  hf.comp (continuous_const.prod_mk continuous_id)
alias Continuous.along_snd := Continuous.curry_right

-- todo: prove a version of `generateFrom_union` with `image2 (∩) s t` in the LHS and use it here
theorem prod_generateFrom_generateFrom_eq {X Y : Type*} {s : Set (Set X)} {t : Set (Set Y)}
    (hs : ⋃₀ s = univ) (ht : ⋃₀ t = univ) :
    @instTopologicalSpaceProd X Y (generateFrom s) (generateFrom t) =
      generateFrom (image2 (·  ×ˢ ·) s t) :=
  let G := generateFrom (image2  (·  ×ˢ ·) s t)
  le_antisymm
    (le_generateFrom fun _ ⟨_, hu, _, hv, g_eq⟩ =>
      g_eq.symm ▸
        @IsOpen.prod _ _ (generateFrom s) (generateFrom t) _ _ (GenerateOpen.basic _ hu)
          (GenerateOpen.basic _ hv))
    (le_inf
      (coinduced_le_iff_le_induced.mp <|
        le_generateFrom fun u hu =>
          have : ⋃ v ∈ t, u ×ˢ v = Prod.fst ⁻¹' u := by
            simp_rw [← prod_iUnion, ← sUnion_eq_biUnion, ht, prod_univ]
          show G.IsOpen (Prod.fst ⁻¹' u) by
            rw [← this]
            exact
              isOpen_iUnion fun v =>
                isOpen_iUnion fun hv => GenerateOpen.basic _ ⟨_, hu, _, hv, rfl⟩)
      (coinduced_le_iff_le_induced.mp <|
        le_generateFrom fun v hv =>
          have : ⋃ u ∈ s, u ×ˢ v = Prod.snd ⁻¹' v := by
            simp_rw [← iUnion_prod_const, ← sUnion_eq_biUnion, hs, univ_prod]
          show G.IsOpen (Prod.snd ⁻¹' v) by
            rw [← this]
            exact
              isOpen_iUnion fun u =>
                isOpen_iUnion fun hu => GenerateOpen.basic _ ⟨_, hu, _, hv, rfl⟩))

-- todo: use the previous lemma?
theorem prod_eq_generateFrom :
    instTopologicalSpaceProd =
      generateFrom { g | ∃ (s : Set X) (t : Set Y), IsOpen s ∧ IsOpen t ∧ g = s ×ˢ t } :=
  le_antisymm (le_generateFrom fun _ ⟨_, _, hs, ht, g_eq⟩ => g_eq.symm ▸ hs.prod ht)
    (le_inf
      (forall_mem_image.2 fun t ht =>
        GenerateOpen.basic _ ⟨t, univ, by simpa [Set.prod_eq] using ht⟩)
      (forall_mem_image.2 fun t ht =>
        GenerateOpen.basic _ ⟨univ, t, by simpa [Set.prod_eq] using ht⟩))

-- Porting note (https://github.com/leanprover-community/mathlib4/issues/11215): TODO: align with `mem_nhds_prod_iff'`
theorem isOpen_prod_iff {s : Set (X × Y)} :
    IsOpen s ↔ ∀ a b, (a, b) ∈ s →
      ∃ u v, IsOpen u ∧ IsOpen v ∧ a ∈ u ∧ b ∈ v ∧ u ×ˢ v ⊆ s :=
  isOpen_iff_mem_nhds.trans <| by simp_rw [Prod.forall, mem_nhds_prod_iff', and_left_comm]

/-- A product of induced topologies is induced by the product map -/
theorem prod_induced_induced {X Z} (f : X → Y) (g : Z → W) :
    @instTopologicalSpaceProd X Z (induced f ‹_›) (induced g ‹_›) =
      induced (fun p => (f p.1, g p.2)) instTopologicalSpaceProd := by
  delta instTopologicalSpaceProd
  simp_rw [induced_inf, induced_compose]
  rfl

/-- Given a neighborhood `s` of `(x, x)`, then `(x, x)` has a square open neighborhood
  that is a subset of `s`. -/
theorem exists_nhds_square {s : Set (X × X)} {x : X} (hx : s ∈ 𝓝 (x, x)) :
    ∃ U : Set X, IsOpen U ∧ x ∈ U ∧ U ×ˢ U ⊆ s := by
  simpa [nhds_prod_eq, (nhds_basis_opens x).prod_self.mem_iff, and_assoc, and_left_comm] using hx

/-- `Prod.fst` maps neighborhood of `x : X × Y` within the section `Prod.snd ⁻¹' {x.2}`
to `𝓝 x.1`. -/
theorem map_fst_nhdsWithin (x : X × Y) : map Prod.fst (𝓝[Prod.snd ⁻¹' {x.2}] x) = 𝓝 x.1 := by
  refine le_antisymm (continuousAt_fst.mono_left inf_le_left) fun s hs => ?_
  rcases x with ⟨x, y⟩
  rw [mem_map, nhdsWithin, mem_inf_principal, mem_nhds_prod_iff] at hs
  rcases hs with ⟨u, hu, v, hv, H⟩
  simp only [prod_subset_iff, mem_singleton_iff, mem_setOf_eq, mem_preimage] at H
  exact mem_of_superset hu fun z hz => H _ hz _ (mem_of_mem_nhds hv) rfl

@[simp]
theorem map_fst_nhds (x : X × Y) : map Prod.fst (𝓝 x) = 𝓝 x.1 :=
  le_antisymm continuousAt_fst <| (map_fst_nhdsWithin x).symm.trans_le (map_mono inf_le_left)

/-- The first projection in a product of topological spaces sends open sets to open sets. -/
theorem isOpenMap_fst : IsOpenMap (@Prod.fst X Y) :=
  isOpenMap_iff_nhds_le.2 fun x => (map_fst_nhds x).ge

/-- `Prod.snd` maps neighborhood of `x : X × Y` within the section `Prod.fst ⁻¹' {x.1}`
to `𝓝 x.2`. -/
theorem map_snd_nhdsWithin (x : X × Y) : map Prod.snd (𝓝[Prod.fst ⁻¹' {x.1}] x) = 𝓝 x.2 := by
  refine le_antisymm (continuousAt_snd.mono_left inf_le_left) fun s hs => ?_
  rcases x with ⟨x, y⟩
  rw [mem_map, nhdsWithin, mem_inf_principal, mem_nhds_prod_iff] at hs
  rcases hs with ⟨u, hu, v, hv, H⟩
  simp only [prod_subset_iff, mem_singleton_iff, mem_setOf_eq, mem_preimage] at H
  exact mem_of_superset hv fun z hz => H _ (mem_of_mem_nhds hu) _ hz rfl

@[simp]
theorem map_snd_nhds (x : X × Y) : map Prod.snd (𝓝 x) = 𝓝 x.2 :=
  le_antisymm continuousAt_snd <| (map_snd_nhdsWithin x).symm.trans_le (map_mono inf_le_left)

/-- The second projection in a product of topological spaces sends open sets to open sets. -/
theorem isOpenMap_snd : IsOpenMap (@Prod.snd X Y) :=
  isOpenMap_iff_nhds_le.2 fun x => (map_snd_nhds x).ge

/-- A product set is open in a product space if and only if each factor is open, or one of them is
empty -/
theorem isOpen_prod_iff' {s : Set X} {t : Set Y} :
    IsOpen (s ×ˢ t) ↔ IsOpen s ∧ IsOpen t ∨ s = ∅ ∨ t = ∅ := by
  rcases (s ×ˢ t).eq_empty_or_nonempty with h | h
  · simp [h, prod_eq_empty_iff.1 h]
  · have st : s.Nonempty ∧ t.Nonempty := prod_nonempty_iff.1 h
    constructor
    · intro (H : IsOpen (s ×ˢ t))
      refine Or.inl ⟨?_, ?_⟩
      · simpa only [fst_image_prod _ st.2] using isOpenMap_fst _ H
      · simpa only [snd_image_prod st.1 t] using isOpenMap_snd _ H
    · intro H
      simp only [st.1.ne_empty, st.2.ne_empty, not_false_iff, or_false] at H
      exact H.1.prod H.2

<<<<<<< HEAD
theorem quotientMap_fst [Nonempty Y] : QuotientMap (Prod.fst : X × Y → X) :=
  isOpenMap_fst.to_quotientMap continuous_fst Prod.fst_surjective

theorem quotientMap_snd [Nonempty X] : QuotientMap (Prod.snd : X × Y → Y) :=
  isOpenMap_snd.to_quotientMap continuous_snd Prod.snd_surjective
=======
theorem isQuotientMap_fst [Nonempty Y] : IsQuotientMap (Prod.fst : X × Y → X) :=
  isOpenMap_fst.isQuotientMap continuous_fst Prod.fst_surjective

@[deprecated (since := "2024-10-22")]
alias quotientMap_fst := isQuotientMap_fst

theorem isQuotientMap_snd [Nonempty X] : IsQuotientMap (Prod.snd : X × Y → Y) :=
  isOpenMap_snd.isQuotientMap continuous_snd Prod.snd_surjective

@[deprecated (since := "2024-10-22")]
alias quotientMap_snd := isQuotientMap_snd
>>>>>>> d0df76bd

theorem closure_prod_eq {s : Set X} {t : Set Y} : closure (s ×ˢ t) = closure s ×ˢ closure t :=
  ext fun ⟨a, b⟩ => by
    simp_rw [mem_prod, mem_closure_iff_nhdsWithin_neBot, nhdsWithin_prod_eq, prod_neBot]

theorem interior_prod_eq (s : Set X) (t : Set Y) : interior (s ×ˢ t) = interior s ×ˢ interior t :=
  ext fun ⟨a, b⟩ => by simp only [mem_interior_iff_mem_nhds, mem_prod, prod_mem_nhds_iff]

theorem frontier_prod_eq (s : Set X) (t : Set Y) :
    frontier (s ×ˢ t) = closure s ×ˢ frontier t ∪ frontier s ×ˢ closure t := by
  simp only [frontier, closure_prod_eq, interior_prod_eq, prod_diff_prod]

@[simp]
theorem frontier_prod_univ_eq (s : Set X) :
    frontier (s ×ˢ (univ : Set Y)) = frontier s ×ˢ univ := by
  simp [frontier_prod_eq]

@[simp]
theorem frontier_univ_prod_eq (s : Set Y) :
    frontier ((univ : Set X) ×ˢ s) = univ ×ˢ frontier s := by
  simp [frontier_prod_eq]

theorem map_mem_closure₂ {f : X → Y → Z} {x : X} {y : Y} {s : Set X} {t : Set Y} {u : Set Z}
    (hf : Continuous (uncurry f)) (hx : x ∈ closure s) (hy : y ∈ closure t)
    (h : ∀ a ∈ s, ∀ b ∈ t, f a b ∈ u) : f x y ∈ closure u :=
  have H₁ : (x, y) ∈ closure (s ×ˢ t) := by simpa only [closure_prod_eq] using mk_mem_prod hx hy
  have H₂ : MapsTo (uncurry f) (s ×ˢ t) u := forall_prod_set.2 h
  H₂.closure hf H₁

theorem IsClosed.prod {s₁ : Set X} {s₂ : Set Y} (h₁ : IsClosed s₁) (h₂ : IsClosed s₂) :
    IsClosed (s₁ ×ˢ s₂) :=
  closure_eq_iff_isClosed.mp <| by simp only [h₁.closure_eq, h₂.closure_eq, closure_prod_eq]

/-- The product of two dense sets is a dense set. -/
theorem Dense.prod {s : Set X} {t : Set Y} (hs : Dense s) (ht : Dense t) : Dense (s ×ˢ t) :=
  fun x => by
  rw [closure_prod_eq]
  exact ⟨hs x.1, ht x.2⟩

/-- If `f` and `g` are maps with dense range, then `Prod.map f g` has dense range. -/
theorem DenseRange.prodMap {ι : Type*} {κ : Type*} {f : ι → Y} {g : κ → Z} (hf : DenseRange f)
    (hg : DenseRange g) : DenseRange (Prod.map f g) := by
  simpa only [DenseRange, prod_range_range_eq] using hf.prod hg

@[deprecated (since := "2024-10-05")] alias DenseRange.prod_map := DenseRange.prodMap

lemma Topology.IsInducing.prodMap {f : X → Y} {g : Z → W} (hf : IsInducing f) (hg : IsInducing g) :
    IsInducing (Prod.map f g) :=
  isInducing_iff_nhds.2 fun (x, z) => by simp_rw [Prod.map_def, nhds_prod_eq, hf.nhds_eq_comap,
    hg.nhds_eq_comap, prod_comap_comap_eq]

@[deprecated (since := "2024-10-28")] alias Inducing.prodMap := IsInducing.prodMap

@[deprecated (since := "2024-10-05")] alias Inducing.prod_map := IsInducing.prodMap

@[simp]
<<<<<<< HEAD
theorem inducing_const_prod {x : X} {f : Y → Z} : (Inducing fun x' => (x, f x')) ↔ Inducing f := by
  simp_rw [inducing_iff, instTopologicalSpaceProd, induced_inf, induced_compose, Function.comp_def,
    induced_const, top_inf_eq]

@[simp]
theorem inducing_prod_const {y : Y} {f : X → Z} : (Inducing fun x => (f x, y)) ↔ Inducing f := by
  simp_rw [inducing_iff, instTopologicalSpaceProd, induced_inf, induced_compose, Function.comp_def,
    induced_const, inf_top_eq]
=======
lemma Topology.isInducing_const_prod {x : X} {f : Y → Z} :
    IsInducing (fun x' => (x, f x')) ↔ IsInducing f := by
  simp_rw [isInducing_iff, instTopologicalSpaceProd, induced_inf, induced_compose,
    Function.comp_def, induced_const, top_inf_eq]

@[deprecated (since := "2024-10-28")] alias inducing_const_prod := isInducing_const_prod

@[simp]
lemma Topology.isInducing_prod_const {y : Y} {f : X → Z} :
    IsInducing (fun x => (f x, y)) ↔ IsInducing f := by
  simp_rw [isInducing_iff, instTopologicalSpaceProd, induced_inf, induced_compose,
    Function.comp_def, induced_const, inf_top_eq]

@[deprecated (since := "2024-10-28")] alias inducing_prod_const := isInducing_prod_const

lemma Topology.IsEmbedding.prodMap {f : X → Y} {g : Z → W} (hf : IsEmbedding f)
    (hg : IsEmbedding g) : IsEmbedding (Prod.map f g) where
  toIsInducing := hf.isInducing.prodMap hg.isInducing
  injective := hf.injective.prodMap hg.injective
>>>>>>> d0df76bd

@[deprecated (since := "2024-10-08")] alias Embedding.prodMap := Topology.IsEmbedding.prodMap
@[deprecated (since := "2024-10-05")] alias Embedding.prod_map := Topology.IsEmbedding.prodMap

protected theorem IsOpenMap.prodMap {f : X → Y} {g : Z → W} (hf : IsOpenMap f) (hg : IsOpenMap g) :
    IsOpenMap (Prod.map f g) := by
  rw [isOpenMap_iff_nhds_le]
  rintro ⟨a, b⟩
  rw [nhds_prod_eq, nhds_prod_eq, ← Filter.prod_map_map_eq']
  exact Filter.prod_mono (hf.nhds_le a) (hg.nhds_le b)

@[deprecated (since := "2024-10-05")] alias IsOpenMap.prod := IsOpenMap.prodMap

protected lemma Topology.IsOpenEmbedding.prodMap {f : X → Y} {g : Z → W} (hf : IsOpenEmbedding f)
    (hg : IsOpenEmbedding g) : IsOpenEmbedding (Prod.map f g) :=
  .of_isEmbedding_isOpenMap (hf.1.prodMap hg.1) (hf.isOpenMap.prodMap hg.isOpenMap)

@[deprecated (since := "2024-10-18")]
alias OpenEmbedding.prodMap := IsOpenEmbedding.prodMap

@[deprecated (since := "2024-10-05")] alias IsOpenEmbedding.prod := IsOpenEmbedding.prodMap

lemma isEmbedding_graph {f : X → Y} (hf : Continuous f) : IsEmbedding fun x => (x, f x) :=
  .of_comp (continuous_id.prod_mk hf) continuous_fst .id

@[deprecated (since := "2024-10-26")]
alias embedding_graph := isEmbedding_graph

lemma isEmbedding_prodMk (x : X) : IsEmbedding (Prod.mk x : Y → X × Y) :=
  .of_comp (Continuous.Prod.mk x) continuous_snd .id

@[deprecated (since := "2024-10-26")]
alias embedding_prod_mk := isEmbedding_prodMk

theorem IsOpenQuotientMap.prodMap {f : X → Y} {g : Z → W} (hf : IsOpenQuotientMap f)
    (hg : IsOpenQuotientMap g) : IsOpenQuotientMap (Prod.map f g) :=
  ⟨.prodMap hf.1 hg.1, .prodMap hf.2 hg.2, .prodMap hf.3 hg.3⟩

end Prod

section Bool

lemma continuous_bool_rng [TopologicalSpace X] {f : X → Bool} (b : Bool) :
    Continuous f ↔ IsClopen (f ⁻¹' {b}) := by
  rw [continuous_discrete_rng, Bool.forall_bool' b, IsClopen, ← isOpen_compl_iff, ← preimage_compl,
    Bool.compl_singleton, and_comm]

end Bool

section Sum

open Sum

variable [TopologicalSpace X] [TopologicalSpace Y] [TopologicalSpace Z] [TopologicalSpace W]

theorem continuous_sum_dom {f : X ⊕ Y → Z} :
    Continuous f ↔ Continuous (f ∘ Sum.inl) ∧ Continuous (f ∘ Sum.inr) :=
  (continuous_sup_dom (t₁ := TopologicalSpace.coinduced Sum.inl _)
    (t₂ := TopologicalSpace.coinduced Sum.inr _)).trans <|
    continuous_coinduced_dom.and continuous_coinduced_dom

theorem continuous_sum_elim {f : X → Z} {g : Y → Z} :
    Continuous (Sum.elim f g) ↔ Continuous f ∧ Continuous g :=
  continuous_sum_dom

@[continuity, fun_prop]
theorem Continuous.sum_elim {f : X → Z} {g : Y → Z} (hf : Continuous f) (hg : Continuous g) :
    Continuous (Sum.elim f g) :=
  continuous_sum_elim.2 ⟨hf, hg⟩

@[continuity, fun_prop]
theorem continuous_isLeft : Continuous (isLeft : X ⊕ Y → Bool) :=
  continuous_sum_dom.2 ⟨continuous_const, continuous_const⟩

@[continuity, fun_prop]
theorem continuous_isRight : Continuous (isRight : X ⊕ Y → Bool) :=
  continuous_sum_dom.2 ⟨continuous_const, continuous_const⟩

@[continuity, fun_prop]
theorem continuous_inl : Continuous (@inl X Y) := ⟨fun _ => And.left⟩

@[continuity, fun_prop]
theorem continuous_inr : Continuous (@inr X Y) := ⟨fun _ => And.right⟩

@[fun_prop, continuity]
lemma continuous_sum_swap : Continuous (@Sum.swap X Y) :=
  Continuous.sum_elim continuous_inr continuous_inl

theorem isOpen_sum_iff {s : Set (X ⊕ Y)} : IsOpen s ↔ IsOpen (inl ⁻¹' s) ∧ IsOpen (inr ⁻¹' s) :=
  Iff.rfl

theorem isClosed_sum_iff {s : Set (X ⊕ Y)} :
    IsClosed s ↔ IsClosed (inl ⁻¹' s) ∧ IsClosed (inr ⁻¹' s) := by
  simp only [← isOpen_compl_iff, isOpen_sum_iff, preimage_compl]

theorem isOpenMap_inl : IsOpenMap (@inl X Y) := fun u hu => by
  simpa [isOpen_sum_iff, preimage_image_eq u Sum.inl_injective]

theorem isOpenMap_inr : IsOpenMap (@inr X Y) := fun u hu => by
  simpa [isOpen_sum_iff, preimage_image_eq u Sum.inr_injective]

protected lemma Topology.IsOpenEmbedding.inl : IsOpenEmbedding (@inl X Y) :=
  .of_continuous_injective_isOpenMap continuous_inl inl_injective isOpenMap_inl

@[deprecated (since := "2024-10-30")] alias isOpenEmbedding_inl := IsOpenEmbedding.inl

@[deprecated (since := "2024-10-18")]
alias openEmbedding_inl := IsOpenEmbedding.inl

protected lemma Topology.IsOpenEmbedding.inr : IsOpenEmbedding (@inr X Y) :=
  .of_continuous_injective_isOpenMap continuous_inr inr_injective isOpenMap_inr

@[deprecated (since := "2024-10-30")] alias isOpenEmbedding_inr := IsOpenEmbedding.inr

@[deprecated (since := "2024-10-18")]
alias openEmbedding_inr := IsOpenEmbedding.inr

protected lemma Topology.IsEmbedding.inl : IsEmbedding (@inl X Y) := IsOpenEmbedding.inl.1
protected lemma Topology.IsEmbedding.inr : IsEmbedding (@inr X Y) := IsOpenEmbedding.inr.1

@[deprecated (since := "2024-10-26")]
alias embedding_inr := IsEmbedding.inr

lemma isOpen_range_inl : IsOpen (range (inl : X → X ⊕ Y)) := IsOpenEmbedding.inl.2
lemma isOpen_range_inr : IsOpen (range (inr : Y → X ⊕ Y)) := IsOpenEmbedding.inr.2

theorem isClosed_range_inl : IsClosed (range (inl : X → X ⊕ Y)) := by
  rw [← isOpen_compl_iff, compl_range_inl]
  exact isOpen_range_inr

theorem isClosed_range_inr : IsClosed (range (inr : Y → X ⊕ Y)) := by
  rw [← isOpen_compl_iff, compl_range_inr]
  exact isOpen_range_inl

theorem Topology.IsClosedEmbedding.inl : IsClosedEmbedding (inl : X → X ⊕ Y) :=
  ⟨.inl, isClosed_range_inl⟩

@[deprecated (since := "2024-10-30")] alias isClosedEmbedding_inl := IsClosedEmbedding.inl

@[deprecated (since := "2024-10-20")]
alias closedEmbedding_inl := IsClosedEmbedding.inl

theorem Topology.IsClosedEmbedding.inr : IsClosedEmbedding (inr : Y → X ⊕ Y) :=
  ⟨.inr, isClosed_range_inr⟩

@[deprecated (since := "2024-10-30")] alias isClosedEmbedding_inr := IsClosedEmbedding.inr

@[deprecated (since := "2024-10-20")]
alias closedEmbedding_inr := IsClosedEmbedding.inr

theorem nhds_inl (x : X) : 𝓝 (inl x : X ⊕ Y) = map inl (𝓝 x) :=
  (IsOpenEmbedding.inl.map_nhds_eq _).symm

theorem nhds_inr (y : Y) : 𝓝 (inr y : X ⊕ Y) = map inr (𝓝 y) :=
  (IsOpenEmbedding.inr.map_nhds_eq _).symm

@[simp]
theorem continuous_sum_map {f : X → Y} {g : Z → W} :
    Continuous (Sum.map f g) ↔ Continuous f ∧ Continuous g :=
  continuous_sum_elim.trans <|
    IsEmbedding.inl.continuous_iff.symm.and IsEmbedding.inr.continuous_iff.symm

@[continuity, fun_prop]
theorem Continuous.sum_map {f : X → Y} {g : Z → W} (hf : Continuous f) (hg : Continuous g) :
    Continuous (Sum.map f g) :=
  continuous_sum_map.2 ⟨hf, hg⟩

theorem isOpenMap_sum {f : X ⊕ Y → Z} :
    IsOpenMap f ↔ (IsOpenMap fun a => f (inl a)) ∧ IsOpenMap fun b => f (inr b) := by
  simp only [isOpenMap_iff_nhds_le, Sum.forall, nhds_inl, nhds_inr, Filter.map_map, comp_def]

theorem IsOpenMap.sumMap {f : X → Y} {g : Z → W} (hf : IsOpenMap f) (hg : IsOpenMap g) :
    IsOpenMap (Sum.map f g) := by
  exact isOpenMap_sum.2 ⟨isOpenMap_inl.comp hf,isOpenMap_inr.comp hg⟩

@[simp]
theorem isOpenMap_sum_elim {f : X → Z} {g : Y → Z} :
    IsOpenMap (Sum.elim f g) ↔ IsOpenMap f ∧ IsOpenMap g := by
  simp only [isOpenMap_sum, elim_inl, elim_inr]

theorem IsOpenMap.sum_elim {f : X → Z} {g : Y → Z} (hf : IsOpenMap f) (hg : IsOpenMap g) :
    IsOpenMap (Sum.elim f g) :=
  isOpenMap_sum_elim.2 ⟨hf, hg⟩

theorem isClosedMap_sum {f : X ⊕ Y → Z} :
    IsClosedMap f ↔ (IsClosedMap fun a => f (.inl a)) ∧ IsClosedMap fun b => f (.inr b) := by
  constructor
  · intro h
    exact ⟨h.comp IsClosedEmbedding.inl.isClosedMap, h.comp IsClosedEmbedding.inr.isClosedMap⟩
  · rintro h Z hZ
    rw [isClosed_sum_iff] at hZ
    convert (h.1 _ hZ.1).union (h.2 _ hZ.2)
    ext
    simp only [mem_image, Sum.exists, mem_union, mem_preimage]

end Sum

section Subtype

variable [TopologicalSpace X] [TopologicalSpace Y] {p : X → Prop}

lemma Topology.IsInducing.subtypeVal {t : Set Y} : IsInducing ((↑) : t → Y) := ⟨rfl⟩

@[deprecated (since := "2024-10-28")] alias inducing_subtype_val := IsInducing.subtypeVal

lemma Topology.IsInducing.of_codRestrict {f : X → Y} {t : Set Y} (ht : ∀ x, f x ∈ t)
    (h : IsInducing (t.codRestrict f ht)) : IsInducing f := subtypeVal.comp h

@[deprecated (since := "2024-10-28")] alias Inducing.of_codRestrict := IsInducing.of_codRestrict

lemma Topology.IsEmbedding.subtypeVal : IsEmbedding ((↑) : Subtype p → X) :=
  ⟨.subtypeVal, Subtype.coe_injective⟩

@[deprecated (since := "2024-10-26")]
alias embedding_subtype_val := IsEmbedding.subtypeVal

theorem Topology.IsClosedEmbedding.subtypeVal (h : IsClosed {a | p a}) :
    IsClosedEmbedding ((↑) : Subtype p → X) :=
  ⟨.subtypeVal, by rwa [Subtype.range_coe_subtype]⟩

@[deprecated (since := "2024-10-20")]
alias closedEmbedding_subtype_val := IsClosedEmbedding.subtypeVal

@[continuity, fun_prop]
theorem continuous_subtype_val : Continuous (@Subtype.val X p) :=
  continuous_induced_dom

theorem Continuous.subtype_val {f : Y → Subtype p} (hf : Continuous f) :
    Continuous fun x => (f x : X) :=
  continuous_subtype_val.comp hf

theorem IsOpen.isOpenEmbedding_subtypeVal {s : Set X} (hs : IsOpen s) :
    IsOpenEmbedding ((↑) : s → X) :=
  ⟨.subtypeVal, (@Subtype.range_coe _ s).symm ▸ hs⟩

@[deprecated (since := "2024-10-18")]
alias IsOpen.openEmbedding_subtype_val := IsOpen.isOpenEmbedding_subtypeVal

theorem IsOpen.isOpenMap_subtype_val {s : Set X} (hs : IsOpen s) : IsOpenMap ((↑) : s → X) :=
  hs.isOpenEmbedding_subtypeVal.isOpenMap

theorem IsOpenMap.restrict {f : X → Y} (hf : IsOpenMap f) {s : Set X} (hs : IsOpen s) :
    IsOpenMap (s.restrict f) :=
  hf.comp hs.isOpenMap_subtype_val

lemma IsClosed.isClosedEmbedding_subtypeVal {s : Set X} (hs : IsClosed s) :
    IsClosedEmbedding ((↑) : s → X) := .subtypeVal hs

@[deprecated (since := "2024-10-20")]
alias IsClosed.closedEmbedding_subtype_val := IsClosed.isClosedEmbedding_subtypeVal

theorem IsClosed.isClosedMap_subtype_val {s : Set X} (hs : IsClosed s) :
    IsClosedMap ((↑) : s → X) :=
  hs.isClosedEmbedding_subtypeVal.isClosedMap

@[continuity, fun_prop]
theorem Continuous.subtype_mk {f : Y → X} (h : Continuous f) (hp : ∀ x, p (f x)) :
    Continuous fun x => (⟨f x, hp x⟩ : Subtype p) :=
  continuous_induced_rng.2 h

theorem Continuous.subtype_map {f : X → Y} (h : Continuous f) {q : Y → Prop}
    (hpq : ∀ x, p x → q (f x)) : Continuous (Subtype.map f hpq) :=
  (h.comp continuous_subtype_val).subtype_mk _

theorem continuous_inclusion {s t : Set X} (h : s ⊆ t) : Continuous (inclusion h) :=
  continuous_id.subtype_map h

theorem continuousAt_subtype_val {p : X → Prop} {x : Subtype p} :
    ContinuousAt ((↑) : Subtype p → X) x :=
  continuous_subtype_val.continuousAt

theorem Subtype.dense_iff {s : Set X} {t : Set s} : Dense t ↔ s ⊆ closure ((↑) '' t) := by
  rw [IsInducing.subtypeVal.dense_iff, SetCoe.forall]
  rfl

theorem map_nhds_subtype_val {s : Set X} (x : s) : map ((↑) : s → X) (𝓝 x) = 𝓝[s] ↑x := by
  rw [IsInducing.subtypeVal.map_nhds_eq, Subtype.range_val]

theorem map_nhds_subtype_coe_eq_nhds {x : X} (hx : p x) (h : ∀ᶠ x in 𝓝 x, p x) :
    map ((↑) : Subtype p → X) (𝓝 ⟨x, hx⟩) = 𝓝 x :=
  map_nhds_induced_of_mem <| by rw [Subtype.range_val]; exact h

theorem nhds_subtype_eq_comap {x : X} {h : p x} : 𝓝 (⟨x, h⟩ : Subtype p) = comap (↑) (𝓝 x) :=
  nhds_induced _ _

theorem tendsto_subtype_rng {Y : Type*} {p : X → Prop} {l : Filter Y} {f : Y → Subtype p} :
    ∀ {x : Subtype p}, Tendsto f l (𝓝 x) ↔ Tendsto (fun x => (f x : X)) l (𝓝 (x : X))
  | ⟨a, ha⟩ => by rw [nhds_subtype_eq_comap, tendsto_comap_iff]; rfl

theorem closure_subtype {x : { a // p a }} {s : Set { a // p a }} :
    x ∈ closure s ↔ (x : X) ∈ closure (((↑) : _ → X) '' s) :=
  closure_induced

@[simp]
theorem continuousAt_codRestrict_iff {f : X → Y} {t : Set Y} (h1 : ∀ x, f x ∈ t) {x : X} :
    ContinuousAt (codRestrict f t h1) x ↔ ContinuousAt f x :=
  IsInducing.subtypeVal.continuousAt_iff

alias ⟨_, ContinuousAt.codRestrict⟩ := continuousAt_codRestrict_iff

theorem ContinuousAt.restrict {f : X → Y} {s : Set X} {t : Set Y} (h1 : MapsTo f s t) {x : s}
    (h2 : ContinuousAt f x) : ContinuousAt (h1.restrict f s t) x :=
  (h2.comp continuousAt_subtype_val).codRestrict _

theorem ContinuousAt.restrictPreimage {f : X → Y} {s : Set Y} {x : f ⁻¹' s} (h : ContinuousAt f x) :
    ContinuousAt (s.restrictPreimage f) x :=
  h.restrict _

@[continuity, fun_prop]
theorem Continuous.codRestrict {f : X → Y} {s : Set Y} (hf : Continuous f) (hs : ∀ a, f a ∈ s) :
    Continuous (s.codRestrict f hs) :=
  hf.subtype_mk hs

@[continuity, fun_prop]
theorem Continuous.restrict {f : X → Y} {s : Set X} {t : Set Y} (h1 : MapsTo f s t)
    (h2 : Continuous f) : Continuous (h1.restrict f s t) :=
  (h2.comp continuous_subtype_val).codRestrict _

@[continuity, fun_prop]
theorem Continuous.restrictPreimage {f : X → Y} {s : Set Y} (h : Continuous f) :
    Continuous (s.restrictPreimage f) :=
  h.restrict _

theorem Topology.IsInducing.codRestrict {e : X → Y} (he : IsInducing e) {s : Set Y}
    (hs : ∀ x, e x ∈ s) : IsInducing (codRestrict e s hs) :=
  he.of_comp (he.continuous.codRestrict hs) continuous_subtype_val

@[deprecated (since := "2024-10-28")] alias Inducing.codRestrict := IsInducing.codRestrict

protected lemma Topology.IsEmbedding.codRestrict {e : X → Y} (he : IsEmbedding e) (s : Set Y)
    (hs : ∀ x, e x ∈ s) : IsEmbedding (codRestrict e s hs) :=
  he.of_comp (he.continuous.codRestrict hs) continuous_subtype_val

@[deprecated (since := "2024-10-26")]
alias Embedding.codRestrict := IsEmbedding.codRestrict

protected lemma Topology.IsEmbedding.inclusion {s t : Set X} (h : s ⊆ t) :
    IsEmbedding (inclusion h) := IsEmbedding.subtypeVal.codRestrict _ _

@[deprecated (since := "2024-10-26")]
alias embedding_inclusion := IsEmbedding.inclusion

/-- Let `s, t ⊆ X` be two subsets of a topological space `X`.  If `t ⊆ s` and the topology induced
by `X`on `s` is discrete, then also the topology induces on `t` is discrete. -/
theorem DiscreteTopology.of_subset {X : Type*} [TopologicalSpace X] {s t : Set X}
    (_ : DiscreteTopology s) (ts : t ⊆ s) : DiscreteTopology t :=
  (IsEmbedding.inclusion ts).discreteTopology

/-- Let `s` be a discrete subset of a topological space. Then the preimage of `s` by
a continuous injective map is also discrete. -/
theorem DiscreteTopology.preimage_of_continuous_injective {X Y : Type*} [TopologicalSpace X]
    [TopologicalSpace Y] (s : Set Y) [DiscreteTopology s] {f : X → Y} (hc : Continuous f)
    (hinj : Function.Injective f) : DiscreteTopology (f ⁻¹' s) :=
  DiscreteTopology.of_continuous_injective (β := s) (Continuous.restrict
    (by exact fun _ x ↦ x) hc) ((MapsTo.restrict_inj _).mpr hinj.injOn)

/-- If `f : X → Y` is a quotient map,
then its restriction to the preimage of an open set is a quotient map too. -/
theorem Topology.IsQuotientMap.restrictPreimage_isOpen {f : X → Y} (hf : IsQuotientMap f)
    {s : Set Y} (hs : IsOpen s) : IsQuotientMap (s.restrictPreimage f) := by
  refine isQuotientMap_iff.2 ⟨hf.surjective.restrictPreimage _, fun U ↦ ?_⟩
  rw [hs.isOpenEmbedding_subtypeVal.isOpen_iff_image_isOpen, ← hf.isOpen_preimage,
    (hs.preimage hf.continuous).isOpenEmbedding_subtypeVal.isOpen_iff_image_isOpen,
    image_val_preimage_restrictPreimage]

@[deprecated (since := "2024-10-22")]
alias QuotientMap.restrictPreimage_isOpen := IsQuotientMap.restrictPreimage_isOpen

open scoped Set.Notation in
lemma isClosed_preimage_val {s t : Set X} : IsClosed (s ↓∩ t) ↔ s ∩ closure (s ∩ t) ⊆ t := by
  rw [← closure_eq_iff_isClosed, IsEmbedding.subtypeVal.closure_eq_preimage_closure_image,
    ← Subtype.val_injective.image_injective.eq_iff, Subtype.image_preimage_coe,
    Subtype.image_preimage_coe, subset_antisymm_iff, and_iff_left, Set.subset_inter_iff,
    and_iff_right]
  exacts [Set.inter_subset_left, Set.subset_inter Set.inter_subset_left subset_closure]

theorem frontier_inter_open_inter {s t : Set X} (ht : IsOpen t) :
    frontier (s ∩ t) ∩ t = frontier s ∩ t := by
  simp only [Set.inter_comm _ t, ← Subtype.preimage_coe_eq_preimage_coe_iff,
    ht.isOpenMap_subtype_val.preimage_frontier_eq_frontier_preimage continuous_subtype_val,
    Subtype.preimage_coe_self_inter]

end Subtype

section Quotient

variable [TopologicalSpace X] [TopologicalSpace Y]
variable {r : X → X → Prop} {s : Setoid X}

theorem isQuotientMap_quot_mk : IsQuotientMap (@Quot.mk X r) :=
  ⟨Quot.exists_rep, rfl⟩

@[deprecated (since := "2024-10-22")]
alias quotientMap_quot_mk := isQuotientMap_quot_mk

@[continuity, fun_prop]
theorem continuous_quot_mk : Continuous (@Quot.mk X r) :=
  continuous_coinduced_rng

@[continuity, fun_prop]
theorem continuous_quot_lift {f : X → Y} (hr : ∀ a b, r a b → f a = f b) (h : Continuous f) :
    Continuous (Quot.lift f hr : Quot r → Y) :=
  continuous_coinduced_dom.2 h

theorem isQuotientMap_quotient_mk' : IsQuotientMap (@Quotient.mk' X s) :=
  isQuotientMap_quot_mk

@[deprecated (since := "2024-10-22")]
alias quotientMap_quotient_mk' := isQuotientMap_quotient_mk'

theorem continuous_quotient_mk' : Continuous (@Quotient.mk' X s) :=
  continuous_coinduced_rng

theorem Continuous.quotient_lift {f : X → Y} (h : Continuous f) (hs : ∀ a b, a ≈ b → f a = f b) :
    Continuous (Quotient.lift f hs : Quotient s → Y) :=
  continuous_coinduced_dom.2 h

theorem Continuous.quotient_liftOn' {f : X → Y} (h : Continuous f)
    (hs : ∀ a b, s a b → f a = f b) :
    Continuous (fun x => Quotient.liftOn' x f hs : Quotient s → Y) :=
  h.quotient_lift hs

@[continuity, fun_prop]
theorem Continuous.quotient_map' {t : Setoid Y} {f : X → Y} (hf : Continuous f)
    (H : (s.r ⇒ t.r) f f) : Continuous (Quotient.map' f H) :=
  (continuous_quotient_mk'.comp hf).quotient_lift _

end Quotient

section Pi

variable {ι : Type*} {π : ι → Type*} {κ : Type*} [TopologicalSpace X]
  [T : ∀ i, TopologicalSpace (π i)] {f : X → ∀ i : ι, π i}

theorem continuous_pi_iff : Continuous f ↔ ∀ i, Continuous fun a => f a i := by
  simp only [continuous_iInf_rng, continuous_induced_rng, comp_def]

@[continuity, fun_prop]
theorem continuous_pi (h : ∀ i, Continuous fun a => f a i) : Continuous f :=
  continuous_pi_iff.2 h

@[continuity, fun_prop]
theorem continuous_apply (i : ι) : Continuous fun p : ∀ i, π i => p i :=
  continuous_iInf_dom continuous_induced_dom

@[continuity]
theorem continuous_apply_apply {ρ : κ → ι → Type*} [∀ j i, TopologicalSpace (ρ j i)] (j : κ)
    (i : ι) : Continuous fun p : ∀ j, ∀ i, ρ j i => p j i :=
  (continuous_apply i).comp (continuous_apply j)

theorem continuousAt_apply (i : ι) (x : ∀ i, π i) : ContinuousAt (fun p : ∀ i, π i => p i) x :=
  (continuous_apply i).continuousAt

theorem Filter.Tendsto.apply_nhds {l : Filter Y} {f : Y → ∀ i, π i} {x : ∀ i, π i}
    (h : Tendsto f l (𝓝 x)) (i : ι) : Tendsto (fun a => f a i) l (𝓝 <| x i) :=
  (continuousAt_apply i _).tendsto.comp h

@[fun_prop]
protected theorem Continuous.piMap {Y : ι → Type*} [∀ i, TopologicalSpace (Y i)]
    {f : ∀ i, π i → Y i} (hf : ∀ i, Continuous (f i)) : Continuous (Pi.map f) :=
  continuous_pi fun i ↦ (hf i).comp (continuous_apply i)

theorem nhds_pi {a : ∀ i, π i} : 𝓝 a = pi fun i => 𝓝 (a i) := by
  simp only [nhds_iInf, nhds_induced, Filter.pi]

protected theorem IsOpenMap.piMap {Y : ι → Type*} [∀ i, TopologicalSpace (Y i)] {f : ∀ i, π i → Y i}
    (hfo : ∀ i, IsOpenMap (f i)) (hsurj : ∀ᶠ i in cofinite, Surjective (f i)) :
    IsOpenMap (Pi.map f) := by
  refine IsOpenMap.of_nhds_le fun x ↦ ?_
  rw [nhds_pi, nhds_pi, map_piMap_pi hsurj]
  exact Filter.pi_mono fun i ↦ (hfo i).nhds_le _

protected theorem IsOpenQuotientMap.piMap {Y : ι → Type*} [∀ i, TopologicalSpace (Y i)]
    {f : ∀ i, π i → Y i} (hf : ∀ i, IsOpenQuotientMap (f i)) : IsOpenQuotientMap (Pi.map f) :=
  ⟨.piMap fun i ↦ (hf i).1, .piMap fun i ↦ (hf i).2, .piMap (fun i ↦ (hf i).3) <|
    .of_forall fun i ↦ (hf i).1⟩

theorem tendsto_pi_nhds {f : Y → ∀ i, π i} {g : ∀ i, π i} {u : Filter Y} :
    Tendsto f u (𝓝 g) ↔ ∀ x, Tendsto (fun i => f i x) u (𝓝 (g x)) := by
  rw [nhds_pi, Filter.tendsto_pi]

theorem continuousAt_pi {f : X → ∀ i, π i} {x : X} :
    ContinuousAt f x ↔ ∀ i, ContinuousAt (fun y => f y i) x :=
  tendsto_pi_nhds

@[fun_prop]
theorem continuousAt_pi' {f : X → ∀ i, π i} {x : X} (hf : ∀ i, ContinuousAt (fun y => f y i) x) :
    ContinuousAt f x :=
  continuousAt_pi.2 hf

@[fun_prop]
protected theorem ContinuousAt.piMap {Y : ι → Type*} [∀ i, TopologicalSpace (Y i)]
    {f : ∀ i, π i → Y i} {x : ∀ i, π i} (hf : ∀ i, ContinuousAt (f i) (x i)) :
    ContinuousAt (Pi.map f) x :=
  continuousAt_pi.2 fun i ↦ (hf i).comp (continuousAt_apply i x)

theorem Pi.continuous_precomp' {ι' : Type*} (φ : ι' → ι) :
    Continuous (fun (f : (∀ i, π i)) (j : ι') ↦ f (φ j)) :=
  continuous_pi fun j ↦ continuous_apply (φ j)

theorem Pi.continuous_precomp {ι' : Type*} (φ : ι' → ι) :
    Continuous (· ∘ φ : (ι → X) → (ι' → X)) :=
  Pi.continuous_precomp' φ

theorem Pi.continuous_postcomp' {X : ι → Type*} [∀ i, TopologicalSpace (X i)]
    {g : ∀ i, π i → X i} (hg : ∀ i, Continuous (g i)) :
    Continuous (fun (f : (∀ i, π i)) (i : ι) ↦ g i (f i)) :=
  continuous_pi fun i ↦ (hg i).comp <| continuous_apply i

theorem Pi.continuous_postcomp [TopologicalSpace Y] {g : X → Y} (hg : Continuous g) :
    Continuous (g ∘ · : (ι → X) → (ι → Y)) :=
  Pi.continuous_postcomp' fun _ ↦ hg

lemma Pi.induced_precomp' {ι' : Type*} (φ : ι' → ι) :
    induced (fun (f : (∀ i, π i)) (j : ι') ↦ f (φ j)) Pi.topologicalSpace =
    ⨅ i', induced (eval (φ i')) (T (φ i')) := by
  simp [Pi.topologicalSpace, induced_iInf, induced_compose, comp_def]

lemma Pi.induced_precomp [TopologicalSpace Y] {ι' : Type*} (φ : ι' → ι) :
    induced (· ∘ φ) Pi.topologicalSpace =
    ⨅ i', induced (eval (φ i')) ‹TopologicalSpace Y› :=
  induced_precomp' φ

@[continuity, fun_prop]
lemma Pi.continuous_restrict (S : Set ι) :
    Continuous (S.restrict : (∀ i : ι, π i) → (∀ i : S, π i)) :=
  Pi.continuous_precomp' ((↑) : S → ι)

@[continuity, fun_prop]
lemma Pi.continuous_restrict₂ {s t : Set ι} (hst : s ⊆ t) : Continuous (restrict₂ (π := π) hst) :=
  continuous_pi fun _ ↦ continuous_apply _

@[continuity, fun_prop]
theorem Finset.continuous_restrict (s : Finset ι) : Continuous (s.restrict (π := π)) :=
  continuous_pi fun _ ↦ continuous_apply _

@[continuity, fun_prop]
theorem Finset.continuous_restrict₂ {s t : Finset ι} (hst : s ⊆ t) :
    Continuous (Finset.restrict₂ (π := π) hst) :=
  continuous_pi fun _ ↦ continuous_apply _

<<<<<<< HEAD
variable {Z : Type*} [TopologicalSpace Z]
=======
variable [TopologicalSpace Z]
>>>>>>> d0df76bd

@[continuity, fun_prop]
theorem Pi.continuous_restrict_apply (s : Set X) {f : X → Z} (hf : Continuous f) :
    Continuous (s.restrict f) := hf.comp continuous_subtype_val

@[continuity, fun_prop]
theorem Pi.continuous_restrict₂_apply {s t : Set X} (hst : s ⊆ t)
    {f : t → Z} (hf : Continuous f) :
    Continuous (restrict₂ (π := fun _ ↦ Z) hst f) := hf.comp (continuous_inclusion hst)

@[continuity, fun_prop]
theorem Finset.continuous_restrict_apply (s : Finset X) {f : X → Z} (hf : Continuous f) :
    Continuous (s.restrict f) := hf.comp continuous_subtype_val

@[continuity, fun_prop]
theorem Finset.continuous_restrict₂_apply {s t : Finset X} (hst : s ⊆ t)
    {f : t → Z} (hf : Continuous f) :
    Continuous (restrict₂ (π := fun _ ↦ Z) hst f) := hf.comp (continuous_inclusion hst)

lemma Pi.induced_restrict (S : Set ι) :
    induced (S.restrict) Pi.topologicalSpace =
    ⨅ i ∈ S, induced (eval i) (T i) := by
  simp (config := { unfoldPartialApp := true }) [← iInf_subtype'', ← induced_precomp' ((↑) : S → ι),
    restrict]

lemma Pi.induced_restrict_sUnion (𝔖 : Set (Set ι)) :
    induced (⋃₀ 𝔖).restrict (Pi.topologicalSpace (Y := fun i : (⋃₀ 𝔖) ↦ π i)) =
    ⨅ S ∈ 𝔖, induced S.restrict Pi.topologicalSpace := by
  simp_rw [Pi.induced_restrict, iInf_sUnion]

theorem Filter.Tendsto.update [DecidableEq ι] {l : Filter Y} {f : Y → ∀ i, π i} {x : ∀ i, π i}
    (hf : Tendsto f l (𝓝 x)) (i : ι) {g : Y → π i} {xi : π i} (hg : Tendsto g l (𝓝 xi)) :
    Tendsto (fun a => update (f a) i (g a)) l (𝓝 <| update x i xi) :=
  tendsto_pi_nhds.2 fun j => by rcases eq_or_ne j i with (rfl | hj) <;> simp [*, hf.apply_nhds]

theorem ContinuousAt.update [DecidableEq ι] {x : X} (hf : ContinuousAt f x) (i : ι) {g : X → π i}
    (hg : ContinuousAt g x) : ContinuousAt (fun a => update (f a) i (g a)) x :=
  hf.tendsto.update i hg

theorem Continuous.update [DecidableEq ι] (hf : Continuous f) (i : ι) {g : X → π i}
    (hg : Continuous g) : Continuous fun a => update (f a) i (g a) :=
  continuous_iff_continuousAt.2 fun _ => hf.continuousAt.update i hg.continuousAt

/-- `Function.update f i x` is continuous in `(f, x)`. -/
@[continuity, fun_prop]
theorem continuous_update [DecidableEq ι] (i : ι) :
    Continuous fun f : (∀ j, π j) × π i => update f.1 i f.2 :=
  continuous_fst.update i continuous_snd

/-- `Pi.mulSingle i x` is continuous in `x`. -/
-- Porting note (https://github.com/leanprover-community/mathlib4/issues/11215): TODO: restore @[continuity]
@[to_additive "`Pi.single i x` is continuous in `x`."]
theorem continuous_mulSingle [∀ i, One (π i)] [DecidableEq ι] (i : ι) :
    Continuous fun x => (Pi.mulSingle i x : ∀ i, π i) :=
  continuous_const.update _ continuous_id

theorem Filter.Tendsto.fin_insertNth {n} {π : Fin (n + 1) → Type*} [∀ i, TopologicalSpace (π i)]
    (i : Fin (n + 1)) {f : Y → π i} {l : Filter Y} {x : π i} (hf : Tendsto f l (𝓝 x))
    {g : Y → ∀ j : Fin n, π (i.succAbove j)} {y : ∀ j, π (i.succAbove j)} (hg : Tendsto g l (𝓝 y)) :
    Tendsto (fun a => i.insertNth (f a) (g a)) l (𝓝 <| i.insertNth x y) :=
  tendsto_pi_nhds.2 fun j => Fin.succAboveCases i (by simpa) (by simpa using tendsto_pi_nhds.1 hg) j

theorem ContinuousAt.fin_insertNth {n} {π : Fin (n + 1) → Type*} [∀ i, TopologicalSpace (π i)]
    (i : Fin (n + 1)) {f : X → π i} {x : X} (hf : ContinuousAt f x)
    {g : X → ∀ j : Fin n, π (i.succAbove j)} (hg : ContinuousAt g x) :
    ContinuousAt (fun a => i.insertNth (f a) (g a)) x :=
  hf.tendsto.fin_insertNth i hg

theorem Continuous.fin_insertNth {n} {π : Fin (n + 1) → Type*} [∀ i, TopologicalSpace (π i)]
    (i : Fin (n + 1)) {f : X → π i} (hf : Continuous f) {g : X → ∀ j : Fin n, π (i.succAbove j)}
    (hg : Continuous g) : Continuous fun a => i.insertNth (f a) (g a) :=
  continuous_iff_continuousAt.2 fun _ => hf.continuousAt.fin_insertNth i hg.continuousAt

theorem isOpen_set_pi {i : Set ι} {s : ∀ a, Set (π a)} (hi : i.Finite)
    (hs : ∀ a ∈ i, IsOpen (s a)) : IsOpen (pi i s) := by
  rw [pi_def]; exact hi.isOpen_biInter fun a ha => (hs _ ha).preimage (continuous_apply _)

theorem isOpen_pi_iff {s : Set (∀ a, π a)} :
    IsOpen s ↔
      ∀ f, f ∈ s → ∃ (I : Finset ι) (u : ∀ a, Set (π a)),
        (∀ a, a ∈ I → IsOpen (u a) ∧ f a ∈ u a) ∧ (I : Set ι).pi u ⊆ s := by
  rw [isOpen_iff_nhds]
  simp_rw [le_principal_iff, nhds_pi, Filter.mem_pi', mem_nhds_iff]
  refine forall₂_congr fun a _ => ⟨?_, ?_⟩
  · rintro ⟨I, t, ⟨h1, h2⟩⟩
    refine ⟨I, fun a => eval a '' (I : Set ι).pi fun a => (h1 a).choose, fun i hi => ?_, ?_⟩
    · simp_rw [eval_image_pi (Finset.mem_coe.mpr hi)
          (pi_nonempty_iff.mpr fun i => ⟨_, fun _ => (h1 i).choose_spec.2.2⟩)]
      exact (h1 i).choose_spec.2
    · exact Subset.trans
        (pi_mono fun i hi => (eval_image_pi_subset hi).trans (h1 i).choose_spec.1) h2
  · rintro ⟨I, t, ⟨h1, h2⟩⟩
    classical
    refine ⟨I, fun a => ite (a ∈ I) (t a) univ, fun i => ?_, ?_⟩
    · by_cases hi : i ∈ I
      · use t i
        simp_rw [if_pos hi]
        exact ⟨Subset.rfl, (h1 i) hi⟩
      · use univ
        simp_rw [if_neg hi]
        exact ⟨Subset.rfl, isOpen_univ, mem_univ _⟩
    · rw [← univ_pi_ite]
      simp only [← ite_and, ← Finset.mem_coe, and_self_iff, univ_pi_ite, h2]

theorem isOpen_pi_iff' [Finite ι] {s : Set (∀ a, π a)} :
    IsOpen s ↔
      ∀ f, f ∈ s → ∃ u : ∀ a, Set (π a), (∀ a, IsOpen (u a) ∧ f a ∈ u a) ∧ univ.pi u ⊆ s := by
  cases nonempty_fintype ι
  rw [isOpen_iff_nhds]
  simp_rw [le_principal_iff, nhds_pi, Filter.mem_pi', mem_nhds_iff]
  refine forall₂_congr fun a _ => ⟨?_, ?_⟩
  · rintro ⟨I, t, ⟨h1, h2⟩⟩
    refine
      ⟨fun i => (h1 i).choose,
        ⟨fun i => (h1 i).choose_spec.2,
          (pi_mono fun i _ => (h1 i).choose_spec.1).trans (Subset.trans ?_ h2)⟩⟩
    rw [← pi_inter_compl (I : Set ι)]
    exact inter_subset_left
  · exact fun ⟨u, ⟨h1, _⟩⟩ =>
      ⟨Finset.univ, u, ⟨fun i => ⟨u i, ⟨rfl.subset, h1 i⟩⟩, by rwa [Finset.coe_univ]⟩⟩

theorem isClosed_set_pi {i : Set ι} {s : ∀ a, Set (π a)} (hs : ∀ a ∈ i, IsClosed (s a)) :
    IsClosed (pi i s) := by
  rw [pi_def]; exact isClosed_biInter fun a ha => (hs _ ha).preimage (continuous_apply _)

theorem mem_nhds_of_pi_mem_nhds {I : Set ι} {s : ∀ i, Set (π i)} (a : ∀ i, π i) (hs : I.pi s ∈ 𝓝 a)
    {i : ι} (hi : i ∈ I) : s i ∈ 𝓝 (a i) := by
  rw [nhds_pi] at hs; exact mem_of_pi_mem_pi hs hi

theorem set_pi_mem_nhds {i : Set ι} {s : ∀ a, Set (π a)} {x : ∀ a, π a} (hi : i.Finite)
    (hs : ∀ a ∈ i, s a ∈ 𝓝 (x a)) : pi i s ∈ 𝓝 x := by
  rw [pi_def, biInter_mem hi]
  exact fun a ha => (continuous_apply a).continuousAt (hs a ha)

theorem set_pi_mem_nhds_iff {I : Set ι} (hI : I.Finite) {s : ∀ i, Set (π i)} (a : ∀ i, π i) :
    I.pi s ∈ 𝓝 a ↔ ∀ i : ι, i ∈ I → s i ∈ 𝓝 (a i) := by
  rw [nhds_pi, pi_mem_pi_iff hI]

theorem interior_pi_set {I : Set ι} (hI : I.Finite) {s : ∀ i, Set (π i)} :
    interior (pi I s) = I.pi fun i => interior (s i) := by
  ext a
  simp only [Set.mem_pi, mem_interior_iff_mem_nhds, set_pi_mem_nhds_iff hI]

theorem exists_finset_piecewise_mem_of_mem_nhds [DecidableEq ι] {s : Set (∀ a, π a)} {x : ∀ a, π a}
    (hs : s ∈ 𝓝 x) (y : ∀ a, π a) : ∃ I : Finset ι, I.piecewise x y ∈ s := by
  simp only [nhds_pi, Filter.mem_pi'] at hs
  rcases hs with ⟨I, t, htx, hts⟩
  refine ⟨I, hts fun i hi => ?_⟩
  simpa [Finset.mem_coe.1 hi] using mem_of_mem_nhds (htx i)

theorem pi_generateFrom_eq {π : ι → Type*} {g : ∀ a, Set (Set (π a))} :
    (@Pi.topologicalSpace ι π fun a => generateFrom (g a)) =
      generateFrom
        { t | ∃ (s : ∀ a, Set (π a)) (i : Finset ι), (∀ a ∈ i, s a ∈ g a) ∧ t = pi (↑i) s } := by
  refine le_antisymm ?_ ?_
  · apply le_generateFrom
    rintro _ ⟨s, i, hi, rfl⟩
    letI := fun a => generateFrom (g a)
    exact isOpen_set_pi i.finite_toSet (fun a ha => GenerateOpen.basic _ (hi a ha))
  · classical
    refine le_iInf fun i => coinduced_le_iff_le_induced.1 <| le_generateFrom fun s hs => ?_
    refine GenerateOpen.basic _ ⟨update (fun i => univ) i s, {i}, ?_⟩
    simp [hs]

theorem pi_eq_generateFrom :
    Pi.topologicalSpace =
      generateFrom
        { g | ∃ (s : ∀ a, Set (π a)) (i : Finset ι), (∀ a ∈ i, IsOpen (s a)) ∧ g = pi (↑i) s } :=
  calc Pi.topologicalSpace
  _ = @Pi.topologicalSpace ι π fun _ => generateFrom { s | IsOpen s } := by
    simp only [generateFrom_setOf_isOpen]
  _ = _ := pi_generateFrom_eq

theorem pi_generateFrom_eq_finite {π : ι → Type*} {g : ∀ a, Set (Set (π a))} [Finite ι]
    (hg : ∀ a, ⋃₀ g a = univ) :
    (@Pi.topologicalSpace ι π fun a => generateFrom (g a)) =
      generateFrom { t | ∃ s : ∀ a, Set (π a), (∀ a, s a ∈ g a) ∧ t = pi univ s } := by
  cases nonempty_fintype ι
  rw [pi_generateFrom_eq]
  refine le_antisymm (generateFrom_anti ?_) (le_generateFrom ?_)
  · exact fun s ⟨t, ht, Eq⟩ => ⟨t, Finset.univ, by simp [ht, Eq]⟩
  · rintro s ⟨t, i, ht, rfl⟩
    letI := generateFrom { t | ∃ s : ∀ a, Set (π a), (∀ a, s a ∈ g a) ∧ t = pi univ s }
    refine isOpen_iff_forall_mem_open.2 fun f hf => ?_
    choose c hcg hfc using fun a => sUnion_eq_univ_iff.1 (hg a) (f a)
    refine ⟨pi i t ∩ pi ((↑i)ᶜ : Set ι) c, inter_subset_left, ?_, ⟨hf, fun a _ => hfc a⟩⟩
    classical
    rw [← univ_pi_piecewise]
    refine GenerateOpen.basic _ ⟨_, fun a => ?_, rfl⟩
    by_cases a ∈ i <;> simp [*]

theorem induced_to_pi {X : Type*} (f : X → ∀ i, π i) :
    induced f Pi.topologicalSpace = ⨅ i, induced (f · i) inferInstance := by
  simp_rw [Pi.topologicalSpace, induced_iInf, induced_compose, Function.comp_def]

/-- Suppose `π i` is a family of topological spaces indexed by `i : ι`, and `X` is a type
endowed with a family of maps `f i : X → π i` for every `i : ι`, hence inducing a
map `g : X → Π i, π i`. This lemma shows that infimum of the topologies on `X` induced by
the `f i` as `i : ι` varies is simply the topology on `X` induced by `g : X → Π i, π i`
where `Π i, π i` is endowed with the usual product topology. -/
theorem inducing_iInf_to_pi {X : Type*} (f : ∀ i, X → π i) :
    @IsInducing X (∀ i, π i) (⨅ i, induced (f i) inferInstance) _ fun x i => f i x :=
  letI := ⨅ i, induced (f i) inferInstance; ⟨(induced_to_pi _).symm⟩

variable [Finite ι] [∀ i, DiscreteTopology (π i)]

/-- A finite product of discrete spaces is discrete. -/
instance Pi.discreteTopology : DiscreteTopology (∀ i, π i) :=
  singletons_open_iff_discrete.mp fun x => by
    rw [← univ_pi_singleton]
    exact isOpen_set_pi finite_univ fun i _ => (isOpen_discrete {x i})

end Pi

section Sigma

variable {ι κ : Type*} {σ : ι → Type*} {τ : κ → Type*} [∀ i, TopologicalSpace (σ i)]
  [∀ k, TopologicalSpace (τ k)] [TopologicalSpace X]

@[continuity, fun_prop]
theorem continuous_sigmaMk {i : ι} : Continuous (@Sigma.mk ι σ i) :=
  continuous_iSup_rng continuous_coinduced_rng

-- Porting note: the proof was `by simp only [isOpen_iSup_iff, isOpen_coinduced]`
theorem isOpen_sigma_iff {s : Set (Sigma σ)} : IsOpen s ↔ ∀ i, IsOpen (Sigma.mk i ⁻¹' s) := by
  delta instTopologicalSpaceSigma
  rw [isOpen_iSup_iff]
  rfl

theorem isClosed_sigma_iff {s : Set (Sigma σ)} : IsClosed s ↔ ∀ i, IsClosed (Sigma.mk i ⁻¹' s) := by
  simp only [← isOpen_compl_iff, isOpen_sigma_iff, preimage_compl]

theorem isOpenMap_sigmaMk {i : ι} : IsOpenMap (@Sigma.mk ι σ i) := by
  intro s hs
  rw [isOpen_sigma_iff]
  intro j
  rcases eq_or_ne j i with (rfl | hne)
  · rwa [preimage_image_eq _ sigma_mk_injective]
  · rw [preimage_image_sigmaMk_of_ne hne]
    exact isOpen_empty

theorem isOpen_range_sigmaMk {i : ι} : IsOpen (range (@Sigma.mk ι σ i)) :=
  isOpenMap_sigmaMk.isOpen_range

theorem isClosedMap_sigmaMk {i : ι} : IsClosedMap (@Sigma.mk ι σ i) := by
  intro s hs
  rw [isClosed_sigma_iff]
  intro j
  rcases eq_or_ne j i with (rfl | hne)
  · rwa [preimage_image_eq _ sigma_mk_injective]
  · rw [preimage_image_sigmaMk_of_ne hne]
    exact isClosed_empty

theorem isClosed_range_sigmaMk {i : ι} : IsClosed (range (@Sigma.mk ι σ i)) :=
  isClosedMap_sigmaMk.isClosed_range

lemma Topology.IsOpenEmbedding.sigmaMk {i : ι} : IsOpenEmbedding (@Sigma.mk ι σ i) :=
  .of_continuous_injective_isOpenMap continuous_sigmaMk sigma_mk_injective isOpenMap_sigmaMk

@[deprecated (since := "2024-10-30")] alias isOpenEmbedding_sigmaMk := IsOpenEmbedding.sigmaMk

@[deprecated (since := "2024-10-18")]
alias openEmbedding_sigmaMk := IsOpenEmbedding.sigmaMk

lemma Topology.IsClosedEmbedding.sigmaMk {i : ι} : IsClosedEmbedding (@Sigma.mk ι σ i) :=
  .of_continuous_injective_isClosedMap continuous_sigmaMk sigma_mk_injective isClosedMap_sigmaMk

@[deprecated (since := "2024-10-30")] alias isClosedEmbedding_sigmaMk := IsClosedEmbedding.sigmaMk

@[deprecated (since := "2024-10-20")]
alias closedEmbedding_sigmaMk := IsClosedEmbedding.sigmaMk

lemma Topology.IsEmbedding.sigmaMk {i : ι} : IsEmbedding (@Sigma.mk ι σ i) :=
  IsClosedEmbedding.sigmaMk.1

@[deprecated (since := "2024-10-26")]
alias embedding_sigmaMk := IsEmbedding.sigmaMk

theorem Sigma.nhds_mk (i : ι) (x : σ i) : 𝓝 (⟨i, x⟩ : Sigma σ) = Filter.map (Sigma.mk i) (𝓝 x) :=
  (IsOpenEmbedding.sigmaMk.map_nhds_eq x).symm

theorem Sigma.nhds_eq (x : Sigma σ) : 𝓝 x = Filter.map (Sigma.mk x.1) (𝓝 x.2) := by
  cases x
  apply Sigma.nhds_mk

theorem comap_sigmaMk_nhds (i : ι) (x : σ i) : comap (Sigma.mk i) (𝓝 ⟨i, x⟩) = 𝓝 x :=
  (IsEmbedding.sigmaMk.nhds_eq_comap _).symm

theorem isOpen_sigma_fst_preimage (s : Set ι) : IsOpen (Sigma.fst ⁻¹' s : Set (Σ a, σ a)) := by
  rw [← biUnion_of_singleton s, preimage_iUnion₂]
  simp only [← range_sigmaMk]
  exact isOpen_biUnion fun _ _ => isOpen_range_sigmaMk

/-- A map out of a sum type is continuous iff its restriction to each summand is. -/
@[simp]
theorem continuous_sigma_iff {f : Sigma σ → X} :
    Continuous f ↔ ∀ i, Continuous fun a => f ⟨i, a⟩ := by
  delta instTopologicalSpaceSigma
  rw [continuous_iSup_dom]
  exact forall_congr' fun _ => continuous_coinduced_dom

/-- A map out of a sum type is continuous if its restriction to each summand is. -/
@[continuity, fun_prop]
theorem continuous_sigma {f : Sigma σ → X} (hf : ∀ i, Continuous fun a => f ⟨i, a⟩) :
    Continuous f :=
  continuous_sigma_iff.2 hf

/-- A map defined on a sigma type (a.k.a. the disjoint union of an indexed family of topological
spaces) is inducing iff its restriction to each component is inducing and each the image of each
component under `f` can be separated from the images of all other components by an open set. -/
theorem inducing_sigma {f : Sigma σ → X} :
    IsInducing f ↔ (∀ i, IsInducing (f ∘ Sigma.mk i)) ∧
      (∀ i, ∃ U, IsOpen U ∧ ∀ x, f x ∈ U ↔ x.1 = i) := by
  refine ⟨fun h ↦ ⟨fun i ↦ h.comp IsEmbedding.sigmaMk.1, fun i ↦ ?_⟩, ?_⟩
  · rcases h.isOpen_iff.1 (isOpen_range_sigmaMk (i := i)) with ⟨U, hUo, hU⟩
    refine ⟨U, hUo, ?_⟩
    simpa [Set.ext_iff] using hU
  · refine fun ⟨h₁, h₂⟩ ↦ isInducing_iff_nhds.2 fun ⟨i, x⟩ ↦ ?_
    rw [Sigma.nhds_mk, (h₁ i).nhds_eq_comap, comp_apply, ← comap_comap, map_comap_of_mem]
    rcases h₂ i with ⟨U, hUo, hU⟩
    filter_upwards [preimage_mem_comap <| hUo.mem_nhds <| (hU _).2 rfl] with y hy
    simpa [hU] using hy

@[simp 1100]
theorem continuous_sigma_map {f₁ : ι → κ} {f₂ : ∀ i, σ i → τ (f₁ i)} :
    Continuous (Sigma.map f₁ f₂) ↔ ∀ i, Continuous (f₂ i) :=
<<<<<<< HEAD
  continuous_sigma_iff.trans <| by simp only [Sigma.map, embedding_sigmaMk.continuous_iff, comp_def]
=======
  continuous_sigma_iff.trans <| by
    simp only [Sigma.map, IsEmbedding.sigmaMk.continuous_iff, comp_def]
>>>>>>> d0df76bd

@[continuity, fun_prop]
theorem Continuous.sigma_map {f₁ : ι → κ} {f₂ : ∀ i, σ i → τ (f₁ i)} (hf : ∀ i, Continuous (f₂ i)) :
    Continuous (Sigma.map f₁ f₂) :=
  continuous_sigma_map.2 hf

theorem isOpenMap_sigma {f : Sigma σ → X} : IsOpenMap f ↔ ∀ i, IsOpenMap fun a => f ⟨i, a⟩ := by
  simp only [isOpenMap_iff_nhds_le, Sigma.forall, Sigma.nhds_eq, map_map, comp_def]

theorem isOpenMap_sigma_map {f₁ : ι → κ} {f₂ : ∀ i, σ i → τ (f₁ i)} :
    IsOpenMap (Sigma.map f₁ f₂) ↔ ∀ i, IsOpenMap (f₂ i) :=
  isOpenMap_sigma.trans <|
    forall_congr' fun i => (@IsOpenEmbedding.sigmaMk _ _ _ (f₁ i)).isOpenMap_iff.symm

lemma Topology.isInducing_sigmaMap {f₁ : ι → κ} {f₂ : ∀ i, σ i → τ (f₁ i)}
    (h₁ : Injective f₁) : IsInducing (Sigma.map f₁ f₂) ↔ ∀ i, IsInducing (f₂ i) := by
  simp only [isInducing_iff_nhds, Sigma.forall, Sigma.nhds_mk, Sigma.map_mk,
    ← map_sigma_mk_comap h₁, map_inj sigma_mk_injective]

@[deprecated (since := "2024-10-28")] alias inducing_sigma_map := isInducing_sigmaMap

lemma Topology.isEmbedding_sigmaMap {f₁ : ι → κ} {f₂ : ∀ i, σ i → τ (f₁ i)}
    (h : Injective f₁) : IsEmbedding (Sigma.map f₁ f₂) ↔ ∀ i, IsEmbedding (f₂ i) := by
  simp only [isEmbedding_iff, Injective.sigma_map, isInducing_sigmaMap h, forall_and,
    h.sigma_map_iff]

@[deprecated (since := "2024-10-26")]
alias embedding_sigma_map := isEmbedding_sigmaMap

lemma Topology.isOpenEmbedding_sigmaMap {f₁ : ι → κ} {f₂ : ∀ i, σ i → τ (f₁ i)} (h : Injective f₁) :
    IsOpenEmbedding (Sigma.map f₁ f₂) ↔ ∀ i, IsOpenEmbedding (f₂ i) := by
  simp only [isOpenEmbedding_iff_isEmbedding_isOpenMap, isOpenMap_sigma_map, isEmbedding_sigmaMap h,
    forall_and]

@[deprecated (since := "2024-10-30")] alias isOpenEmbedding_sigma_map := isOpenEmbedding_sigmaMap

@[deprecated (since := "2024-10-18")]
alias openEmbedding_sigma_map := isOpenEmbedding_sigmaMap

end Sigma

section ULift

theorem ULift.isOpen_iff [TopologicalSpace X] {s : Set (ULift.{v} X)} :
    IsOpen s ↔ IsOpen (ULift.up ⁻¹' s) := by
  rw [ULift.topologicalSpace, ← Equiv.ulift_apply, ← Equiv.ulift.coinduced_symm, ← isOpen_coinduced]

theorem ULift.isClosed_iff [TopologicalSpace X] {s : Set (ULift.{v} X)} :
    IsClosed s ↔ IsClosed (ULift.up ⁻¹' s) := by
  rw [← isOpen_compl_iff, ← isOpen_compl_iff, isOpen_iff, preimage_compl]

@[continuity]
theorem continuous_uLift_down [TopologicalSpace X] : Continuous (ULift.down : ULift.{v, u} X → X) :=
  continuous_induced_dom

@[continuity]
theorem continuous_uLift_up [TopologicalSpace X] : Continuous (ULift.up : X → ULift.{v, u} X) :=
  continuous_induced_rng.2 continuous_id

lemma Topology.IsEmbedding.uliftDown [TopologicalSpace X] :
    IsEmbedding (ULift.down : ULift.{v, u} X → X) := ⟨⟨rfl⟩, ULift.down_injective⟩

@[deprecated (since := "2024-10-26")]
alias embedding_uLift_down := IsEmbedding.uliftDown

lemma Topology.IsClosedEmbedding.uliftDown [TopologicalSpace X] :
    IsClosedEmbedding (ULift.down : ULift.{v, u} X → X) :=
  ⟨.uliftDown, by simp only [ULift.down_surjective.range_eq, isClosed_univ]⟩

@[deprecated (since := "2024-10-30")]
alias ULift.isClosedEmbedding_down := IsClosedEmbedding.uliftDown

@[deprecated (since := "2024-10-20")]
alias ULift.closedEmbedding_down := IsClosedEmbedding.uliftDown

instance [TopologicalSpace X] [DiscreteTopology X] : DiscreteTopology (ULift X) :=
  IsEmbedding.uliftDown.discreteTopology

end ULift

section Monad

variable [TopologicalSpace X] {s : Set X} {t : Set s}

theorem IsOpen.trans (ht : IsOpen t) (hs : IsOpen s) : IsOpen (t : Set X) := by
  rcases isOpen_induced_iff.mp ht with ⟨s', hs', rfl⟩
  rw [Subtype.image_preimage_coe]
  exact hs.inter hs'

theorem IsClosed.trans (ht : IsClosed t) (hs : IsClosed s) : IsClosed (t : Set X) := by
  rcases isClosed_induced_iff.mp ht with ⟨s', hs', rfl⟩
  rw [Subtype.image_preimage_coe]
  exact hs.inter hs'

end Monad

section NhdsSet
variable [TopologicalSpace X] [TopologicalSpace Y]
  {s : Set X} {t : Set Y}

/-- The product of a neighborhood of `s` and a neighborhood of `t` is a neighborhood of `s ×ˢ t`,
formulated in terms of a filter inequality. -/
theorem nhdsSet_prod_le (s : Set X) (t : Set Y) : 𝓝ˢ (s ×ˢ t) ≤ 𝓝ˢ s ×ˢ 𝓝ˢ t :=
  ((hasBasis_nhdsSet _).prod (hasBasis_nhdsSet _)).ge_iff.2 fun (_u, _v) ⟨⟨huo, hsu⟩, hvo, htv⟩ ↦
    (huo.prod hvo).mem_nhdsSet.2 <| prod_mono hsu htv

theorem Filter.eventually_nhdsSet_prod_iff {p : X × Y → Prop} :
    (∀ᶠ q in 𝓝ˢ (s ×ˢ t), p q) ↔
      ∀ x ∈ s, ∀ y ∈ t,
          ∃ px : X → Prop, (∀ᶠ x' in 𝓝 x, px x') ∧ ∃ py : Y → Prop, (∀ᶠ y' in 𝓝 y, py y') ∧
            ∀ {x : X}, px x → ∀ {y : Y}, py y → p (x, y) := by
  simp_rw [eventually_nhdsSet_iff_forall, forall_prod_set, nhds_prod_eq, eventually_prod_iff]

theorem Filter.Eventually.prod_nhdsSet {p : X × Y → Prop} {px : X → Prop} {py : Y → Prop}
    (hp : ∀ {x : X}, px x → ∀ {y : Y}, py y → p (x, y)) (hs : ∀ᶠ x in 𝓝ˢ s, px x)
    (ht : ∀ᶠ y in 𝓝ˢ t, py y) : ∀ᶠ q in 𝓝ˢ (s ×ˢ t), p q :=
  nhdsSet_prod_le _ _ (mem_of_superset (prod_mem_prod hs ht) fun _ ⟨hx, hy⟩ ↦ hp hx hy)

end NhdsSet

<<<<<<< HEAD
set_option linter.style.longFile 1700
=======
set_option linter.style.longFile 1900
>>>>>>> d0df76bd
<|MERGE_RESOLUTION|>--- conflicted
+++ resolved
@@ -736,13 +736,6 @@
       simp only [st.1.ne_empty, st.2.ne_empty, not_false_iff, or_false] at H
       exact H.1.prod H.2
 
-<<<<<<< HEAD
-theorem quotientMap_fst [Nonempty Y] : QuotientMap (Prod.fst : X × Y → X) :=
-  isOpenMap_fst.to_quotientMap continuous_fst Prod.fst_surjective
-
-theorem quotientMap_snd [Nonempty X] : QuotientMap (Prod.snd : X × Y → Y) :=
-  isOpenMap_snd.to_quotientMap continuous_snd Prod.snd_surjective
-=======
 theorem isQuotientMap_fst [Nonempty Y] : IsQuotientMap (Prod.fst : X × Y → X) :=
   isOpenMap_fst.isQuotientMap continuous_fst Prod.fst_surjective
 
@@ -754,7 +747,6 @@
 
 @[deprecated (since := "2024-10-22")]
 alias quotientMap_snd := isQuotientMap_snd
->>>>>>> d0df76bd
 
 theorem closure_prod_eq {s : Set X} {t : Set Y} : closure (s ×ˢ t) = closure s ×ˢ closure t :=
   ext fun ⟨a, b⟩ => by
@@ -811,16 +803,6 @@
 @[deprecated (since := "2024-10-05")] alias Inducing.prod_map := IsInducing.prodMap
 
 @[simp]
-<<<<<<< HEAD
-theorem inducing_const_prod {x : X} {f : Y → Z} : (Inducing fun x' => (x, f x')) ↔ Inducing f := by
-  simp_rw [inducing_iff, instTopologicalSpaceProd, induced_inf, induced_compose, Function.comp_def,
-    induced_const, top_inf_eq]
-
-@[simp]
-theorem inducing_prod_const {y : Y} {f : X → Z} : (Inducing fun x => (f x, y)) ↔ Inducing f := by
-  simp_rw [inducing_iff, instTopologicalSpaceProd, induced_inf, induced_compose, Function.comp_def,
-    induced_const, inf_top_eq]
-=======
 lemma Topology.isInducing_const_prod {x : X} {f : Y → Z} :
     IsInducing (fun x' => (x, f x')) ↔ IsInducing f := by
   simp_rw [isInducing_iff, instTopologicalSpaceProd, induced_inf, induced_compose,
@@ -840,7 +822,6 @@
     (hg : IsEmbedding g) : IsEmbedding (Prod.map f g) where
   toIsInducing := hf.isInducing.prodMap hg.isInducing
   injective := hf.injective.prodMap hg.injective
->>>>>>> d0df76bd
 
 @[deprecated (since := "2024-10-08")] alias Embedding.prodMap := Topology.IsEmbedding.prodMap
 @[deprecated (since := "2024-10-05")] alias Embedding.prod_map := Topology.IsEmbedding.prodMap
@@ -1382,11 +1363,7 @@
     Continuous (Finset.restrict₂ (π := π) hst) :=
   continuous_pi fun _ ↦ continuous_apply _
 
-<<<<<<< HEAD
-variable {Z : Type*} [TopologicalSpace Z]
-=======
 variable [TopologicalSpace Z]
->>>>>>> d0df76bd
 
 @[continuity, fun_prop]
 theorem Pi.continuous_restrict_apply (s : Set X) {f : X → Z} (hf : Continuous f) :
@@ -1713,12 +1690,8 @@
 @[simp 1100]
 theorem continuous_sigma_map {f₁ : ι → κ} {f₂ : ∀ i, σ i → τ (f₁ i)} :
     Continuous (Sigma.map f₁ f₂) ↔ ∀ i, Continuous (f₂ i) :=
-<<<<<<< HEAD
-  continuous_sigma_iff.trans <| by simp only [Sigma.map, embedding_sigmaMk.continuous_iff, comp_def]
-=======
   continuous_sigma_iff.trans <| by
     simp only [Sigma.map, IsEmbedding.sigmaMk.continuous_iff, comp_def]
->>>>>>> d0df76bd
 
 @[continuity, fun_prop]
 theorem Continuous.sigma_map {f₁ : ι → κ} {f₂ : ∀ i, σ i → τ (f₁ i)} (hf : ∀ i, Continuous (f₂ i)) :
@@ -1839,8 +1812,4 @@
 
 end NhdsSet
 
-<<<<<<< HEAD
-set_option linter.style.longFile 1700
-=======
-set_option linter.style.longFile 1900
->>>>>>> d0df76bd
+set_option linter.style.longFile 1900