--- conflicted
+++ resolved
@@ -19,11 +19,7 @@
 noncomputable section
 
 open Set Filter Metric Function
-<<<<<<< HEAD
-open scoped Classical Topology ENNReal NNReal BigOperators Filter AlgebraOrderInstances
-=======
-open scoped Topology ENNReal NNReal
->>>>>>> 0d4b02ed
+open scoped Topology ENNReal NNReal AlgebraOrderInstances
 
 variable {α : Type*} {β : Type*} {γ : Type*}
 
