/-
Copyright (c) 2018 Johan Commelin. All rights reserved.
Released under Apache 2.0 license as described in the file LICENSE.
Authors: Johan Commelin
-/
import Mathlib.Data.NNReal.Star
import Mathlib.Topology.Algebra.InfiniteSum.Order
import Mathlib.Topology.Algebra.InfiniteSum.Ring
import Mathlib.Topology.ContinuousMap.Basic
import Mathlib.Topology.MetricSpace.Isometry
import Mathlib.Topology.Instances.Real

/-!
# Topology on `ℝ≥0`

The natural topology on `ℝ≥0` (the one induced from `ℝ`), and a basic API.

## Main definitions

Instances for the following typeclasses are defined:

* `TopologicalSpace ℝ≥0`
* `TopologicalSemiring ℝ≥0`
* `SecondCountableTopology ℝ≥0`
* `OrderTopology ℝ≥0`
* `ProperSpace ℝ≥0`
* `ContinuousSub ℝ≥0`
* `HasContinuousInv₀ ℝ≥0` (continuity of `x⁻¹` away from `0`)
* `ContinuousSMul ℝ≥0 α` (whenever `α` has a continuous `MulAction ℝ α`)

Everything is inherited from the corresponding structures on the reals.

## Main statements

Various mathematically trivial lemmas are proved about the compatibility
of limits and sums in `ℝ≥0` and `ℝ`. For example

* `tendsto_coe {f : Filter α} {m : α → ℝ≥0} {x : ℝ≥0} :
  Filter.Tendsto (fun a, (m a : ℝ)) f (𝓝 (x : ℝ)) ↔ Filter.Tendsto m f (𝓝 x)`

says that the limit of a filter along a map to `ℝ≥0` is the same in `ℝ` and `ℝ≥0`, and

* `coe_tsum {f : α → ℝ≥0} : ((∑'a, f a) : ℝ) = (∑'a, (f a : ℝ))`

says that says that a sum of elements in `ℝ≥0` is the same in `ℝ` and `ℝ≥0`.

Similarly, some mathematically trivial lemmas about infinite sums are proved,
a few of which rely on the fact that subtraction is continuous.

-/

noncomputable section

<<<<<<< HEAD
open Set TopologicalSpace Metric Filter
open scoped Topology
=======
open Filter Metric Set TopologicalSpace Topology
>>>>>>> d0df76bd

namespace NNReal

instance : TopologicalSpace ℝ≥0 := inferInstance

-- short-circuit type class inference
instance : TopologicalSemiring ℝ≥0 where
  toContinuousAdd := continuousAdd_induced toRealHom
  toContinuousMul := continuousMul_induced toRealHom

instance : SecondCountableTopology ℝ≥0 :=
  inferInstanceAs (SecondCountableTopology { x : ℝ | 0 ≤ x })

instance : OrderTopology ℝ≥0 :=
  orderTopology_of_ordConnected (t := Ici 0)

instance : CompleteSpace ℝ≥0 :=
  isClosed_Ici.completeSpace_coe

instance : ContinuousStar ℝ≥0 where
  continuous_star := continuous_id
section coe

lemma isOpen_Ico_zero {x : NNReal} : IsOpen (Set.Ico 0 x) :=
  Ico_bot (a := x) ▸ isOpen_Iio

variable {α : Type*}

open Filter Finset

theorem _root_.continuous_real_toNNReal : Continuous Real.toNNReal :=
  (continuous_id.max continuous_const).subtype_mk _

/-- `Real.toNNReal` bundled as a continuous map for convenience. -/
@[simps (config := .asFn)]
noncomputable def _root_.ContinuousMap.realToNNReal : C(ℝ, ℝ≥0) :=
  .mk Real.toNNReal continuous_real_toNNReal

theorem continuous_coe : Continuous ((↑) : ℝ≥0 → ℝ) :=
  continuous_subtype_val

lemma _root_.ContinuousOn.ofReal_map_toNNReal {f : ℝ≥0 → ℝ≥0} {s : Set ℝ} {t : Set ℝ≥0}
    (hf : ContinuousOn f t) (h : Set.MapsTo Real.toNNReal s t) :
    ContinuousOn (fun x ↦ f x.toNNReal : ℝ → ℝ) s :=
  continuous_subtype_val.comp_continuousOn <| hf.comp continuous_real_toNNReal.continuousOn h

/-- Embedding of `ℝ≥0` to `ℝ` as a bundled continuous map. -/
@[simps (config := .asFn)]
def _root_.ContinuousMap.coeNNRealReal : C(ℝ≥0, ℝ) :=
  ⟨(↑), continuous_coe⟩

instance ContinuousMap.canLift {X : Type*} [TopologicalSpace X] :
    CanLift C(X, ℝ) C(X, ℝ≥0) ContinuousMap.coeNNRealReal.comp fun f => ∀ x, 0 ≤ f x where
  prf f hf := ⟨⟨fun x => ⟨f x, hf x⟩, f.2.subtype_mk _⟩, DFunLike.ext' rfl⟩

@[simp, norm_cast]
theorem tendsto_coe {f : Filter α} {m : α → ℝ≥0} {x : ℝ≥0} :
    Tendsto (fun a => (m a : ℝ)) f (𝓝 (x : ℝ)) ↔ Tendsto m f (𝓝 x) :=
  tendsto_subtype_rng.symm

theorem tendsto_coe' {f : Filter α} [NeBot f] {m : α → ℝ≥0} {x : ℝ} :
    Tendsto (fun a => m a : α → ℝ) f (𝓝 x) ↔ ∃ hx : 0 ≤ x, Tendsto m f (𝓝 ⟨x, hx⟩) :=
  ⟨fun h => ⟨ge_of_tendsto' h fun c => (m c).2, tendsto_coe.1 h⟩, fun ⟨_, hm⟩ => tendsto_coe.2 hm⟩

@[simp] theorem map_coe_atTop : map toReal atTop = atTop := map_val_Ici_atTop 0

@[simp]
theorem comap_coe_atTop : comap toReal atTop = atTop := (atTop_Ici_eq 0).symm

@[simp, norm_cast]
theorem tendsto_coe_atTop {f : Filter α} {m : α → ℝ≥0} :
    Tendsto (fun a => (m a : ℝ)) f atTop ↔ Tendsto m f atTop :=
  tendsto_Ici_atTop.symm

theorem _root_.tendsto_real_toNNReal {f : Filter α} {m : α → ℝ} {x : ℝ} (h : Tendsto m f (𝓝 x)) :
    Tendsto (fun a => Real.toNNReal (m a)) f (𝓝 (Real.toNNReal x)) :=
  (continuous_real_toNNReal.tendsto _).comp h

@[simp]
theorem _root_.Real.map_toNNReal_atTop : map Real.toNNReal atTop = atTop := by
  rw [← map_coe_atTop, Function.LeftInverse.filter_map @Real.toNNReal_coe]

theorem _root_.tendsto_real_toNNReal_atTop : Tendsto Real.toNNReal atTop atTop :=
  Real.map_toNNReal_atTop.le

@[simp]
theorem _root_.Real.comap_toNNReal_atTop : comap Real.toNNReal atTop = atTop := by
  refine le_antisymm ?_ tendsto_real_toNNReal_atTop.le_comap
  refine (atTop_basis_Ioi' 0).ge_iff.2 fun a ha ↦ ?_
  filter_upwards [preimage_mem_comap (Ioi_mem_atTop a.toNNReal)] with x hx
  exact (Real.toNNReal_lt_toNNReal_iff_of_nonneg ha.le).1 hx

@[simp]
theorem _root_.Real.tendsto_toNNReal_atTop_iff {l : Filter α} {f : α → ℝ} :
    Tendsto (fun x ↦ (f x).toNNReal) l atTop ↔ Tendsto f l atTop := by
  rw [← Real.comap_toNNReal_atTop, tendsto_comap_iff, Function.comp_def]

theorem _root_.Real.tendsto_toNNReal_atTop : Tendsto Real.toNNReal atTop atTop :=
  Real.tendsto_toNNReal_atTop_iff.2 tendsto_id

theorem nhds_zero : 𝓝 (0 : ℝ≥0) = ⨅ (a : ℝ≥0) (_ : a ≠ 0), 𝓟 (Iio a) :=
  nhds_bot_order.trans <| by simp only [bot_lt_iff_ne_bot]; rfl

theorem nhds_zero_basis : (𝓝 (0 : ℝ≥0)).HasBasis (fun a : ℝ≥0 => 0 < a) fun a => Iio a :=
  nhds_bot_basis

instance : ContinuousSub ℝ≥0 :=
  ⟨((continuous_coe.fst'.sub continuous_coe.snd').max continuous_const).subtype_mk _⟩

instance : HasContinuousInv₀ ℝ≥0 := inferInstance

instance [TopologicalSpace α] [MulAction ℝ α] [ContinuousSMul ℝ α] :
    ContinuousSMul ℝ≥0 α where
  continuous_smul := continuous_induced_dom.fst'.smul continuous_snd

@[norm_cast]
theorem hasSum_coe {f : α → ℝ≥0} {r : ℝ≥0} : HasSum (fun a => (f a : ℝ)) (r : ℝ) ↔ HasSum f r := by
  simp only [HasSum, ← coe_sum, tendsto_coe]

protected theorem _root_.HasSum.toNNReal {f : α → ℝ} {y : ℝ} (hf₀ : ∀ n, 0 ≤ f n)
    (hy : HasSum f y) : HasSum (fun x => Real.toNNReal (f x)) y.toNNReal := by
  lift y to ℝ≥0 using hy.nonneg hf₀
  lift f to α → ℝ≥0 using hf₀
  simpa [hasSum_coe] using hy

theorem hasSum_real_toNNReal_of_nonneg {f : α → ℝ} (hf_nonneg : ∀ n, 0 ≤ f n) (hf : Summable f) :
    HasSum (fun n => Real.toNNReal (f n)) (Real.toNNReal (∑' n, f n)) :=
  hf.hasSum.toNNReal hf_nonneg

@[norm_cast]
theorem summable_coe {f : α → ℝ≥0} : (Summable fun a => (f a : ℝ)) ↔ Summable f := by
  constructor
  · exact fun ⟨a, ha⟩ => ⟨⟨a, ha.nonneg fun x => (f x).2⟩, hasSum_coe.1 ha⟩
  · exact fun ⟨a, ha⟩ => ⟨a.1, hasSum_coe.2 ha⟩

theorem summable_mk {f : α → ℝ} (hf : ∀ n, 0 ≤ f n) :
    (@Summable ℝ≥0 _ _ _ fun n => ⟨f n, hf n⟩) ↔ Summable f :=
  Iff.symm <| summable_coe (f := fun x => ⟨f x, hf x⟩)

@[norm_cast]
theorem coe_tsum {f : α → ℝ≥0} : ↑(∑' a, f a) = ∑' a, (f a : ℝ) := by
  classical
  exact if hf : Summable f then Eq.symm <| (hasSum_coe.2 <| hf.hasSum).tsum_eq
  else by simp [tsum_def, hf, mt summable_coe.1 hf]

theorem coe_tsum_of_nonneg {f : α → ℝ} (hf₁ : ∀ n, 0 ≤ f n) :
    (⟨∑' n, f n, tsum_nonneg hf₁⟩ : ℝ≥0) = (∑' n, ⟨f n, hf₁ n⟩ : ℝ≥0) :=
  NNReal.eq <| Eq.symm <| coe_tsum (f := fun x => ⟨f x, hf₁ x⟩)

nonrec theorem tsum_mul_left (a : ℝ≥0) (f : α → ℝ≥0) : ∑' x, a * f x = a * ∑' x, f x :=
  NNReal.eq <| by simp only [coe_tsum, NNReal.coe_mul, tsum_mul_left]

nonrec theorem tsum_mul_right (f : α → ℝ≥0) (a : ℝ≥0) : ∑' x, f x * a = (∑' x, f x) * a :=
  NNReal.eq <| by simp only [coe_tsum, NNReal.coe_mul, tsum_mul_right]

theorem summable_comp_injective {β : Type*} {f : α → ℝ≥0} (hf : Summable f) {i : β → α}
    (hi : Function.Injective i) : Summable (f ∘ i) := by
  rw [← summable_coe] at hf ⊢
  exact hf.comp_injective hi

theorem summable_nat_add (f : ℕ → ℝ≥0) (hf : Summable f) (k : ℕ) : Summable fun i => f (i + k) :=
  summable_comp_injective hf <| add_left_injective k

nonrec theorem summable_nat_add_iff {f : ℕ → ℝ≥0} (k : ℕ) :
    (Summable fun i => f (i + k)) ↔ Summable f := by
  rw [← summable_coe, ← summable_coe]
  exact @summable_nat_add_iff ℝ _ _ _ (fun i => (f i : ℝ)) k

nonrec theorem hasSum_nat_add_iff {f : ℕ → ℝ≥0} (k : ℕ) {a : ℝ≥0} :
    HasSum (fun n => f (n + k)) a ↔ HasSum f (a + ∑ i ∈ range k, f i) := by
  rw [← hasSum_coe, hasSum_nat_add_iff (f := fun n => toReal (f n)) k]; norm_cast

theorem sum_add_tsum_nat_add {f : ℕ → ℝ≥0} (k : ℕ) (hf : Summable f) :
    ∑' i, f i = (∑ i ∈ range k, f i) + ∑' i, f (i + k) :=
  (sum_add_tsum_nat_add' <| (summable_nat_add_iff k).2 hf).symm

theorem iInf_real_pos_eq_iInf_nnreal_pos [CompleteLattice α] {f : ℝ → α} :
    ⨅ (n : ℝ) (_ : 0 < n), f n = ⨅ (n : ℝ≥0) (_ : 0 < n), f n :=
  le_antisymm (iInf_mono' fun r => ⟨r, le_rfl⟩) (iInf₂_mono' fun r hr => ⟨⟨r, hr.le⟩, hr, le_rfl⟩)

end coe

theorem tendsto_cofinite_zero_of_summable {α} {f : α → ℝ≥0} (hf : Summable f) :
    Tendsto f cofinite (𝓝 0) := by
  simp only [← summable_coe, ← tendsto_coe] at hf ⊢
  exact hf.tendsto_cofinite_zero

theorem tendsto_atTop_zero_of_summable {f : ℕ → ℝ≥0} (hf : Summable f) : Tendsto f atTop (𝓝 0) := by
  rw [← Nat.cofinite_eq_atTop]
  exact tendsto_cofinite_zero_of_summable hf

/-- The sum over the complement of a finset tends to `0` when the finset grows to cover the whole
space. This does not need a summability assumption, as otherwise all sums are zero. -/
nonrec theorem tendsto_tsum_compl_atTop_zero {α : Type*} (f : α → ℝ≥0) :
    Tendsto (fun s : Finset α => ∑' b : { x // x ∉ s }, f b) atTop (𝓝 0) := by
  simp_rw [← tendsto_coe, coe_tsum, NNReal.coe_zero]
  exact tendsto_tsum_compl_atTop_zero fun a : α => (f a : ℝ)

/-- `x ↦ x ^ n` as an order isomorphism of `ℝ≥0`. -/
def powOrderIso (n : ℕ) (hn : n ≠ 0) : ℝ≥0 ≃o ℝ≥0 :=
  StrictMono.orderIsoOfSurjective (fun x ↦ x ^ n) (fun x y h =>
      pow_left_strictMonoOn₀ hn (zero_le x) (zero_le y) h) <|
    (continuous_id.pow _).surjective (tendsto_pow_atTop hn) <| by
      simpa [OrderBot.atBot_eq, pos_iff_ne_zero]

section Monotone

/-- A monotone, bounded above sequence `f : ℕ → ℝ` has a finite limit. -/
theorem _root_.Real.tendsto_of_bddAbove_monotone {f : ℕ → ℝ} (h_bdd : BddAbove (Set.range f))
    (h_mon : Monotone f) : ∃ r : ℝ, Tendsto f atTop (𝓝 r) := by
  obtain ⟨B, hB⟩ := Real.exists_isLUB (Set.range_nonempty f) h_bdd
  exact ⟨B, tendsto_atTop_isLUB h_mon hB⟩

/-- An antitone, bounded below sequence `f : ℕ → ℝ` has a finite limit. -/
theorem _root_.Real.tendsto_of_bddBelow_antitone {f : ℕ → ℝ} (h_bdd : BddBelow (Set.range f))
    (h_ant : Antitone f) : ∃ r : ℝ, Tendsto f atTop (𝓝 r) := by
  obtain ⟨B, hB⟩ := Real.exists_isGLB (Set.range_nonempty f) h_bdd
  exact ⟨B, tendsto_atTop_isGLB h_ant hB⟩

/-- An antitone sequence `f : ℕ → ℝ≥0` has a finite limit. -/
theorem tendsto_of_antitone {f : ℕ → ℝ≥0} (h_ant : Antitone f) :
    ∃ r : ℝ≥0, Tendsto f atTop (𝓝 r) := by
  have h_bdd_0 : (0 : ℝ) ∈ lowerBounds (Set.range fun n : ℕ => (f n : ℝ)) := by
    rintro r ⟨n, hn⟩
    simp_rw [← hn]
    exact NNReal.coe_nonneg _
  obtain ⟨L, hL⟩ := Real.tendsto_of_bddBelow_antitone ⟨0, h_bdd_0⟩ h_ant
  have hL0 : 0 ≤ L :=
    haveI h_glb : IsGLB (Set.range fun n => (f n : ℝ)) L := isGLB_of_tendsto_atTop h_ant hL
    (le_isGLB_iff h_glb).mpr h_bdd_0
  exact ⟨⟨L, hL0⟩, NNReal.tendsto_coe.mp hL⟩

end Monotone

instance instProperSpace : ProperSpace ℝ≥0 where
  isCompact_closedBall x r := by
    have emb : IsClosedEmbedding ((↑) : ℝ≥0 → ℝ) := Isometry.isClosedEmbedding fun _ ↦ congrFun rfl
    exact emb.isCompact_preimage (K := Metric.closedBall x r) (isCompact_closedBall _ _)

end NNReal<|MERGE_RESOLUTION|>--- conflicted
+++ resolved
@@ -51,12 +51,7 @@
 
 noncomputable section
 
-<<<<<<< HEAD
-open Set TopologicalSpace Metric Filter
-open scoped Topology
-=======
 open Filter Metric Set TopologicalSpace Topology
->>>>>>> d0df76bd
 
 namespace NNReal
 
