/-
Copyright (c) 2021 Scott Morrison. All rights reserved.
Released under Apache 2.0 license as described in the file LICENSE.
Authors: Scott Morrison
-/
import Mathlib.Logic.Small.Defs
import Mathlib.Logic.Equiv.Set

#align_import logic.small.basic from "leanprover-community/mathlib"@"d012cd09a9b256d870751284dd6a29882b0be105"

/-!
# Instances and theorems for `Small`.

In particular we prove `small_of_injective` and `small_of_surjective`.
-/

set_option autoImplicit true


universe u w v v'

section

open Classical

instance small_subtype (α : Type v) [Small.{w} α] (P : α → Prop) : Small.{w} { x // P x } :=
  small_map (equivShrink α).subtypeEquivOfSubtype'
#align small_subtype small_subtype

theorem small_of_injective {α : Type v} {β : Type w} [Small.{u} β] {f : α → β}
    (hf : Function.Injective f) : Small.{u} α :=
  small_map (Equiv.ofInjective f hf)
#align small_of_injective small_of_injective

theorem small_of_surjective {α : Type v} {β : Type w} [Small.{u} α] {f : α → β}
    (hf : Function.Surjective f) : Small.{u} β :=
  small_of_injective (Function.injective_surjInv hf)
#align small_of_surjective small_of_surjective

<<<<<<< HEAD
theorem small_subset {α : Type v} {s t : Set α} (hts : t ⊆ s) [Small.{u} s] : Small.{u} t :=
  let f : t → s := fun x => ⟨x, hts x.prop⟩
  @small_of_injective _ _ _ f fun _ _ hxy => Subtype.ext (Subtype.mk.inj hxy)
#align small_subset small_subset

-- See note [lower instance priority]
=======
>>>>>>> c8bd1526
instance (priority := 100) small_subsingleton (α : Type v) [Subsingleton α] : Small.{w} α := by
  rcases isEmpty_or_nonempty α with ⟨⟩ <;> skip
  · apply small_map (Equiv.equivPEmpty α)
  · apply small_map Equiv.punitOfNonemptyOfSubsingleton
#align small_subsingleton small_subsingleton

/-- This can be seen as a version of `small_of_surjective` in which the function `f` doesn't
    actually land in `β` but in some larger type `γ` related to `β` via an injective function `g`.
    -/
theorem small_of_injective_of_exists {α : Type v} {β : Type w} {γ : Type v'} [Small.{u} α]
    (f : α → γ) {g : β → γ} (hg : Function.Injective g) (h : ∀ b : β, ∃ a : α, f a = g b) :
    Small.{u} β := by
  by_cases hβ : Nonempty β
  · refine' small_of_surjective (f := Function.invFun g ∘ f) (fun b => _)
    obtain ⟨a, ha⟩ := h b
    exact ⟨a, by rw [Function.comp_apply, ha, Function.leftInverse_invFun hg]⟩
  · simp only [not_nonempty_iff] at hβ
    infer_instance

/-!
We don't define `small_of_fintype` or `small_of_countable` in this file,
to keep imports to `Logic` to a minimum.
-/

instance small_Pi {α} (β : α → Type*) [Small.{w} α] [∀ a, Small.{w} (β a)] :
    Small.{w} (∀ a, β a) :=
  ⟨⟨∀ a' : Shrink α, Shrink (β ((equivShrink α).symm a')),
      ⟨Equiv.piCongr (equivShrink α) fun a => by simpa using equivShrink (β a)⟩⟩⟩
#align small_Pi small_Pi

instance small_prod {α β} [Small.{w} α] [Small.{w} β] : Small.{w} (α × β) :=
  ⟨⟨Shrink α × Shrink β, ⟨Equiv.prodCongr (equivShrink α) (equivShrink β)⟩⟩⟩
#align small_prod small_prod

instance small_sum {α β} [Small.{w} α] [Small.{w} β] : Small.{w} (Sum α β) :=
  ⟨⟨Sum (Shrink α) (Shrink β), ⟨Equiv.sumCongr (equivShrink α) (equivShrink β)⟩⟩⟩
#align small_sum small_sum

instance small_set {α} [Small.{w} α] : Small.{w} (Set α) :=
  ⟨⟨Set (Shrink α), ⟨Equiv.Set.congr (equivShrink α)⟩⟩⟩
#align small_set small_set

end<|MERGE_RESOLUTION|>--- conflicted
+++ resolved
@@ -37,15 +37,7 @@
   small_of_injective (Function.injective_surjInv hf)
 #align small_of_surjective small_of_surjective
 
-<<<<<<< HEAD
-theorem small_subset {α : Type v} {s t : Set α} (hts : t ⊆ s) [Small.{u} s] : Small.{u} t :=
-  let f : t → s := fun x => ⟨x, hts x.prop⟩
-  @small_of_injective _ _ _ f fun _ _ hxy => Subtype.ext (Subtype.mk.inj hxy)
-#align small_subset small_subset
-
 -- See note [lower instance priority]
-=======
->>>>>>> c8bd1526
 instance (priority := 100) small_subsingleton (α : Type v) [Subsingleton α] : Small.{w} α := by
   rcases isEmpty_or_nonempty α with ⟨⟩ <;> skip
   · apply small_map (Equiv.equivPEmpty α)
