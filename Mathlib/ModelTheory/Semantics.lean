--- conflicted
+++ resolved
@@ -430,22 +430,15 @@
   induction φ with
   | falsum => rfl
   | equal =>
-<<<<<<< HEAD
     simp only [Realize, freeVarFinset.eq_2]
     rw [realize_restrictVarLeft v' (by simp [hv']), realize_restrictVarLeft v' (by simp [hv'])]
     simp [Function.comp_apply]
-=======
-    simp only [Realize, freeVarFinset.eq_2, restrictFreeVar]
-    rw [Set.inclusion_comp_inclusion, Set.inclusion_comp_inclusion]
-    simp
->>>>>>> 6b5b5a4c
   | rel =>
     simp only [Realize, freeVarFinset.eq_3, Finset.biUnion_val, restrictFreeVar]
     congr!
     rw [realize_restrictVarLeft v' (by simp [hv'])]
     simp [Function.comp_apply]
   | imp _ _ ih1 ih2 =>
-<<<<<<< HEAD
     simp only [Realize, freeVarFinset.eq_4]
     rw [ih1, ih2] <;> simp [hv']
   | all _ ih3 =>
@@ -460,12 +453,6 @@
     (h : ↑φ.freeVarFinset ⊆ s) {v : α → M} {xs : Fin n → M} :
     (φ.restrictFreeVar (Set.inclusion h)).Realize (v ∘ (↑)) xs ↔ φ.Realize v xs :=
   realize_restrictFreeVar _ (by simp)
-=======
-    simp only [Realize, freeVarFinset.eq_4, restrictFreeVar]
-    rw [Set.inclusion_comp_inclusion, Set.inclusion_comp_inclusion]
-    simp [ih1, ih2]
-  | all _ ih3 => simp [restrictFreeVar, Realize, ih3]
->>>>>>> 6b5b5a4c
 
 theorem realize_constantsVarsEquiv [L[[α]].Structure M] [(lhomWithConstants L α).IsExpansionOn M]
     {n} {φ : L[[α]].BoundedFormula β n} {v : β → M} {xs : Fin n → M} :
