/-
Copyright (c) 2021 Aaron Anderson, Jesse Michael Han, Floris van Doorn. All rights reserved.
Released under Apache 2.0 license as described in the file LICENSE.
Authors: Aaron Anderson, Jesse Michael Han, Floris van Doorn
-/
import Mathlib.Data.Fin.VecNotation
import Mathlib.SetTheory.Cardinal.Basic

/-!
# Basics on First-Order Structures

This file defines first-order languages and structures in the style of the
[Flypitch project](https://flypitch.github.io/), as well as several important maps between
structures.

## Main Definitions

- A `FirstOrder.Language` defines a language as a pair of functions from the natural numbers to
  `Type l`. One sends `n` to the type of `n`-ary functions, and the other sends `n` to the type of
  `n`-ary relations.
- A `FirstOrder.Language.Structure` interprets the symbols of a given `FirstOrder.Language` in the
  context of a given type.
- A `FirstOrder.Language.Hom`, denoted `M →[L] N`, is a map from the `L`-structure `M` to the
  `L`-structure `N` that commutes with the interpretations of functions, and which preserves the
  interpretations of relations (although only in the forward direction).
- A `FirstOrder.Language.Embedding`, denoted `M ↪[L] N`, is an embedding from the `L`-structure `M`
  to the `L`-structure `N` that commutes with the interpretations of functions, and which preserves
  the interpretations of relations in both directions.
- A `FirstOrder.Language.Equiv`, denoted `M ≃[L] N`, is an equivalence from the `L`-structure `M`
  to the `L`-structure `N` that commutes with the interpretations of functions, and which preserves
  the interpretations of relations in both directions.

## References

For the Flypitch project:
- [J. Han, F. van Doorn, *A formal proof of the independence of the continuum hypothesis*]
  [flypitch_cpp]
- [J. Han, F. van Doorn, *A formalization of forcing and the unprovability of
  the continuum hypothesis*][flypitch_itp]
-/

universe u v u' v' w w'

open Cardinal

namespace FirstOrder

/-! ### Languages and Structures -/


-- intended to be used with explicit universe parameters
/-- A first-order language consists of a type of functions of every natural-number arity and a
  type of relations of every natural-number arity. -/
@[nolint checkUnivs]
structure Language where
  /-- For every arity, a `Type*` of functions of that arity -/
  Functions : ℕ → Type u
  /-- For every arity, a `Type*` of relations of that arity -/
  Relations : ℕ → Type v

namespace Language

variable (L : Language.{u, v})

/-- A language is relational when it has no function symbols. -/
abbrev IsRelational : Prop := ∀ n, IsEmpty (L.Functions n)

/-- A language is algebraic when it has no relation symbols. -/
abbrev IsAlgebraic : Prop := ∀ n, IsEmpty (L.Relations n)

/-- The empty language has no symbols. -/
protected def empty : Language :=
  ⟨fun _ => Empty, fun _ => Empty⟩
  deriving IsAlgebraic, IsRelational

instance : Inhabited Language :=
  ⟨Language.empty⟩

/-- The sum of two languages consists of the disjoint union of their symbols. -/
protected def sum (L' : Language.{u', v'}) : Language :=
  ⟨fun n => L.Functions n ⊕ L'.Functions n, fun n => L.Relations n ⊕ L'.Relations n⟩

/-- The type of constants in a given language. -/
-- Porting note(#5171): this linter isn't ported yet.
-- @[nolint has_nonempty_instance]
protected abbrev Constants :=
  L.Functions 0

/-- The type of symbols in a given language. -/
-- Porting note(#5171): this linter isn't ported yet.
-- @[nolint has_nonempty_instance]
abbrev Symbols :=
  (Σ l, L.Functions l) ⊕ (Σ l, L.Relations l)

/-- The cardinality of a language is the cardinality of its type of symbols. -/
def card : Cardinal :=
  #L.Symbols

variable {L} {L' : Language.{u', v'}}

theorem card_eq_card_functions_add_card_relations :
    L.card =
      (Cardinal.sum fun l => Cardinal.lift.{v} #(L.Functions l)) +
        Cardinal.sum fun l => Cardinal.lift.{u} #(L.Relations l) := by
  simp only [card, mk_sum, mk_sigma, lift_sum]

instance isRelational_sum [L.IsRelational] [L'.IsRelational] : IsRelational (L.sum L') :=
  fun _ => instIsEmptySum

instance isAlgebraic_sum [L.IsAlgebraic] [L'.IsAlgebraic] : IsAlgebraic (L.sum L') :=
  fun _ => instIsEmptySum

@[simp]
theorem empty_card : Language.empty.card = 0 := by simp only [card, mk_sum, mk_sigma, mk_eq_zero,
  sum_const, mk_eq_aleph0, lift_id', mul_zero, add_zero]

instance isEmpty_empty : IsEmpty Language.empty.Symbols := by
  simp only [Language.Symbols, isEmpty_sum, isEmpty_sigma]
  exact ⟨fun _ => inferInstance, fun _ => inferInstance⟩

instance Countable.countable_functions [h : Countable L.Symbols] : Countable (Σl, L.Functions l) :=
  @Function.Injective.countable _ _ h _ Sum.inl_injective

@[simp]
theorem card_functions_sum (i : ℕ) :
    #((L.sum L').Functions i)
      = (Cardinal.lift.{u'} #(L.Functions i) + Cardinal.lift.{u} #(L'.Functions i) : Cardinal) := by
  simp [Language.sum]

@[simp]
theorem card_relations_sum (i : ℕ) :
    #((L.sum L').Relations i) =
      Cardinal.lift.{v'} #(L.Relations i) + Cardinal.lift.{v} #(L'.Relations i) := by
  simp [Language.sum]

theorem card_sum :
    (L.sum L').card = Cardinal.lift.{max u' v'} L.card + Cardinal.lift.{max u v} L'.card := by
  simp only [card, mk_sum, mk_sigma, card_functions_sum, sum_add_distrib', lift_add, lift_sum,
    lift_lift, card_relations_sum, add_assoc,
    add_comm (Cardinal.sum fun i => (#(L'.Functions i)).lift)]

/-- Passes a `DecidableEq` instance on a type of function symbols through the  `Language`
constructor. Despite the fact that this is proven by `inferInstance`, it is still needed -
see the `example`s in `ModelTheory/Ring/Basic`. -/
instance instDecidableEqFunctions {f : ℕ → Type*} {R : ℕ → Type*} (n : ℕ) [DecidableEq (f n)] :
    DecidableEq ((⟨f, R⟩ : Language).Functions n) := inferInstance

/-- Passes a `DecidableEq` instance on a type of relation symbols through the  `Language`
constructor. Despite the fact that this is proven by `inferInstance`, it is still needed -
see the `example`s in `ModelTheory/Ring/Basic`. -/
instance instDecidableEqRelations {f : ℕ → Type*} {R : ℕ → Type*} (n : ℕ) [DecidableEq (R n)] :
    DecidableEq ((⟨f, R⟩ : Language).Relations n) := inferInstance

variable (L) (M : Type w)

/-- A first-order structure on a type `M` consists of interpretations of all the symbols in a given
  language. Each function of arity `n` is interpreted as a function sending tuples of length `n`
  (modeled as `(Fin n → M)`) to `M`, and a relation of arity `n` is a function from tuples of length
  `n` to `Prop`. -/
@[ext]
class Structure where
  /-- Interpretation of the function symbols -/
  funMap : ∀ {n}, L.Functions n → (Fin n → M) → M := by
    exact fun {n} => isEmptyElim
  /-- Interpretation of the relation symbols -/
  RelMap : ∀ {n}, L.Relations n → (Fin n → M) → Prop := by
    exact fun {n} => isEmptyElim

variable (N : Type w') [L.Structure M] [L.Structure N]

open Structure

/-- Used for defining `FirstOrder.Language.Theory.ModelType.instInhabited`. -/
def Inhabited.trivialStructure {α : Type*} [Inhabited α] : L.Structure α :=
  ⟨default, default⟩

/-! ### Maps -/


/-- A homomorphism between first-order structures is a function that commutes with the
  interpretations of functions and maps tuples in one structure where a given relation is true to
  tuples in the second structure where that relation is still true. -/
structure Hom where
  /-- The underlying function of a homomorphism of structures -/
  toFun : M → N
  /-- The homomorphism commutes with the interpretations of the function symbols -/
  -- Porting note:
  -- The autoparam here used to be `obviously`. We would like to replace it with `aesop`
  -- but that isn't currently sufficient.
  -- See https://leanprover.zulipchat.com/#narrow/stream/287929-mathlib4/topic/Aesop.20and.20cases
  -- If that can be improved, we should change this to `by aesop` and remove the proofs below.
  map_fun' : ∀ {n} (f : L.Functions n) (x), toFun (funMap f x) = funMap f (toFun ∘ x) := by
    intros; trivial
  /-- The homomorphism sends related elements to related elements -/
  map_rel' : ∀ {n} (r : L.Relations n) (x), RelMap r x → RelMap r (toFun ∘ x) := by
    -- Porting note: see porting note on `Hom.map_fun'`
    intros; trivial

@[inherit_doc]
scoped[FirstOrder] notation:25 A " →[" L "] " B => FirstOrder.Language.Hom L A B

/-- An embedding of first-order structures is an embedding that commutes with the
  interpretations of functions and relations. -/
structure Embedding extends M ↪ N where
  map_fun' : ∀ {n} (f : L.Functions n) (x), toFun (funMap f x) = funMap f (toFun ∘ x) := by
    -- Porting note: see porting note on `Hom.map_fun'`
    intros; trivial
  map_rel' : ∀ {n} (r : L.Relations n) (x), RelMap r (toFun ∘ x) ↔ RelMap r x := by
    -- Porting note: see porting note on `Hom.map_fun'`
    intros; trivial

@[inherit_doc]
scoped[FirstOrder] notation:25 A " ↪[" L "] " B => FirstOrder.Language.Embedding L A B

/-- An equivalence of first-order structures is an equivalence that commutes with the
  interpretations of functions and relations. -/
structure Equiv extends M ≃ N where
  map_fun' : ∀ {n} (f : L.Functions n) (x), toFun (funMap f x) = funMap f (toFun ∘ x) := by
    -- Porting note: see porting note on `Hom.map_fun'`
    intros; trivial
  map_rel' : ∀ {n} (r : L.Relations n) (x), RelMap r (toFun ∘ x) ↔ RelMap r x := by
    -- Porting note: see porting note on `Hom.map_fun'`
    intros; trivial

@[inherit_doc]
scoped[FirstOrder] notation:25 A " ≃[" L "] " B => FirstOrder.Language.Equiv L A B

-- Porting note: was [L.Structure P] and [L.Structure Q]
-- The former reported an error.
variable {L M N} {P : Type*} [Structure L P] {Q : Type*} [Structure L Q]

-- Porting note (#11445): new definition
/-- Interpretation of a constant symbol -/
@[coe]
def constantMap (c : L.Constants) : M := funMap c default

instance : CoeTC L.Constants M :=
  ⟨constantMap⟩

theorem funMap_eq_coe_constants {c : L.Constants} {x : Fin 0 → M} : funMap c x = c :=
  congr rfl (funext finZeroElim)

/-- Given a language with a nonempty type of constants, any structure will be nonempty. This cannot
  be a global instance, because `L` becomes a metavariable. -/
theorem nonempty_of_nonempty_constants [h : Nonempty L.Constants] : Nonempty M :=
  h.map (↑)

/-- `HomClass L F M N` states that `F` is a type of `L`-homomorphisms. You should extend this
  typeclass when you extend `FirstOrder.Language.Hom`. -/
class HomClass (L : outParam Language) (F : Type*) (M N : outParam Type*)
  [FunLike F M N] [L.Structure M] [L.Structure N] : Prop where
  map_fun : ∀ (φ : F) {n} (f : L.Functions n) (x), φ (funMap f x) = funMap f (φ ∘ x)
  map_rel : ∀ (φ : F) {n} (r : L.Relations n) (x), RelMap r x → RelMap r (φ ∘ x)

/-- `StrongHomClass L F M N` states that `F` is a type of `L`-homomorphisms which preserve
  relations in both directions. -/
class StrongHomClass (L : outParam Language) (F : Type*) (M N : outParam Type*)
  [FunLike F M N] [L.Structure M] [L.Structure N] : Prop where
  map_fun : ∀ (φ : F) {n} (f : L.Functions n) (x), φ (funMap f x) = funMap f (φ ∘ x)
  map_rel : ∀ (φ : F) {n} (r : L.Relations n) (x), RelMap r (φ ∘ x) ↔ RelMap r x

-- Porting note: using implicit brackets for `Structure` arguments
instance (priority := 100) StrongHomClass.homClass {F : Type*} [L.Structure M]
    [L.Structure N] [FunLike F M N] [StrongHomClass L F M N] : HomClass L F M N where
  map_fun := StrongHomClass.map_fun
  map_rel φ _ R x := (StrongHomClass.map_rel φ R x).2

/-- Not an instance to avoid a loop. -/
theorem HomClass.strongHomClassOfIsAlgebraic [L.IsAlgebraic] {F M N} [L.Structure M] [L.Structure N]
    [FunLike F M N] [HomClass L F M N] : StrongHomClass L F M N where
  map_fun := HomClass.map_fun
  map_rel _ _ := isEmptyElim

theorem HomClass.map_constants {F M N} [L.Structure M] [L.Structure N] [FunLike F M N]
    [HomClass L F M N] (φ : F) (c : L.Constants) : φ c = c :=
  (HomClass.map_fun φ c default).trans (congr rfl (funext default))

attribute [inherit_doc FirstOrder.Language.Hom.map_fun'] FirstOrder.Language.Embedding.map_fun'
  FirstOrder.Language.HomClass.map_fun FirstOrder.Language.StrongHomClass.map_fun
  FirstOrder.Language.Equiv.map_fun'

attribute [inherit_doc FirstOrder.Language.Hom.map_rel'] FirstOrder.Language.Embedding.map_rel'
  FirstOrder.Language.HomClass.map_rel FirstOrder.Language.StrongHomClass.map_rel
  FirstOrder.Language.Equiv.map_rel'

namespace Hom

instance instFunLike : FunLike (M →[L] N) M N where
  coe := Hom.toFun
  coe_injective' f g h := by cases f; cases g; cases h; rfl

instance homClass : HomClass L (M →[L] N) M N where
  map_fun := map_fun'
  map_rel := map_rel'

instance [L.IsAlgebraic] : StrongHomClass L (M →[L] N) M N :=
  HomClass.strongHomClassOfIsAlgebraic

@[simp]
theorem toFun_eq_coe {f : M →[L] N} : f.toFun = (f : M → N) :=
  rfl

@[ext]
theorem ext ⦃f g : M →[L] N⦄ (h : ∀ x, f x = g x) : f = g :=
  DFunLike.ext f g h

@[simp]
theorem map_fun (φ : M →[L] N) {n : ℕ} (f : L.Functions n) (x : Fin n → M) :
    φ (funMap f x) = funMap f (φ ∘ x) :=
  HomClass.map_fun φ f x

@[simp]
theorem map_constants (φ : M →[L] N) (c : L.Constants) : φ c = c :=
  HomClass.map_constants φ c

@[simp]
theorem map_rel (φ : M →[L] N) {n : ℕ} (r : L.Relations n) (x : Fin n → M) :
    RelMap r x → RelMap r (φ ∘ x) :=
  HomClass.map_rel φ r x

variable (L) (M)

/-- The identity map from a structure to itself. -/
@[refl]
def id : M →[L] M where
  toFun m := m

variable {L} {M}

instance : Inhabited (M →[L] M) :=
  ⟨id L M⟩

@[simp]
theorem id_apply (x : M) : id L M x = x :=
  rfl

/-- Composition of first-order homomorphisms. -/
@[trans]
def comp (hnp : N →[L] P) (hmn : M →[L] N) : M →[L] P where
  toFun := hnp ∘ hmn
  -- Porting note: should be done by autoparam?
  map_fun' _ _ := by simp; rfl
  -- Porting note: should be done by autoparam?
  map_rel' _ _ h := map_rel _ _ _ (map_rel _ _ _ h)

@[simp]
theorem comp_apply (g : N →[L] P) (f : M →[L] N) (x : M) : g.comp f x = g (f x) :=
  rfl

/-- Composition of first-order homomorphisms is associative. -/
theorem comp_assoc (f : M →[L] N) (g : N →[L] P) (h : P →[L] Q) :
    (h.comp g).comp f = h.comp (g.comp f) :=
  rfl

@[simp]
theorem comp_id (f : M →[L] N) : f.comp (id L M) = f :=
  rfl

@[simp]
theorem id_comp (f : M →[L] N) : (id L N).comp f = f :=
  rfl

@[simp]
theorem comp_id (f : M →[L] N) : f.comp (id L M) = f :=
  rfl

@[simp]
theorem id_comp (f : M →[L] N) : (id L N).comp f = f :=
  rfl

end Hom

/-- Any element of a `HomClass` can be realized as a first_order homomorphism. -/
@[simps] def HomClass.toHom {F M N} [L.Structure M] [L.Structure N] [FunLike F M N]
    [HomClass L F M N] : F → M →[L] N := fun φ =>
  ⟨φ, HomClass.map_fun φ, HomClass.map_rel φ⟩

namespace Embedding

instance funLike : FunLike (M ↪[L] N) M N where
  coe f := f.toFun
  coe_injective' f g h := by
    cases f
    cases g
    congr
    ext x
    exact funext_iff.1 h x

instance embeddingLike : EmbeddingLike (M ↪[L] N) M N where
  injective' f := f.toEmbedding.injective

instance strongHomClass : StrongHomClass L (M ↪[L] N) M N where
  map_fun := map_fun'
  map_rel := map_rel'

@[simp]
theorem map_fun (φ : M ↪[L] N) {n : ℕ} (f : L.Functions n) (x : Fin n → M) :
    φ (funMap f x) = funMap f (φ ∘ x) :=
  HomClass.map_fun φ f x

@[simp]
theorem map_constants (φ : M ↪[L] N) (c : L.Constants) : φ c = c :=
  HomClass.map_constants φ c

@[simp]
theorem map_rel (φ : M ↪[L] N) {n : ℕ} (r : L.Relations n) (x : Fin n → M) :
    RelMap r (φ ∘ x) ↔ RelMap r x :=
  StrongHomClass.map_rel φ r x

/-- A first-order embedding is also a first-order homomorphism. -/
def toHom : (M ↪[L] N) → M →[L] N :=
  HomClass.toHom

@[simp]
theorem coe_toHom {f : M ↪[L] N} : (f.toHom : M → N) = f :=
  rfl

theorem coe_injective : @Function.Injective (M ↪[L] N) (M → N) (↑)
  | f, g, h => by
    cases f
    cases g
    congr
    ext x
    exact funext_iff.1 h x

@[ext]
theorem ext ⦃f g : M ↪[L] N⦄ (h : ∀ x, f x = g x) : f = g :=
  coe_injective (funext h)

theorem toHom_injective : @Function.Injective (M ↪[L] N) (M →[L] N) (·.toHom) := by
  intro f f' h
  ext
  exact congr_fun (congr_arg (↑) h) _

@[simp]
theorem toHom_inj {f g : M ↪[L] N} : f.toHom = g.toHom ↔ f = g :=
  ⟨fun h ↦ toHom_injective h, fun h ↦ congr_arg (·.toHom) h⟩

theorem injective (f : M ↪[L] N) : Function.Injective f :=
  f.toEmbedding.injective

/-- In an algebraic language, any injective homomorphism is an embedding. -/
@[simps!]
def ofInjective [L.IsAlgebraic] {f : M →[L] N} (hf : Function.Injective f) : M ↪[L] N :=
  { f with
    inj' := hf
    map_rel' := fun {_} r x => StrongHomClass.map_rel f r x }

@[simp]
theorem coeFn_ofInjective [L.IsAlgebraic] {f : M →[L] N} (hf : Function.Injective f) :
    (ofInjective hf : M → N) = f :=
  rfl

@[simp]
theorem ofInjective_toHom [L.IsAlgebraic] {f : M →[L] N} (hf : Function.Injective f) :
    (ofInjective hf).toHom = f := by
  ext; simp

variable (L) (M)

/-- The identity embedding from a structure to itself. -/
@[refl]
def refl : M ↪[L] M where toEmbedding := Function.Embedding.refl M

variable {L} {M}

instance : Inhabited (M ↪[L] M) :=
  ⟨refl L M⟩

@[simp]
theorem refl_apply (x : M) : refl L M x = x :=
  rfl

/-- Composition of first-order embeddings. -/
@[trans]
def comp (hnp : N ↪[L] P) (hmn : M ↪[L] N) : M ↪[L] P where
  toFun := hnp ∘ hmn
  inj' := hnp.injective.comp hmn.injective
  -- Porting note: should be done by autoparam?
  map_fun' := by intros; simp only [Function.comp_apply, map_fun]; trivial
  -- Porting note: should be done by autoparam?
  map_rel' := by intros; rw [Function.comp_assoc, map_rel, map_rel]

@[simp]
theorem comp_apply (g : N ↪[L] P) (f : M ↪[L] N) (x : M) : g.comp f x = g (f x) :=
  rfl

/-- Composition of first-order embeddings is associative. -/
theorem comp_assoc (f : M ↪[L] N) (g : N ↪[L] P) (h : P ↪[L] Q) :
    (h.comp g).comp f = h.comp (g.comp f) :=
  rfl

theorem comp_injective (h : N ↪[L] P) :
    Function.Injective (h.comp : (M ↪[L] N) →  (M ↪[L] P)) := by
  intro f g hfg
  ext x; exact h.injective (DFunLike.congr_fun hfg x)

@[simp]
theorem comp_inj (h : N ↪[L] P) (f g : M ↪[L] N) : h.comp f = h.comp g ↔ f = g :=
  ⟨fun eq ↦ h.comp_injective eq, congr_arg h.comp⟩

theorem toHom_comp_injective (h : N ↪[L] P) :
    Function.Injective (h.toHom.comp : (M →[L] N) →  (M →[L] P)) := by
  intro f g hfg
  ext x; exact h.injective (DFunLike.congr_fun hfg x)

@[simp]
theorem toHom_comp_inj (h : N ↪[L] P) (f g : M →[L] N) : h.toHom.comp f = h.toHom.comp g ↔ f = g :=
  ⟨fun eq ↦ h.toHom_comp_injective eq, congr_arg h.toHom.comp⟩

theorem comp_injective (h : N ↪[L] P) :
    Function.Injective (h.comp : (M ↪[L] N) →  (M ↪[L] P)) := by
  intro f g hfg
  ext x; exact h.injective (DFunLike.congr_fun hfg x)

@[simp]
theorem comp_inj (h : N ↪[L] P) (f g : M ↪[L] N) : h.comp f = h.comp g ↔ f = g :=
  ⟨fun eq ↦ h.comp_injective eq, congr_arg h.comp⟩

theorem toHom_comp_injective (h : N ↪[L] P) :
    Function.Injective (h.toHom.comp : (M →[L] N) →  (M →[L] P)) := by
  intro f g hfg
  ext x; exact h.injective (DFunLike.congr_fun hfg x)

@[simp]
theorem toHom_comp_inj (h : N ↪[L] P) (f g : M →[L] N) : h.toHom.comp f = h.toHom.comp g ↔ f = g :=
  ⟨fun eq ↦ h.toHom_comp_injective eq, congr_arg h.toHom.comp⟩

@[simp]
theorem comp_toHom (hnp : N ↪[L] P) (hmn : M ↪[L] N) :
    (hnp.comp hmn).toHom = hnp.toHom.comp hmn.toHom :=
  rfl
<<<<<<< HEAD
#align first_order.language.embedding.comp_to_hom FirstOrder.Language.Embedding.comp_toHom
=======

@[simp]
theorem comp_refl (f : M ↪[L] N) : f.comp (refl L M) = f := DFunLike.coe_injective rfl

@[simp]
theorem refl_comp (f : M ↪[L] N) : (refl L N).comp f = f := DFunLike.coe_injective rfl

@[simp]
theorem refl_toHom : (refl L M).toHom = Hom.id L M :=
  rfl
>>>>>>> 6044634e

@[simp]
theorem comp_refl (f : M ↪[L] N) : f.comp (refl L M) = f := DFunLike.coe_injective rfl

@[simp]
theorem refl_comp (f : M ↪[L] N) : (refl L N).comp f = f := DFunLike.coe_injective rfl

@[simp]
theorem refl_toHom : (refl L M).toHom = Hom.id L M :=
  rfl

end Embedding

/-- Any element of an injective `StrongHomClass` can be realized as a first_order embedding. -/
@[simps] def StrongHomClass.toEmbedding {F M N} [L.Structure M] [L.Structure N] [FunLike F M N]
    [EmbeddingLike F M N] [StrongHomClass L F M N] : F → M ↪[L] N := fun φ =>
  ⟨⟨φ, EmbeddingLike.injective φ⟩, StrongHomClass.map_fun φ, StrongHomClass.map_rel φ⟩

namespace Equiv

instance : EquivLike (M ≃[L] N) M N where
  coe f := f.toFun
  inv f := f.invFun
  left_inv f := f.left_inv
  right_inv f := f.right_inv
  coe_injective' f g h₁ h₂ := by
    cases f
    cases g
    simp only [mk.injEq]
    ext x
    exact funext_iff.1 h₁ x

instance : StrongHomClass L (M ≃[L] N) M N where
  map_fun := map_fun'
  map_rel := map_rel'

/-- The inverse of a first-order equivalence is a first-order equivalence. -/
@[symm]
def symm (f : M ≃[L] N) : N ≃[L] M :=
  { f.toEquiv.symm with
    map_fun' := fun n f' {x} => by
      simp only [Equiv.toFun_as_coe]
      rw [Equiv.symm_apply_eq]
      refine Eq.trans ?_ (f.map_fun' f' (f.toEquiv.symm ∘ x)).symm
      rw [← Function.comp_assoc, Equiv.toFun_as_coe, Equiv.self_comp_symm, Function.id_comp]
    map_rel' := fun n r {x} => by
      simp only [Equiv.toFun_as_coe]
      refine (f.map_rel' r (f.toEquiv.symm ∘ x)).symm.trans ?_
      rw [← Function.comp_assoc, Equiv.toFun_as_coe, Equiv.self_comp_symm, Function.id_comp] }

@[simp]
theorem symm_symm (f : M ≃[L] N) :
    f.symm.symm = f :=
  rfl

@[simp]
theorem symm_symm (f : M ≃[L] N) :
    f.symm.symm = f :=
  rfl

@[simp]
theorem apply_symm_apply (f : M ≃[L] N) (a : N) : f (f.symm a) = a :=
  f.toEquiv.apply_symm_apply a

@[simp]
theorem symm_apply_apply (f : M ≃[L] N) (a : M) : f.symm (f a) = a :=
  f.toEquiv.symm_apply_apply a

@[simp]
theorem map_fun (φ : M ≃[L] N) {n : ℕ} (f : L.Functions n) (x : Fin n → M) :
    φ (funMap f x) = funMap f (φ ∘ x) :=
  HomClass.map_fun φ f x

@[simp]
theorem map_constants (φ : M ≃[L] N) (c : L.Constants) : φ c = c :=
  HomClass.map_constants φ c

@[simp]
theorem map_rel (φ : M ≃[L] N) {n : ℕ} (r : L.Relations n) (x : Fin n → M) :
    RelMap r (φ ∘ x) ↔ RelMap r x :=
  StrongHomClass.map_rel φ r x

/-- A first-order equivalence is also a first-order embedding. -/
def toEmbedding : (M ≃[L] N) → M ↪[L] N :=
  StrongHomClass.toEmbedding

/-- A first-order equivalence is also a first-order homomorphism. -/
def toHom : (M ≃[L] N) → M →[L] N :=
  HomClass.toHom

@[simp]
theorem toEmbedding_toHom (f : M ≃[L] N) : f.toEmbedding.toHom = f.toHom :=
  rfl

@[simp]
theorem coe_toHom {f : M ≃[L] N} : (f.toHom : M → N) = (f : M → N) :=
  rfl

@[simp]
theorem coe_toEmbedding (f : M ≃[L] N) : (f.toEmbedding : M → N) = (f : M → N) :=
  rfl

theorem injective_toEmbedding : Function.Injective (toEmbedding : (M ≃[L] N) → M ↪[L] N) := by
  intro _ _ h; apply DFunLike.coe_injective; exact congr_arg (DFunLike.coe ∘ Embedding.toHom) h

theorem injective_toEmbedding : Function.Injective (toEmbedding : (M ≃[L] N) → M ↪[L] N) := by
  intro _ _ h; apply DFunLike.coe_injective; exact congr_arg (DFunLike.coe ∘ Embedding.toHom) h

theorem coe_injective : @Function.Injective (M ≃[L] N) (M → N) (↑) :=
  DFunLike.coe_injective

@[ext]
theorem ext ⦃f g : M ≃[L] N⦄ (h : ∀ x, f x = g x) : f = g :=
  coe_injective (funext h)

theorem bijective (f : M ≃[L] N) : Function.Bijective f :=
  EquivLike.bijective f

theorem injective (f : M ≃[L] N) : Function.Injective f :=
  EquivLike.injective f

theorem surjective (f : M ≃[L] N) : Function.Surjective f :=
  EquivLike.surjective f

variable (L) (M)

/-- The identity equivalence from a structure to itself. -/
@[refl]
def refl : M ≃[L] M where toEquiv := _root_.Equiv.refl M

variable {L} {M}

instance : Inhabited (M ≃[L] M) :=
  ⟨refl L M⟩

@[simp]
theorem refl_apply (x : M) : refl L M x = x := by simp [refl]; rfl

/-- Composition of first-order equivalences. -/
@[trans]
def comp (hnp : N ≃[L] P) (hmn : M ≃[L] N) : M ≃[L] P :=
  { hmn.toEquiv.trans hnp.toEquiv with
    toFun := hnp ∘ hmn
    -- Porting note: should be done by autoparam?
    map_fun' := by intros; simp only [Function.comp_apply, map_fun]; trivial
    -- Porting note: should be done by autoparam?
    map_rel' := by intros; rw [Function.comp_assoc, map_rel, map_rel] }

@[simp]
theorem comp_apply (g : N ≃[L] P) (f : M ≃[L] N) (x : M) : g.comp f x = g (f x) :=
  rfl

@[simp]
theorem comp_refl (g : M ≃[L] N) : g.comp (refl L M) = g :=
  rfl

@[simp]
theorem refl_comp (g : M ≃[L] N) : (refl L N).comp g = g :=
  rfl

@[simp]
theorem refl_toEmbedding : (refl L M).toEmbedding = Embedding.refl L M :=
  rfl

@[simp]
theorem refl_toHom : (refl L M).toHom = Hom.id L M :=
  rfl

@[simp]
theorem comp_refl (g : M ≃[L] N) : g.comp (refl L M) = g :=
  rfl

@[simp]
theorem refl_comp (g : M ≃[L] N) : (refl L N).comp g = g :=
  rfl

@[simp]
theorem refl_toEmbedding : (refl L M).toEmbedding = Embedding.refl L M :=
  rfl

@[simp]
theorem refl_toHom : (refl L M).toHom = Hom.id L M :=
  rfl

/-- Composition of first-order homomorphisms is associative. -/
theorem comp_assoc (f : M ≃[L] N) (g : N ≃[L] P) (h : P ≃[L] Q) :
    (h.comp g).comp f = h.comp (g.comp f) :=
  rfl

theorem injective_comp (h : N ≃[L] P) :
    Function.Injective (h.comp : (M ≃[L] N) →  (M ≃[L] P)) := by
  intro f g hfg
  ext x; exact h.injective (congr_fun (congr_arg DFunLike.coe hfg) x)

@[simp]
theorem comp_toHom (hnp : N ≃[L] P) (hmn : M ≃[L] N) :
    (hnp.comp hmn).toHom = hnp.toHom.comp hmn.toHom :=
  rfl

@[simp]
theorem comp_toEmbedding (hnp : N ≃[L] P) (hmn : M ≃[L] N) :
    (hnp.comp hmn).toEmbedding = hnp.toEmbedding.comp hmn.toEmbedding :=
  rfl

@[simp]
theorem self_comp_symm (f : M ≃[L] N) : f.comp f.symm = refl L N := by
  ext; rw [comp_apply, apply_symm_apply, refl_apply]

@[simp]
theorem symm_comp_self (f : M ≃[L] N) : f.symm.comp f = refl L M := by
  ext; rw [comp_apply, symm_apply_apply, refl_apply]

@[simp]
theorem symm_comp_self_toEmbedding (f : M ≃[L] N) :
    f.symm.toEmbedding.comp f.toEmbedding = Embedding.refl L M := by
  rw [← comp_toEmbedding, symm_comp_self, refl_toEmbedding]

@[simp]
theorem self_comp_symm_toEmbedding (f : M ≃[L] N) :
    f.toEmbedding.comp f.symm.toEmbedding = Embedding.refl L N := by
  rw [← comp_toEmbedding, self_comp_symm, refl_toEmbedding]

@[simp]
theorem symm_comp_self_toHom (f : M ≃[L] N) :
    f.symm.toHom.comp f.toHom = Hom.id L M := by
  rw [← comp_toHom, symm_comp_self, refl_toHom]

@[simp]
theorem self_comp_symm_toHom (f : M ≃[L] N) :
    f.toHom.comp f.symm.toHom = Hom.id L N := by
  rw [← comp_toHom, self_comp_symm, refl_toHom]

@[simp]
theorem comp_symm (f : M ≃[L] N) (g : N ≃[L] P) : (g.comp f).symm = f.symm.comp g.symm :=
  rfl

theorem comp_right_injective (h : M ≃[L] N) :
    Function.Injective (fun f ↦ f.comp h : (N ≃[L] P) → (M ≃[L] P)) := by
  intro f g hfg
  convert (congr_arg (fun r : (M ≃[L] P) ↦ r.comp h.symm) hfg) <;>
    rw [comp_assoc, self_comp_symm, comp_refl]

@[simp]
theorem comp_right_inj (h : M ≃[L] N) (f g : N ≃[L] P) : f.comp h = g.comp h ↔ f = g :=
  ⟨fun eq ↦ h.comp_right_injective eq, congr_arg (fun (r : N ≃[L] P) ↦ r.comp h)⟩

theorem injective_comp (h : N ≃[L] P) :
    Function.Injective (h.comp : (M ≃[L] N) →  (M ≃[L] P)) := by
  intro f g hfg
  ext x; exact h.injective (congr_fun (congr_arg DFunLike.coe hfg) x)

@[simp]
theorem comp_toHom (hnp : N ≃[L] P) (hmn : M ≃[L] N) :
    (hnp.comp hmn).toHom = hnp.toHom.comp hmn.toHom :=
  rfl

@[simp]
theorem comp_toEmbedding (hnp : N ≃[L] P) (hmn : M ≃[L] N) :
    (hnp.comp hmn).toEmbedding = hnp.toEmbedding.comp hmn.toEmbedding :=
  rfl

@[simp]
theorem self_comp_symm (f : M ≃[L] N) : f.comp f.symm = refl L N := by
  ext; rw [comp_apply, apply_symm_apply, refl_apply]

@[simp]
theorem symm_comp_self (f : M ≃[L] N) : f.symm.comp f = refl L M := by
  ext; rw [comp_apply, symm_apply_apply, refl_apply]

@[simp]
theorem symm_comp_self_toEmbedding (f : M ≃[L] N) :
    f.symm.toEmbedding.comp f.toEmbedding = Embedding.refl L M := by
  rw [← comp_toEmbedding, symm_comp_self, refl_toEmbedding]

@[simp]
theorem self_comp_symm_toEmbedding (f : M ≃[L] N) :
    f.toEmbedding.comp f.symm.toEmbedding = Embedding.refl L N := by
  rw [← comp_toEmbedding, self_comp_symm, refl_toEmbedding]

@[simp]
theorem symm_comp_self_toHom (f : M ≃[L] N) :
    f.symm.toHom.comp f.toHom = Hom.id L M := by
  rw [← comp_toHom, symm_comp_self, refl_toHom]

@[simp]
theorem self_comp_symm_toHom (f : M ≃[L] N) :
    f.toHom.comp f.symm.toHom = Hom.id L N := by
  rw [← comp_toHom, self_comp_symm, refl_toHom]

@[simp]
theorem comp_symm (f : M ≃[L] N) (g : N ≃[L] P) : (g.comp f).symm = f.symm.comp g.symm :=
  rfl

theorem comp_right_injective (h : M ≃[L] N) :
    Function.Injective (fun f ↦ f.comp h : (N ≃[L] P) → (M ≃[L] P)) := by
  intro f g hfg
  convert (congr_arg (fun r : (M ≃[L] P) ↦ r.comp h.symm) hfg) <;>
    rw [comp_assoc, self_comp_symm, comp_refl]

@[simp]
theorem comp_right_inj (h : M ≃[L] N) (f g : N ≃[L] P) : f.comp h = g.comp h ↔ f = g :=
  ⟨fun eq ↦ h.comp_right_injective eq, congr_arg (fun (r : N ≃[L] P) ↦ r.comp h)⟩

end Equiv

/-- Any element of a bijective `StrongHomClass` can be realized as a first_order isomorphism. -/
@[simps] def StrongHomClass.toEquiv {F M N} [L.Structure M] [L.Structure N] [EquivLike F M N]
    [StrongHomClass L F M N] : F → M ≃[L] N := fun φ =>
  ⟨⟨φ, EquivLike.inv φ, EquivLike.left_inv φ, EquivLike.right_inv φ⟩, StrongHomClass.map_fun φ,
    StrongHomClass.map_rel φ⟩

section SumStructure

variable (L₁ L₂ : Language) (S : Type*) [L₁.Structure S] [L₂.Structure S]

instance sumStructure : (L₁.sum L₂).Structure S where
  funMap := Sum.elim funMap funMap
  RelMap := Sum.elim RelMap RelMap

variable {L₁ L₂ S}

@[simp]
theorem funMap_sum_inl {n : ℕ} (f : L₁.Functions n) :
    @funMap (L₁.sum L₂) S _ n (Sum.inl f) = funMap f :=
  rfl

@[simp]
theorem funMap_sum_inr {n : ℕ} (f : L₂.Functions n) :
    @funMap (L₁.sum L₂) S _ n (Sum.inr f) = funMap f :=
  rfl

@[simp]
theorem relMap_sum_inl {n : ℕ} (R : L₁.Relations n) :
    @RelMap (L₁.sum L₂) S _ n (Sum.inl R) = RelMap R :=
  rfl

@[simp]
theorem relMap_sum_inr {n : ℕ} (R : L₂.Relations n) :
    @RelMap (L₁.sum L₂) S _ n (Sum.inr R) = RelMap R :=
  rfl

end SumStructure

section Empty

/-- Any type can be made uniquely into a structure over the empty language. -/
def emptyStructure : Language.empty.Structure M where

instance : Unique (Language.empty.Structure M) :=
  ⟨⟨Language.emptyStructure⟩, fun a => by
    ext _ f <;> exact Empty.elim f⟩

variable [Language.empty.Structure M] [Language.empty.Structure N]

instance (priority := 100) strongHomClassEmpty {F} [FunLike F M N] :
    StrongHomClass Language.empty F M N :=
  ⟨fun _ _ f => Empty.elim f, fun _ _ r => Empty.elim r⟩

@[simp]
theorem empty.nonempty_embedding_iff :
    Nonempty (M ↪[Language.empty] N) ↔ Cardinal.lift.{w'} #M ≤ Cardinal.lift.{w} #N :=
  _root_.trans ⟨Nonempty.map fun f => f.toEmbedding, Nonempty.map StrongHomClass.toEmbedding⟩
    Cardinal.lift_mk_le'.symm

@[simp]
theorem empty.nonempty_equiv_iff :
    Nonempty (M ≃[Language.empty] N) ↔ Cardinal.lift.{w'} #M = Cardinal.lift.{w} #N :=
  _root_.trans ⟨Nonempty.map fun f => f.toEquiv, Nonempty.map fun f => { toEquiv := f }⟩
    Cardinal.lift_mk_eq'.symm

/-- Makes a `Language.empty.Hom` out of any function.
This is only needed because there is no instance of `FunLike (M → N) M N`, and thus no instance of
`Language.empty.HomClass M N`. -/
@[simps]
def _root_.Function.emptyHom (f : M → N) : M →[Language.empty] N where toFun := f

end Empty

end Language

end FirstOrder

namespace Equiv

open FirstOrder FirstOrder.Language FirstOrder.Language.Structure

open FirstOrder

variable {L : Language} {M : Type*} {N : Type*} [L.Structure M]

/-- A structure induced by a bijection. -/
@[simps!]
def inducedStructure (e : M ≃ N) : L.Structure N :=
  ⟨fun f x => e (funMap f (e.symm ∘ x)), fun r x => RelMap r (e.symm ∘ x)⟩

/-- A bijection as a first-order isomorphism with the induced structure on the codomain. -/
--@[simps!] Porting note: commented out and lemmas added manually
def inducedStructureEquiv (e : M ≃ N) : @Language.Equiv L M N _ (inducedStructure e) := by
  letI : L.Structure N := inducedStructure e
  exact
  { e with
    map_fun' := @fun n f x => by simp [← Function.comp_assoc e.symm e x]
    map_rel' := @fun n r x => by simp [← Function.comp_assoc e.symm e x] }

@[simp]
theorem toEquiv_inducedStructureEquiv (e : M ≃ N) :
    @Language.Equiv.toEquiv L M N _ (inducedStructure e) (inducedStructureEquiv e) = e :=
  rfl

@[simp]
theorem toFun_inducedStructureEquiv (e : M ≃ N) :
    DFunLike.coe (@inducedStructureEquiv L M N _ e) = e :=
  rfl

@[simp]
theorem toFun_inducedStructureEquiv_Symm (e : M ≃ N) :
    (by
    letI : L.Structure N := inducedStructure e
    exact DFunLike.coe (@inducedStructureEquiv L M N _ e).symm) = (e.symm : N → M) :=
  rfl

end Equiv<|MERGE_RESOLUTION|>--- conflicted
+++ resolved
@@ -530,9 +530,6 @@
 theorem comp_toHom (hnp : N ↪[L] P) (hmn : M ↪[L] N) :
     (hnp.comp hmn).toHom = hnp.toHom.comp hmn.toHom :=
   rfl
-<<<<<<< HEAD
-#align first_order.language.embedding.comp_to_hom FirstOrder.Language.Embedding.comp_toHom
-=======
 
 @[simp]
 theorem comp_refl (f : M ↪[L] N) : f.comp (refl L M) = f := DFunLike.coe_injective rfl
@@ -543,7 +540,6 @@
 @[simp]
 theorem refl_toHom : (refl L M).toHom = Hom.id L M :=
   rfl
->>>>>>> 6044634e
 
 @[simp]
 theorem comp_refl (f : M ↪[L] N) : f.comp (refl L M) = f := DFunLike.coe_injective rfl
