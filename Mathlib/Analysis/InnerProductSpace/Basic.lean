/-
Copyright (c) 2019 Zhouhang Zhou. All rights reserved.
Released under Apache 2.0 license as described in the file LICENSE.
Authors: Zhouhang Zhou, Sébastien Gouëzel, Frédéric Dupuis
-/

import Mathlib.Analysis.Complex.Basic
import Mathlib.Analysis.Convex.Uniform
import Mathlib.Analysis.InnerProductSpace.Defs
import Mathlib.Analysis.Normed.Operator.BoundedLinearMaps

/-!
# Properties of inner product spaces

This file proves many basic properties of inner product spaces (real or complex).

## Main results

- `inner_mul_inner_self_le`: the Cauchy-Schwartz inequality (one of many variants).
- `norm_inner_eq_norm_iff`: the equality criteion in the Cauchy-Schwartz inequality (also in many
  variants).
- `inner_eq_sum_norm_sq_div_four`: the polarization identity.
- We show that the inner product is continuous, `continuous_inner`, and bundle it as the
  continuous sesquilinear map `innerSL` (see also `innerₛₗ` for the non-continuous version).

## Tags

inner product space, Hilbert space, norm

-/


noncomputable section

open RCLike Real Filter Topology ComplexConjugate Finsupp

open LinearMap (BilinForm)

variable {𝕜 E F : Type*} [RCLike 𝕜]

section BasicProperties_Seminormed

open scoped InnerProductSpace

variable [SeminormedAddCommGroup E] [InnerProductSpace 𝕜 E]
variable [SeminormedAddCommGroup F] [InnerProductSpace ℝ F]

local notation "⟪" x ", " y "⟫" => @inner 𝕜 _ _ x y

local postfix:90 "†" => starRingEnd _

export InnerProductSpace (norm_sq_eq_inner)

@[simp]
theorem inner_conj_symm (x y : E) : ⟪y, x⟫† = ⟪x, y⟫ :=
  InnerProductSpace.conj_symm _ _

theorem real_inner_comm (x y : F) : ⟪y, x⟫_ℝ = ⟪x, y⟫_ℝ :=
  @inner_conj_symm ℝ _ _ _ _ x y

theorem inner_eq_zero_symm {x y : E} : ⟪x, y⟫ = 0 ↔ ⟪y, x⟫ = 0 := by
  rw [← inner_conj_symm]
  exact star_eq_zero

@[simp]
theorem inner_self_im (x : E) : im ⟪x, x⟫ = 0 := by rw [← @ofReal_inj 𝕜, im_eq_conj_sub]; simp

theorem inner_add_left (x y z : E) : ⟪x + y, z⟫ = ⟪x, z⟫ + ⟪y, z⟫ :=
  InnerProductSpace.add_left _ _ _

theorem inner_add_right (x y z : E) : ⟪x, y + z⟫ = ⟪x, y⟫ + ⟪x, z⟫ := by
  rw [← inner_conj_symm, inner_add_left, RingHom.map_add]
  simp only [inner_conj_symm]

theorem inner_re_symm (x y : E) : re ⟪x, y⟫ = re ⟪y, x⟫ := by rw [← inner_conj_symm, conj_re]

theorem inner_im_symm (x y : E) : im ⟪x, y⟫ = -im ⟪y, x⟫ := by rw [← inner_conj_symm, conj_im]

section Algebra
variable {𝕝 : Type*} [CommSemiring 𝕝] [StarRing 𝕝] [Algebra 𝕝 𝕜] [Module 𝕝 E]
  [IsScalarTower 𝕝 𝕜 E] [StarModule 𝕝 𝕜]

/-- See `inner_smul_left` for the common special when `𝕜 = 𝕝`. -/
lemma inner_smul_left_eq_star_smul (x y : E) (r : 𝕝) : ⟪r • x, y⟫ = r† • ⟪x, y⟫ := by
  rw [← algebraMap_smul 𝕜 r, InnerProductSpace.smul_left, starRingEnd_apply, starRingEnd_apply,
    ← algebraMap_star_comm, ← smul_eq_mul, algebraMap_smul]

/-- Special case of `inner_smul_left_eq_star_smul` when the acting ring has a trivial star
(eg `ℕ`, `ℤ`, `ℚ≥0`, `ℚ`, `ℝ`). -/
lemma inner_smul_left_eq_smul [TrivialStar 𝕝] (x y : E) (r : 𝕝) : ⟪r • x, y⟫ = r • ⟪x, y⟫ := by
  rw [inner_smul_left_eq_star_smul, starRingEnd_apply, star_trivial]

/-- See `inner_smul_right` for the common special when `𝕜 = 𝕝`. -/
lemma inner_smul_right_eq_smul (x y : E) (r : 𝕝) : ⟪x, r • y⟫ = r • ⟪x, y⟫ := by
  rw [← inner_conj_symm, inner_smul_left_eq_star_smul, starRingEnd_apply, starRingEnd_apply,
    star_smul, star_star, ← starRingEnd_apply, inner_conj_symm]

end Algebra

/-- See `inner_smul_left_eq_star_smul` for the case of a general algebra action. -/
theorem inner_smul_left (x y : E) (r : 𝕜) : ⟪r • x, y⟫ = r† * ⟪x, y⟫ :=
  inner_smul_left_eq_star_smul ..

theorem real_inner_smul_left (x y : F) (r : ℝ) : ⟪r • x, y⟫_ℝ = r * ⟪x, y⟫_ℝ :=
  inner_smul_left _ _ _

theorem inner_smul_real_left (x y : E) (r : ℝ) : ⟪(r : 𝕜) • x, y⟫ = r • ⟪x, y⟫ := by
  rw [inner_smul_left, conj_ofReal, Algebra.smul_def]

/-- See `inner_smul_right_eq_smul` for the case of a general algebra action. -/
theorem inner_smul_right (x y : E) (r : 𝕜) : ⟪x, r • y⟫ = r * ⟪x, y⟫ :=
  inner_smul_right_eq_smul ..

theorem real_inner_smul_right (x y : F) (r : ℝ) : ⟪x, r • y⟫_ℝ = r * ⟪x, y⟫_ℝ :=
  inner_smul_right _ _ _

theorem inner_smul_real_right (x y : E) (r : ℝ) : ⟪x, (r : 𝕜) • y⟫ = r • ⟪x, y⟫ := by
  rw [inner_smul_right, Algebra.smul_def]

/-- The inner product as a sesquilinear form.

Note that in the case `𝕜 = ℝ` this is a bilinear form. -/
@[simps!]
def sesqFormOfInner : E →ₗ[𝕜] E →ₗ⋆[𝕜] 𝕜 :=
  LinearMap.mk₂'ₛₗ (RingHom.id 𝕜) (starRingEnd _) (fun x y => ⟪y, x⟫)
    (fun _x _y _z => inner_add_right _ _ _) (fun _r _x _y => inner_smul_right _ _ _)
    (fun _x _y _z => inner_add_left _ _ _) fun _r _x _y => inner_smul_left _ _ _

/-- The real inner product as a bilinear form.

Note that unlike `sesqFormOfInner`, this does not reverse the order of the arguments. -/
@[simps!]
def bilinFormOfRealInner : BilinForm ℝ F := sesqFormOfInner.flip

/-- An inner product with a sum on the left. -/
theorem sum_inner {ι : Type*} (s : Finset ι) (f : ι → E) (x : E) :
    ⟪∑ i ∈ s, f i, x⟫ = ∑ i ∈ s, ⟪f i, x⟫ :=
  map_sum (sesqFormOfInner (𝕜 := 𝕜) (E := E) x) _ _

/-- An inner product with a sum on the right. -/
theorem inner_sum {ι : Type*} (s : Finset ι) (f : ι → E) (x : E) :
    ⟪x, ∑ i ∈ s, f i⟫ = ∑ i ∈ s, ⟪x, f i⟫ :=
  map_sum (LinearMap.flip sesqFormOfInner x) _ _

/-- An inner product with a sum on the left, `Finsupp` version. -/
protected theorem Finsupp.sum_inner {ι : Type*} (l : ι →₀ 𝕜) (v : ι → E) (x : E) :
    ⟪l.sum fun (i : ι) (a : 𝕜) => a • v i, x⟫ = l.sum fun (i : ι) (a : 𝕜) => conj a • ⟪v i, x⟫ := by
  convert sum_inner (𝕜 := 𝕜) l.support (fun a => l a • v a) x
  simp only [inner_smul_left, Finsupp.sum, smul_eq_mul]

/-- An inner product with a sum on the right, `Finsupp` version. -/
protected theorem Finsupp.inner_sum {ι : Type*} (l : ι →₀ 𝕜) (v : ι → E) (x : E) :
    ⟪x, l.sum fun (i : ι) (a : 𝕜) => a • v i⟫ = l.sum fun (i : ι) (a : 𝕜) => a • ⟪x, v i⟫ := by
  convert inner_sum (𝕜 := 𝕜) l.support (fun a => l a • v a) x
  simp only [inner_smul_right, Finsupp.sum, smul_eq_mul]

protected theorem DFinsupp.sum_inner {ι : Type*} [DecidableEq ι] {α : ι → Type*}
    [∀ i, AddZeroClass (α i)] [∀ (i) (x : α i), Decidable (x ≠ 0)] (f : ∀ i, α i → E)
    (l : Π₀ i, α i) (x : E) : ⟪l.sum f, x⟫ = l.sum fun i a => ⟪f i a, x⟫ := by
  simp +contextual only [DFinsupp.sum, sum_inner, smul_eq_mul]

protected theorem DFinsupp.inner_sum {ι : Type*} [DecidableEq ι] {α : ι → Type*}
    [∀ i, AddZeroClass (α i)] [∀ (i) (x : α i), Decidable (x ≠ 0)] (f : ∀ i, α i → E)
    (l : Π₀ i, α i) (x : E) : ⟪x, l.sum f⟫ = l.sum fun i a => ⟪x, f i a⟫ := by
  simp +contextual only [DFinsupp.sum, inner_sum, smul_eq_mul]

@[simp]
theorem inner_zero_left (x : E) : ⟪0, x⟫ = 0 := by
  rw [← zero_smul 𝕜 (0 : E), inner_smul_left, RingHom.map_zero, zero_mul]

theorem inner_re_zero_left (x : E) : re ⟪0, x⟫ = 0 := by
  simp only [inner_zero_left, AddMonoidHom.map_zero]

@[simp]
theorem inner_zero_right (x : E) : ⟪x, 0⟫ = 0 := by
  rw [← inner_conj_symm, inner_zero_left, RingHom.map_zero]

theorem inner_re_zero_right (x : E) : re ⟪x, 0⟫ = 0 := by
  simp only [inner_zero_right, AddMonoidHom.map_zero]

theorem inner_self_nonneg {x : E} : 0 ≤ re ⟪x, x⟫ :=
  PreInnerProductSpace.toCore.nonneg_re x

theorem real_inner_self_nonneg {x : F} : 0 ≤ ⟪x, x⟫_ℝ :=
  @inner_self_nonneg ℝ F _ _ _ x

@[simp]
theorem inner_self_ofReal_re (x : E) : (re ⟪x, x⟫ : 𝕜) = ⟪x, x⟫ :=
  ((RCLike.is_real_TFAE (⟪x, x⟫ : 𝕜)).out 2 3).2 (inner_self_im (𝕜 := 𝕜) x)

theorem inner_self_eq_norm_sq_to_K (x : E) : ⟪x, x⟫ = (‖x‖ : 𝕜) ^ 2 := by
  rw [← inner_self_ofReal_re, ← norm_sq_eq_inner, ofReal_pow]

theorem inner_self_re_eq_norm (x : E) : re ⟪x, x⟫ = ‖⟪x, x⟫‖ := by
  conv_rhs => rw [← inner_self_ofReal_re]
  symm
  exact norm_of_nonneg inner_self_nonneg

theorem inner_self_ofReal_norm (x : E) : (‖⟪x, x⟫‖ : 𝕜) = ⟪x, x⟫ := by
  rw [← inner_self_re_eq_norm]
  exact inner_self_ofReal_re _

theorem real_inner_self_abs (x : F) : |⟪x, x⟫_ℝ| = ⟪x, x⟫_ℝ :=
  @inner_self_ofReal_norm ℝ F _ _ _ x

theorem norm_inner_symm (x y : E) : ‖⟪x, y⟫‖ = ‖⟪y, x⟫‖ := by rw [← inner_conj_symm, norm_conj]

@[simp]
theorem inner_neg_left (x y : E) : ⟪-x, y⟫ = -⟪x, y⟫ := by
  rw [← neg_one_smul 𝕜 x, inner_smul_left]
  simp

@[simp]
theorem inner_neg_right (x y : E) : ⟪x, -y⟫ = -⟪x, y⟫ := by
  rw [← inner_conj_symm, inner_neg_left]; simp only [RingHom.map_neg, inner_conj_symm]

theorem inner_neg_neg (x y : E) : ⟪-x, -y⟫ = ⟪x, y⟫ := by simp

-- Porting note: removed `simp` because it can prove it using `inner_conj_symm`
theorem inner_self_conj (x : E) : ⟪x, x⟫† = ⟪x, x⟫ := inner_conj_symm _ _

theorem inner_sub_left (x y z : E) : ⟪x - y, z⟫ = ⟪x, z⟫ - ⟪y, z⟫ := by
  simp [sub_eq_add_neg, inner_add_left]

theorem inner_sub_right (x y z : E) : ⟪x, y - z⟫ = ⟪x, y⟫ - ⟪x, z⟫ := by
  simp [sub_eq_add_neg, inner_add_right]

theorem inner_mul_symm_re_eq_norm (x y : E) : re (⟪x, y⟫ * ⟪y, x⟫) = ‖⟪x, y⟫ * ⟪y, x⟫‖ := by
  rw [← inner_conj_symm, mul_comm]
  exact re_eq_norm_of_mul_conj (inner y x)

/-- Expand `⟪x + y, x + y⟫` -/
theorem inner_add_add_self (x y : E) : ⟪x + y, x + y⟫ = ⟪x, x⟫ + ⟪x, y⟫ + ⟪y, x⟫ + ⟪y, y⟫ := by
  simp only [inner_add_left, inner_add_right]; ring

/-- Expand `⟪x + y, x + y⟫_ℝ` -/
theorem real_inner_add_add_self (x y : F) :
    ⟪x + y, x + y⟫_ℝ = ⟪x, x⟫_ℝ + 2 * ⟪x, y⟫_ℝ + ⟪y, y⟫_ℝ := by
  have : ⟪y, x⟫_ℝ = ⟪x, y⟫_ℝ := by rw [← inner_conj_symm]; rfl
  simp only [inner_add_add_self, this, add_left_inj]
  ring

-- Expand `⟪x - y, x - y⟫`
theorem inner_sub_sub_self (x y : E) : ⟪x - y, x - y⟫ = ⟪x, x⟫ - ⟪x, y⟫ - ⟪y, x⟫ + ⟪y, y⟫ := by
  simp only [inner_sub_left, inner_sub_right]; ring

/-- Expand `⟪x - y, x - y⟫_ℝ` -/
theorem real_inner_sub_sub_self (x y : F) :
    ⟪x - y, x - y⟫_ℝ = ⟪x, x⟫_ℝ - 2 * ⟪x, y⟫_ℝ + ⟪y, y⟫_ℝ := by
  have : ⟪y, x⟫_ℝ = ⟪x, y⟫_ℝ := by rw [← inner_conj_symm]; rfl
  simp only [inner_sub_sub_self, this, add_left_inj]
  ring

/-- Parallelogram law -/
theorem parallelogram_law {x y : E} : ⟪x + y, x + y⟫ + ⟪x - y, x - y⟫ = 2 * (⟪x, x⟫ + ⟪y, y⟫) := by
  simp only [inner_add_add_self, inner_sub_sub_self]
  ring

/-- **Cauchy–Schwarz inequality**. -/
theorem inner_mul_inner_self_le (x y : E) : ‖⟪x, y⟫‖ * ‖⟪y, x⟫‖ ≤ re ⟪x, x⟫ * re ⟪y, y⟫ :=
  letI cd : PreInnerProductSpace.Core 𝕜 E := PreInnerProductSpace.toCore
  InnerProductSpace.Core.inner_mul_inner_self_le x y

/-- Cauchy–Schwarz inequality for real inner products. -/
theorem real_inner_mul_inner_self_le (x y : F) : ⟪x, y⟫_ℝ * ⟪x, y⟫_ℝ ≤ ⟪x, x⟫_ℝ * ⟪y, y⟫_ℝ :=
  calc
    ⟪x, y⟫_ℝ * ⟪x, y⟫_ℝ ≤ ‖⟪x, y⟫_ℝ‖ * ‖⟪y, x⟫_ℝ‖ := by
      rw [real_inner_comm y, ← norm_mul]
      exact le_abs_self _
    _ ≤ ⟪x, x⟫_ℝ * ⟪y, y⟫_ℝ := @inner_mul_inner_self_le ℝ _ _ _ _ x y

end BasicProperties_Seminormed

section BasicProperties

variable [NormedAddCommGroup E] [InnerProductSpace 𝕜 E]
variable [NormedAddCommGroup F] [InnerProductSpace ℝ F]

local notation "⟪" x ", " y "⟫" => @inner 𝕜 _ _ x y

export InnerProductSpace (norm_sq_eq_inner)

@[simp]
theorem inner_self_eq_zero {x : E} : ⟪x, x⟫ = 0 ↔ x = 0 := by
  rw [inner_self_eq_norm_sq_to_K, sq_eq_zero_iff, ofReal_eq_zero, norm_eq_zero]

theorem inner_self_ne_zero {x : E} : ⟪x, x⟫ ≠ 0 ↔ x ≠ 0 :=
  inner_self_eq_zero.not

variable (𝕜)

theorem ext_inner_left {x y : E} (h : ∀ v, ⟪v, x⟫ = ⟪v, y⟫) : x = y := by
  rw [← sub_eq_zero, ← @inner_self_eq_zero 𝕜, inner_sub_right, sub_eq_zero, h (x - y)]

theorem ext_inner_right {x y : E} (h : ∀ v, ⟪x, v⟫ = ⟪y, v⟫) : x = y := by
  rw [← sub_eq_zero, ← @inner_self_eq_zero 𝕜, inner_sub_left, sub_eq_zero, h (x - y)]

variable {𝕜}

@[simp]
theorem inner_self_nonpos {x : E} : re ⟪x, x⟫ ≤ 0 ↔ x = 0 := by
  rw [← norm_sq_eq_inner, (sq_nonneg _).le_iff_eq, sq_eq_zero_iff, norm_eq_zero]

open scoped InnerProductSpace in
theorem real_inner_self_nonpos {x : F} : ⟪x, x⟫_ℝ ≤ 0 ↔ x = 0 :=
  @inner_self_nonpos ℝ F _ _ _ x

/-- A family of vectors is linearly independent if they are nonzero
and orthogonal. -/
theorem linearIndependent_of_ne_zero_of_inner_eq_zero {ι : Type*} {v : ι → E} (hz : ∀ i, v i ≠ 0)
    (ho : Pairwise fun i j => ⟪v i, v j⟫ = 0) : LinearIndependent 𝕜 v := by
  rw [linearIndependent_iff']
  intro s g hg i hi
  have h' : g i * inner (v i) (v i) = inner (v i) (∑ j ∈ s, g j • v j) := by
    rw [inner_sum]
    symm
    convert Finset.sum_eq_single (β := 𝕜) i ?_ ?_
    · rw [inner_smul_right]
    · intro j _hj hji
      rw [inner_smul_right, ho hji.symm, mul_zero]
    · exact fun h => False.elim (h hi)
  simpa [hg, hz] using h'

end BasicProperties

section Norm_Seminormed

open scoped InnerProductSpace

variable [SeminormedAddCommGroup E] [InnerProductSpace 𝕜 E]
variable [SeminormedAddCommGroup F] [InnerProductSpace ℝ F]

local notation "⟪" x ", " y "⟫" => @inner 𝕜 _ _ x y

local notation "IK" => @RCLike.I 𝕜 _

theorem norm_eq_sqrt_inner (x : E) : ‖x‖ = √(re ⟪x, x⟫) :=
  calc
    ‖x‖ = √(‖x‖ ^ 2) := (sqrt_sq (norm_nonneg _)).symm
    _ = √(re ⟪x, x⟫) := congr_arg _ (norm_sq_eq_inner _)

theorem norm_eq_sqrt_real_inner (x : F) : ‖x‖ = √⟪x, x⟫_ℝ :=
  @norm_eq_sqrt_inner ℝ _ _ _ _ x

theorem inner_self_eq_norm_mul_norm (x : E) : re ⟪x, x⟫ = ‖x‖ * ‖x‖ := by
  rw [@norm_eq_sqrt_inner 𝕜, ← sqrt_mul inner_self_nonneg (re ⟪x, x⟫),
    sqrt_mul_self inner_self_nonneg]

theorem inner_self_eq_norm_sq (x : E) : re ⟪x, x⟫ = ‖x‖ ^ 2 := by
  rw [pow_two, inner_self_eq_norm_mul_norm]

theorem real_inner_self_eq_norm_mul_norm (x : F) : ⟪x, x⟫_ℝ = ‖x‖ * ‖x‖ := by
  have h := @inner_self_eq_norm_mul_norm ℝ F _ _ _ x
  simpa using h

theorem real_inner_self_eq_norm_sq (x : F) : ⟪x, x⟫_ℝ = ‖x‖ ^ 2 := by
  rw [pow_two, real_inner_self_eq_norm_mul_norm]

-- Porting note: this was present in mathlib3 but seemingly didn't do anything.
-- variable (𝕜)

/-- Expand the square -/
theorem norm_add_sq (x y : E) : ‖x + y‖ ^ 2 = ‖x‖ ^ 2 + 2 * re ⟪x, y⟫ + ‖y‖ ^ 2 := by
  repeat' rw [sq (M := ℝ), ← @inner_self_eq_norm_mul_norm 𝕜]
  rw [inner_add_add_self, two_mul]
  simp only [add_assoc, add_left_inj, add_right_inj, AddMonoidHom.map_add]
  rw [← inner_conj_symm, conj_re]

alias norm_add_pow_two := norm_add_sq

/-- Expand the square -/
theorem norm_add_sq_real (x y : F) : ‖x + y‖ ^ 2 = ‖x‖ ^ 2 + 2 * ⟪x, y⟫_ℝ + ‖y‖ ^ 2 := by
  have h := @norm_add_sq ℝ _ _ _ _ x y
  simpa using h

alias norm_add_pow_two_real := norm_add_sq_real

/-- Expand the square -/
theorem norm_add_mul_self (x y : E) :
    ‖x + y‖ * ‖x + y‖ = ‖x‖ * ‖x‖ + 2 * re ⟪x, y⟫ + ‖y‖ * ‖y‖ := by
  repeat' rw [← sq (M := ℝ)]
  exact norm_add_sq _ _

/-- Expand the square -/
theorem norm_add_mul_self_real (x y : F) :
    ‖x + y‖ * ‖x + y‖ = ‖x‖ * ‖x‖ + 2 * ⟪x, y⟫_ℝ + ‖y‖ * ‖y‖ := by
  have h := @norm_add_mul_self ℝ _ _ _ _ x y
  simpa using h

/-- Expand the square -/
theorem norm_sub_sq (x y : E) : ‖x - y‖ ^ 2 = ‖x‖ ^ 2 - 2 * re ⟪x, y⟫ + ‖y‖ ^ 2 := by
  rw [sub_eq_add_neg, @norm_add_sq 𝕜 _ _ _ _ x (-y), norm_neg, inner_neg_right, map_neg, mul_neg,
    sub_eq_add_neg]

alias norm_sub_pow_two := norm_sub_sq

/-- Expand the square -/
theorem norm_sub_sq_real (x y : F) : ‖x - y‖ ^ 2 = ‖x‖ ^ 2 - 2 * ⟪x, y⟫_ℝ + ‖y‖ ^ 2 :=
  @norm_sub_sq ℝ _ _ _ _ _ _

alias norm_sub_pow_two_real := norm_sub_sq_real

/-- Expand the square -/
theorem norm_sub_mul_self (x y : E) :
    ‖x - y‖ * ‖x - y‖ = ‖x‖ * ‖x‖ - 2 * re ⟪x, y⟫ + ‖y‖ * ‖y‖ := by
  repeat' rw [← sq (M := ℝ)]
  exact norm_sub_sq _ _

/-- Expand the square -/
theorem norm_sub_mul_self_real (x y : F) :
    ‖x - y‖ * ‖x - y‖ = ‖x‖ * ‖x‖ - 2 * ⟪x, y⟫_ℝ + ‖y‖ * ‖y‖ := by
  have h := @norm_sub_mul_self ℝ _ _ _ _ x y
  simpa using h

/-- Cauchy–Schwarz inequality with norm -/
theorem norm_inner_le_norm (x y : E) : ‖⟪x, y⟫‖ ≤ ‖x‖ * ‖y‖ := by
  rw [norm_eq_sqrt_inner (𝕜 := 𝕜) x, norm_eq_sqrt_inner (𝕜 := 𝕜) y]
  letI : PreInnerProductSpace.Core 𝕜 E := PreInnerProductSpace.toCore
  exact InnerProductSpace.Core.norm_inner_le_norm x y

theorem nnnorm_inner_le_nnnorm (x y : E) : ‖⟪x, y⟫‖₊ ≤ ‖x‖₊ * ‖y‖₊ :=
  norm_inner_le_norm x y

theorem re_inner_le_norm (x y : E) : re ⟪x, y⟫ ≤ ‖x‖ * ‖y‖ :=
  le_trans (re_le_norm (inner x y)) (norm_inner_le_norm x y)

/-- Cauchy–Schwarz inequality with norm -/
theorem abs_real_inner_le_norm (x y : F) : |⟪x, y⟫_ℝ| ≤ ‖x‖ * ‖y‖ :=
  (Real.norm_eq_abs _).ge.trans (norm_inner_le_norm x y)

/-- Cauchy–Schwarz inequality with norm -/
theorem real_inner_le_norm (x y : F) : ⟪x, y⟫_ℝ ≤ ‖x‖ * ‖y‖ :=
  le_trans (le_abs_self _) (abs_real_inner_le_norm _ _)

lemma inner_eq_zero_of_left {x : E} (y : E) (h : ‖x‖ = 0) : ⟪x, y⟫_𝕜 = 0 := by
  rw [← norm_eq_zero]
  refine le_antisymm ?_ (by positivity)
  exact norm_inner_le_norm _ _ |>.trans <| by simp [h]

lemma inner_eq_zero_of_right (x : E) {y : E} (h : ‖y‖ = 0) : ⟪x, y⟫_𝕜 = 0 := by
  rw [inner_eq_zero_symm, inner_eq_zero_of_left _ h]

variable (𝕜)

include 𝕜 in
theorem parallelogram_law_with_norm (x y : E) :
    ‖x + y‖ * ‖x + y‖ + ‖x - y‖ * ‖x - y‖ = 2 * (‖x‖ * ‖x‖ + ‖y‖ * ‖y‖) := by
  simp only [← @inner_self_eq_norm_mul_norm 𝕜]
  rw [← re.map_add, parallelogram_law, two_mul, two_mul]
  simp only [re.map_add]

include 𝕜 in
theorem parallelogram_law_with_nnnorm (x y : E) :
    ‖x + y‖₊ * ‖x + y‖₊ + ‖x - y‖₊ * ‖x - y‖₊ = 2 * (‖x‖₊ * ‖x‖₊ + ‖y‖₊ * ‖y‖₊) :=
  Subtype.ext <| parallelogram_law_with_norm 𝕜 x y

variable {𝕜}

/-- Polarization identity: The real part of the inner product, in terms of the norm. -/
theorem re_inner_eq_norm_add_mul_self_sub_norm_mul_self_sub_norm_mul_self_div_two (x y : E) :
    re ⟪x, y⟫ = (‖x + y‖ * ‖x + y‖ - ‖x‖ * ‖x‖ - ‖y‖ * ‖y‖) / 2 := by
  rw [@norm_add_mul_self 𝕜]
  ring

/-- Polarization identity: The real part of the inner product, in terms of the norm. -/
theorem re_inner_eq_norm_mul_self_add_norm_mul_self_sub_norm_sub_mul_self_div_two (x y : E) :
    re ⟪x, y⟫ = (‖x‖ * ‖x‖ + ‖y‖ * ‖y‖ - ‖x - y‖ * ‖x - y‖) / 2 := by
  rw [@norm_sub_mul_self 𝕜]
  ring

/-- Polarization identity: The real part of the inner product, in terms of the norm. -/
theorem re_inner_eq_norm_add_mul_self_sub_norm_sub_mul_self_div_four (x y : E) :
    re ⟪x, y⟫ = (‖x + y‖ * ‖x + y‖ - ‖x - y‖ * ‖x - y‖) / 4 := by
  rw [@norm_add_mul_self 𝕜, @norm_sub_mul_self 𝕜]
  ring

/-- Polarization identity: The imaginary part of the inner product, in terms of the norm. -/
theorem im_inner_eq_norm_sub_i_smul_mul_self_sub_norm_add_i_smul_mul_self_div_four (x y : E) :
    im ⟪x, y⟫ = (‖x - IK • y‖ * ‖x - IK • y‖ - ‖x + IK • y‖ * ‖x + IK • y‖) / 4 := by
  simp only [@norm_add_mul_self 𝕜, @norm_sub_mul_self 𝕜, inner_smul_right, I_mul_re]
  ring

/-- Polarization identity: The inner product, in terms of the norm. -/
theorem inner_eq_sum_norm_sq_div_four (x y : E) :
    ⟪x, y⟫ = ((‖x + y‖ : 𝕜) ^ 2 - (‖x - y‖ : 𝕜) ^ 2 +
              ((‖x - IK • y‖ : 𝕜) ^ 2 - (‖x + IK • y‖ : 𝕜) ^ 2) * IK) / 4 := by
  rw [← re_add_im ⟪x, y⟫, re_inner_eq_norm_add_mul_self_sub_norm_sub_mul_self_div_four,
    im_inner_eq_norm_sub_i_smul_mul_self_sub_norm_add_i_smul_mul_self_div_four]
  push_cast
  simp only [sq, ← mul_div_right_comm, ← add_div]

-- See note [lower instance priority]
instance (priority := 100) InnerProductSpace.toUniformConvexSpace : UniformConvexSpace F :=
  ⟨fun ε hε => by
    refine
      ⟨2 - √(4 - ε ^ 2), sub_pos_of_lt <| (sqrt_lt' zero_lt_two).2 ?_, fun x hx y hy hxy => ?_⟩
    · norm_num
      exact pow_pos hε _
    rw [sub_sub_cancel]
    refine le_sqrt_of_sq_le ?_
    rw [sq, eq_sub_iff_add_eq.2 (parallelogram_law_with_norm ℝ x y), ← sq ‖x - y‖, hx, hy]
    ring_nf
    gcongr⟩

/-- Polarization identity: The real inner product, in terms of the norm. -/
theorem real_inner_eq_norm_add_mul_self_sub_norm_mul_self_sub_norm_mul_self_div_two (x y : F) :
    ⟪x, y⟫_ℝ = (‖x + y‖ * ‖x + y‖ - ‖x‖ * ‖x‖ - ‖y‖ * ‖y‖) / 2 :=
  re_to_real.symm.trans <|
    re_inner_eq_norm_add_mul_self_sub_norm_mul_self_sub_norm_mul_self_div_two x y

/-- Polarization identity: The real inner product, in terms of the norm. -/
theorem real_inner_eq_norm_mul_self_add_norm_mul_self_sub_norm_sub_mul_self_div_two (x y : F) :
    ⟪x, y⟫_ℝ = (‖x‖ * ‖x‖ + ‖y‖ * ‖y‖ - ‖x - y‖ * ‖x - y‖) / 2 :=
  re_to_real.symm.trans <|
    re_inner_eq_norm_mul_self_add_norm_mul_self_sub_norm_sub_mul_self_div_two x y

/-- Pythagorean theorem, if-and-only-if vector inner product form. -/
theorem norm_add_sq_eq_norm_sq_add_norm_sq_iff_real_inner_eq_zero (x y : F) :
    ‖x + y‖ * ‖x + y‖ = ‖x‖ * ‖x‖ + ‖y‖ * ‖y‖ ↔ ⟪x, y⟫_ℝ = 0 := by
  rw [@norm_add_mul_self ℝ, add_right_cancel_iff, add_right_eq_self, mul_eq_zero]
  norm_num

/-- Pythagorean theorem, if-and-if vector inner product form using square roots. -/
theorem norm_add_eq_sqrt_iff_real_inner_eq_zero {x y : F} :
    ‖x + y‖ = √(‖x‖ * ‖x‖ + ‖y‖ * ‖y‖) ↔ ⟪x, y⟫_ℝ = 0 := by
  rw [← norm_add_sq_eq_norm_sq_add_norm_sq_iff_real_inner_eq_zero, eq_comm, sqrt_eq_iff_mul_self_eq,
    eq_comm] <;> positivity

/-- Pythagorean theorem, vector inner product form. -/
theorem norm_add_sq_eq_norm_sq_add_norm_sq_of_inner_eq_zero (x y : E) (h : ⟪x, y⟫ = 0) :
    ‖x + y‖ * ‖x + y‖ = ‖x‖ * ‖x‖ + ‖y‖ * ‖y‖ := by
  rw [@norm_add_mul_self 𝕜, add_right_cancel_iff, add_right_eq_self, mul_eq_zero]
  apply Or.inr
  simp only [h, zero_re']

/-- Pythagorean theorem, vector inner product form. -/
theorem norm_add_sq_eq_norm_sq_add_norm_sq_real {x y : F} (h : ⟪x, y⟫_ℝ = 0) :
    ‖x + y‖ * ‖x + y‖ = ‖x‖ * ‖x‖ + ‖y‖ * ‖y‖ :=
  (norm_add_sq_eq_norm_sq_add_norm_sq_iff_real_inner_eq_zero x y).2 h

/-- Pythagorean theorem, subtracting vectors, if-and-only-if vector
inner product form. -/
theorem norm_sub_sq_eq_norm_sq_add_norm_sq_iff_real_inner_eq_zero (x y : F) :
    ‖x - y‖ * ‖x - y‖ = ‖x‖ * ‖x‖ + ‖y‖ * ‖y‖ ↔ ⟪x, y⟫_ℝ = 0 := by
  rw [@norm_sub_mul_self ℝ, add_right_cancel_iff, sub_eq_add_neg, add_right_eq_self, neg_eq_zero,
    mul_eq_zero]
  norm_num

/-- Pythagorean theorem, subtracting vectors, if-and-if vector inner product form using square
roots. -/
theorem norm_sub_eq_sqrt_iff_real_inner_eq_zero {x y : F} :
    ‖x - y‖ = √(‖x‖ * ‖x‖ + ‖y‖ * ‖y‖) ↔ ⟪x, y⟫_ℝ = 0 := by
  rw [← norm_sub_sq_eq_norm_sq_add_norm_sq_iff_real_inner_eq_zero, eq_comm, sqrt_eq_iff_mul_self_eq,
    eq_comm] <;> positivity

/-- Pythagorean theorem, subtracting vectors, vector inner product
form. -/
theorem norm_sub_sq_eq_norm_sq_add_norm_sq_real {x y : F} (h : ⟪x, y⟫_ℝ = 0) :
    ‖x - y‖ * ‖x - y‖ = ‖x‖ * ‖x‖ + ‖y‖ * ‖y‖ :=
  (norm_sub_sq_eq_norm_sq_add_norm_sq_iff_real_inner_eq_zero x y).2 h

/-- The sum and difference of two vectors are orthogonal if and only
if they have the same norm. -/
theorem real_inner_add_sub_eq_zero_iff (x y : F) : ⟪x + y, x - y⟫_ℝ = 0 ↔ ‖x‖ = ‖y‖ := by
  conv_rhs => rw [← mul_self_inj_of_nonneg (norm_nonneg _) (norm_nonneg _)]
  simp only [← @inner_self_eq_norm_mul_norm ℝ, inner_add_left, inner_sub_right, real_inner_comm y x,
    sub_eq_zero, re_to_real]
  constructor
  · intro h
    rw [add_comm] at h
    linarith
  · intro h
    linarith

/-- Given two orthogonal vectors, their sum and difference have equal norms. -/
theorem norm_sub_eq_norm_add {v w : E} (h : ⟪v, w⟫ = 0) : ‖w - v‖ = ‖w + v‖ := by
  rw [← mul_self_inj_of_nonneg (norm_nonneg _) (norm_nonneg _)]
  simp only [h, ← @inner_self_eq_norm_mul_norm 𝕜, sub_neg_eq_add, sub_zero, map_sub, zero_re',
    zero_sub, add_zero, map_add, inner_add_right, inner_sub_left, inner_sub_right, inner_re_symm,
    zero_add]

/-- The real inner product of two vectors, divided by the product of their
norms, has absolute value at most 1. -/
theorem abs_real_inner_div_norm_mul_norm_le_one (x y : F) : |⟪x, y⟫_ℝ / (‖x‖ * ‖y‖)| ≤ 1 := by
  rw [abs_div, abs_mul, abs_norm, abs_norm]
  exact div_le_one_of_le₀ (abs_real_inner_le_norm x y) (by positivity)

/-- The inner product of a vector with a multiple of itself. -/
theorem real_inner_smul_self_left (x : F) (r : ℝ) : ⟪r • x, x⟫_ℝ = r * (‖x‖ * ‖x‖) := by
  rw [real_inner_smul_left, ← real_inner_self_eq_norm_mul_norm]

/-- The inner product of a vector with a multiple of itself. -/
theorem real_inner_smul_self_right (x : F) (r : ℝ) : ⟪x, r • x⟫_ℝ = r * (‖x‖ * ‖x‖) := by
  rw [inner_smul_right, ← real_inner_self_eq_norm_mul_norm]

/-- When an inner product space `E` over `𝕜` is considered as a real normed space, its inner
product satisfies `IsBoundedBilinearMap`.

In order to state these results, we need a `NormedSpace ℝ E` instance. We will later establish
such an instance by restriction-of-scalars, `InnerProductSpace.rclikeToReal 𝕜 E`, but this
instance may be not definitionally equal to some other “natural” instance. So, we assume
`[NormedSpace ℝ E]`.
-/
theorem _root_.isBoundedBilinearMap_inner [NormedSpace ℝ E] [IsScalarTower ℝ 𝕜 E] :
    IsBoundedBilinearMap ℝ fun p : E × E => ⟪p.1, p.2⟫ :=
  { add_left := inner_add_left
    smul_left := fun r x y => by
      simp only [← algebraMap_smul 𝕜 r x, algebraMap_eq_ofReal, inner_smul_real_left]
    add_right := inner_add_right
    smul_right := fun r x y => by
      simp only [← algebraMap_smul 𝕜 r y, algebraMap_eq_ofReal, inner_smul_real_right]
    bound :=
      ⟨1, zero_lt_one, fun x y => by
        rw [one_mul]
        exact norm_inner_le_norm x y⟩ }

/-- The inner product of two weighted sums, where the weights in each
sum add to 0, in terms of the norms of pairwise differences. -/
theorem inner_sum_smul_sum_smul_of_sum_eq_zero {ι₁ : Type*} {s₁ : Finset ι₁} {w₁ : ι₁ → ℝ}
    (v₁ : ι₁ → F) (h₁ : ∑ i ∈ s₁, w₁ i = 0) {ι₂ : Type*} {s₂ : Finset ι₂} {w₂ : ι₂ → ℝ}
    (v₂ : ι₂ → F) (h₂ : ∑ i ∈ s₂, w₂ i = 0) :
    ⟪∑ i₁ ∈ s₁, w₁ i₁ • v₁ i₁, ∑ i₂ ∈ s₂, w₂ i₂ • v₂ i₂⟫_ℝ =
      (-∑ i₁ ∈ s₁, ∑ i₂ ∈ s₂, w₁ i₁ * w₂ i₂ * (‖v₁ i₁ - v₂ i₂‖ * ‖v₁ i₁ - v₂ i₂‖)) / 2 := by
  simp_rw [sum_inner, inner_sum, real_inner_smul_left, real_inner_smul_right,
    real_inner_eq_norm_mul_self_add_norm_mul_self_sub_norm_sub_mul_self_div_two, ← div_sub_div_same,
    ← div_add_div_same, mul_sub_left_distrib, left_distrib, Finset.sum_sub_distrib,
    Finset.sum_add_distrib, ← Finset.mul_sum, ← Finset.sum_mul, h₁, h₂, zero_mul,
    mul_zero, Finset.sum_const_zero, zero_add, zero_sub, Finset.mul_sum, neg_div,
    Finset.sum_div, mul_div_assoc, mul_assoc]

end Norm_Seminormed

section Norm

open scoped InnerProductSpace

variable [NormedAddCommGroup E] [InnerProductSpace 𝕜 E]
variable [NormedAddCommGroup F] [InnerProductSpace ℝ F]
variable {ι : Type*}

local notation "⟪" x ", " y "⟫" => @inner 𝕜 _ _ x y

/-- Formula for the distance between the images of two nonzero points under an inversion with center
zero. See also `EuclideanGeometry.dist_inversion_inversion` for inversions around a general
point. -/
theorem dist_div_norm_sq_smul {x y : F} (hx : x ≠ 0) (hy : y ≠ 0) (R : ℝ) :
    dist ((R / ‖x‖) ^ 2 • x) ((R / ‖y‖) ^ 2 • y) = R ^ 2 / (‖x‖ * ‖y‖) * dist x y :=
  have hx' : ‖x‖ ≠ 0 := norm_ne_zero_iff.2 hx
  have hy' : ‖y‖ ≠ 0 := norm_ne_zero_iff.2 hy
  calc
    dist ((R / ‖x‖) ^ 2 • x) ((R / ‖y‖) ^ 2 • y) =
        √(‖(R / ‖x‖) ^ 2 • x - (R / ‖y‖) ^ 2 • y‖ ^ 2) := by
      rw [dist_eq_norm, sqrt_sq (norm_nonneg _)]
    _ = √((R ^ 2 / (‖x‖ * ‖y‖)) ^ 2 * ‖x - y‖ ^ 2) :=
      congr_arg sqrt <| by
        field_simp [sq, norm_sub_mul_self_real, norm_smul, real_inner_smul_left, inner_smul_right,
          Real.norm_of_nonneg (mul_self_nonneg _)]
        ring
    _ = R ^ 2 / (‖x‖ * ‖y‖) * dist x y := by
      rw [sqrt_mul, sqrt_sq, sqrt_sq, dist_eq_norm] <;> positivity

/-- The inner product of a nonzero vector with a nonzero multiple of
itself, divided by the product of their norms, has absolute value
1. -/
theorem norm_inner_div_norm_mul_norm_eq_one_of_ne_zero_of_ne_zero_mul {x : E} {r : 𝕜} (hx : x ≠ 0)
    (hr : r ≠ 0) : ‖⟪x, r • x⟫‖ / (‖x‖ * ‖r • x‖) = 1 := by
  have hx' : ‖x‖ ≠ 0 := by simp [hx]
  have hr' : ‖r‖ ≠ 0 := by simp [hr]
  rw [inner_smul_right, norm_mul, ← inner_self_re_eq_norm, inner_self_eq_norm_mul_norm, norm_smul]
  rw [← mul_assoc, ← div_div, mul_div_cancel_right₀ _ hx', ← div_div, mul_comm,
    mul_div_cancel_right₀ _ hr', div_self hx']

/-- The inner product of a nonzero vector with a nonzero multiple of
itself, divided by the product of their norms, has absolute value
1. -/
theorem abs_real_inner_div_norm_mul_norm_eq_one_of_ne_zero_of_ne_zero_mul {x : F} {r : ℝ}
    (hx : x ≠ 0) (hr : r ≠ 0) : |⟪x, r • x⟫_ℝ| / (‖x‖ * ‖r • x‖) = 1 :=
  norm_inner_div_norm_mul_norm_eq_one_of_ne_zero_of_ne_zero_mul hx hr

/-- The inner product of a nonzero vector with a positive multiple of
itself, divided by the product of their norms, has value 1. -/
theorem real_inner_div_norm_mul_norm_eq_one_of_ne_zero_of_pos_mul {x : F} {r : ℝ} (hx : x ≠ 0)
    (hr : 0 < r) : ⟪x, r • x⟫_ℝ / (‖x‖ * ‖r • x‖) = 1 := by
  rw [real_inner_smul_self_right, norm_smul, Real.norm_eq_abs, ← mul_assoc ‖x‖, mul_comm _ |r|,
    mul_assoc, abs_of_nonneg hr.le, div_self]
  exact mul_ne_zero hr.ne' (mul_self_ne_zero.2 (norm_ne_zero_iff.2 hx))

/-- The inner product of a nonzero vector with a negative multiple of
itself, divided by the product of their norms, has value -1. -/
theorem real_inner_div_norm_mul_norm_eq_neg_one_of_ne_zero_of_neg_mul {x : F} {r : ℝ} (hx : x ≠ 0)
    (hr : r < 0) : ⟪x, r • x⟫_ℝ / (‖x‖ * ‖r • x‖) = -1 := by
  rw [real_inner_smul_self_right, norm_smul, Real.norm_eq_abs, ← mul_assoc ‖x‖, mul_comm _ |r|,
    mul_assoc, abs_of_neg hr, neg_mul, div_neg_eq_neg_div, div_self]
  exact mul_ne_zero hr.ne (mul_self_ne_zero.2 (norm_ne_zero_iff.2 hx))

theorem norm_inner_eq_norm_tfae (x y : E) :
    List.TFAE [‖⟪x, y⟫‖ = ‖x‖ * ‖y‖,
      x = 0 ∨ y = (⟪x, y⟫ / ⟪x, x⟫) • x,
      x = 0 ∨ ∃ r : 𝕜, y = r • x,
      x = 0 ∨ y ∈ 𝕜 ∙ x] := by
  tfae_have 1 → 2 := by
    refine fun h => or_iff_not_imp_left.2 fun hx₀ => ?_
    have : ‖x‖ ^ 2 ≠ 0 := pow_ne_zero _ (norm_ne_zero_iff.2 hx₀)
    rw [← sq_eq_sq₀, mul_pow, ← mul_right_inj' this, eq_comm, ← sub_eq_zero, ← mul_sub] at h <;>
      try positivity
    simp only [@norm_sq_eq_inner 𝕜] at h
    letI : InnerProductSpace.Core 𝕜 E := InnerProductSpace.toCore
    erw [← InnerProductSpace.Core.cauchy_schwarz_aux, InnerProductSpace.Core.normSq_eq_zero,
      sub_eq_zero] at h
    rw [div_eq_inv_mul, mul_smul, h, inv_smul_smul₀]
    rwa [inner_self_ne_zero]
  tfae_have 2 → 3 := fun h => h.imp_right fun h' => ⟨_, h'⟩
  tfae_have 3 → 1 := by
    rintro (rfl | ⟨r, rfl⟩) <;>
    simp [inner_smul_right, norm_smul, inner_self_eq_norm_sq_to_K, inner_self_eq_norm_mul_norm,
      sq, mul_left_comm]
  tfae_have 3 ↔ 4 := by simp only [Submodule.mem_span_singleton, eq_comm]
  tfae_finish

/-- If the inner product of two vectors is equal to the product of their norms, then the two vectors
are multiples of each other. One form of the equality case for Cauchy-Schwarz.
Compare `inner_eq_norm_mul_iff`, which takes the stronger hypothesis `⟪x, y⟫ = ‖x‖ * ‖y‖`. -/
theorem norm_inner_eq_norm_iff {x y : E} (hx₀ : x ≠ 0) (hy₀ : y ≠ 0) :
    ‖⟪x, y⟫‖ = ‖x‖ * ‖y‖ ↔ ∃ r : 𝕜, r ≠ 0 ∧ y = r • x :=
  calc
    ‖⟪x, y⟫‖ = ‖x‖ * ‖y‖ ↔ x = 0 ∨ ∃ r : 𝕜, y = r • x :=
      (@norm_inner_eq_norm_tfae 𝕜 _ _ _ _ x y).out 0 2
    _ ↔ ∃ r : 𝕜, y = r • x := or_iff_right hx₀
    _ ↔ ∃ r : 𝕜, r ≠ 0 ∧ y = r • x :=
      ⟨fun ⟨r, h⟩ => ⟨r, fun hr₀ => hy₀ <| h.symm ▸ smul_eq_zero.2 <| Or.inl hr₀, h⟩,
        fun ⟨r, _hr₀, h⟩ => ⟨r, h⟩⟩

/-- The inner product of two vectors, divided by the product of their
norms, has absolute value 1 if and only if they are nonzero and one is
a multiple of the other. One form of equality case for Cauchy-Schwarz. -/
theorem norm_inner_div_norm_mul_norm_eq_one_iff (x y : E) :
    ‖⟪x, y⟫ / (‖x‖ * ‖y‖)‖ = 1 ↔ x ≠ 0 ∧ ∃ r : 𝕜, r ≠ 0 ∧ y = r • x := by
  constructor
  · intro h
    have hx₀ : x ≠ 0 := fun h₀ => by simp [h₀] at h
    have hy₀ : y ≠ 0 := fun h₀ => by simp [h₀] at h
    refine ⟨hx₀, (norm_inner_eq_norm_iff hx₀ hy₀).1 <| eq_of_div_eq_one ?_⟩
    simpa using h
  · rintro ⟨hx, ⟨r, ⟨hr, rfl⟩⟩⟩
    simp only [norm_div, norm_mul, norm_ofReal, abs_norm]
    exact norm_inner_div_norm_mul_norm_eq_one_of_ne_zero_of_ne_zero_mul hx hr

/-- The inner product of two vectors, divided by the product of their
norms, has absolute value 1 if and only if they are nonzero and one is
a multiple of the other. One form of equality case for Cauchy-Schwarz. -/
theorem abs_real_inner_div_norm_mul_norm_eq_one_iff (x y : F) :
    |⟪x, y⟫_ℝ / (‖x‖ * ‖y‖)| = 1 ↔ x ≠ 0 ∧ ∃ r : ℝ, r ≠ 0 ∧ y = r • x :=
  @norm_inner_div_norm_mul_norm_eq_one_iff ℝ F _ _ _ x y

theorem inner_eq_norm_mul_iff_div {x y : E} (h₀ : x ≠ 0) :
    ⟪x, y⟫ = (‖x‖ : 𝕜) * ‖y‖ ↔ (‖y‖ / ‖x‖ : 𝕜) • x = y := by
  have h₀' := h₀
  rw [← norm_ne_zero_iff, Ne, ← @ofReal_eq_zero 𝕜] at h₀'
  constructor <;> intro h
  · have : x = 0 ∨ y = (⟪x, y⟫ / ⟪x, x⟫ : 𝕜) • x :=
      ((@norm_inner_eq_norm_tfae 𝕜 _ _ _ _ x y).out 0 1).1 (by simp [h])
    rw [this.resolve_left h₀, h]
    simp [norm_smul, inner_self_ofReal_norm, mul_div_cancel_right₀ _ h₀']
  · conv_lhs => rw [← h, inner_smul_right, inner_self_eq_norm_sq_to_K]
    field_simp [sq, mul_left_comm]

/-- If the inner product of two vectors is equal to the product of their norms (i.e.,
`⟪x, y⟫ = ‖x‖ * ‖y‖`), then the two vectors are nonnegative real multiples of each other. One form
of the equality case for Cauchy-Schwarz.
Compare `norm_inner_eq_norm_iff`, which takes the weaker hypothesis `abs ⟪x, y⟫ = ‖x‖ * ‖y‖`. -/
theorem inner_eq_norm_mul_iff {x y : E} :
    ⟪x, y⟫ = (‖x‖ : 𝕜) * ‖y‖ ↔ (‖y‖ : 𝕜) • x = (‖x‖ : 𝕜) • y := by
  rcases eq_or_ne x 0 with (rfl | h₀)
  · simp
  · rw [inner_eq_norm_mul_iff_div h₀, div_eq_inv_mul, mul_smul, inv_smul_eq_iff₀]
    rwa [Ne, ofReal_eq_zero, norm_eq_zero]

/-- If the inner product of two vectors is equal to the product of their norms (i.e.,
`⟪x, y⟫ = ‖x‖ * ‖y‖`), then the two vectors are nonnegative real multiples of each other. One form
of the equality case for Cauchy-Schwarz.
Compare `norm_inner_eq_norm_iff`, which takes the weaker hypothesis `abs ⟪x, y⟫ = ‖x‖ * ‖y‖`. -/
theorem inner_eq_norm_mul_iff_real {x y : F} : ⟪x, y⟫_ℝ = ‖x‖ * ‖y‖ ↔ ‖y‖ • x = ‖x‖ • y :=
  inner_eq_norm_mul_iff

/-- The inner product of two vectors, divided by the product of their
norms, has value 1 if and only if they are nonzero and one is
a positive multiple of the other. -/
theorem real_inner_div_norm_mul_norm_eq_one_iff (x y : F) :
    ⟪x, y⟫_ℝ / (‖x‖ * ‖y‖) = 1 ↔ x ≠ 0 ∧ ∃ r : ℝ, 0 < r ∧ y = r • x := by
  constructor
  · intro h
    have hx₀ : x ≠ 0 := fun h₀ => by simp [h₀] at h
    have hy₀ : y ≠ 0 := fun h₀ => by simp [h₀] at h
    refine ⟨hx₀, ‖y‖ / ‖x‖, div_pos (norm_pos_iff.2 hy₀) (norm_pos_iff.2 hx₀), ?_⟩
    exact ((inner_eq_norm_mul_iff_div hx₀).1 (eq_of_div_eq_one h)).symm
  · rintro ⟨hx, ⟨r, ⟨hr, rfl⟩⟩⟩
    exact real_inner_div_norm_mul_norm_eq_one_of_ne_zero_of_pos_mul hx hr

/-- The inner product of two vectors, divided by the product of their
norms, has value -1 if and only if they are nonzero and one is
a negative multiple of the other. -/
theorem real_inner_div_norm_mul_norm_eq_neg_one_iff (x y : F) :
    ⟪x, y⟫_ℝ / (‖x‖ * ‖y‖) = -1 ↔ x ≠ 0 ∧ ∃ r : ℝ, r < 0 ∧ y = r • x := by
  rw [← neg_eq_iff_eq_neg, ← neg_div, ← inner_neg_right, ← norm_neg y,
    real_inner_div_norm_mul_norm_eq_one_iff, (@neg_surjective ℝ _).exists]
  refine Iff.rfl.and (exists_congr fun r => ?_)
  rw [neg_pos, neg_smul, neg_inj]

/-- If the inner product of two unit vectors is `1`, then the two vectors are equal. One form of
the equality case for Cauchy-Schwarz. -/
theorem inner_eq_one_iff_of_norm_one {x y : E} (hx : ‖x‖ = 1) (hy : ‖y‖ = 1) :
    ⟪x, y⟫ = 1 ↔ x = y := by
  convert inner_eq_norm_mul_iff (𝕜 := 𝕜) (E := E) using 2 <;> simp [hx, hy]

theorem inner_lt_norm_mul_iff_real {x y : F} : ⟪x, y⟫_ℝ < ‖x‖ * ‖y‖ ↔ ‖y‖ • x ≠ ‖x‖ • y :=
  calc
    ⟪x, y⟫_ℝ < ‖x‖ * ‖y‖ ↔ ⟪x, y⟫_ℝ ≠ ‖x‖ * ‖y‖ :=
      ⟨ne_of_lt, lt_of_le_of_ne (real_inner_le_norm _ _)⟩
    _ ↔ ‖y‖ • x ≠ ‖x‖ • y := not_congr inner_eq_norm_mul_iff_real

/-- If the inner product of two unit vectors is strictly less than `1`, then the two vectors are
distinct. One form of the equality case for Cauchy-Schwarz. -/
theorem inner_lt_one_iff_real_of_norm_one {x y : F} (hx : ‖x‖ = 1) (hy : ‖y‖ = 1) :
    ⟪x, y⟫_ℝ < 1 ↔ x ≠ y := by convert inner_lt_norm_mul_iff_real (F := F) <;> simp [hx, hy]

/-- The sphere of radius `r = ‖y‖` is tangent to the plane `⟪x, y⟫ = ‖y‖ ^ 2` at `x = y`. -/
theorem eq_of_norm_le_re_inner_eq_norm_sq {x y : E} (hle : ‖x‖ ≤ ‖y‖) (h : re ⟪x, y⟫ = ‖y‖ ^ 2) :
    x = y := by
  suffices H : re ⟪x - y, x - y⟫ ≤ 0 by rwa [inner_self_nonpos, sub_eq_zero] at H
  have H₁ : ‖x‖ ^ 2 ≤ ‖y‖ ^ 2 := by gcongr
  have H₂ : re ⟪y, x⟫ = ‖y‖ ^ 2 := by rwa [← inner_conj_symm, conj_re]
  simpa [inner_sub_left, inner_sub_right, ← norm_sq_eq_inner, h, H₂] using H₁

end Norm

section RCLike

local notation "⟪" x ", " y "⟫" => @inner 𝕜 _ _ x y

/-- A field `𝕜` satisfying `RCLike` is itself a `𝕜`-inner product space. -/
instance RCLike.innerProductSpace : InnerProductSpace 𝕜 𝕜 where
  inner x y := conj x * y
  norm_sq_eq_inner x := by simp only [inner, conj_mul, ← ofReal_pow, ofReal_re]
  conj_symm x y := by simp only [mul_comm, map_mul, starRingEnd_self_apply]
  add_left x y z := by simp only [add_mul, map_add]
  smul_left x y z := by simp only [mul_assoc, smul_eq_mul, map_mul]

@[simp]
theorem RCLike.inner_apply (x y : 𝕜) : ⟪x, y⟫ = conj x * y :=
  rfl

end RCLike

section RCLikeToReal

open scoped InnerProductSpace

variable {G : Type*}
variable (𝕜 E)
variable [SeminormedAddCommGroup E] [InnerProductSpace 𝕜 E]

local notation "⟪" x ", " y "⟫" => @inner 𝕜 _ _ x y

/-- A general inner product implies a real inner product. This is not registered as an instance
since it creates problems with the case `𝕜 = ℝ`. -/
def Inner.rclikeToReal : Inner ℝ E where inner x y := re ⟪x, y⟫

/-- A general inner product space structure implies a real inner product structure. This is not
registered as an instance since it creates problems with the case `𝕜 = ℝ`, but in can be used in a
proof to obtain a real inner product space structure from a given `𝕜`-inner product space
structure. -/
def InnerProductSpace.rclikeToReal : InnerProductSpace ℝ E :=
  { Inner.rclikeToReal 𝕜 E,
    NormedSpace.restrictScalars ℝ 𝕜
      E with
    norm_sq_eq_inner := norm_sq_eq_inner
    conj_symm := fun _ _ => inner_re_symm _ _
    add_left := fun x y z => by
      change re ⟪x + y, z⟫ = re ⟪x, z⟫ + re ⟪y, z⟫
      simp only [inner_add_left, map_add]
    smul_left := fun x y r => by
      change re ⟪(r : 𝕜) • x, y⟫ = r * re ⟪x, y⟫
      simp only [inner_smul_left, conj_ofReal, re_ofReal_mul] }

variable {E}

theorem real_inner_eq_re_inner (x y : E) :
    @Inner.inner ℝ E (Inner.rclikeToReal 𝕜 E) x y = re ⟪x, y⟫ :=
  rfl

theorem real_inner_I_smul_self (x : E) :
    @Inner.inner ℝ E (Inner.rclikeToReal 𝕜 E) x ((I : 𝕜) • x) = 0 := by
  simp [real_inner_eq_re_inner 𝕜, inner_smul_right]

/-- A complex inner product implies a real inner product. This cannot be an instance since it
creates a diamond with `PiLp.innerProductSpace` because `re (sum i, inner (x i) (y i))` and
`sum i, re (inner (x i) (y i))` are not defeq. -/
def InnerProductSpace.complexToReal [SeminormedAddCommGroup G] [InnerProductSpace ℂ G] :
    InnerProductSpace ℝ G :=
  InnerProductSpace.rclikeToReal ℂ G

instance : InnerProductSpace ℝ ℂ := InnerProductSpace.complexToReal

@[simp]
protected theorem Complex.inner (w z : ℂ) : ⟪w, z⟫_ℝ = (conj w * z).re :=
  rfl

end RCLikeToReal

section Continuous

variable [SeminormedAddCommGroup E] [InnerProductSpace 𝕜 E]

local notation "⟪" x ", " y "⟫" => @inner 𝕜 _ _ x y

/-!
### Continuity of the inner product
-/

theorem continuous_inner : Continuous fun p : E × E => ⟪p.1, p.2⟫ :=
  letI : InnerProductSpace ℝ E := InnerProductSpace.rclikeToReal 𝕜 E
  letI : IsScalarTower ℝ 𝕜 E := RestrictScalars.isScalarTower _ _ _
  isBoundedBilinearMap_inner.continuous

variable {α : Type*}

theorem Filter.Tendsto.inner {f g : α → E} {l : Filter α} {x y : E} (hf : Tendsto f l (𝓝 x))
    (hg : Tendsto g l (𝓝 y)) : Tendsto (fun t => ⟪f t, g t⟫) l (𝓝 ⟪x, y⟫) :=
  (continuous_inner.tendsto _).comp (hf.prod_mk_nhds hg)

variable [TopologicalSpace α] {f g : α → E} {x : α} {s : Set α}

theorem ContinuousWithinAt.inner (hf : ContinuousWithinAt f s x) (hg : ContinuousWithinAt g s x) :
    ContinuousWithinAt (fun t => ⟪f t, g t⟫) s x :=
  Filter.Tendsto.inner hf hg

theorem ContinuousAt.inner (hf : ContinuousAt f x) (hg : ContinuousAt g x) :
    ContinuousAt (fun t => ⟪f t, g t⟫) x :=
  Filter.Tendsto.inner hf hg

theorem ContinuousOn.inner (hf : ContinuousOn f s) (hg : ContinuousOn g s) :
    ContinuousOn (fun t => ⟪f t, g t⟫) s := fun x hx => (hf x hx).inner (hg x hx)

@[continuity]
theorem Continuous.inner (hf : Continuous f) (hg : Continuous g) : Continuous fun t => ⟪f t, g t⟫ :=
  continuous_iff_continuousAt.2 fun _x => hf.continuousAt.inner hg.continuousAt

<<<<<<< HEAD
end Continuous

section ReApplyInnerSelf

variable [SeminormedAddCommGroup E] [InnerProductSpace 𝕜 E]

local notation "⟪" x ", " y "⟫" => @inner 𝕜 _ _ x y

local notation "IK" => @RCLike.I 𝕜 _

local postfix:90 "†" => starRingEnd _

/-- Extract a real bilinear form from an operator `T`,
by taking the pairing `fun x ↦ re ⟪T x, x⟫`. -/
def ContinuousLinearMap.reApplyInnerSelf (T : E →L[𝕜] E) (x : E) : ℝ :=
  re ⟪T x, x⟫

theorem ContinuousLinearMap.reApplyInnerSelf_apply (T : E →L[𝕜] E) (x : E) :
    T.reApplyInnerSelf x = re ⟪T x, x⟫ :=
  rfl

end ReApplyInnerSelf

section ReApplyInnerSelf_Seminormed

variable [SeminormedAddCommGroup E] [InnerProductSpace 𝕜 E]

local notation "⟪" x ", " y "⟫" => @inner 𝕜 _ _ x y

local notation "IK" => @RCLike.I 𝕜 _

local postfix:90 "†" => starRingEnd _

theorem ContinuousLinearMap.reApplyInnerSelf_continuous (T : E →L[𝕜] E) :
    Continuous T.reApplyInnerSelf :=
  reCLM.continuous.comp <| T.continuous.inner continuous_id

theorem ContinuousLinearMap.reApplyInnerSelf_smul (T : E →L[𝕜] E) (x : E) {c : 𝕜} :
    T.reApplyInnerSelf (c • x) = ‖c‖ ^ 2 * T.reApplyInnerSelf x := by
  simp only [ContinuousLinearMap.map_smul, ContinuousLinearMap.reApplyInnerSelf_apply,
    inner_smul_left, inner_smul_right, ← mul_assoc, mul_conj, ← ofReal_pow, ← smul_re,
    Algebra.smul_def (‖c‖ ^ 2) ⟪T x, x⟫, algebraMap_eq_ofReal]

end ReApplyInnerSelf_Seminormed

section SeparationQuotient
variable [SeminormedAddCommGroup E] [InnerProductSpace 𝕜 E]

theorem Inseparable.inner_eq_inner {x₁ x₂ y₁ y₂ : E}
    (hx : Inseparable x₁ x₂) (hy : Inseparable y₁ y₂) :
    inner x₁ y₁ = (inner x₂ y₂ : 𝕜) :=
  ((hx.prod hy).map continuous_inner).eq

namespace SeparationQuotient

instance : Inner 𝕜 (SeparationQuotient E) where
  inner := SeparationQuotient.lift₂ Inner.inner fun _ _ _ _ => Inseparable.inner_eq_inner

@[simp]
theorem inner_mk_mk (x y : E) :
    inner (mk x) (mk y) = (inner x y : 𝕜) := rfl

instance : InnerProductSpace 𝕜 (SeparationQuotient E) where
  norm_sq_eq_inner := Quotient.ind norm_sq_eq_inner
  conj_symm := Quotient.ind₂ inner_conj_symm
  add_left := Quotient.ind fun x => Quotient.ind₂ <| inner_add_left x
  smul_left := Quotient.ind₂ inner_smul_left

end SeparationQuotient

end SeparationQuotient

section UniformSpace.Completion

variable [SeminormedAddCommGroup E] [InnerProductSpace 𝕜 E]

local notation "⟪" x ", " y "⟫" => @inner 𝕜 _ _ x y

local notation "IK" => @RCLike.I 𝕜 _

local postfix:90 "†" => starRingEnd _

namespace UniformSpace.Completion

open UniformSpace Function

instance toInner {𝕜' E' : Type*} [TopologicalSpace 𝕜'] [UniformSpace E'] [Inner 𝕜' E'] :
    Inner 𝕜' (Completion E') where
  inner := curry <| (isDenseInducing_coe.prodMap isDenseInducing_coe).extend (uncurry inner)

@[simp]
theorem inner_coe (a b : E) : inner (a : Completion E) (b : Completion E) = (inner a b : 𝕜) :=
  (isDenseInducing_coe.prodMap isDenseInducing_coe).extend_eq
    (continuous_inner : Continuous (uncurry inner : E × E → 𝕜)) (a, b)

protected theorem continuous_inner :
    Continuous (uncurry inner : Completion E × Completion E → 𝕜) := by
  let inner' : E →+ E →+ 𝕜 :=
    { toFun := fun x => (innerₛₗ 𝕜 x).toAddMonoidHom
      map_zero' := by ext x; exact inner_zero_left _
      map_add' := fun x y => by ext z; exact inner_add_left _ _ _ }
  have : Continuous fun p : E × E => inner' p.1 p.2 := continuous_inner
  rw [Completion.toInner, inner, uncurry_curry _]
  change
    Continuous
      (((isDenseInducing_toComplAddHom E).prodMap (isDenseInducing_toComplAddHom E)).extend
        fun p : E × E => inner' p.1 p.2)
  exact (isDenseInducing_toComplAddHom E).extend_Z_bilin (isDenseInducing_toComplAddHom E) this

protected theorem Continuous.inner {α : Type*} [TopologicalSpace α] {f g : α → Completion E}
    (hf : Continuous f) (hg : Continuous g) : Continuous (fun x : α => inner (f x) (g x) : α → 𝕜) :=
  UniformSpace.Completion.continuous_inner.comp (hf.prod_mk hg : _)

instance innerProductSpace : InnerProductSpace 𝕜 (Completion E) where
  norm_sq_eq_inner x :=
    Completion.induction_on x
      (isClosed_eq (continuous_norm.pow 2)
        (continuous_re.comp (Continuous.inner continuous_id' continuous_id')))
      fun a => by simp only [norm_coe, inner_coe, inner_self_eq_norm_sq]
  conj_symm x y :=
    Completion.induction_on₂ x y
      (isClosed_eq (continuous_conj.comp (Continuous.inner continuous_snd continuous_fst))
        (Continuous.inner continuous_fst continuous_snd))
      fun a b => by simp only [inner_coe, inner_conj_symm]
  add_left x y z :=
    Completion.induction_on₃ x y z
      (isClosed_eq
        (Continuous.inner (continuous_fst.add (continuous_fst.comp continuous_snd))
          (continuous_snd.comp continuous_snd))
        ((Continuous.inner continuous_fst (continuous_snd.comp continuous_snd)).add
          (Continuous.inner (continuous_fst.comp continuous_snd)
            (continuous_snd.comp continuous_snd))))
      fun a b c => by simp only [← coe_add, inner_coe, inner_add_left]
  smul_left x y c :=
    Completion.induction_on₂ x y
      (isClosed_eq (Continuous.inner (continuous_fst.const_smul c) continuous_snd)
        ((continuous_mul_left _).comp (Continuous.inner continuous_fst continuous_snd)))
      fun a b => by simp only [← coe_smul c a, inner_coe, inner_smul_left]

end UniformSpace.Completion

end UniformSpace.Completion

set_option linter.style.longFile 2500
=======
end Continuous
>>>>>>> 74c027f0
<|MERGE_RESOLUTION|>--- conflicted
+++ resolved
@@ -945,151 +945,4 @@
 theorem Continuous.inner (hf : Continuous f) (hg : Continuous g) : Continuous fun t => ⟪f t, g t⟫ :=
   continuous_iff_continuousAt.2 fun _x => hf.continuousAt.inner hg.continuousAt
 
-<<<<<<< HEAD
-end Continuous
-
-section ReApplyInnerSelf
-
-variable [SeminormedAddCommGroup E] [InnerProductSpace 𝕜 E]
-
-local notation "⟪" x ", " y "⟫" => @inner 𝕜 _ _ x y
-
-local notation "IK" => @RCLike.I 𝕜 _
-
-local postfix:90 "†" => starRingEnd _
-
-/-- Extract a real bilinear form from an operator `T`,
-by taking the pairing `fun x ↦ re ⟪T x, x⟫`. -/
-def ContinuousLinearMap.reApplyInnerSelf (T : E →L[𝕜] E) (x : E) : ℝ :=
-  re ⟪T x, x⟫
-
-theorem ContinuousLinearMap.reApplyInnerSelf_apply (T : E →L[𝕜] E) (x : E) :
-    T.reApplyInnerSelf x = re ⟪T x, x⟫ :=
-  rfl
-
-end ReApplyInnerSelf
-
-section ReApplyInnerSelf_Seminormed
-
-variable [SeminormedAddCommGroup E] [InnerProductSpace 𝕜 E]
-
-local notation "⟪" x ", " y "⟫" => @inner 𝕜 _ _ x y
-
-local notation "IK" => @RCLike.I 𝕜 _
-
-local postfix:90 "†" => starRingEnd _
-
-theorem ContinuousLinearMap.reApplyInnerSelf_continuous (T : E →L[𝕜] E) :
-    Continuous T.reApplyInnerSelf :=
-  reCLM.continuous.comp <| T.continuous.inner continuous_id
-
-theorem ContinuousLinearMap.reApplyInnerSelf_smul (T : E →L[𝕜] E) (x : E) {c : 𝕜} :
-    T.reApplyInnerSelf (c • x) = ‖c‖ ^ 2 * T.reApplyInnerSelf x := by
-  simp only [ContinuousLinearMap.map_smul, ContinuousLinearMap.reApplyInnerSelf_apply,
-    inner_smul_left, inner_smul_right, ← mul_assoc, mul_conj, ← ofReal_pow, ← smul_re,
-    Algebra.smul_def (‖c‖ ^ 2) ⟪T x, x⟫, algebraMap_eq_ofReal]
-
-end ReApplyInnerSelf_Seminormed
-
-section SeparationQuotient
-variable [SeminormedAddCommGroup E] [InnerProductSpace 𝕜 E]
-
-theorem Inseparable.inner_eq_inner {x₁ x₂ y₁ y₂ : E}
-    (hx : Inseparable x₁ x₂) (hy : Inseparable y₁ y₂) :
-    inner x₁ y₁ = (inner x₂ y₂ : 𝕜) :=
-  ((hx.prod hy).map continuous_inner).eq
-
-namespace SeparationQuotient
-
-instance : Inner 𝕜 (SeparationQuotient E) where
-  inner := SeparationQuotient.lift₂ Inner.inner fun _ _ _ _ => Inseparable.inner_eq_inner
-
-@[simp]
-theorem inner_mk_mk (x y : E) :
-    inner (mk x) (mk y) = (inner x y : 𝕜) := rfl
-
-instance : InnerProductSpace 𝕜 (SeparationQuotient E) where
-  norm_sq_eq_inner := Quotient.ind norm_sq_eq_inner
-  conj_symm := Quotient.ind₂ inner_conj_symm
-  add_left := Quotient.ind fun x => Quotient.ind₂ <| inner_add_left x
-  smul_left := Quotient.ind₂ inner_smul_left
-
-end SeparationQuotient
-
-end SeparationQuotient
-
-section UniformSpace.Completion
-
-variable [SeminormedAddCommGroup E] [InnerProductSpace 𝕜 E]
-
-local notation "⟪" x ", " y "⟫" => @inner 𝕜 _ _ x y
-
-local notation "IK" => @RCLike.I 𝕜 _
-
-local postfix:90 "†" => starRingEnd _
-
-namespace UniformSpace.Completion
-
-open UniformSpace Function
-
-instance toInner {𝕜' E' : Type*} [TopologicalSpace 𝕜'] [UniformSpace E'] [Inner 𝕜' E'] :
-    Inner 𝕜' (Completion E') where
-  inner := curry <| (isDenseInducing_coe.prodMap isDenseInducing_coe).extend (uncurry inner)
-
-@[simp]
-theorem inner_coe (a b : E) : inner (a : Completion E) (b : Completion E) = (inner a b : 𝕜) :=
-  (isDenseInducing_coe.prodMap isDenseInducing_coe).extend_eq
-    (continuous_inner : Continuous (uncurry inner : E × E → 𝕜)) (a, b)
-
-protected theorem continuous_inner :
-    Continuous (uncurry inner : Completion E × Completion E → 𝕜) := by
-  let inner' : E →+ E →+ 𝕜 :=
-    { toFun := fun x => (innerₛₗ 𝕜 x).toAddMonoidHom
-      map_zero' := by ext x; exact inner_zero_left _
-      map_add' := fun x y => by ext z; exact inner_add_left _ _ _ }
-  have : Continuous fun p : E × E => inner' p.1 p.2 := continuous_inner
-  rw [Completion.toInner, inner, uncurry_curry _]
-  change
-    Continuous
-      (((isDenseInducing_toComplAddHom E).prodMap (isDenseInducing_toComplAddHom E)).extend
-        fun p : E × E => inner' p.1 p.2)
-  exact (isDenseInducing_toComplAddHom E).extend_Z_bilin (isDenseInducing_toComplAddHom E) this
-
-protected theorem Continuous.inner {α : Type*} [TopologicalSpace α] {f g : α → Completion E}
-    (hf : Continuous f) (hg : Continuous g) : Continuous (fun x : α => inner (f x) (g x) : α → 𝕜) :=
-  UniformSpace.Completion.continuous_inner.comp (hf.prod_mk hg : _)
-
-instance innerProductSpace : InnerProductSpace 𝕜 (Completion E) where
-  norm_sq_eq_inner x :=
-    Completion.induction_on x
-      (isClosed_eq (continuous_norm.pow 2)
-        (continuous_re.comp (Continuous.inner continuous_id' continuous_id')))
-      fun a => by simp only [norm_coe, inner_coe, inner_self_eq_norm_sq]
-  conj_symm x y :=
-    Completion.induction_on₂ x y
-      (isClosed_eq (continuous_conj.comp (Continuous.inner continuous_snd continuous_fst))
-        (Continuous.inner continuous_fst continuous_snd))
-      fun a b => by simp only [inner_coe, inner_conj_symm]
-  add_left x y z :=
-    Completion.induction_on₃ x y z
-      (isClosed_eq
-        (Continuous.inner (continuous_fst.add (continuous_fst.comp continuous_snd))
-          (continuous_snd.comp continuous_snd))
-        ((Continuous.inner continuous_fst (continuous_snd.comp continuous_snd)).add
-          (Continuous.inner (continuous_fst.comp continuous_snd)
-            (continuous_snd.comp continuous_snd))))
-      fun a b c => by simp only [← coe_add, inner_coe, inner_add_left]
-  smul_left x y c :=
-    Completion.induction_on₂ x y
-      (isClosed_eq (Continuous.inner (continuous_fst.const_smul c) continuous_snd)
-        ((continuous_mul_left _).comp (Continuous.inner continuous_fst continuous_snd)))
-      fun a b => by simp only [← coe_smul c a, inner_coe, inner_smul_left]
-
-end UniformSpace.Completion
-
-end UniformSpace.Completion
-
-set_option linter.style.longFile 2500
-=======
-end Continuous
->>>>>>> 74c027f0
+end Continuous