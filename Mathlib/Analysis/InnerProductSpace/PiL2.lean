--- conflicted
+++ resolved
@@ -109,11 +109,7 @@
 open Mathlib.Tactic (subscriptTerm)
 
 /-- Notation for vectors in Lp space. `!₂[x, y, ...]` is a shorthand for
-<<<<<<< HEAD
 `WithLp.toLp 2 ![x, y, ...]`, of type `EuclideanSpace _ (Fin _)`.
-=======
-`(WithLp.equiv 2 _).symm ![x, y, ...]`, of type `EuclideanSpace _ (Fin _)`.
->>>>>>> 7260822b
 
 This also works for other subscripts. -/
 syntax (name := PiLp.vecNotation) "!" noWs subscriptTerm noWs "[" term,* "]" : term
@@ -384,13 +380,8 @@
         rw [this, Pi.single_smul]
         replace h := congr_fun h i
         simp only [LinearEquiv.comp_coe, map_smul, LinearEquiv.coe_coe,
-<<<<<<< HEAD
           LinearEquiv.trans_apply, ofLpLinearEquiv_symm_apply, EuclideanSpace.toLp_single,
-          LinearIsometryEquiv.coe_toLinearEquiv] at h ⊢
-=======
-          LinearEquiv.trans_apply, WithLp.linearEquiv_symm_apply, WithLp.equiv_symm_single,
           LinearIsometryEquiv.coe_symm_toLinearEquiv] at h ⊢
->>>>>>> 7260822b
         rw [h]
 
 @[simp]
