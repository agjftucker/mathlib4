--- conflicted
+++ resolved
@@ -373,13 +373,8 @@
   coe_injective' b b' h := repr_injective <| LinearIsometryEquiv.toLinearEquiv_injective <|
     LinearEquiv.symm_bijective.injective <| LinearEquiv.toLinearMap_injective <| by
       classical
-<<<<<<< HEAD
         rw [← LinearMap.cancel_right (ofLpLinearEquiv 2 𝕜 (_ → 𝕜)).symm.surjective]
-        simp only [LinearIsometryEquiv.toLinearEquiv_symm]
-=======
-        rw [← LinearMap.cancel_right (WithLp.linearEquiv 2 𝕜 (_ → 𝕜)).symm.surjective]
         simp only
->>>>>>> 508c1928
         refine LinearMap.pi_ext fun i k => ?_
         have : k = k • (1 : 𝕜) := by rw [smul_eq_mul, mul_one]
         rw [this, Pi.single_smul]
