/-
Copyright (c) 2021 Yury Kudryashov. All rights reserved.
Released under Apache 2.0 license as described in the file LICENSE.
Authors: Yury Kudryashov, Winston Yin
-/
import Mathlib.Analysis.SpecialFunctions.Integrals
import Mathlib.Topology.Algebra.Order.Floor
import Mathlib.Topology.MetricSpace.Contracting

/-!
# Picard-Lindelöf (Cauchy-Lipschitz) Theorem

We prove the (local) existence of integral curves and flows to time-dependent vector fields.

Let `f : ℝ → E → E` be a time-dependent (local) vector field on a Banach space, and let `t₀ : ℝ`
and `x₀ : E`. If `f` is Lipschitz continuous in `x` within a closed ball around `x₀` of radius
`a ≥ 0` at every `t` and continuous in `t` at every `x`, then there exists a (local) solution
`α : ℝ → E` to the initial value problem `α t₀ = x₀` and `deriv α t = f t (α t)` for all
`t ∈ Icc tmin tmax`, where `L * max (tmax - t₀) (t₀ - tmin) ≤ a`.

We actually prove a more general version of this theorem for the existence of local flows. If there
is some `r ≥ 0` such that `L * max (tmax - t₀) (t₀ - tmin) ≤ a - r`, then for every
`x ∈ closedBall x₀ r`, there exists a (local) solution `α x` with the initial condition `α t₀ = x`.
In other words, there exists a local flow `α : E → ℝ → E` defined on `closedBall x₀ r` and
`Icc tmin tmax`.

The proof relies on demonstrating the existence of a solution `α` to the following integral
equation:
$$\alpha(t) = x_0 + \int_{t_0}^t f(\tau, \alpha(\tau))\,\mathrm{d}\tau.$$
This is done via the contraction mapping theorem, applied to the space of Lipschitz continuous
functions from a closed interval to a Banach space. The needed contraction map is constructed by
repeated applications of the right hand side of this equation.

## Main definitions and results

* `picard f t₀ x₀ α t`: the Picard iteration, applied to the curve `α`.
* `IsPicardLindelof`: the structure holding the assumptions of the Picard-Lindelöf theorem.
* `IsPicardLindelof.exists_eq_hasDerivWithinAt`: the existence theorem for local solutions to
  time-dependent ODEs.
* `IsPicardLindelof.exists_forall_mem_closedBall_eq_hasDerivWithinAt_Icc`: the existence theorem for
  local flows to time-dependent vector fields.

## Implementation notes

* The structure `FunSpace` and theorems within this namespace are implementation details of the
  proof of the Picard-Lindelöf theorem and are not intended to be used outside of this file.
* Some sources, such as Lang, define `FunSpace` as the space of continuous functions from a closed
  interval to a closed ball. We instead define `FunSpace` here as the space of Lipschitz continuous
  functions from a closed interval. This slightly stronger condition allows us to postpone the usage
  of the completeness condition on the space `E` until the application of the contraction mapping
  theorem.
* We have chosen to formalise many of the real constants as `ℝ≥0`, so that the non-negativity of
  certain quantities constructed from them can be shown more easily. When subtraction is involved,
  especially note whether it is the usual subtraction between two reals or the truncated subtraction
  between two non-negative reals.
* We only prove the existence of a solution in this file. For uniqueness, see `ODE_solution_unique`
  and related theorems in `Mathlib/Analysis/ODE/Gronwall.lean`.

## Tags

differential equation, dynamical system, initial value problem

-/

open Function intervalIntegral MeasureTheory Metric Set
open scoped Nat NNReal Topology

/-! ## Assumptions of the Picard-Lindelof theorem -/

/-- Prop structure holding the assumptions of the Picard-Lindelöf theorem.
`IsPicardLindelof f t₀ x₀ a r L K` means that the time-dependent vector field `f` satisfies the
conditions to admit an integral curve `α : ℝ → E` to `f` defined on `Icc tmin tmax` with the
initial condition `α t₀ = x`, where `‖x - x₀‖ ≤ r`. Note that the initial point `x` is allowed
to differ from the point `x₀` about which the conditions on `f` are stated. -/
structure IsPicardLindelof {E : Type*} [NormedAddCommGroup E]
    (f : ℝ → E → E) {tmin tmax : ℝ} (t₀ : Icc tmin tmax) (x₀ : E) (a r L K : ℝ≥0) : Prop where
  /-- The vector field at any time is Lipschitz in with constant `K` within a closed ball. -/
  lipschitzOnWith : ∀ t ∈ Icc tmin tmax, LipschitzOnWith K (f t) (closedBall x₀ a)
  /-- The vector field is continuous in time within a closed ball. -/
  continuousOn : ∀ x ∈ closedBall x₀ a, ContinuousOn (f · x) (Icc tmin tmax)
  /-- `L` is an upper bound of the norm of the vector field. -/
  norm_le : ∀ t ∈ Icc tmin tmax, ∀ x ∈ closedBall x₀ a, ‖f t x‖ ≤ L
  /-- The time interval of validity. -/
  mul_max_le : L * max (tmax - t₀) (t₀ - tmin) ≤ a - r

namespace ODE

/-! ## Integral equation

For any time-dependent vector field `f : ℝ → E → E`, we define an integral equation that is
equivalent to the initial value problem defined by `f`.
-/

section

variable {E : Type*} [NormedAddCommGroup E] [NormedSpace ℝ E]
  {f : ℝ → E → E} {α : ℝ → E} {s : Set ℝ} {u : Set E} {t₀ tmin tmax : ℝ}

/-- The Picard iteration. It will be shown that if `α : ℝ → E` and `picard f t₀ x₀ α` agree on an
interval containing `t₀`, then `α` is a solution to `f` with `α t₀ = x₀` on this interval. -/
noncomputable def picard (f : ℝ → E → E) (t₀ : ℝ) (x₀ : E) (α : ℝ → E) : ℝ → E :=
  fun t ↦ x₀ + ∫ τ in t₀..t, f τ (α τ)

@[simp]
lemma picard_apply {x₀ : E} {t : ℝ} : picard f t₀ x₀ α t = x₀ + ∫ τ in t₀..t, f τ (α τ) := rfl

lemma picard_apply₀ {x₀ : E} : picard f t₀ x₀ α t₀ = x₀ := by
  simp only [picard_apply, integral_same, add_zero]

/-- Given a $C^n$ time-dependent vector field `f` and a $C^n$ curve `α`, the composition `f t (α t)`
is $C^n$ in `t`. -/
lemma contDiffOn_comp {n : WithTop ℕ∞}
    (hf : ContDiffOn ℝ n (uncurry f) (s ×ˢ u))
    (hα : ContDiffOn ℝ n α s) (hmem : ∀ t ∈ s, α t ∈ u) :
    ContDiffOn ℝ n (fun t ↦ f t (α t)) s := by
  have : (fun t ↦ f t (α t)) = (uncurry f) ∘ fun t ↦ (t, α t) := rfl -- should this be a lemma?
  rw [this]
  apply hf.comp <| contDiffOn_id.prod hα
  intro _ ht
  rw [mem_prod]
  exact ⟨ht, hmem _ ht⟩

/-- Given a continuous time-dependent vector field `f` and a continuous curve `α`, the composition
`f t (α t)` is continuous in `t`. -/
lemma continuousOn_comp
    (hf : ContinuousOn (uncurry f) (s ×ˢ u)) (hα : ContinuousOn α s) (hmem : MapsTo α s u) :
    ContinuousOn (fun t ↦ f t (α t)) s :=
  contDiffOn_zero.mp <| contDiffOn_comp (contDiffOn_zero.mpr hf) (contDiffOn_zero.mpr hα) hmem

end

/-! ## Space of Lipschitz functions on a closed interval

We define the space of Lipschitz continuous functions from a closed interval. This will be shown to
be a complete metric space on which `picard` is a contracting map, leading to a fixed point that
will serve as the solution to the ODE. The domain is a closed interval in order to easily inherit
the sup metric from continuous maps on compact spaces. We cannot use functions `ℝ → E` with junk
values outside the domain, as the supremum within a closed interval will only be a pseudo-metric,
and the contracting map will fail to have a fixed point. In order to accommodate flows, we do not
require a specific initial condition. Rather, `FunSpace` contains curves whose initial condition is
within a closed ball.
-/

/-- The space of `L`-Lipschitz functions `α : Icc tmin tmax → E` -/
structure FunSpace {E : Type*} [NormedAddCommGroup E]
    {tmin tmax : ℝ} (t₀ : Icc tmin tmax) (x₀ : E) (r L : ℝ≥0) where
  /-- The domain is `Icc tmin tmax`. -/
  toFun : Icc tmin tmax → E
  lipschitzWith : LipschitzWith L toFun
  mem_closedBall₀ : toFun t₀ ∈ closedBall x₀ r

namespace FunSpace

variable {E : Type*} [NormedAddCommGroup E]

section

variable {tmin tmax : ℝ} {t₀ : Icc tmin tmax} {x₀ : E} {a r L : ℝ≥0}

instance : CoeFun (FunSpace t₀ x₀ r L) fun _ ↦ Icc tmin tmax → E := ⟨fun α ↦ α.toFun⟩

/-- The constant map -/
instance : Inhabited (FunSpace t₀ x₀ r L) :=
  ⟨fun _ ↦ x₀, (LipschitzWith.const _).weaken (zero_le _), mem_closedBall_self r.2⟩

protected lemma continuous (α : FunSpace t₀ x₀ L r) : Continuous α := α.lipschitzWith.continuous

/-- The embedding of `FunSpace` into the space of continuous maps. -/
def toContinuousMap : FunSpace t₀ x₀ r L ↪ C(Icc tmin tmax, E) :=
  ⟨fun α ↦ ⟨α, α.continuous⟩, fun α β h ↦ by cases α; cases β; simpa using h⟩

@[simp]
lemma toContinuousMap_apply_eq_apply (α : FunSpace t₀ x₀ r L) (t : Icc tmin tmax) :
    α.toContinuousMap t = α t := rfl

/-- The metric between two curves `α` and `β` is the supremum of the metric between `α t` and `β t`
over all `t` in the domain. This is finite when the domain is compact, such as a closed
interval in our case. -/
noncomputable instance : MetricSpace (FunSpace t₀ x₀ r L) :=
  MetricSpace.induced toContinuousMap toContinuousMap.injective inferInstance

lemma isUniformInducing_toContinuousMap :
    IsUniformInducing fun α : FunSpace t₀ x₀ r L ↦ α.toContinuousMap := ⟨rfl⟩

lemma range_toContinuousMap : range (fun α : FunSpace t₀ x₀ r L ↦ α.toContinuousMap) =
    { α : C(Icc tmin tmax, E) | LipschitzWith L α ∧ α t₀ ∈ closedBall x₀ r } := by
  ext α
  constructor
  · rintro ⟨⟨α, hα1, hα2⟩, rfl⟩
    exact ⟨hα1, hα2⟩
  · rintro ⟨hα1, hα2⟩
    exact ⟨⟨α, hα1, hα2⟩, rfl⟩

/-- We show that `FunSpace` is complete in order to apply the contraction mapping theorem. -/
instance [CompleteSpace E] : CompleteSpace (FunSpace t₀ x₀ r L) := by
  rw [completeSpace_iff_isComplete_range isUniformInducing_toContinuousMap]
  apply IsClosed.isComplete
  rw [range_toContinuousMap, setOf_and]
  apply isClosed_setOf_lipschitzWith L |>.preimage continuous_coeFun |>.inter
  simp_rw [mem_closedBall_iff_norm]
  exact isClosed_le (by fun_prop) continuous_const

/-- Extend the domain of `α` from `Icc tmin tmax` to `ℝ` such that `α t = α tmin` for all `t ≤ tmin`
and `α t = α tmax` for all `t ≥ tmax`. -/
noncomputable def compProj (α : FunSpace t₀ x₀ r L) (t : ℝ) : E :=
  α <| projIcc tmin tmax (le_trans t₀.2.1 t₀.2.2) t

@[simp]
lemma compProj_apply {α : FunSpace t₀ x₀ r L} {t : ℝ} :
    α.compProj t = α (projIcc tmin tmax (le_trans t₀.2.1 t₀.2.2) t) := rfl

lemma compProj_val {α : FunSpace t₀ x₀ r L} {t : Icc tmin tmax} :
    α.compProj t = α t := by simp only [compProj_apply, projIcc_val]

lemma compProj_of_mem {α : FunSpace t₀ x₀ r L} {t : ℝ} (ht : t ∈ Icc tmin tmax) :
    α.compProj t = α ⟨t, ht⟩ := by rw [compProj_apply, projIcc_of_mem]

@[continuity]
lemma continuous_compProj (α : FunSpace t₀ x₀ r L) : Continuous α.compProj :=
  α.continuous.comp continuous_projIcc

/-- The image of a function in `FunSpace` is contained within a closedBall. -/
protected lemma mem_closedBall
    {α : FunSpace t₀ x₀ r L} (h : L * max (tmax - t₀) (t₀ - tmin) ≤ a - r) {t : Icc tmin tmax} :
    α t ∈ closedBall x₀ a := by
  rw [mem_closedBall, dist_eq_norm]
  calc
    ‖α t - x₀‖ ≤ ‖α t - α t₀‖ + ‖α t₀ - x₀‖ := norm_sub_le_norm_sub_add_norm_sub ..
    _ ≤ L * |t.1 - t₀.1| + r := by
      apply add_le_add _ <| mem_closedBall_iff_norm.mp α.mem_closedBall₀
      rw [← dist_eq_norm]
      exact α.lipschitzWith.dist_le_mul t t₀
    _ ≤ L * max (tmax - t₀) (t₀ - tmin) + r := by
      apply add_le_add_right
      apply mul_le_mul_of_nonneg_left _ L.2
      exact abs_sub_le_max_sub t.2.1 t.2.2 _
    _ ≤ a - r + r := add_le_add_right h _
    _ = a := sub_add_cancel _ _

lemma compProj_mem_closedBall
    (α : FunSpace t₀ x₀ r L) (h : L * max (tmax - t₀) (t₀ - tmin) ≤ a - r) {t : ℝ} :
    α.compProj t ∈ closedBall x₀ a := by
  rw [compProj_apply]
  exact α.mem_closedBall h

end

/-! ## Contracting map on the space of Lipschitz functions -/

section

variable [NormedSpace ℝ E]
  {f : ℝ → E → E} {tmin tmax : ℝ} {t₀ : Icc tmin tmax} {x₀ x y : E} {a r L K : ℝ≥0}

/-- The integrand in `next` is continuous. -/
lemma continuousOn_comp_compProj (hf : IsPicardLindelof f t₀ x₀ a r L K) (α : FunSpace t₀ x₀ r L) :
    ContinuousOn (fun t' ↦ f t' (α.compProj t')) (Icc tmin tmax) :=
  continuousOn_comp
    (continuousOn_prod_of_continuousOn_lipschitzOnWith' (uncurry f) K hf.lipschitzOnWith
      hf.continuousOn)
    α.continuous_compProj.continuousOn
    fun _ _ ↦ α.mem_closedBall hf.mul_max_le

/-- The integrand in `next` is integrable. -/
lemma intervalIntegrable_comp_compProj (hf : IsPicardLindelof f t₀ x₀ a r L K)
    (α : FunSpace t₀ x₀ r L) (t : Icc tmin tmax) :
    IntervalIntegrable (fun t' ↦ f t' (α.compProj t')) volume t₀ t := by
  apply ContinuousOn.intervalIntegrable
  apply α.continuousOn_comp_compProj hf |>.mono
  exact uIcc_subset_Icc t₀.2 t.2

/-- The map on `FunSpace` defined by `picard`, some `n`-th interate of which will be a contracting
map -/
noncomputable def next (hf : IsPicardLindelof f t₀ x₀ a r L K) (hx : x ∈ closedBall x₀ r)
    (α : FunSpace t₀ x₀ r L) : FunSpace t₀ x₀ r L where
  toFun t := picard f t₀ x α.compProj t
  lipschitzWith := LipschitzWith.of_dist_le_mul fun t₁ t₂ ↦ by
    rw [dist_eq_norm, picard_apply, picard_apply, add_sub_add_left_eq_sub,
      integral_interval_sub_left (intervalIntegrable_comp_compProj hf _ t₁)
        (intervalIntegrable_comp_compProj hf _ t₂), Subtype.dist_eq, Real.dist_eq]
    apply intervalIntegral.norm_integral_le_of_norm_le_const
    intro t ht
    -- any tactic for this?
    have ht : t ∈ Icc tmin tmax := subset_trans uIoc_subset_uIcc (uIcc_subset_Icc t₂.2 t₁.2) ht
    exact hf.norm_le _ ht _ <| α.mem_closedBall hf.mul_max_le
  mem_closedBall₀ := by simp [hx]

@[simp]
lemma next_apply (hf : IsPicardLindelof f t₀ x₀ a r L K) (hx : x ∈ closedBall x₀ r)
    (α : FunSpace t₀ x₀ r L) {t : Icc tmin tmax} :
    next hf hx α t = picard f t₀ x α.compProj t := rfl

lemma next_apply₀ (hf : IsPicardLindelof f t₀ x₀ a r L K) (hx : x ∈ closedBall x₀ r)
    (α : FunSpace t₀ x₀ r L) : next hf hx α t₀ = x := by simp

/-- A key step in the inductive case of `dist_iterate_next_apply_le` -/
lemma dist_comp_iterate_next_le (hf : IsPicardLindelof f t₀ x₀ a r L K)
    (hx : x ∈ closedBall x₀ r) (n : ℕ) (t : Icc tmin tmax)
    (α β : FunSpace t₀ x₀ r L)
    (h : dist ((next hf hx)^[n] α t) ((next hf hx)^[n] β t) ≤
      (K * |t - t₀.1|) ^ n / n ! * dist α β) :
    dist (f t ((next hf hx)^[n] α t)) (f t ((next hf hx)^[n] β t)) ≤
      K ^ (n + 1) * |t - t₀.1| ^ n / n ! * dist α β :=
  calc
    _ ≤ K * dist ((next hf hx)^[n] α t) ((next hf hx)^[n] β t) :=
      hf.lipschitzOnWith t.1 t.2 |>.dist_le_mul
        _ (FunSpace.mem_closedBall hf.mul_max_le) _ (FunSpace.mem_closedBall hf.mul_max_le)
    _ ≤ K ^ (n + 1) * |t - t₀.1| ^ n / n ! * dist α β := by
      rw [pow_succ', mul_assoc, mul_div_assoc, mul_assoc]
      apply mul_le_mul_of_nonneg_left _ K.2
      rwa [← mul_pow]

/-- A time-dependent bound on the distance between the `n`-th iterates of `next` on two curves -/
lemma dist_iterate_next_apply_le (hf : IsPicardLindelof f t₀ x₀ a r L K)
    (hx : x ∈ closedBall x₀ r) (α β : FunSpace t₀ x₀ r L) (n : ℕ) (t : Icc tmin tmax) :
    dist ((next hf hx)^[n] α t) ((next hf hx)^[n] β t) ≤
      (K * |t.1 - t₀.1|) ^ n / n ! * dist α β := by
  induction n generalizing t with
  | zero => simpa using
      ContinuousMap.dist_apply_le_dist (f := toContinuousMap α) (g := toContinuousMap β) _
  | succ n hn =>
    rw [iterate_succ_apply', iterate_succ_apply', dist_eq_norm, next_apply,
      next_apply, picard_apply, picard_apply, add_sub_add_left_eq_sub,
      ← intervalIntegral.integral_sub (intervalIntegrable_comp_compProj hf _ t)
        (intervalIntegrable_comp_compProj hf _ t)]
    calc
      _ ≤ ∫ τ in Ι t₀.1 t.1, K ^ (n + 1) * |τ - t₀| ^ n / n ! * dist α β := by
        rw [intervalIntegral.norm_intervalIntegral_eq]
        apply norm_integral_le_of_norm_le <| Continuous.integrableOn_uIoc (by fun_prop)
        apply ae_restrict_mem measurableSet_Ioc |>.mono
        intro t' ht'
        -- any tactic for this?
        have ht' : t' ∈ Icc tmin tmax :=
          subset_trans uIoc_subset_uIcc (uIcc_subset_Icc t₀.2 t.2) ht'
        rw [← dist_eq_norm, compProj_of_mem, compProj_of_mem]
        exact dist_comp_iterate_next_le hf hx _ ⟨t', ht'⟩ _ _ (hn _)
      _ ≤ (K * |t.1 - t₀.1|) ^ (n + 1) / (n + 1) ! * dist α β := by
        apply le_of_abs_le
        -- critical: `integral_pow_abs_sub_uIoc`
        rw [← intervalIntegral.abs_intervalIntegral_eq, intervalIntegral.integral_mul_const,
          intervalIntegral.integral_div, intervalIntegral.integral_const_mul, abs_mul, abs_div,
          abs_mul, intervalIntegral.abs_intervalIntegral_eq, integral_pow_abs_sub_uIoc, abs_div,
          abs_pow, abs_pow, abs_dist, NNReal.abs_eq, abs_abs, mul_div, div_div, ← abs_mul,
          ← Nat.cast_succ, ← Nat.cast_mul, ← Nat.factorial_succ, Nat.abs_cast, ← mul_pow]

/-- The `n`-th iterate of `next` is Lipschitz continuous with respect to `FunSpace`, with constant
$(K \max(t_{\mathrm{max}}, t_{\mathrm{min}})^n / n!$. -/
lemma dist_iterate_next_iterate_next_le (hf : IsPicardLindelof f t₀ x₀ a r L K)
    (hx : x ∈ closedBall x₀ r) (α β : FunSpace t₀ x₀ r L) (n : ℕ) :
    dist ((next hf hx)^[n] α) ((next hf hx)^[n] β) ≤
      (K * max (tmax - t₀) (t₀ - tmin)) ^ n / n ! * dist α β := by
  rw [← MetricSpace.isometry_induced FunSpace.toContinuousMap FunSpace.toContinuousMap.injective
    |>.dist_eq, ContinuousMap.dist_le]
  · intro t
    apply le_trans <| dist_iterate_next_apply_le hf hx α β n t
    apply mul_le_mul_of_nonneg_right _ dist_nonneg
    apply div_le_div_of_nonneg_right _ (Nat.cast_nonneg _)
    apply pow_le_pow_left₀ <| mul_nonneg K.2 (abs_nonneg _)
    exact mul_le_mul_of_nonneg_left (abs_sub_le_max_sub t.2.1 t.2.2 _) K.2
  · have : 0 ≤ max (tmax - t₀) (t₀ - tmin) := le_max_of_le_left <| sub_nonneg_of_le t₀.2.2
    positivity

/-- Some `n`-th iterate of `next` is a contracting map, and its associated Lipschitz constant is
independent of the initial point. -/
lemma exists_contractingWith_iterate_next (hf : IsPicardLindelof f t₀ x₀ a r L K) :
    ∃ (n : ℕ) (C : ℝ≥0), ∀ (x : E) (hx : x ∈ closedBall x₀ r),
      ContractingWith C (next hf hx)^[n] := by
  obtain ⟨n, hn⟩ := FloorSemiring.tendsto_pow_div_factorial_atTop (K * max (tmax - t₀) (t₀ - tmin))
    |>.eventually (gt_mem_nhds zero_lt_one) |>.exists
  have : (0 : ℝ) ≤ (K * max (tmax - t₀) (t₀ - tmin)) ^ n / n ! := by
    have : 0 ≤ max (tmax - t₀) (t₀ - tmin) := le_max_of_le_left <| sub_nonneg_of_le t₀.2.2
    positivity
  refine ⟨n, ⟨_, this⟩, fun x hx ↦ ?_⟩
  exact ⟨hn, LipschitzWith.of_dist_le_mul fun α β ↦ dist_iterate_next_iterate_next_le hf hx α β n⟩

/-- The map `next` has a fixed point in the space of curves. This will be used to construct a
solution `α : ℝ → E` to the ODE. -/
lemma exists_isFixedPt_next [CompleteSpace E] (hf : IsPicardLindelof f t₀ x₀ a r L K)
    (hx : x ∈ closedBall x₀ r) :
    ∃ α : FunSpace t₀ x₀ r L, IsFixedPt (next hf hx) α :=
  let ⟨_, _, h⟩ := exists_contractingWith_iterate_next hf
  ⟨_, h x hx |>.isFixedPt_fixedPoint_iterate⟩

/-! ## Lipschitz continuity of the solution with respect to the initial condition

The proof relies on the fact that the repeated application of `next` to any curve `α` converges to
the fixed point of `next`, so it suffices to bound the distance between `α` and `next^[n] α`. Since
there is some `m : ℕ` such that `next^[m]` is a contracting map, it further suffices to bound the
distance between `α` and `next^[m]^[n] α`.
-/

/-- A key step in the base case of `exists_forall_closedBall_funSpace_dist_le_mul` -/
lemma dist_next_next (hf : IsPicardLindelof f t₀ x₀ a r L K) (hx : x ∈ closedBall x₀ r)
    (hy : y ∈ closedBall x₀ r) (α : FunSpace t₀ x₀ r L) :
    dist (next hf hx α) (next hf hy α) = dist x y := by
  have : Nonempty (Icc tmin tmax) := ⟨t₀⟩ -- needed for `ciSup_const`
  rw [← MetricSpace.isometry_induced FunSpace.toContinuousMap FunSpace.toContinuousMap.injective
    |>.dist_eq, dist_eq_norm, ContinuousMap.norm_eq_iSup_norm]
<<<<<<< HEAD
  simp_rw [ContinuousMap.sub_apply, toContinuousMap_apply_eq_apply, next_apply, integrate_apply,
=======
  simp_rw [ContinuousMap.sub_apply, toContinuousMap_apply_eq_apply, next_apply, picard_apply,
>>>>>>> 6ff384a8
    add_sub_add_right_eq_sub]
  rw [ciSup_const, dist_eq_norm]

lemma dist_iterate_next_le (hf : IsPicardLindelof f t₀ x₀ a r L K) (hx : x ∈ closedBall x₀ r)
    (α : FunSpace t₀ x₀ r L) (n : ℕ) :
    dist α ((next hf hx)^[n] α) ≤
      (∑ i ∈ Finset.range n, (K * max (tmax - t₀) (t₀ - tmin)) ^ i / i !)
        * dist α (next hf hx α) := by
  nth_rw 1 [← iterate_zero_apply (f := next hf hx) (x := α)]
  rw [Finset.sum_mul]
  apply dist_le_range_sum_of_dist_le (f := fun i ↦ (next hf hx)^[i] α)
  intro i hi
  rw [iterate_succ_apply]
  exact dist_iterate_next_iterate_next_le hf hx _ _ i

lemma dist_iterate_iterate_next_le_of_lipschitzWith (hf : IsPicardLindelof f t₀ x₀ a r L K)
    (hx : x ∈ closedBall x₀ r) (α : FunSpace t₀ x₀ r L) {m : ℕ} {C : ℝ≥0}
    (hm : LipschitzWith C (next hf hx)^[m]) (n : ℕ) :
    dist α ((next hf hx)^[m]^[n] α) ≤
      (∑ i ∈ Finset.range m, (K * max (tmax - t₀) (t₀ - tmin)) ^ i / i !) *
        (∑ i ∈ Finset.range n, (C : ℝ) ^ i) * dist α (next hf hx α) := by
  nth_rw 1 [← iterate_zero_apply (f := (next hf hx)^[m]) (x := α)]
  rw [Finset.mul_sum, Finset.sum_mul]
  apply dist_le_range_sum_of_dist_le (f := fun i ↦ (next hf hx)^[m]^[i] α)
  intro i hi
  rw [iterate_succ_apply]
  apply le_trans <| hm.dist_iterate_succ_le_geometric α i
  rw [mul_assoc, mul_comm ((C : ℝ) ^ i), ← mul_assoc]
  apply mul_le_mul_of_nonneg_right _ (pow_nonneg C.2 _)
  exact dist_iterate_next_le hf hx α m

/-- The pointwise distance between any two integral curves `α` and `β` over their domains is bounded
by a constant `L'` times the distance between their respective initial points. This is the result of
taking the limit of `dist_iterate_iterate_next_le_of_lipschitzWith` as `n → ∞`. This implies that
the local solution of a vector field is Lipschitz continuous in the initial condition. -/
lemma exists_forall_closedBall_funSpace_dist_le_mul [CompleteSpace E]
    (hf : IsPicardLindelof f t₀ x₀ a r L K) :
    ∃ L' : ℝ≥0, ∀ (x y : E) (hx : x ∈ closedBall x₀ r) (hy : y ∈ closedBall x₀ r)
      (α β : FunSpace t₀ x₀ r L) (_ : IsFixedPt (next hf hx) α) (_ : IsFixedPt (next hf hy) β),
      dist α β ≤ L' * dist x y := by
  obtain ⟨m, C, h⟩ := exists_contractingWith_iterate_next hf
  let L' := (∑ i ∈ Finset.range m, (K * max (tmax - t₀) (t₀ - tmin)) ^ i / i !) * (1 - C)⁻¹
  have hL' : 0 ≤ L' := by
    have : 0 ≤ max (tmax - t₀) (t₀ - tmin) := le_max_of_le_left <| sub_nonneg_of_le t₀.2.2
    positivity
  refine ⟨⟨L', hL'⟩, fun x y hx hy α β hα hβ ↦ ?_⟩
  rw [NNReal.coe_mk]
  apply le_of_tendsto_of_tendsto' (b := Filter.atTop) _ _ <|
    dist_iterate_iterate_next_le_of_lipschitzWith hf hy α (h y hy).2
  · apply Filter.Tendsto.comp (y := 𝓝 β) (tendsto_const_nhds.dist Filter.tendsto_id)
    rw [h y hy |>.fixedPoint_unique (hβ.iterate m)]
    exact h y hy |>.tendsto_iterate_fixedPoint α
  · nth_rw 1 [← hα, dist_next_next]
    apply Filter.Tendsto.mul_const
    apply Filter.Tendsto.const_mul
    convert hasSum_geometric_of_lt_one C.2 (h y hy).1 |>.tendsto_sum_nat
    rw [NNReal.coe_inv]
    congr
    rw [NNReal.coe_sub <| le_of_lt (h y hy).1, NNReal.coe_one, NNReal.val_eq_coe]

end

end FunSpace

/-! ## Properties of the integral equation -/

section

variable {E : Type*} [NormedAddCommGroup E] [NormedSpace ℝ E] [CompleteSpace E]
  {f : ℝ → E → E} {α : ℝ → E} {s : Set ℝ} {u : Set E} {t₀ tmin tmax : ℝ}

-- also works for open sets and `Ici` and `Iic`; generalise?
/-- If the time-dependent vector field `f` and the curve `α` are continuous, then `f t (α t)` is the
derivative of `picard f t₀ x₀ α`. -/
lemma hasDerivWithinAt_picard_Icc
    (ht₀ : t₀ ∈ Icc tmin tmax)
    (hf : ContinuousOn (uncurry f) ((Icc tmin tmax) ×ˢ u))
    (hα : ContinuousOn α (Icc tmin tmax))
    (hmem : ∀ t ∈ Icc tmin tmax, α t ∈ u) (x₀ : E)
    {t : ℝ} (ht : t ∈ Icc tmin tmax) :
    HasDerivWithinAt (picard f t₀ x₀ α) (f t (α t)) (Icc tmin tmax) t := by
  apply HasDerivWithinAt.const_add
  have : Fact (t ∈ Icc tmin tmax) := ⟨ht⟩ -- needed to synthesise `FTCFilter` for `Icc`
  apply intervalIntegral.integral_hasDerivWithinAt_right _ -- need `CompleteSpace E` and `Icc`
    (continuousOn_comp hf hα hmem |>.stronglyMeasurableAtFilter_nhdsWithin measurableSet_Icc t)
    (continuousOn_comp hf hα hmem _ ht)
  apply ContinuousOn.intervalIntegrable
  apply continuousOn_comp hf hα hmem |>.mono
  by_cases h : t < t₀
  · rw [uIcc_of_gt h]
    exact Icc_subset_Icc ht.1 ht₀.2
  · rw [uIcc_of_le (not_lt.mp h)]
    exact Icc_subset_Icc ht₀.1 ht.2

/-- Converse of `hasDerivWithinAt_integrate_Icc`: if `f` is the derivative along `α`, then `α`
satisfies the integral equation. -/
lemma integrate_eq_of_hasDerivAt {t : ℝ}
    (hf : ContinuousOn (uncurry f) ((uIcc t₀ t) ×ˢ u))
    (hα : ∀ t' ∈ uIcc t₀ t, HasDerivWithinAt α (f t' (α t')) (uIcc t₀ t) t')
    (hmap : MapsTo α (uIcc t₀ t) u) : -- need `Icc` for `uIcc_subset_Icc`
    integrate f t₀ (α t₀) α t = α t :=
  calc
    _ = α t₀ + (α t - α t₀) := by
      rw [integrate_apply, integral_eq_sub_of_hasDeriv_right]
      · intro t' ht'
        exact hα t' ht' |>.continuousWithinAt
      · intro t' ht'
        apply HasDerivAt.hasDerivWithinAt
        exact hα t' (Ioo_subset_Icc_self ht') |>.hasDerivAt <| Icc_mem_nhds ht'.1 ht'.2
      · apply ContinuousOn.intervalIntegrable -- kind of repeated later
        apply continuousOn_comp hf _ hmap
        intro t' ht' -- repeat
        exact hα t' ht' |>.continuousWithinAt
    _ = α t := add_sub_cancel _ _

/-- If the time-dependent vector field `f` is $C^n$ and the curve `α` is continuous, then
`interate f t₀ x₀ α` is also $C^n$. This version works for `n : ℕ`. -/
lemma contDiffOn_nat_integrate_Icc
    (ht₀ : t₀ ∈ Icc tmin tmax) {n : ℕ}
    (hf : ContDiffOn ℝ n (uncurry f) ((Icc tmin tmax) ×ˢ u))
    (hα : ContinuousOn α (Icc tmin tmax))
    (hmem : ∀ t ∈ Icc tmin tmax, α t ∈ u) (x₀ : E)
    (heqon : ∀ t ∈ Icc tmin tmax, α t = integrate f t₀ x₀ α t) :
    ContDiffOn ℝ n (integrate f t₀ x₀ α) (Icc tmin tmax) := by
  by_cases hlt : tmin < tmax
  · have {t} (ht : t ∈ Icc tmin tmax) :=
      hasDerivWithinAt_integrate_Icc ht₀ hf.continuousOn hα hmem x₀ ht
    induction n with
    | zero =>
      simp only [CharP.cast_eq_zero, contDiffOn_zero] at *
      exact fun _ ht ↦ this ht |>.continuousWithinAt
    | succ n hn =>
      simp only [Nat.cast_add, Nat.cast_one] at *
      rw [contDiffOn_succ_iff_derivWithin <| uniqueDiffOn_Icc hlt]
      refine ⟨fun _ ht ↦ HasDerivWithinAt.differentiableWithinAt (this ht), by simp, ?_⟩
      have hα' : ContDiffOn ℝ n α (Icc tmin tmax) := ContDiffOn.congr (hn hf.of_succ) heqon
      apply contDiffOn_comp hf.of_succ hα' hmem |>.congr
      intro t ht
      apply HasDerivWithinAt.derivWithin (this ht) <| (uniqueDiffOn_Icc hlt).uniqueDiffWithinAt ht
  · have : Icc tmin tmax = {t₀} := by -- missing lemma!
      rw [not_lt] at hlt
      rw [Icc_eq_singleton_iff]
      exact ⟨eq_of_le_of_le ht₀.1 (le_trans ht₀.2 hlt), eq_of_le_of_le (le_trans hlt ht₀.1) ht₀.2⟩
    rw [this]
    intro t ht
    rw [eq_of_mem_singleton ht]
    exact contDiffWithinAt_singleton

/-- If the time-dependent vector field `f` is $C^n$ and the curve `α` is continuous, then
`interate f t₀ x₀ α` is also $C^n$. This version works for `n : ℕ∞`. -/
lemma contDiffOn_enat_integrate_Icc
    (ht₀ : t₀ ∈ Icc tmin tmax) {n : ℕ∞}
    (hf : ContDiffOn ℝ n (uncurry f) ((Icc tmin tmax) ×ˢ u))
    (hα : ContinuousOn α (Icc tmin tmax))
    (hmem : ∀ t ∈ Icc tmin tmax, α t ∈ u) (x₀ : E)
    (heqon : ∀ t ∈ Icc tmin tmax, α t = integrate f t₀ x₀ α t) :
    ContDiffOn ℝ n (integrate f t₀ x₀ α) (Icc tmin tmax) := by
  induction n with
  | top =>
    rw [contDiffOn_infty] at *
    intro k
    exact contDiffOn_nat_integrate_Icc ht₀ (hf k) hα hmem x₀ heqon
  | coe n =>
    simp only [WithTop.coe_natCast] at *
    exact contDiffOn_nat_integrate_Icc ht₀ hf hα hmem x₀ heqon

/-- Solutions to ODEs defined by $C^n$ vector fields are also $C^n$. -/
theorem contDiffOn_enat_Icc_of_hasDerivWithinAt
    {n : ℕ∞}
    (hf : ContDiffOn ℝ n (uncurry f) ((Icc tmin tmax) ×ˢ u))
    (hα : ∀ t ∈ Icc tmin tmax, HasDerivWithinAt α (f t (α t)) (Icc tmin tmax) t)
    (hmem : MapsTo α (Icc tmin tmax) u) :
    ContDiffOn ℝ n α (Icc tmin tmax) := by
  by_cases hlt : tmin < tmax
  · set t₀ := (tmin + tmax) / 2 with h
    have ht₀ : t₀ ∈ Icc tmin tmax := ⟨by linarith, by linarith⟩
    have : ∀ t ∈ Icc tmin tmax, α t = integrate f t₀ (α t₀) α t := by
      intro t ht
      have : uIcc t₀ t ⊆ Icc tmin tmax := uIcc_subset_Icc ht₀ ht
      rw [integrate_eq_of_hasDerivAt (hf.continuousOn.mono _)]
      · intro t' ht'
        exact hα t' (this ht') |>.mono this
      · apply hmem.mono_left this
      · -- missing `left/right` lemmas for `prod_subset_prod_iff`
        rw [prod_subset_prod_iff]
        exact Or.inl ⟨this, subset_rfl⟩
    exact contDiffOn_enat_integrate_Icc ht₀ hf
      (fun t ht ↦ hα t ht |>.continuousWithinAt) hmem (α t₀) this |>.congr this
  · rw [not_lt, le_iff_lt_or_eq] at hlt -- missing lemma?
    cases hlt with
    | inl h =>
      intro _ ht
      rw [Icc_eq_empty (not_le.mpr h)] at ht
      exfalso
      exact not_mem_empty _ ht
    | inr h =>
      rw [h, Icc_self]
      intro _ ht
      rw [eq_of_mem_singleton ht]
      exact contDiffWithinAt_singleton

end

end ODE

namespace IsPicardLindelof

/-! ## Properties of `IsPicardLindelof` -/

section

variable {E : Type*} [NormedAddCommGroup E]
  {f : ℝ → E → E} {tmin tmax : ℝ} {t₀ : Icc tmin tmax} {x₀ x : E} {a r L K : ℝ≥0}

lemma continuousOn_uncurry (hf : IsPicardLindelof f t₀ x₀ a r L K) :
    ContinuousOn (uncurry f) ((Icc tmin tmax) ×ˢ (closedBall x₀ a)) :=
  continuousOn_prod_of_continuousOn_lipschitzOnWith' _ K hf.lipschitzOnWith hf.continuousOn

/-- The special case where the vector field is independent of time. -/
lemma of_time_independent
    {f : E → E} {tmin tmax : ℝ} {t₀ : Icc tmin tmax} {x₀ : E} {a r L K : ℝ≥0}
    (hb : ∀ x ∈ closedBall x₀ a, ‖f x‖ ≤ L)
    (hl : LipschitzOnWith K f (closedBall x₀ a))
    (hm : L * max (tmax - t₀) (t₀ - tmin) ≤ a - r) :
    (IsPicardLindelof (fun _ ↦ f) t₀ x₀ a r L K) where
  lipschitzOnWith := fun _ _ ↦ hl
  continuousOn := fun _ _ ↦ continuousOn_const
  norm_le := fun _ _ ↦ hb
  mul_max_le := hm

/-- A time-independent, continuously differentiable ODE satisfies the hypotheses of the
Picard-Lindelöf theorem. -/
lemma of_contDiffAt_one [NormedSpace ℝ E]
    {f : E → E} {x₀ : E} (hf : ContDiffAt ℝ 1 f x₀) (t₀ : ℝ) :
    ∃ (ε : ℝ) (hε : 0 < ε) (a r L K : ℝ≥0) (_ : 0 < r), IsPicardLindelof (fun _ ↦ f)
      (tmin := t₀ - ε) (tmax := t₀ + ε) ⟨t₀, (by simp [le_of_lt hε])⟩ x₀ a r L K := by
  -- obtain ball of radius `a` within area in which f is `K`-lipschitz
  obtain ⟨K, s, hs, hl⟩ := hf.exists_lipschitzOnWith
  obtain ⟨a, ha : 0 < a, hss⟩ := Metric.mem_nhds_iff.mp hs
  set L := K * a + ‖f x₀‖ + 1 with hL
  have hL0 : 0 < L := by positivity
  have hb (x : E) (hx : x ∈ closedBall x₀ (a / 2)) : ‖f x‖ ≤ L := by
    rw [hL]
    calc
      ‖f x‖ ≤ ‖f x - f x₀‖ + ‖f x₀‖ := norm_le_norm_sub_add _ _
      _ ≤ K * ‖x - x₀‖ + ‖f x₀‖ := by
        apply add_le_add_right
        rw [← dist_eq_norm, ← dist_eq_norm]
        apply hl.dist_le_mul x _ x₀ (mem_of_mem_nhds hs)
        apply subset_trans _ hss hx
        exact closedBall_subset_ball <| half_lt_self ha -- this is where we need `a / 2`
      _ ≤ K * a + ‖f x₀‖ := by
        apply add_le_add_right
        apply mul_le_mul_of_nonneg_left _ K.2
        rw [← mem_closedBall_iff_norm]
        exact closedBall_subset_closedBall (half_le_self (le_of_lt ha)) hx
      _ ≤ L := le_add_of_nonneg_right zero_le_one
  let ε := a / L / 2 / 2
  have hε0 : 0 < ε := by positivity
  refine ⟨ε, hε0,
    ⟨a / 2, le_of_lt <| half_pos ha⟩, ⟨a / 2, le_of_lt <| half_pos ha⟩ / 2,
    ⟨L, le_of_lt hL0⟩, K, half_pos <| half_pos ha, ?_⟩
  apply of_time_independent hb <|
    hl.mono <| subset_trans (closedBall_subset_ball (half_lt_self ha)) hss
  rw [NNReal.coe_mk, add_sub_cancel_left, sub_sub_cancel, max_self, NNReal.coe_div,
    NNReal.coe_two, NNReal.coe_mk, mul_comm, ← le_div_iff₀ hL0, sub_half, div_right_comm (a / 2),
    div_right_comm a]

end

/-! ## Existence of solutions to ODEs -/

open ODE

variable {E : Type*} [NormedAddCommGroup E] [NormedSpace ℝ E] [CompleteSpace E]
  {f : ℝ → E → E} {tmin tmax : ℝ} {t₀ : Icc tmin tmax} {x₀ x : E} {a r L K : ℝ≥0}

/-- Picard-Lindelöf (Cauchy-Lipschitz) theorem, integral form. This version shows the existence of a
local solution whose initial point `x` may be be different from the centre `x₀` of the closed ball
within which the properties of the vector field hold. -/
theorem exists_eq_picard_eq
    (hf : IsPicardLindelof f t₀ x₀ a r L K) (hx : x ∈ closedBall x₀ r) :
    ∃ α : ℝ → E, α t₀ = x ∧ ∀ t ∈ Icc tmin tmax, α t = ODE.picard f t₀ x α t := by
  obtain ⟨α, hα⟩ := FunSpace.exists_isFixedPt_next hf hx
  refine ⟨(FunSpace.next hf hx α).compProj, by simp, fun t ht ↦ ?_⟩
  rw [FunSpace.compProj_apply, FunSpace.next_apply, hα, projIcc_of_mem _ ht]

/-- Picard-Lindelöf (Cauchy-Lipschitz) theorem, differential form. This version shows the existence
of a local solution whose initial point `x` may be be different from the centre `x₀` of the closed
ball within which the properties of the vector field hold. -/
theorem exists_eq_hasDerivWithinAt
    (hf : IsPicardLindelof f t₀ x₀ a r L K) (hx : x ∈ closedBall x₀ r) :
    ∃ α : ℝ → E, α t₀ = x ∧
      ∀ t ∈ Icc tmin tmax, HasDerivWithinAt α (f t (α t)) (Icc tmin tmax) t := by
  obtain ⟨α, hα⟩ := FunSpace.exists_isFixedPt_next hf hx
  refine ⟨α.compProj, by rw [FunSpace.compProj_val, ← hα, FunSpace.next_apply₀], fun t ht ↦ ?_⟩
  apply hasDerivWithinAt_picard_Icc t₀.2 hf.continuousOn_uncurry
    α.continuous_compProj.continuousOn (fun _ ht' ↦ α.compProj_mem_closedBall hf.mul_max_le)
    x ht |>.congr_of_mem _ ht
  intro t' ht'
  nth_rw 1 [← hα]
  rw [FunSpace.compProj_of_mem ht', FunSpace.next_apply]

/-- Picard-Lindelöf (Cauchy-Lipschitz) theorem, differential form. -/
theorem exists_eq_hasDerivWithinAt₀
    (hf : IsPicardLindelof f t₀ x₀ a 0 L K) :
    ∃ α : ℝ → E, α t₀ = x₀ ∧
      ∀ t ∈ Icc tmin tmax, HasDerivWithinAt α (f t (α t)) (Icc tmin tmax) t :=
  exists_eq_hasDerivWithinAt hf (mem_closedBall_self le_rfl)

open Classical in
/-- Picard-Lindelöf (Cauchy-Lipschitz) theorem, differential form. This version shows the existence
of a local flow. -/
theorem exists_forall_mem_closedBall_eq_hasDerivWithinAt (hf : IsPicardLindelof f t₀ x₀ a r L K) :
    ∃ α : E → ℝ → E, ∀ x ∈ closedBall x₀ r, α x t₀ = x ∧
      ∀ t ∈ Icc tmin tmax, HasDerivWithinAt (α x) (f t (α x t)) (Icc tmin tmax) t := by
  have (x) (hx : x ∈ closedBall x₀ r) := exists_eq_hasDerivWithinAt hf hx
  choose α hα using this
  set α' := fun (x : E) ↦ if hx : x ∈ closedBall x₀ r then α x hx else 0 with hα'
  refine ⟨α', fun x hx ↦ ?_⟩
  have ⟨h1, h2⟩ := hα x hx
  refine ⟨?_, fun t ht ↦ ?_⟩
  · simp_rw [hα', dif_pos hx, h1]
  · simp_rw [hα', dif_pos hx, h2 t ht]

open Classical in
/-- Picard-Lindelöf (Cauchy-Lipschitz) theorem, differential form. This version shows the existence
of a local flow and that it is Lipschitz continuous in the intial point.

TODO: derive the previous theorem from this. add docstring at beginning of file -/
theorem exists_forall_mem_closedBall_eq_hasDerivWithinAt_lipschitzOnWith
    (hf : IsPicardLindelof f t₀ x₀ a r L K) :
    ∃ α : E → ℝ → E, (∀ x ∈ closedBall x₀ r, α x t₀ = x ∧
      ∀ t ∈ Icc tmin tmax, HasDerivWithinAt (α x) (f t (α x t)) (Icc tmin tmax) t) ∧
      ∃ L' : ℝ≥0, ∀ t ∈ Icc tmin tmax, LipschitzOnWith L' (α · t) (closedBall x₀ r) := by
  have (x) (hx : x ∈ closedBall x₀ r) := FunSpace.exists_isFixedPt_next hf hx
  choose α hα using this
  set α' := fun (x : E) ↦ if hx : x ∈ closedBall x₀ r then
    α x hx |>.compProj else 0 with hα'
  refine ⟨α', fun x hx ↦ ⟨?_, fun t ht ↦ ?_⟩, ?_⟩
  · rw [hα']
    dsimp only
    rw [dif_pos hx, FunSpace.compProj_val, ← hα, FunSpace.next_apply₀]
  · rw [hα']
    dsimp only
    rw [dif_pos hx, FunSpace.compProj_apply]
<<<<<<< HEAD
    apply hasDerivWithinAt_integrate_Icc t₀.2 hf.continuousOn_uncurry
=======
    apply hasDerivWithinAt_picard_Icc t₀.2 hf.continuousOn_uncurry
>>>>>>> 6ff384a8
      (α x hx |>.continuous_compProj.continuousOn)
      (fun _ ht' ↦ α x hx |>.compProj_mem_closedBall hf.mul_max_le)
      x ht |>.congr_of_mem _ ht
    intro t' ht'
    nth_rw 1 [← hα]
    rw [FunSpace.compProj_of_mem ht', FunSpace.next_apply]
  · obtain ⟨L', h⟩ := FunSpace.exists_forall_closedBall_funSpace_dist_le_mul hf
    refine ⟨L', fun t ht ↦ LipschitzOnWith.of_dist_le_mul fun x hx y hy ↦ ?_⟩
    simp_rw [hα']
    rw [dif_pos hx, dif_pos hy, FunSpace.compProj_apply, FunSpace.compProj_apply,
      ← FunSpace.toContinuousMap_apply_eq_apply, ← FunSpace.toContinuousMap_apply_eq_apply]
    have : Nonempty (Icc tmin tmax) := ⟨t₀⟩
    apply ContinuousMap.dist_le_iff_of_nonempty.mp
    exact h x y hx hy (α x hx) (α y hy) (hα x hx) (hα y hy)

/-- Picard-Lindelöf (Cauchy-Lipschitz) theorem, differential form. This version shows the existence
of a local flow and that it is continuous on its domain as a (partial) map `E × ℝ → E`. -/
theorem exists_forall_mem_closedBall_eq_hasDerivWithinAt_continuousOn
    (hf : IsPicardLindelof f t₀ x₀ a r L K) :
    ∃ α : E × ℝ → E, (∀ x ∈ closedBall x₀ r, α ⟨x, t₀⟩ = x ∧
      ∀ t ∈ Icc tmin tmax, HasDerivWithinAt (α ⟨x, ·⟩) (f t (α ⟨x, t⟩)) (Icc tmin tmax) t) ∧
      ContinuousOn α (closedBall x₀ r ×ˢ Icc tmin tmax) := by
  obtain ⟨α, hα1, L', hα2⟩ := hf.exists_forall_mem_closedBall_eq_hasDerivWithinAt_lipschitzOnWith
  refine ⟨uncurry α, hα1, ?_⟩
  apply continuousOn_prod_of_continuousOn_lipschitzOnWith _ L' _ hα2
  intro x hx t ht
  exact (hα1 x hx).2 t ht |>.continuousWithinAt

end IsPicardLindelof

/-! ## $C^1$ vector field -/

namespace ContDiffAt

variable {E : Type*} [NormedAddCommGroup E] [NormedSpace ℝ E] [CompleteSpace E]
  {f : E → E} {x₀ : E}

/-- If a vector field `f : E → E` is continuously differentiable at `x₀ : E`, then it admits an
integral curve `α : ℝ → E` defined on an open interval, with initial condition `α t₀ = x`, where
`x` may be different from `x₀`. -/
theorem exists_eq_hasDerivAt_Ioo_of_contDiffAt
    (hf : ContDiffAt ℝ 1 f x₀) (t₀ : ℝ) :
    ∃ r > (0 : ℝ), ∃ ε > (0 : ℝ), ∀ x ∈ closedBall x₀ r, ∃ α : ℝ → E, α t₀ = x ∧
      ∀ t ∈ Ioo (t₀ - ε) (t₀ + ε), HasDerivAt α (f (α t)) t := by
  have ⟨ε, hε, a, r, _, _, hr, hpl⟩ := IsPicardLindelof.of_contDiffAt_one hf t₀
  refine ⟨r, hr, ε, hε, fun x hx ↦ ?_⟩
  have ⟨α, hα1, hα2⟩ := hpl.exists_eq_hasDerivWithinAt hx
  refine ⟨α, hα1, fun t ht ↦ ?_⟩
  exact hα2 t (Ioo_subset_Icc_self ht) |>.hasDerivAt (Icc_mem_nhds ht.1 ht.2)

/-- If a vector field `f : E → E` is continuously differentiable at `x₀ : E`, then it admits an
integral curve `α : ℝ → E` defined on an open interval, with initial condition `α t₀ = x₀`. -/
theorem exists_eq_hasDerivAt_Ioo_of_contDiffAt₀
    (hf : ContDiffAt ℝ 1 f x₀) (t₀ : ℝ) :
    ∃ α : ℝ → E, α t₀ = x₀ ∧ ∃ ε > (0 : ℝ),
      ∀ t ∈ Ioo (t₀ - ε) (t₀ + ε), HasDerivAt α (f (α t)) t :=
  have ⟨_, hr, ε, hε, H⟩ := exists_eq_hasDerivAt_Ioo_of_contDiffAt hf t₀
  have ⟨α, hα1, hα2⟩ := H x₀ (mem_closedBall_self (le_of_lt hr))
  ⟨α, hα1, ε, hε, hα2⟩

open Classical in
/-- If a vector field `f : E → E` is continuously differentiable at `x₀ : E`, then it admits a flow
`α : E → ℝ → E` defined on an open domain, with initial condition `α x t₀ = x` for all `x` within
the domain. -/
theorem exists_eventually_eq_hasDerivAt
    (hf : ContDiffAt ℝ 1 f x₀) (t₀ : ℝ) :
    ∃ α : E → ℝ → E, ∀ᶠ xt in 𝓝 x₀ ×ˢ 𝓝 t₀,
      α xt.1 t₀ = xt.1 ∧ HasDerivAt (α xt.1) (f (α xt.1 xt.2)) xt.2 := by
  obtain ⟨r, hr, ε, hε, H⟩ := exists_eq_hasDerivAt_Ioo_of_contDiffAt hf t₀
  choose α hα using H
  refine ⟨fun (x : E) ↦ if hx : x ∈ closedBall x₀ r then α x hx else 0, ?_⟩
  rw [Filter.eventually_iff_exists_mem]
  refine ⟨closedBall x₀ r ×ˢ Ioo (t₀ - ε) (t₀ + ε), ?_, ?_⟩
  · rw [Filter.prod_mem_prod_iff]
    exact ⟨closedBall_mem_nhds x₀ hr, Ioo_mem_nhds (by linarith) (by linarith)⟩
  · intro ⟨x, t⟩ ⟨hx, ht⟩
    have ⟨h1, h2⟩ := hα x hx
    constructor
    · simp_rw [dif_pos hx, h1]
    · simp_rw [dif_pos hx, h2 t ht]

end ContDiffAt<|MERGE_RESOLUTION|>--- conflicted
+++ resolved
@@ -396,11 +396,7 @@
   have : Nonempty (Icc tmin tmax) := ⟨t₀⟩ -- needed for `ciSup_const`
   rw [← MetricSpace.isometry_induced FunSpace.toContinuousMap FunSpace.toContinuousMap.injective
     |>.dist_eq, dist_eq_norm, ContinuousMap.norm_eq_iSup_norm]
-<<<<<<< HEAD
-  simp_rw [ContinuousMap.sub_apply, toContinuousMap_apply_eq_apply, next_apply, integrate_apply,
-=======
   simp_rw [ContinuousMap.sub_apply, toContinuousMap_apply_eq_apply, next_apply, picard_apply,
->>>>>>> 6ff384a8
     add_sub_add_right_eq_sub]
   rw [ciSup_const, dist_eq_norm]
 
@@ -747,11 +743,7 @@
   · rw [hα']
     dsimp only
     rw [dif_pos hx, FunSpace.compProj_apply]
-<<<<<<< HEAD
-    apply hasDerivWithinAt_integrate_Icc t₀.2 hf.continuousOn_uncurry
-=======
     apply hasDerivWithinAt_picard_Icc t₀.2 hf.continuousOn_uncurry
->>>>>>> 6ff384a8
       (α x hx |>.continuous_compProj.continuousOn)
       (fun _ ht' ↦ α x hx |>.compProj_mem_closedBall hf.mul_max_le)
       x ht |>.congr_of_mem _ ht
