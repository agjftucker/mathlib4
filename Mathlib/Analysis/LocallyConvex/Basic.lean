--- conflicted
+++ resolved
@@ -104,11 +104,7 @@
   balanced_iInter fun _ => balanced_iInter <| h _
 
 theorem Balanced.mulActionHom_preimage [SMul 𝕜 F] {s : Set F} (hs : Balanced 𝕜 s)
-<<<<<<< HEAD
-    (f : MulActionHom (RingHom.id 𝕜) E  F) : Balanced 𝕜 (f ⁻¹' s) := fun a ha x ⟨y,⟨hy₁,hy₂⟩⟩ => by
-=======
     (f : E →[𝕜] F) : Balanced 𝕜 (f ⁻¹' s) := fun a ha x ⟨y,⟨hy₁,hy₂⟩⟩ => by
->>>>>>> cd6d3fa3
   rw [mem_preimage, ← hy₂, map_smul]
   exact hs a ha (smul_mem_smul_set hy₁)
 
