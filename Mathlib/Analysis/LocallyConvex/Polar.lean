--- conflicted
+++ resolved
@@ -64,15 +64,6 @@
 theorem polar_mem (s : Set E) (y : F) (hy : y ∈ B.polar s) : ∀ x ∈ s, ‖B x y‖ ≤ 1 :=
   hy
 
-<<<<<<< HEAD
-theorem polar_preimage (s : Set E) :
-    B.polar s = ⋂ x ∈ s, ((B x) ⁻¹' Metric.closedBall (0 : 𝕜) 1) := by aesop
-
-theorem polar_closed (s : Set E) : IsClosed (X :=  WeakBilin B.flip) (B.polar s) := by
-  rw [polar_preimage]
-  exact isClosed_biInter
-    (fun _ _ => IsClosed.preimage (WeakBilin.eval_continuous B.flip _) Metric.isClosed_ball)
-=======
 theorem polar_eq_biInter_preimage (s : Set E) :
     B.polar s = ⋂ x ∈ s, ((B x) ⁻¹' Metric.closedBall (0 : 𝕜) 1) := by aesop
 
@@ -80,7 +71,6 @@
   rw [polar_eq_biInter_preimage]
   exact isClosed_biInter
     fun _ _ ↦ Metric.isClosed_closedBall.preimage (WeakBilin.eval_continuous B.flip _)
->>>>>>> 63a7be57
 
 @[simp]
 theorem zero_mem_polar (s : Set E) : (0 : F) ∈ B.polar s := fun _ _ => by
