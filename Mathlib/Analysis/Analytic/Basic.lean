/-
Copyright (c) 2020 Sébastien Gouëzel. All rights reserved.
Released under Apache 2.0 license as described in the file LICENSE.
Authors: Sébastien Gouëzel, Yury Kudryashov
-/
import Mathlib.Analysis.Calculus.FormalMultilinearSeries
import Mathlib.Analysis.SpecificLimits.Normed
import Mathlib.Logic.Equiv.Fin.Basic
import Mathlib.Tactic.Bound.Attribute
import Mathlib.Topology.Algebra.InfiniteSum.Module

/-!
# Analytic functions

A function is analytic in one dimension around `0` if it can be written as a converging power series
`Σ pₙ zⁿ`. This definition can be extended to any dimension (even in infinite dimension) by
requiring that `pₙ` is a continuous `n`-multilinear map. In general, `pₙ` is not unique (in two
dimensions, taking `p₂ (x, y) (x', y') = x y'` or `y x'` gives the same map when applied to a
vector `(x, y) (x, y)`). A way to guarantee uniqueness is to take a symmetric `pₙ`, but this is not
always possible in nonzero characteristic (in characteristic 2, the previous example has no
symmetric representative). Therefore, we do not insist on symmetry or uniqueness in the definition,
and we only require the existence of a converging series.

The general framework is important to say that the exponential map on bounded operators on a Banach
space is analytic, as well as the inverse on invertible operators.

## Main definitions

Let `p` be a formal multilinear series from `E` to `F`, i.e., `p n` is a multilinear map on `E^n`
for `n : ℕ`.

* `p.radius`: the largest `r : ℝ≥0∞` such that `‖p n‖ * r^n` grows subexponentially.
* `p.le_radius_of_bound`, `p.le_radius_of_bound_nnreal`, `p.le_radius_of_isBigO`: if `‖p n‖ * r ^ n`
  is bounded above, then `r ≤ p.radius`;
* `p.isLittleO_of_lt_radius`, `p.norm_mul_pow_le_mul_pow_of_lt_radius`,
  `p.isLittleO_one_of_lt_radius`,
  `p.norm_mul_pow_le_of_lt_radius`, `p.nnnorm_mul_pow_le_of_lt_radius`: if `r < p.radius`, then
  `‖p n‖ * r ^ n` tends to zero exponentially;
* `p.lt_radius_of_isBigO`: if `r ≠ 0` and `‖p n‖ * r ^ n = O(a ^ n)` for some `-1 < a < 1`, then
  `r < p.radius`;
* `p.partialSum n x`: the sum `∑_{i = 0}^{n-1} pᵢ xⁱ`.
* `p.sum x`: the sum `∑'_{i = 0}^{∞} pᵢ xⁱ`.

Additionally, let `f` be a function from `E` to `F`.

* `HasFPowerSeriesOnBall f p x r`: on the ball of center `x` with radius `r`,
  `f (x + y) = ∑'_n pₙ yⁿ`.
* `HasFPowerSeriesAt f p x`: on some ball of center `x` with positive radius, holds
  `HasFPowerSeriesOnBall f p x r`.
* `AnalyticAt 𝕜 f x`: there exists a power series `p` such that holds `HasFPowerSeriesAt f p x`.
* `AnalyticOnNhd 𝕜 f s`: the function `f` is analytic at every point of `s`.

We also define versions of `HasFPowerSeriesOnBall`, `AnalyticAt`, and `AnalyticOnNhd` restricted to
a set, similar to `ContinuousWithinAt`. See `Mathlib.Analysis.Analytic.Within` for basic properties.

* `AnalyticWithinAt 𝕜 f s x` means a power series at `x` converges to `f` on `𝓝[s ∪ {x}] x`.
* `AnalyticOn 𝕜 f s t` means `∀ x ∈ t, AnalyticWithinAt 𝕜 f s x`.

We develop the basic properties of these notions, notably:
* If a function admits a power series, it is continuous (see
  `HasFPowerSeriesOnBall.continuousOn` and `HasFPowerSeriesAt.continuousAt` and
  `AnalyticAt.continuousAt`).
* In a complete space, the sum of a formal power series with positive radius is well defined on the
  disk of convergence, see `FormalMultilinearSeries.hasFPowerSeriesOnBall`.

## Implementation details

We only introduce the radius of convergence of a power series, as `p.radius`.
For a power series in finitely many dimensions, there is a finer (directional, coordinate-dependent)
notion, describing the polydisk of convergence. This notion is more specific, and not necessary to
build the general theory. We do not define it here.
-/

noncomputable section

variable {𝕜 E F G : Type*}

open Topology NNReal Filter ENNReal Set Asymptotics

namespace FormalMultilinearSeries

variable [Semiring 𝕜] [AddCommMonoid E] [AddCommMonoid F] [Module 𝕜 E] [Module 𝕜 F]
variable [TopologicalSpace E] [TopologicalSpace F]
variable [ContinuousAdd E] [ContinuousAdd F]
variable [ContinuousConstSMul 𝕜 E] [ContinuousConstSMul 𝕜 F]

/-- Given a formal multilinear series `p` and a vector `x`, then `p.sum x` is the sum `Σ pₙ xⁿ`. A
priori, it only behaves well when `‖x‖ < p.radius`. -/
protected def sum (p : FormalMultilinearSeries 𝕜 E F) (x : E) : F :=
  ∑' n : ℕ, p n fun _ => x

/-- Given a formal multilinear series `p` and a vector `x`, then `p.partialSum n x` is the sum
`Σ pₖ xᵏ` for `k ∈ {0,..., n-1}`. -/
def partialSum (p : FormalMultilinearSeries 𝕜 E F) (n : ℕ) (x : E) : F :=
  ∑ k ∈ Finset.range n, p k fun _ : Fin k => x

/-- The partial sums of a formal multilinear series are continuous. -/
theorem partialSum_continuous (p : FormalMultilinearSeries 𝕜 E F) (n : ℕ) :
    Continuous (p.partialSum n) := by
  unfold partialSum
  fun_prop

end FormalMultilinearSeries

/-! ### The radius of a formal multilinear series -/

variable [NontriviallyNormedField 𝕜] [NormedAddCommGroup E] [NormedSpace 𝕜 E] [NormedAddCommGroup F]
  [NormedSpace 𝕜 F] [NormedAddCommGroup G] [NormedSpace 𝕜 G]

namespace FormalMultilinearSeries

variable (p : FormalMultilinearSeries 𝕜 E F) {r : ℝ≥0}

/-- The radius of a formal multilinear series is the largest `r` such that the sum `Σ ‖pₙ‖ ‖y‖ⁿ`
converges for all `‖y‖ < r`. This implies that `Σ pₙ yⁿ` converges for all `‖y‖ < r`, but these
definitions are *not* equivalent in general. -/
def radius (p : FormalMultilinearSeries 𝕜 E F) : ℝ≥0∞ :=
  ⨆ (r : ℝ≥0) (C : ℝ) (_ : ∀ n, ‖p n‖ * (r : ℝ) ^ n ≤ C), (r : ℝ≥0∞)

/-- If `‖pₙ‖ rⁿ` is bounded in `n`, then the radius of `p` is at least `r`. -/
theorem le_radius_of_bound (C : ℝ) {r : ℝ≥0} (h : ∀ n : ℕ, ‖p n‖ * (r : ℝ) ^ n ≤ C) :
    (r : ℝ≥0∞) ≤ p.radius :=
  le_iSup_of_le r <| le_iSup_of_le C <| le_iSup (fun _ => (r : ℝ≥0∞)) h

/-- If `‖pₙ‖ rⁿ` is bounded in `n`, then the radius of `p` is at least `r`. -/
theorem le_radius_of_bound_nnreal (C : ℝ≥0) {r : ℝ≥0} (h : ∀ n : ℕ, ‖p n‖₊ * r ^ n ≤ C) :
    (r : ℝ≥0∞) ≤ p.radius :=
  p.le_radius_of_bound C fun n => mod_cast h n

/-- If `‖pₙ‖ rⁿ = O(1)`, as `n → ∞`, then the radius of `p` is at least `r`. -/
theorem le_radius_of_isBigO (h : (fun n => ‖p n‖ * (r : ℝ) ^ n) =O[atTop] fun _ => (1 : ℝ)) :
    ↑r ≤ p.radius :=
  Exists.elim (isBigO_one_nat_atTop_iff.1 h) fun C hC =>
    p.le_radius_of_bound C fun n => (le_abs_self _).trans (hC n)

theorem le_radius_of_eventually_le (C) (h : ∀ᶠ n in atTop, ‖p n‖ * (r : ℝ) ^ n ≤ C) :
    ↑r ≤ p.radius :=
  p.le_radius_of_isBigO <| IsBigO.of_bound C <| h.mono fun n hn => by simpa

theorem le_radius_of_summable_nnnorm (h : Summable fun n => ‖p n‖₊ * r ^ n) : ↑r ≤ p.radius :=
  p.le_radius_of_bound_nnreal (∑' n, ‖p n‖₊ * r ^ n) fun _ => le_tsum' h _

theorem le_radius_of_summable (h : Summable fun n => ‖p n‖ * (r : ℝ) ^ n) : ↑r ≤ p.radius :=
  p.le_radius_of_summable_nnnorm <| by
    simp only [← coe_nnnorm] at h
    exact mod_cast h

theorem radius_eq_top_of_forall_nnreal_isBigO
    (h : ∀ r : ℝ≥0, (fun n => ‖p n‖ * (r : ℝ) ^ n) =O[atTop] fun _ => (1 : ℝ)) : p.radius = ∞ :=
  ENNReal.eq_top_of_forall_nnreal_le fun r => p.le_radius_of_isBigO (h r)

theorem radius_eq_top_of_eventually_eq_zero (h : ∀ᶠ n in atTop, p n = 0) : p.radius = ∞ :=
  p.radius_eq_top_of_forall_nnreal_isBigO fun r =>
    (isBigO_zero _ _).congr' (h.mono fun n hn => by simp [hn]) EventuallyEq.rfl

theorem radius_eq_top_of_forall_image_add_eq_zero (n : ℕ) (hn : ∀ m, p (m + n) = 0) :
    p.radius = ∞ :=
  p.radius_eq_top_of_eventually_eq_zero <|
    mem_atTop_sets.2 ⟨n, fun _ hk => tsub_add_cancel_of_le hk ▸ hn _⟩

@[simp]
theorem constFormalMultilinearSeries_radius {v : F} :
    (constFormalMultilinearSeries 𝕜 E v).radius = ⊤ :=
  (constFormalMultilinearSeries 𝕜 E v).radius_eq_top_of_forall_image_add_eq_zero 1
    (by simp [constFormalMultilinearSeries])

/-- `0` has infinite radius of convergence -/
@[simp] lemma zero_radius : (0 : FormalMultilinearSeries 𝕜 E F).radius = ∞ := by
  rw [← constFormalMultilinearSeries_zero]
  exact constFormalMultilinearSeries_radius

/-- For `r` strictly smaller than the radius of `p`, then `‖pₙ‖ rⁿ` tends to zero exponentially:
for some `0 < a < 1`, `‖p n‖ rⁿ = o(aⁿ)`. -/
theorem isLittleO_of_lt_radius (h : ↑r < p.radius) :
    ∃ a ∈ Ioo (0 : ℝ) 1, (fun n => ‖p n‖ * (r : ℝ) ^ n) =o[atTop] (a ^ ·) := by
  have := (TFAE_exists_lt_isLittleO_pow (fun n => ‖p n‖ * (r : ℝ) ^ n) 1).out 1 4
  rw [this]
  -- Porting note: was
  -- rw [(TFAE_exists_lt_isLittleO_pow (fun n => ‖p n‖ * (r : ℝ) ^ n) 1).out 1 4]
  simp only [radius, lt_iSup_iff] at h
  rcases h with ⟨t, C, hC, rt⟩
  rw [ENNReal.coe_lt_coe, ← NNReal.coe_lt_coe] at rt
  have : 0 < (t : ℝ) := r.coe_nonneg.trans_lt rt
  rw [← div_lt_one this] at rt
  refine ⟨_, rt, C, Or.inr zero_lt_one, fun n => ?_⟩
  calc
    |‖p n‖ * (r : ℝ) ^ n| = ‖p n‖ * (t : ℝ) ^ n * (r / t : ℝ) ^ n := by
      field_simp [mul_right_comm, abs_mul]
    _ ≤ C * (r / t : ℝ) ^ n := by gcongr; apply hC

/-- For `r` strictly smaller than the radius of `p`, then `‖pₙ‖ rⁿ = o(1)`. -/
theorem isLittleO_one_of_lt_radius (h : ↑r < p.radius) :
    (fun n => ‖p n‖ * (r : ℝ) ^ n) =o[atTop] (fun _ => 1 : ℕ → ℝ) :=
  let ⟨_, ha, hp⟩ := p.isLittleO_of_lt_radius h
  hp.trans <| (isLittleO_pow_pow_of_lt_left ha.1.le ha.2).congr (fun _ => rfl) one_pow

/-- For `r` strictly smaller than the radius of `p`, then `‖pₙ‖ rⁿ` tends to zero exponentially:
for some `0 < a < 1` and `C > 0`, `‖p n‖ * r ^ n ≤ C * a ^ n`. -/
theorem norm_mul_pow_le_mul_pow_of_lt_radius (h : ↑r < p.radius) :
    ∃ a ∈ Ioo (0 : ℝ) 1, ∃ C > 0, ∀ n, ‖p n‖ * (r : ℝ) ^ n ≤ C * a ^ n := by
  have := ((TFAE_exists_lt_isLittleO_pow (fun n => ‖p n‖ * (r : ℝ) ^ n) 1).out 1 5).mp
    (p.isLittleO_of_lt_radius h)
  rcases this with ⟨a, ha, C, hC, H⟩
  exact ⟨a, ha, C, hC, fun n => (le_abs_self _).trans (H n)⟩

/-- If `r ≠ 0` and `‖pₙ‖ rⁿ = O(aⁿ)` for some `-1 < a < 1`, then `r < p.radius`. -/
theorem lt_radius_of_isBigO (h₀ : r ≠ 0) {a : ℝ} (ha : a ∈ Ioo (-1 : ℝ) 1)
    (hp : (fun n => ‖p n‖ * (r : ℝ) ^ n) =O[atTop] (a ^ ·)) : ↑r < p.radius := by
  have := ((TFAE_exists_lt_isLittleO_pow (fun n => ‖p n‖ * (r : ℝ) ^ n) 1).out 2 5)
  rcases this.mp ⟨a, ha, hp⟩ with ⟨a, ha, C, hC, hp⟩
  rw [← pos_iff_ne_zero, ← NNReal.coe_pos] at h₀
  lift a to ℝ≥0 using ha.1.le
  have : (r : ℝ) < r / a := by
    simpa only [div_one] using (div_lt_div_iff_of_pos_left h₀ zero_lt_one ha.1).2 ha.2
  norm_cast at this
  rw [← ENNReal.coe_lt_coe] at this
  refine this.trans_le (p.le_radius_of_bound C fun n => ?_)
  rw [NNReal.coe_div, div_pow, ← mul_div_assoc, div_le_iff₀ (pow_pos ha.1 n)]
  exact (le_abs_self _).trans (hp n)

/-- For `r` strictly smaller than the radius of `p`, then `‖pₙ‖ rⁿ` is bounded. -/
theorem norm_mul_pow_le_of_lt_radius (p : FormalMultilinearSeries 𝕜 E F) {r : ℝ≥0}
    (h : (r : ℝ≥0∞) < p.radius) : ∃ C > 0, ∀ n, ‖p n‖ * (r : ℝ) ^ n ≤ C :=
  let ⟨_, ha, C, hC, h⟩ := p.norm_mul_pow_le_mul_pow_of_lt_radius h
  ⟨C, hC, fun n => (h n).trans <| mul_le_of_le_one_right hC.lt.le (pow_le_one₀ ha.1.le ha.2.le)⟩

/-- For `r` strictly smaller than the radius of `p`, then `‖pₙ‖ rⁿ` is bounded. -/
theorem norm_le_div_pow_of_pos_of_lt_radius (p : FormalMultilinearSeries 𝕜 E F) {r : ℝ≥0}
    (h0 : 0 < r) (h : (r : ℝ≥0∞) < p.radius) : ∃ C > 0, ∀ n, ‖p n‖ ≤ C / (r : ℝ) ^ n :=
  let ⟨C, hC, hp⟩ := p.norm_mul_pow_le_of_lt_radius h
  ⟨C, hC, fun n => Iff.mpr (le_div_iff₀ (pow_pos h0 _)) (hp n)⟩

/-- For `r` strictly smaller than the radius of `p`, then `‖pₙ‖ rⁿ` is bounded. -/
theorem nnnorm_mul_pow_le_of_lt_radius (p : FormalMultilinearSeries 𝕜 E F) {r : ℝ≥0}
    (h : (r : ℝ≥0∞) < p.radius) : ∃ C > 0, ∀ n, ‖p n‖₊ * r ^ n ≤ C :=
  let ⟨C, hC, hp⟩ := p.norm_mul_pow_le_of_lt_radius h
  ⟨⟨C, hC.lt.le⟩, hC, mod_cast hp⟩

theorem le_radius_of_tendsto (p : FormalMultilinearSeries 𝕜 E F) {l : ℝ}
    (h : Tendsto (fun n => ‖p n‖ * (r : ℝ) ^ n) atTop (𝓝 l)) : ↑r ≤ p.radius :=
  p.le_radius_of_isBigO (h.isBigO_one _)

theorem le_radius_of_summable_norm (p : FormalMultilinearSeries 𝕜 E F)
    (hs : Summable fun n => ‖p n‖ * (r : ℝ) ^ n) : ↑r ≤ p.radius :=
  p.le_radius_of_tendsto hs.tendsto_atTop_zero

theorem not_summable_norm_of_radius_lt_nnnorm (p : FormalMultilinearSeries 𝕜 E F) {x : E}
    (h : p.radius < ‖x‖₊) : ¬Summable fun n => ‖p n‖ * ‖x‖ ^ n :=
  fun hs => not_le_of_lt h (p.le_radius_of_summable_norm hs)

theorem summable_norm_mul_pow (p : FormalMultilinearSeries 𝕜 E F) {r : ℝ≥0} (h : ↑r < p.radius) :
    Summable fun n : ℕ => ‖p n‖ * (r : ℝ) ^ n := by
  obtain ⟨a, ha : a ∈ Ioo (0 : ℝ) 1, C, - : 0 < C, hp⟩ := p.norm_mul_pow_le_mul_pow_of_lt_radius h
  exact .of_nonneg_of_le (fun n => mul_nonneg (norm_nonneg _) (pow_nonneg r.coe_nonneg _))
    hp ((summable_geometric_of_lt_one ha.1.le ha.2).mul_left _)

theorem summable_norm_apply (p : FormalMultilinearSeries 𝕜 E F) {x : E}
    (hx : x ∈ EMetric.ball (0 : E) p.radius) : Summable fun n : ℕ => ‖p n fun _ => x‖ := by
  rw [mem_emetric_ball_zero_iff] at hx
  refine .of_nonneg_of_le
    (fun _ ↦ norm_nonneg _) (fun n ↦ ((p n).le_opNorm _).trans_eq ?_) (p.summable_norm_mul_pow hx)
  simp

theorem summable_nnnorm_mul_pow (p : FormalMultilinearSeries 𝕜 E F) {r : ℝ≥0} (h : ↑r < p.radius) :
    Summable fun n : ℕ => ‖p n‖₊ * r ^ n := by
  rw [← NNReal.summable_coe]
  push_cast
  exact p.summable_norm_mul_pow h

protected theorem summable [CompleteSpace F] (p : FormalMultilinearSeries 𝕜 E F) {x : E}
    (hx : x ∈ EMetric.ball (0 : E) p.radius) : Summable fun n : ℕ => p n fun _ => x :=
  (p.summable_norm_apply hx).of_norm

theorem radius_eq_top_of_summable_norm (p : FormalMultilinearSeries 𝕜 E F)
    (hs : ∀ r : ℝ≥0, Summable fun n => ‖p n‖ * (r : ℝ) ^ n) : p.radius = ∞ :=
  ENNReal.eq_top_of_forall_nnreal_le fun r => p.le_radius_of_summable_norm (hs r)

theorem radius_eq_top_iff_summable_norm (p : FormalMultilinearSeries 𝕜 E F) :
    p.radius = ∞ ↔ ∀ r : ℝ≥0, Summable fun n => ‖p n‖ * (r : ℝ) ^ n := by
  constructor
  · intro h r
    obtain ⟨a, ha : a ∈ Ioo (0 : ℝ) 1, C, - : 0 < C, hp⟩ := p.norm_mul_pow_le_mul_pow_of_lt_radius
      (show (r : ℝ≥0∞) < p.radius from h.symm ▸ ENNReal.coe_lt_top)
    refine .of_norm_bounded
      (fun n ↦ (C : ℝ) * a ^ n) ((summable_geometric_of_lt_one ha.1.le ha.2).mul_left _) fun n ↦ ?_
    specialize hp n
    rwa [Real.norm_of_nonneg (mul_nonneg (norm_nonneg _) (pow_nonneg r.coe_nonneg n))]
  · exact p.radius_eq_top_of_summable_norm

/-- If the radius of `p` is positive, then `‖pₙ‖` grows at most geometrically. -/
theorem le_mul_pow_of_radius_pos (p : FormalMultilinearSeries 𝕜 E F) (h : 0 < p.radius) :
    ∃ (C r : _) (_ : 0 < C) (_ : 0 < r), ∀ n, ‖p n‖ ≤ C * r ^ n := by
  rcases ENNReal.lt_iff_exists_nnreal_btwn.1 h with ⟨r, r0, rlt⟩
  have rpos : 0 < (r : ℝ) := by simp [ENNReal.coe_pos.1 r0]
  rcases norm_le_div_pow_of_pos_of_lt_radius p rpos rlt with ⟨C, Cpos, hCp⟩
  refine ⟨C, r⁻¹, Cpos, by simp only [inv_pos, rpos], fun n => ?_⟩
  rw [inv_pow, ← div_eq_mul_inv]
  exact hCp n

lemma radius_le_of_le {𝕜' E' F' : Type*}
    [NontriviallyNormedField 𝕜'] [NormedAddCommGroup E'] [NormedSpace 𝕜' E']
    [NormedAddCommGroup F'] [NormedSpace 𝕜' F']
    {p : FormalMultilinearSeries 𝕜 E F} {q : FormalMultilinearSeries 𝕜' E' F'}
    (h : ∀ n, ‖p n‖ ≤ ‖q n‖) : q.radius ≤ p.radius := by
  apply le_of_forall_nnreal_lt (fun r hr ↦ ?_)
  rcases norm_mul_pow_le_of_lt_radius _ hr with ⟨C, -, hC⟩
  apply le_radius_of_bound _ C (fun n ↦ ?_)
  apply le_trans _ (hC n)
  gcongr
  exact h n

/-- The radius of the sum of two formal series is at least the minimum of their two radii. -/
theorem min_radius_le_radius_add (p q : FormalMultilinearSeries 𝕜 E F) :
    min p.radius q.radius ≤ (p + q).radius := by
  refine ENNReal.le_of_forall_nnreal_lt fun r hr => ?_
  rw [lt_min_iff] at hr
  have := ((p.isLittleO_one_of_lt_radius hr.1).add (q.isLittleO_one_of_lt_radius hr.2)).isBigO
  refine (p + q).le_radius_of_isBigO ((isBigO_of_le _ fun n => ?_).trans this)
  rw [← add_mul, norm_mul, norm_mul, norm_norm]
  exact mul_le_mul_of_nonneg_right ((norm_add_le _ _).trans (le_abs_self _)) (norm_nonneg _)

@[simp]
theorem radius_neg (p : FormalMultilinearSeries 𝕜 E F) : (-p).radius = p.radius := by
  simp only [radius, neg_apply, norm_neg]

theorem radius_le_smul {p : FormalMultilinearSeries 𝕜 E F} {c : 𝕜} : p.radius ≤ (c • p).radius := by
  simp only [radius, smul_apply]
  refine iSup_mono fun r ↦ iSup_mono' fun C ↦ ⟨‖c‖ * C, iSup_mono' fun h ↦ ?_⟩
  simp only [le_refl, exists_prop, and_true]
  intro n
  rw [norm_smul c (p n), mul_assoc]
  gcongr
  exact h n

theorem radius_smul_eq (p : FormalMultilinearSeries 𝕜 E F) {c : 𝕜} (hc : c ≠ 0) :
    (c • p).radius = p.radius := by
  apply eq_of_le_of_le _ radius_le_smul
  exact radius_le_smul.trans_eq (congr_arg _ <| inv_smul_smul₀ hc p)

@[simp]
theorem radius_shift (p : FormalMultilinearSeries 𝕜 E F) : p.shift.radius = p.radius := by
  simp only [radius, shift, Nat.succ_eq_add_one, ContinuousMultilinearMap.curryRight_norm]
  congr
  ext r
  apply eq_of_le_of_le
  · apply iSup_mono'
    intro C
    use ‖p 0‖ ⊔ (C * r)
    apply iSup_mono'
    intro h
    simp only [le_refl, le_sup_iff, exists_prop, and_true]
    intro n
    rcases n with - | m
    · simp
    right
    rw [pow_succ, ← mul_assoc]
    apply mul_le_mul_of_nonneg_right (h m) zero_le_coe
  · apply iSup_mono'
    intro C
    use ‖p 1‖ ⊔ C / r
    apply iSup_mono'
    intro h
    simp only [le_refl, le_sup_iff, exists_prop, and_true]
    intro n
    cases eq_zero_or_pos r with
    | inl hr =>
      rw [hr]
      cases n <;> simp
    | inr hr =>
      right
      rw [← NNReal.coe_pos] at hr
      specialize h (n + 1)
      rw [le_div_iff₀ hr]
      rwa [pow_succ, ← mul_assoc] at h

@[simp]
theorem radius_unshift (p : FormalMultilinearSeries 𝕜 E (E →L[𝕜] F)) (z : F) :
    (p.unshift z).radius = p.radius := by
  rw [← radius_shift, unshift_shift]

protected theorem hasSum [CompleteSpace F] (p : FormalMultilinearSeries 𝕜 E F) {x : E}
    (hx : x ∈ EMetric.ball (0 : E) p.radius) : HasSum (fun n : ℕ => p n fun _ => x) (p.sum x) :=
  (p.summable hx).hasSum

theorem radius_le_radius_continuousLinearMap_comp (p : FormalMultilinearSeries 𝕜 E F)
    (f : F →L[𝕜] G) : p.radius ≤ (f.compFormalMultilinearSeries p).radius := by
  refine ENNReal.le_of_forall_nnreal_lt fun r hr => ?_
  apply le_radius_of_isBigO
  apply (IsBigO.trans_isLittleO _ (p.isLittleO_one_of_lt_radius hr)).isBigO
  refine IsBigO.mul (@IsBigOWith.isBigO _ _ _ _ _ ‖f‖ _ _ _ ?_) (isBigO_refl _ _)
  refine IsBigOWith.of_bound (Eventually.of_forall fun n => ?_)
  simpa only [norm_norm] using f.norm_compContinuousMultilinearMap_le (p n)

end FormalMultilinearSeries

/-! ### Expanding a function as a power series -/


section

variable {f g : E → F} {p pf : FormalMultilinearSeries 𝕜 E F} {s t : Set E} {x : E} {r r' : ℝ≥0∞}

/-- Given a function `f : E → F` and a formal multilinear series `p`, we say that `f` has `p` as
a power series on the ball of radius `r > 0` around `x` if `f (x + y) = ∑' pₙ yⁿ` for all `‖y‖ < r`.
-/
structure HasFPowerSeriesOnBall (f : E → F) (p : FormalMultilinearSeries 𝕜 E F) (x : E) (r : ℝ≥0∞) :
    Prop where
  r_le : r ≤ p.radius
  r_pos : 0 < r
  hasSum :
    ∀ {y}, y ∈ EMetric.ball (0 : E) r → HasSum (fun n : ℕ => p n fun _ : Fin n => y) (f (x + y))

/-- Analogue of `HasFPowerSeriesOnBall` where convergence is required only on a set `s`. We also
require convergence at `x` as the behavior of this notion is very bad otherwise. -/
structure HasFPowerSeriesWithinOnBall (f : E → F) (p : FormalMultilinearSeries 𝕜 E F) (s : Set E)
    (x : E) (r : ℝ≥0∞) : Prop where
  /-- `p` converges on `ball 0 r` -/
  r_le : r ≤ p.radius
  /-- The radius of convergence is positive -/
  r_pos : 0 < r
  /-- `p converges to f` within `s` -/
  hasSum : ∀ {y}, x + y ∈ insert x s → y ∈ EMetric.ball (0 : E) r →
    HasSum (fun n : ℕ => p n fun _ : Fin n => y) (f (x + y))

/-- Given a function `f : E → F` and a formal multilinear series `p`, we say that `f` has `p` as
a power series around `x` if `f (x + y) = ∑' pₙ yⁿ` for all `y` in a neighborhood of `0`. -/
def HasFPowerSeriesAt (f : E → F) (p : FormalMultilinearSeries 𝕜 E F) (x : E) :=
  ∃ r, HasFPowerSeriesOnBall f p x r

/-- Analogue of `HasFPowerSeriesAt` where convergence is required only on a set `s`. -/
def HasFPowerSeriesWithinAt (f : E → F) (p : FormalMultilinearSeries 𝕜 E F) (s : Set E) (x : E) :=
  ∃ r, HasFPowerSeriesWithinOnBall f p s x r

-- Teach the `bound` tactic that power series have positive radius
attribute [bound_forward] HasFPowerSeriesOnBall.r_pos HasFPowerSeriesWithinOnBall.r_pos

variable (𝕜)

/-- Given a function `f : E → F`, we say that `f` is analytic at `x` if it admits a convergent power
series expansion around `x`. -/
@[fun_prop]
def AnalyticAt (f : E → F) (x : E) :=
  ∃ p : FormalMultilinearSeries 𝕜 E F, HasFPowerSeriesAt f p x

/-- `f` is analytic within `s` at `x` if it has a power series at `x` that converges on `𝓝[s] x` -/
def AnalyticWithinAt (f : E → F) (s : Set E) (x : E) : Prop :=
  ∃ p : FormalMultilinearSeries 𝕜 E F, HasFPowerSeriesWithinAt f p s x

/-- Given a function `f : E → F`, we say that `f` is analytic on a set `s` if it is analytic around
every point of `s`. -/
def AnalyticOnNhd (f : E → F) (s : Set E) :=
  ∀ x, x ∈ s → AnalyticAt 𝕜 f x

/-- `f` is analytic within `s` if it is analytic within `s` at each point of `s`.  Note that
this is weaker than `AnalyticOnNhd 𝕜 f s`, as `f` is allowed to be arbitrary outside `s`. -/
def AnalyticOn (f : E → F) (s : Set E) : Prop :=
  ∀ x ∈ s, AnalyticWithinAt 𝕜 f s x

/-!
### `HasFPowerSeriesOnBall` and `HasFPowerSeriesWithinOnBall`
-/

variable {𝕜}

theorem HasFPowerSeriesOnBall.hasFPowerSeriesAt (hf : HasFPowerSeriesOnBall f p x r) :
    HasFPowerSeriesAt f p x :=
  ⟨r, hf⟩

theorem HasFPowerSeriesAt.analyticAt (hf : HasFPowerSeriesAt f p x) : AnalyticAt 𝕜 f x :=
  ⟨p, hf⟩

theorem HasFPowerSeriesOnBall.analyticAt (hf : HasFPowerSeriesOnBall f p x r) : AnalyticAt 𝕜 f x :=
  hf.hasFPowerSeriesAt.analyticAt

theorem HasFPowerSeriesWithinOnBall.hasFPowerSeriesWithinAt
    (hf : HasFPowerSeriesWithinOnBall f p s x r) : HasFPowerSeriesWithinAt f p s x :=
  ⟨r, hf⟩

theorem HasFPowerSeriesWithinAt.analyticWithinAt (hf : HasFPowerSeriesWithinAt f p s x) :
    AnalyticWithinAt 𝕜 f s x := ⟨p, hf⟩

theorem HasFPowerSeriesWithinOnBall.analyticWithinAt (hf : HasFPowerSeriesWithinOnBall f p s x r) :
    AnalyticWithinAt 𝕜 f s x :=
  hf.hasFPowerSeriesWithinAt.analyticWithinAt

/-- If a function `f` has a power series `p` around `x`, then the function `z ↦ f (z - y)` has the
same power series around `x + y`. -/
theorem HasFPowerSeriesOnBall.comp_sub (hf : HasFPowerSeriesOnBall f p x r) (y : E) :
    HasFPowerSeriesOnBall (fun z => f (z - y)) p (x + y) r :=
  { r_le := hf.r_le
    r_pos := hf.r_pos
    hasSum := fun {z} hz => by
      convert hf.hasSum hz using 2
      abel }

theorem HasFPowerSeriesWithinOnBall.comp_sub (hf : HasFPowerSeriesWithinOnBall f p s x r) (y : E) :
    HasFPowerSeriesWithinOnBall (fun (z : E) ↦ f (z - y)) p ((fun x ↦ x + y) '' s) (x + y) r where
  r_le := hf.r_le
  r_pos := hf.r_pos
  hasSum := fun {z} hz1 hz2 => by
    have : x + z ∈ insert x s := by
      simp only [image_add_right, mem_insert_iff, add_eq_left, mem_preimage] at hz1
      abel_nf at hz1
      rcases hz1 with (hz1 | hz1) <;> simp [hz1]
    convert hf.hasSum (y := z) this hz2 using 2
    abel

theorem HasFPowerSeriesAt.comp_sub (hf : HasFPowerSeriesAt f p x) (y : E) :
    HasFPowerSeriesAt (fun (z : E) ↦ f (z - y)) p (x + y) := by
  obtain ⟨r, hf⟩ := hf
  use r
  apply HasFPowerSeriesOnBall.comp_sub hf

theorem HasFPowerSeriesWithinAt.comp_sub (hf : HasFPowerSeriesWithinAt f p s x) (y : E) :
    HasFPowerSeriesWithinAt (fun (z : E) ↦ f (z - y)) p ((fun x ↦ x + y) '' s) (x + y) := by
  obtain ⟨r, hf⟩ := hf
  use r
  apply HasFPowerSeriesWithinOnBall.comp_sub hf

theorem AnalyticAt.comp_sub (hf : AnalyticAt 𝕜 f x) (y : E) :
    AnalyticAt 𝕜 (fun (z : E) ↦ f (z - y)) (x + y) := by
  obtain ⟨p, hf⟩ := hf
  use p
  apply hf.comp_sub

theorem AnalyticOnNhd.comp_sub (hf : AnalyticOnNhd 𝕜 f s) (y : E) :
    AnalyticOnNhd 𝕜 (fun (z : E) ↦ f (z - y)) ((fun x ↦ x + y) '' s) := by
  intro x hx
  simp at hx
  specialize hf (x - y) (by convert hx using 1; abel)
  rw [show x = (x - y) + y by abel]
  apply hf.comp_sub

theorem AnalyticWithinAt.comp_sub (hf : AnalyticWithinAt 𝕜 f s x) (y : E) :
    AnalyticWithinAt 𝕜 (fun (z : E) ↦ f (z - y)) ((fun x ↦ x + y) '' s) (x + y) := by
  obtain ⟨p, hf⟩ := hf
  use p
  apply hf.comp_sub

theorem AnalyticOn.comp_sub (hf : AnalyticOn 𝕜 f s) (y : E) :
    AnalyticOn 𝕜 (fun (z : E) ↦ f (z - y)) ((fun x ↦ x + y) '' s) := by
  intro x hx
  simp at hx
  specialize hf (x - y) (by convert hx using 1; abel)
  rw [show x = (x - y) + y by abel]
  apply hf.comp_sub

theorem HasFPowerSeriesWithinOnBall.hasSum_sub (hf : HasFPowerSeriesWithinOnBall f p s x r) {y : E}
    (hy : y ∈ (insert x s) ∩ EMetric.ball x r) :
    HasSum (fun n : ℕ => p n fun _ => y - x) (f y) := by
  have : y - x ∈ EMetric.ball (0 : E) r := by simpa [edist_eq_enorm_sub] using hy.2
  have := hf.hasSum (by simpa only [add_sub_cancel] using hy.1) this
  simpa only [add_sub_cancel]

theorem HasFPowerSeriesOnBall.hasSum_sub (hf : HasFPowerSeriesOnBall f p x r) {y : E}
    (hy : y ∈ EMetric.ball x r) : HasSum (fun n : ℕ => p n fun _ => y - x) (f y) := by
  have : y - x ∈ EMetric.ball (0 : E) r := by simpa [edist_eq_enorm_sub] using hy
  simpa only [add_sub_cancel] using hf.hasSum this

theorem HasFPowerSeriesOnBall.radius_pos (hf : HasFPowerSeriesOnBall f p x r) : 0 < p.radius :=
  lt_of_lt_of_le hf.r_pos hf.r_le

theorem HasFPowerSeriesWithinOnBall.radius_pos (hf : HasFPowerSeriesWithinOnBall f p s x r) :
    0 < p.radius :=
  lt_of_lt_of_le hf.r_pos hf.r_le

theorem HasFPowerSeriesAt.radius_pos (hf : HasFPowerSeriesAt f p x) : 0 < p.radius :=
  let ⟨_, hr⟩ := hf
  hr.radius_pos

theorem HasFPowerSeriesWithinOnBall.of_le
    (hf : HasFPowerSeriesWithinOnBall f p s x r) (r'_pos : 0 < r') (hr : r' ≤ r) :
    HasFPowerSeriesWithinOnBall f p s x r' :=
  ⟨le_trans hr hf.1, r'_pos, fun hy h'y => hf.hasSum hy (EMetric.ball_subset_ball hr h'y)⟩

theorem HasFPowerSeriesOnBall.mono (hf : HasFPowerSeriesOnBall f p x r) (r'_pos : 0 < r')
    (hr : r' ≤ r) : HasFPowerSeriesOnBall f p x r' :=
  ⟨le_trans hr hf.1, r'_pos, fun hy => hf.hasSum (EMetric.ball_subset_ball hr hy)⟩

lemma HasFPowerSeriesWithinOnBall.congr {f g : E → F} {p : FormalMultilinearSeries 𝕜 E F}
    {s : Set E} {x : E} {r : ℝ≥0∞} (h : HasFPowerSeriesWithinOnBall f p s x r)
    (h' : EqOn g f (s ∩ EMetric.ball x r)) (h'' : g x = f x) :
    HasFPowerSeriesWithinOnBall g p s x r := by
  refine ⟨h.r_le, h.r_pos, ?_⟩
  intro y hy h'y
  convert h.hasSum hy h'y using 1
  simp only [mem_insert_iff, add_eq_left] at hy
  rcases hy with rfl | hy
  · simpa using h''
  · apply h'
    refine ⟨hy, ?_⟩
    simpa [edist_eq_enorm_sub] using h'y

/-- Variant of `HasFPowerSeriesWithinOnBall.congr` in which one requests equality on `insert x s`
instead of separating `x` and `s`. -/
lemma HasFPowerSeriesWithinOnBall.congr' {f g : E → F} {p : FormalMultilinearSeries 𝕜 E F}
    {s : Set E} {x : E} {r : ℝ≥0∞} (h : HasFPowerSeriesWithinOnBall f p s x r)
    (h' : EqOn g f (insert x s ∩ EMetric.ball x r)) :
    HasFPowerSeriesWithinOnBall g p s x r := by
  refine ⟨h.r_le, h.r_pos, fun {y} hy h'y ↦ ?_⟩
  convert h.hasSum hy h'y using 1
  exact h' ⟨hy, by simpa [edist_eq_enorm_sub] using h'y⟩

lemma HasFPowerSeriesWithinAt.congr {f g : E → F} {p : FormalMultilinearSeries 𝕜 E F} {s : Set E}
    {x : E} (h : HasFPowerSeriesWithinAt f p s x) (h' : g =ᶠ[𝓝[s] x] f) (h'' : g x = f x) :
    HasFPowerSeriesWithinAt g p s x := by
  rcases h with ⟨r, hr⟩
  obtain ⟨ε, εpos, hε⟩ : ∃ ε > 0, EMetric.ball x ε ∩ s ⊆ {y | g y = f y} :=
    EMetric.mem_nhdsWithin_iff.1 h'
  let r' := min r ε
  refine ⟨r', ?_⟩
  have := hr.of_le (r' := r') (by simp [r', εpos, hr.r_pos]) (min_le_left _ _)
  apply this.congr _ h''
  intro z hz
  exact hε ⟨EMetric.ball_subset_ball (min_le_right _ _) hz.2, hz.1⟩

theorem HasFPowerSeriesOnBall.congr (hf : HasFPowerSeriesOnBall f p x r)
    (hg : EqOn f g (EMetric.ball x r)) : HasFPowerSeriesOnBall g p x r :=
  { r_le := hf.r_le
    r_pos := hf.r_pos
    hasSum := fun {y} hy => by
      convert hf.hasSum hy using 1
      apply hg.symm
      simpa [edist_eq_enorm_sub] using hy }

theorem HasFPowerSeriesAt.congr (hf : HasFPowerSeriesAt f p x) (hg : f =ᶠ[𝓝 x] g) :
    HasFPowerSeriesAt g p x := by
  rcases hf with ⟨r₁, h₁⟩
  rcases EMetric.mem_nhds_iff.mp hg with ⟨r₂, h₂pos, h₂⟩
  exact ⟨min r₁ r₂,
    (h₁.mono (lt_min h₁.r_pos h₂pos) inf_le_left).congr
      fun y hy => h₂ (EMetric.ball_subset_ball inf_le_right hy)⟩

theorem HasFPowerSeriesWithinOnBall.unique (hf : HasFPowerSeriesWithinOnBall f p s x r)
    (hg : HasFPowerSeriesWithinOnBall g p s x r) :
    (insert x s ∩ EMetric.ball x r).EqOn f g := fun _ hy ↦
  (hf.hasSum_sub hy).unique (hg.hasSum_sub hy)

theorem HasFPowerSeriesOnBall.unique (hf : HasFPowerSeriesOnBall f p x r)
    (hg : HasFPowerSeriesOnBall g p x r) : (EMetric.ball x r).EqOn f g := fun _ hy ↦
  (hf.hasSum_sub hy).unique (hg.hasSum_sub hy)

protected theorem HasFPowerSeriesWithinAt.eventually (hf : HasFPowerSeriesWithinAt f p s x) :
    ∀ᶠ r : ℝ≥0∞ in 𝓝[>] 0, HasFPowerSeriesWithinOnBall f p s x r :=
  let ⟨_, hr⟩ := hf
  mem_of_superset (Ioo_mem_nhdsGT hr.r_pos) fun _ hr' => hr.of_le hr'.1 hr'.2.le

protected theorem HasFPowerSeriesAt.eventually (hf : HasFPowerSeriesAt f p x) :
    ∀ᶠ r : ℝ≥0∞ in 𝓝[>] 0, HasFPowerSeriesOnBall f p x r :=
  let ⟨_, hr⟩ := hf
  mem_of_superset (Ioo_mem_nhdsGT hr.r_pos) fun _ hr' => hr.mono hr'.1 hr'.2.le

theorem HasFPowerSeriesOnBall.eventually_hasSum (hf : HasFPowerSeriesOnBall f p x r) :
    ∀ᶠ y in 𝓝 0, HasSum (fun n : ℕ => p n fun _ : Fin n => y) (f (x + y)) := by
  filter_upwards [EMetric.ball_mem_nhds (0 : E) hf.r_pos] using fun _ => hf.hasSum

theorem HasFPowerSeriesAt.eventually_hasSum (hf : HasFPowerSeriesAt f p x) :
    ∀ᶠ y in 𝓝 0, HasSum (fun n : ℕ => p n fun _ : Fin n => y) (f (x + y)) :=
  let ⟨_, hr⟩ := hf
  hr.eventually_hasSum

theorem HasFPowerSeriesOnBall.eventually_hasSum_sub (hf : HasFPowerSeriesOnBall f p x r) :
    ∀ᶠ y in 𝓝 x, HasSum (fun n : ℕ => p n fun _ : Fin n => y - x) (f y) := by
  filter_upwards [EMetric.ball_mem_nhds x hf.r_pos] with y using hf.hasSum_sub

theorem HasFPowerSeriesAt.eventually_hasSum_sub (hf : HasFPowerSeriesAt f p x) :
    ∀ᶠ y in 𝓝 x, HasSum (fun n : ℕ => p n fun _ : Fin n => y - x) (f y) :=
  let ⟨_, hr⟩ := hf
  hr.eventually_hasSum_sub

theorem HasFPowerSeriesOnBall.eventually_eq_zero
    (hf : HasFPowerSeriesOnBall f (0 : FormalMultilinearSeries 𝕜 E F) x r) :
    ∀ᶠ z in 𝓝 x, f z = 0 := by
  filter_upwards [hf.eventually_hasSum_sub] with z hz using hz.unique hasSum_zero

theorem HasFPowerSeriesAt.eventually_eq_zero
    (hf : HasFPowerSeriesAt f (0 : FormalMultilinearSeries 𝕜 E F) x) : ∀ᶠ z in 𝓝 x, f z = 0 :=
  let ⟨_, hr⟩ := hf
  hr.eventually_eq_zero

@[simp] lemma hasFPowerSeriesWithinOnBall_univ :
    HasFPowerSeriesWithinOnBall f p univ x r ↔ HasFPowerSeriesOnBall f p x r := by
  constructor
  · intro h
    refine ⟨h.r_le, h.r_pos, fun {y} m ↦ h.hasSum (by simp) m⟩
  · intro h
    exact ⟨h.r_le, h.r_pos, fun {y} _ m => h.hasSum m⟩

@[simp] lemma hasFPowerSeriesWithinAt_univ :
    HasFPowerSeriesWithinAt f p univ x ↔ HasFPowerSeriesAt f p x := by
  simp only [HasFPowerSeriesWithinAt, hasFPowerSeriesWithinOnBall_univ, HasFPowerSeriesAt]

lemma HasFPowerSeriesWithinOnBall.mono (hf : HasFPowerSeriesWithinOnBall f p s x r) (h : t ⊆ s) :
    HasFPowerSeriesWithinOnBall f p t x r where
  r_le := hf.r_le
  r_pos := hf.r_pos
  hasSum hy h'y := hf.hasSum (insert_subset_insert h hy) h'y

lemma HasFPowerSeriesOnBall.hasFPowerSeriesWithinOnBall (hf : HasFPowerSeriesOnBall f p x r) :
    HasFPowerSeriesWithinOnBall f p s x r := by
  rw [← hasFPowerSeriesWithinOnBall_univ] at hf
  exact hf.mono (subset_univ _)

lemma HasFPowerSeriesWithinAt.mono (hf : HasFPowerSeriesWithinAt f p s x) (h : t ⊆ s) :
    HasFPowerSeriesWithinAt f p t x := by
  obtain ⟨r, hp⟩ := hf
  exact ⟨r, hp.mono h⟩

lemma HasFPowerSeriesAt.hasFPowerSeriesWithinAt (hf : HasFPowerSeriesAt f p x) :
    HasFPowerSeriesWithinAt f p s x := by
  rw [← hasFPowerSeriesWithinAt_univ] at hf
  apply hf.mono (subset_univ _)

theorem HasFPowerSeriesWithinAt.mono_of_mem_nhdsWithin
    (h : HasFPowerSeriesWithinAt f p s x) (hst : s ∈ 𝓝[t] x) :
    HasFPowerSeriesWithinAt f p t x := by
  rcases h with ⟨r, hr⟩
  rcases EMetric.mem_nhdsWithin_iff.1 hst with ⟨r', r'_pos, hr'⟩
  refine ⟨min r r', ?_⟩
  have Z := hr.of_le (by simp [r'_pos, hr.r_pos]) (min_le_left r r')
  refine ⟨Z.r_le, Z.r_pos, fun {y} hy h'y ↦ ?_⟩
  apply Z.hasSum ?_ h'y
  simp only [mem_insert_iff, add_eq_left] at hy
  rcases hy with rfl | hy
  · simp
  apply mem_insert_of_mem _ (hr' ?_)
  simp only [EMetric.mem_ball, edist_eq_enorm_sub, sub_zero, lt_min_iff, mem_inter_iff,
    add_sub_cancel_left, hy, and_true] at h'y ⊢
  exact h'y.2

@[deprecated (since := "2024-10-31")]
alias HasFPowerSeriesWithinAt.mono_of_mem := HasFPowerSeriesWithinAt.mono_of_mem_nhdsWithin

@[simp] lemma hasFPowerSeriesWithinOnBall_insert_self :
    HasFPowerSeriesWithinOnBall f p (insert x s) x r ↔ HasFPowerSeriesWithinOnBall f p s x r := by
  refine ⟨fun h ↦ ?_, fun h ↦ ?_⟩  <;>
  exact ⟨h.r_le, h.r_pos, fun {y} ↦ by simpa only [insert_idem] using h.hasSum (y := y)⟩

@[simp] theorem hasFPowerSeriesWithinAt_insert {y : E} :
    HasFPowerSeriesWithinAt f p (insert y s) x ↔ HasFPowerSeriesWithinAt f p s x := by
  rcases eq_or_ne x y with rfl | hy
  · simp [HasFPowerSeriesWithinAt]
  · refine ⟨fun h ↦ h.mono (subset_insert _ _), fun h ↦ ?_⟩
    apply HasFPowerSeriesWithinAt.mono_of_mem_nhdsWithin h
    rw [nhdsWithin_insert_of_ne hy]
    exact self_mem_nhdsWithin

theorem HasFPowerSeriesWithinOnBall.coeff_zero (hf : HasFPowerSeriesWithinOnBall f pf s x r)
    (v : Fin 0 → E) : pf 0 v = f x := by
  have v_eq : v = fun i => 0 := Subsingleton.elim _ _
  have zero_mem : (0 : E) ∈ EMetric.ball (0 : E) r := by simp [hf.r_pos]
  have : ∀ i, i ≠ 0 → (pf i fun _ => 0) = 0 := by
    intro i hi
    have : 0 < i := pos_iff_ne_zero.2 hi
    exact ContinuousMultilinearMap.map_coord_zero _ (⟨0, this⟩ : Fin i) rfl
  have A := (hf.hasSum (by simp) zero_mem).unique (hasSum_single _ this)
  simpa [v_eq] using A.symm

theorem HasFPowerSeriesOnBall.coeff_zero (hf : HasFPowerSeriesOnBall f pf x r)
    (v : Fin 0 → E) : pf 0 v = f x := by
  rw [← hasFPowerSeriesWithinOnBall_univ] at hf
  exact hf.coeff_zero v

theorem HasFPowerSeriesWithinAt.coeff_zero (hf : HasFPowerSeriesWithinAt f pf s x) (v : Fin 0 → E) :
    pf 0 v = f x :=
  let ⟨_, hrf⟩ := hf
  hrf.coeff_zero v

theorem HasFPowerSeriesAt.coeff_zero (hf : HasFPowerSeriesAt f pf x) (v : Fin 0 → E) :
    pf 0 v = f x :=
  let ⟨_, hrf⟩ := hf
  hrf.coeff_zero v

/-!
### Analytic functions
-/

<<<<<<< HEAD
@[simp]
theorem AnalyticOn_empty : AnalyticOn 𝕜 f ∅ := by
  intro
  simp

@[simp]
theorem AnalyticOnNhd_empty : AnalyticOnNhd 𝕜 f ∅ := by
  intro
  simp
=======
@[simp] theorem analyticOn_empty : AnalyticOn 𝕜 f ∅ := by intro; simp

@[simp] theorem analyticOnNhd_empty : AnalyticOnNhd 𝕜 f ∅ := by intro; simp
>>>>>>> 6c7393e4

@[simp] lemma analyticWithinAt_univ :
    AnalyticWithinAt 𝕜 f univ x ↔ AnalyticAt 𝕜 f x := by
  simp [AnalyticWithinAt, AnalyticAt]

@[simp] lemma analyticOn_univ {f : E → F} :
    AnalyticOn 𝕜 f univ ↔ AnalyticOnNhd 𝕜 f univ := by
  simp only [AnalyticOn, analyticWithinAt_univ, AnalyticOnNhd]

lemma AnalyticWithinAt.mono (hf : AnalyticWithinAt 𝕜 f s x) (h : t ⊆ s) :
    AnalyticWithinAt 𝕜 f t x := by
  obtain ⟨p, hp⟩ := hf
  exact ⟨p, hp.mono h⟩

lemma AnalyticAt.analyticWithinAt (hf : AnalyticAt 𝕜 f x) : AnalyticWithinAt 𝕜 f s x := by
  rw [← analyticWithinAt_univ] at hf
  apply hf.mono (subset_univ _)

lemma AnalyticOnNhd.analyticOn (hf : AnalyticOnNhd 𝕜 f s) : AnalyticOn 𝕜 f s :=
  fun x hx ↦ (hf x hx).analyticWithinAt

lemma AnalyticWithinAt.congr_of_eventuallyEq {f g : E → F} {s : Set E} {x : E}
    (hf : AnalyticWithinAt 𝕜 f s x) (hs : g =ᶠ[𝓝[s] x] f) (hx : g x = f x) :
    AnalyticWithinAt 𝕜 g s x := by
  rcases hf with ⟨p, hp⟩
  exact ⟨p, hp.congr hs hx⟩

lemma AnalyticWithinAt.congr_of_eventuallyEq_insert {f g : E → F} {s : Set E} {x : E}
    (hf : AnalyticWithinAt 𝕜 f s x) (hs : g =ᶠ[𝓝[insert x s] x] f) :
    AnalyticWithinAt 𝕜 g s x := by
  apply hf.congr_of_eventuallyEq (nhdsWithin_mono x (subset_insert x s) hs)
  apply mem_of_mem_nhdsWithin (mem_insert x s) hs

lemma AnalyticWithinAt.congr {f g : E → F} {s : Set E} {x : E}
    (hf : AnalyticWithinAt 𝕜 f s x) (hs : EqOn g f s) (hx : g x = f x) :
    AnalyticWithinAt 𝕜 g s x :=
  hf.congr_of_eventuallyEq hs.eventuallyEq_nhdsWithin hx

lemma AnalyticOn.congr {f g : E → F} {s : Set E}
    (hf : AnalyticOn 𝕜 f s) (hs : EqOn g f s) :
    AnalyticOn 𝕜 g s :=
  fun x m ↦ (hf x m).congr hs (hs m)

theorem AnalyticAt.congr (hf : AnalyticAt 𝕜 f x) (hg : f =ᶠ[𝓝 x] g) : AnalyticAt 𝕜 g x :=
  let ⟨_, hpf⟩ := hf
  (hpf.congr hg).analyticAt

theorem analyticAt_congr (h : f =ᶠ[𝓝 x] g) : AnalyticAt 𝕜 f x ↔ AnalyticAt 𝕜 g x :=
  ⟨fun hf ↦ hf.congr h, fun hg ↦ hg.congr h.symm⟩

theorem AnalyticOnNhd.mono {s t : Set E} (hf : AnalyticOnNhd 𝕜 f t) (hst : s ⊆ t) :
    AnalyticOnNhd 𝕜 f s :=
  fun z hz => hf z (hst hz)

theorem AnalyticOnNhd.congr' (hf : AnalyticOnNhd 𝕜 f s) (hg : f =ᶠ[𝓝ˢ s] g) :
    AnalyticOnNhd 𝕜 g s :=
  fun z hz => (hf z hz).congr (mem_nhdsSet_iff_forall.mp hg z hz)

theorem analyticOnNhd_congr' (h : f =ᶠ[𝓝ˢ s] g) : AnalyticOnNhd 𝕜 f s ↔ AnalyticOnNhd 𝕜 g s :=
  ⟨fun hf => hf.congr' h, fun hg => hg.congr' h.symm⟩

theorem AnalyticOnNhd.congr (hs : IsOpen s) (hf : AnalyticOnNhd 𝕜 f s) (hg : s.EqOn f g) :
    AnalyticOnNhd 𝕜 g s :=
  hf.congr' <| mem_nhdsSet_iff_forall.mpr
    (fun _ hz => eventuallyEq_iff_exists_mem.mpr ⟨s, hs.mem_nhds hz, hg⟩)

theorem analyticOnNhd_congr (hs : IsOpen s) (h : s.EqOn f g) : AnalyticOnNhd 𝕜 f s ↔
    AnalyticOnNhd 𝕜 g s := ⟨fun hf => hf.congr hs h, fun hg => hg.congr hs h.symm⟩

theorem AnalyticWithinAt.mono_of_mem_nhdsWithin
    (h : AnalyticWithinAt 𝕜 f s x) (hst : s ∈ 𝓝[t] x) : AnalyticWithinAt 𝕜 f t x := by
  rcases h with ⟨p, hp⟩
  exact ⟨p, hp.mono_of_mem_nhdsWithin hst⟩

@[deprecated (since := "2024-10-31")]
alias AnalyticWithinAt.mono_of_mem := AnalyticWithinAt.mono_of_mem_nhdsWithin

lemma AnalyticOn.mono {f : E → F} {s t : Set E} (h : AnalyticOn 𝕜 f t)
    (hs : s ⊆ t) : AnalyticOn 𝕜 f s :=
  fun _ m ↦ (h _ (hs m)).mono hs

@[simp] theorem analyticWithinAt_insert {f : E → F} {s : Set E} {x y : E} :
    AnalyticWithinAt 𝕜 f (insert y s) x ↔ AnalyticWithinAt 𝕜 f s x := by
  simp [AnalyticWithinAt]

/-!
### Composition with linear maps
-/

/-- If a function `f` has a power series `p` on a ball within a set and `g` is linear,
then `g ∘ f` has the power series `g ∘ p` on the same ball. -/
theorem ContinuousLinearMap.comp_hasFPowerSeriesWithinOnBall (g : F →L[𝕜] G)
    (h : HasFPowerSeriesWithinOnBall f p s x r) :
    HasFPowerSeriesWithinOnBall (g ∘ f) (g.compFormalMultilinearSeries p) s x r where
  r_le := h.r_le.trans (p.radius_le_radius_continuousLinearMap_comp _)
  r_pos := h.r_pos
  hasSum hy h'y := by
    simpa only [ContinuousLinearMap.compFormalMultilinearSeries_apply,
      ContinuousLinearMap.compContinuousMultilinearMap_coe, Function.comp_apply] using
      g.hasSum (h.hasSum hy h'y)

/-- If a function `f` has a power series `p` on a ball and `g` is linear, then `g ∘ f` has the
power series `g ∘ p` on the same ball. -/
theorem ContinuousLinearMap.comp_hasFPowerSeriesOnBall (g : F →L[𝕜] G)
    (h : HasFPowerSeriesOnBall f p x r) :
    HasFPowerSeriesOnBall (g ∘ f) (g.compFormalMultilinearSeries p) x r := by
  rw [← hasFPowerSeriesWithinOnBall_univ] at h ⊢
  exact g.comp_hasFPowerSeriesWithinOnBall h

/-- If a function `f` is analytic on a set `s` and `g` is linear, then `g ∘ f` is analytic
on `s`. -/
theorem ContinuousLinearMap.comp_analyticOn (g : F →L[𝕜] G) (h : AnalyticOn 𝕜 f s) :
    AnalyticOn 𝕜 (g ∘ f) s := by
  rintro x hx
  rcases h x hx with ⟨p, r, hp⟩
  exact ⟨g.compFormalMultilinearSeries p, r, g.comp_hasFPowerSeriesWithinOnBall hp⟩

/-- If a function `f` is analytic on a set `s` and `g` is linear, then `g ∘ f` is analytic
on `s`. -/
theorem ContinuousLinearMap.comp_analyticOnNhd
    {s : Set E} (g : F →L[𝕜] G) (h : AnalyticOnNhd 𝕜 f s) :
    AnalyticOnNhd 𝕜 (g ∘ f) s := by
  rintro x hx
  rcases h x hx with ⟨p, r, hp⟩
  exact ⟨g.compFormalMultilinearSeries p, r, g.comp_hasFPowerSeriesOnBall hp⟩

/-!
### Relation between analytic function and the partial sums of its power series
-/

theorem HasFPowerSeriesWithinOnBall.tendsto_partialSum
    (hf : HasFPowerSeriesWithinOnBall f p s x r) {y : E} (hy : y ∈ EMetric.ball (0 : E) r)
    (h'y : x + y ∈ insert x s) :
    Tendsto (fun n => p.partialSum n y) atTop (𝓝 (f (x + y))) :=
  (hf.hasSum h'y hy).tendsto_sum_nat

theorem HasFPowerSeriesOnBall.tendsto_partialSum
    (hf : HasFPowerSeriesOnBall f p x r) {y : E} (hy : y ∈ EMetric.ball (0 : E) r) :
    Tendsto (fun n => p.partialSum n y) atTop (𝓝 (f (x + y))) :=
  (hf.hasSum hy).tendsto_sum_nat

theorem HasFPowerSeriesAt.tendsto_partialSum
    (hf : HasFPowerSeriesAt f p x) :
    ∀ᶠ y in 𝓝 0, Tendsto (fun n => p.partialSum n y) atTop (𝓝 (f (x + y))) := by
  rcases hf with ⟨r, hr⟩
  filter_upwards [EMetric.ball_mem_nhds (0 : E) hr.r_pos] with y hy
  exact hr.tendsto_partialSum hy

open Finset in
/-- If a function admits a power series expansion within a ball, then the partial sums
`p.partialSum n z` converge to `f (x + y)` as `n → ∞` and `z → y`. Note that `x + z` doesn't need
to belong to the set where the power series expansion holds. -/
theorem HasFPowerSeriesWithinOnBall.tendsto_partialSum_prod {y : E}
    (hf : HasFPowerSeriesWithinOnBall f p s x r) (hy : y ∈ EMetric.ball (0 : E) r)
    (h'y : x + y ∈ insert x s) :
    Tendsto (fun (z : ℕ × E) ↦ p.partialSum z.1 z.2) (atTop ×ˢ 𝓝 y) (𝓝 (f (x + y))) := by
  have A : Tendsto (fun (z : ℕ × E) ↦ p.partialSum z.1 y) (atTop ×ˢ 𝓝 y) (𝓝 (f (x + y))) := by
    apply (hf.tendsto_partialSum hy h'y).comp tendsto_fst
  suffices Tendsto (fun (z : ℕ × E) ↦ p.partialSum z.1 z.2 - p.partialSum z.1 y)
    (atTop ×ˢ 𝓝 y) (𝓝 0) by simpa using A.add this
  apply Metric.tendsto_nhds.2 (fun ε εpos ↦ ?_)
  obtain ⟨r', yr', r'r⟩ : ∃ (r' : ℝ≥0), ‖y‖₊ < r' ∧ r' < r := by
    simp [edist_zero_eq_enorm] at hy
    simpa using ENNReal.lt_iff_exists_nnreal_btwn.1 hy
  have yr'_2 : ‖y‖ < r' := by simpa [← coe_nnnorm] using yr'
  have S : Summable fun n ↦ ‖p n‖ * ↑r' ^ n := p.summable_norm_mul_pow (r'r.trans_le hf.r_le)
  obtain ⟨k, hk⟩ : ∃ k, ∑' (n : ℕ), ‖p (n + k)‖ * ↑r' ^ (n + k) < ε / 4 := by
    have : Tendsto (fun k ↦ ∑' n, ‖p (n + k)‖ * ↑r' ^ (n + k)) atTop (𝓝 0) := by
      apply _root_.tendsto_sum_nat_add (f := fun n ↦ ‖p n‖ * ↑r' ^ n)
    exact ((tendsto_order.1 this).2 _ (by linarith)).exists
  have A : ∀ᶠ (z : ℕ × E) in atTop ×ˢ 𝓝 y,
      dist (p.partialSum k z.2) (p.partialSum k y) < ε / 4 := by
    have : ContinuousAt (fun z ↦ p.partialSum k z) y := (p.partialSum_continuous k).continuousAt
    exact tendsto_snd (Metric.tendsto_nhds.1 this.tendsto (ε / 4) (by linarith))
  have B : ∀ᶠ (z : ℕ × E) in atTop ×ˢ 𝓝 y, ‖z.2‖₊ < r' := by
    suffices ∀ᶠ (z : E) in 𝓝 y, ‖z‖₊ < r' from tendsto_snd this
    have : Metric.ball 0 r' ∈ 𝓝 y := Metric.isOpen_ball.mem_nhds (by simpa using yr'_2)
    filter_upwards [this] with a ha using by simpa [← coe_nnnorm] using ha
  have C : ∀ᶠ (z : ℕ × E) in atTop ×ˢ 𝓝 y, k ≤ z.1 := tendsto_fst (Ici_mem_atTop _)
  filter_upwards [A, B, C]
  rintro ⟨n, z⟩ hz h'z hkn
  simp only [dist_eq_norm, sub_zero] at hz ⊢
  have I (w : E) (hw : ‖w‖₊ < r') : ‖∑ i ∈ Ico k n, p i (fun _ ↦ w)‖ ≤ ε / 4 := calc
    ‖∑ i ∈ Ico k n, p i (fun _ ↦ w)‖
    _ = ‖∑ i ∈ range (n - k), p (i + k) (fun _ ↦ w)‖ := by
        rw [sum_Ico_eq_sum_range]
        congr with i
        rw [add_comm k]
    _ ≤ ∑ i ∈ range (n - k), ‖p (i + k) (fun _ ↦ w)‖ := norm_sum_le _ _
    _ ≤ ∑ i ∈ range (n - k), ‖p (i + k)‖ * ‖w‖ ^ (i + k) := by
        gcongr with i _hi; exact ((p (i + k)).le_opNorm _).trans_eq (by simp)
    _ ≤ ∑ i ∈ range (n - k), ‖p (i + k)‖ * ↑r' ^ (i + k) := by
        gcongr with i _hi; simpa [← coe_nnnorm] using hw.le
    _ ≤ ∑' i, ‖p (i + k)‖ * ↑r' ^ (i + k) := by
        apply sum_le_tsum _ (fun i _hi ↦ by positivity)
        apply ((_root_.summable_nat_add_iff k).2 S)
    _ ≤ ε / 4 := hk.le
  calc
  ‖p.partialSum n z - p.partialSum n y‖
  _ = ‖∑ i ∈ range n, p i (fun _ ↦ z) - ∑ i ∈ range n, p i (fun _ ↦ y)‖ := rfl
  _ = ‖(∑ i ∈ range k, p i (fun _ ↦ z) + ∑ i ∈ Ico k n, p i (fun _ ↦ z))
        - (∑ i ∈ range k, p i (fun _ ↦ y) + ∑ i ∈ Ico k n, p i (fun _ ↦ y))‖ := by
    simp [sum_range_add_sum_Ico _ hkn]
  _ = ‖(p.partialSum k z - p.partialSum k y) + (∑ i ∈ Ico k n, p i (fun _ ↦ z))
        + (- ∑ i ∈ Ico k n, p i (fun _ ↦ y))‖ := by
    congr 1
    simp only [FormalMultilinearSeries.partialSum]
    abel
  _ ≤ ‖p.partialSum k z - p.partialSum k y‖ + ‖∑ i ∈ Ico k n, p i (fun _ ↦ z)‖
      + ‖- ∑ i ∈ Ico k n, p i (fun _ ↦ y)‖ := norm_add₃_le
  _ ≤ ε / 4 + ε / 4 + ε / 4 := by
    gcongr
    · exact I _ h'z
    · simp only [norm_neg]; exact I _ yr'
  _ < ε := by linarith

/-- If a function admits a power series on a ball, then the partial sums
`p.partialSum n z` converges to `f (x + y)` as `n → ∞` and `z → y`. -/
theorem HasFPowerSeriesOnBall.tendsto_partialSum_prod {y : E}
    (hf : HasFPowerSeriesOnBall f p x r) (hy : y ∈ EMetric.ball (0 : E) r) :
    Tendsto (fun (z : ℕ × E) ↦ p.partialSum z.1 z.2) (atTop ×ˢ 𝓝 y) (𝓝 (f (x + y))) :=
  (hf.hasFPowerSeriesWithinOnBall (s := univ)).tendsto_partialSum_prod hy (by simp)

/-- If a function admits a power series expansion, then it is exponentially close to the partial
sums of this power series on strict subdisks of the disk of convergence.

This version provides an upper estimate that decreases both in `‖y‖` and `n`. See also
`HasFPowerSeriesWithinOnBall.uniform_geometric_approx` for a weaker version. -/
theorem HasFPowerSeriesWithinOnBall.uniform_geometric_approx' {r' : ℝ≥0}
    (hf : HasFPowerSeriesWithinOnBall f p s x r) (h : (r' : ℝ≥0∞) < r) :
    ∃ a ∈ Ioo (0 : ℝ) 1, ∃ C > 0, ∀ y ∈ Metric.ball (0 : E) r', ∀ n, x + y ∈ insert x s →
      ‖f (x + y) - p.partialSum n y‖ ≤ C * (a * (‖y‖ / r')) ^ n := by
  obtain ⟨a, ha, C, hC, hp⟩ : ∃ a ∈ Ioo (0 : ℝ) 1, ∃ C > 0, ∀ n, ‖p n‖ * (r' : ℝ) ^ n ≤ C * a ^ n :=
    p.norm_mul_pow_le_mul_pow_of_lt_radius (h.trans_le hf.r_le)
  refine ⟨a, ha, C / (1 - a), div_pos hC (sub_pos.2 ha.2), fun y hy n ys => ?_⟩
  have yr' : ‖y‖ < r' := by
    rw [ball_zero_eq] at hy
    exact hy
  have hr'0 : 0 < (r' : ℝ) := (norm_nonneg _).trans_lt yr'
  have : y ∈ EMetric.ball (0 : E) r := by
    refine mem_emetric_ball_zero_iff.2 (lt_trans ?_ h)
    simpa [enorm] using yr'
  rw [norm_sub_rev, ← mul_div_right_comm]
  have ya : a * (‖y‖ / ↑r') ≤ a :=
    mul_le_of_le_one_right ha.1.le (div_le_one_of_le₀ yr'.le r'.coe_nonneg)
  suffices ‖p.partialSum n y - f (x + y)‖ ≤ C * (a * (‖y‖ / r')) ^ n / (1 - a * (‖y‖ / r')) by
    refine this.trans ?_
    have : 0 < a := ha.1
    gcongr
    apply_rules [sub_pos.2, ha.2]
  apply norm_sub_le_of_geometric_bound_of_hasSum (ya.trans_lt ha.2) _ (hf.hasSum ys this)
  intro n
  calc
    ‖(p n) fun _ : Fin n => y‖
    _ ≤ ‖p n‖ * ∏ _i : Fin n, ‖y‖ := ContinuousMultilinearMap.le_opNorm _ _
    _ = ‖p n‖ * (r' : ℝ) ^ n * (‖y‖ / r') ^ n := by field_simp [mul_right_comm]
    _ ≤ C * a ^ n * (‖y‖ / r') ^ n := by gcongr ?_ * _; apply hp
    _ ≤ C * (a * (‖y‖ / r')) ^ n := by rw [mul_pow, mul_assoc]

/-- If a function admits a power series expansion, then it is exponentially close to the partial
sums of this power series on strict subdisks of the disk of convergence.

This version provides an upper estimate that decreases both in `‖y‖` and `n`. See also
`HasFPowerSeriesOnBall.uniform_geometric_approx` for a weaker version. -/
theorem HasFPowerSeriesOnBall.uniform_geometric_approx' {r' : ℝ≥0}
    (hf : HasFPowerSeriesOnBall f p x r) (h : (r' : ℝ≥0∞) < r) :
    ∃ a ∈ Ioo (0 : ℝ) 1, ∃ C > 0, ∀ y ∈ Metric.ball (0 : E) r', ∀ n,
      ‖f (x + y) - p.partialSum n y‖ ≤ C * (a * (‖y‖ / r')) ^ n := by
   rw [← hasFPowerSeriesWithinOnBall_univ] at hf
   simpa using hf.uniform_geometric_approx' h

/-- If a function admits a power series expansion within a set in a ball, then it is exponentially
close to the partial sums of this power series on strict subdisks of the disk of convergence. -/
theorem HasFPowerSeriesWithinOnBall.uniform_geometric_approx {r' : ℝ≥0}
    (hf : HasFPowerSeriesWithinOnBall f p s x r) (h : (r' : ℝ≥0∞) < r) :
    ∃ a ∈ Ioo (0 : ℝ) 1,
      ∃ C > 0, ∀ y ∈ Metric.ball (0 : E) r', ∀ n, x + y ∈ insert x s →
      ‖f (x + y) - p.partialSum n y‖ ≤ C * a ^ n := by
  obtain ⟨a, ha, C, hC, hp⟩ : ∃ a ∈ Ioo (0 : ℝ) 1, ∃ C > 0, ∀ y ∈ Metric.ball (0 : E) r', ∀ n,
      x + y ∈ insert x s → ‖f (x + y) - p.partialSum n y‖ ≤ C * (a * (‖y‖ / r')) ^ n :=
    hf.uniform_geometric_approx' h
  refine ⟨a, ha, C, hC, fun y hy n ys => (hp y hy n ys).trans ?_⟩
  have yr' : ‖y‖ < r' := by rwa [ball_zero_eq] at hy
  have := ha.1.le -- needed to discharge a side goal on the next line
  gcongr
  exact mul_le_of_le_one_right ha.1.le (div_le_one_of_le₀ yr'.le r'.coe_nonneg)

/-- If a function admits a power series expansion, then it is exponentially close to the partial
sums of this power series on strict subdisks of the disk of convergence. -/
theorem HasFPowerSeriesOnBall.uniform_geometric_approx {r' : ℝ≥0}
    (hf : HasFPowerSeriesOnBall f p x r) (h : (r' : ℝ≥0∞) < r) :
    ∃ a ∈ Ioo (0 : ℝ) 1,
      ∃ C > 0, ∀ y ∈ Metric.ball (0 : E) r', ∀ n,
      ‖f (x + y) - p.partialSum n y‖ ≤ C * a ^ n := by
  rw [← hasFPowerSeriesWithinOnBall_univ] at hf
  simpa using hf.uniform_geometric_approx h

/-- Taylor formula for an analytic function within a set, `IsBigO` version. -/
theorem HasFPowerSeriesWithinAt.isBigO_sub_partialSum_pow
    (hf : HasFPowerSeriesWithinAt f p s x) (n : ℕ) :
    (fun y : E => f (x + y) - p.partialSum n y)
      =O[𝓝[(x + ·)⁻¹' insert x s] 0] fun y => ‖y‖ ^ n := by
  rcases hf with ⟨r, hf⟩
  rcases ENNReal.lt_iff_exists_nnreal_btwn.1 hf.r_pos with ⟨r', r'0, h⟩
  obtain ⟨a, -, C, -, hp⟩ : ∃ a ∈ Ioo (0 : ℝ) 1, ∃ C > 0, ∀ y ∈ Metric.ball (0 : E) r', ∀ n,
      x + y ∈ insert x s → ‖f (x + y) - p.partialSum n y‖ ≤ C * (a * (‖y‖ / r')) ^ n :=
    hf.uniform_geometric_approx' h
  refine isBigO_iff.2 ⟨C * (a / r') ^ n, ?_⟩
  replace r'0 : 0 < (r' : ℝ) := mod_cast r'0
  filter_upwards [inter_mem_nhdsWithin _ (Metric.ball_mem_nhds (0 : E) r'0)] with y hy
  simpa [mul_pow, mul_div_assoc, mul_assoc, div_mul_eq_mul_div, div_pow]
    using hp y hy.2 n (by simpa using hy.1)

/-- Taylor formula for an analytic function, `IsBigO` version. -/
theorem HasFPowerSeriesAt.isBigO_sub_partialSum_pow
    (hf : HasFPowerSeriesAt f p x) (n : ℕ) :
    (fun y : E => f (x + y) - p.partialSum n y) =O[𝓝 0] fun y => ‖y‖ ^ n := by
  rw [← hasFPowerSeriesWithinAt_univ] at hf
  simpa using hf.isBigO_sub_partialSum_pow n

/-- If `f` has formal power series `∑ n, pₙ` in a set, within a ball of radius `r`, then
for `y, z` in any smaller ball, the norm of the difference `f y - f z - p 1 (fun _ ↦ y - z)` is
bounded above by `C * (max ‖y - x‖ ‖z - x‖) * ‖y - z‖`. This lemma formulates this property
using `IsBigO` and `Filter.principal` on `E × E`. -/
theorem HasFPowerSeriesWithinOnBall.isBigO_image_sub_image_sub_deriv_principal
    (hf : HasFPowerSeriesWithinOnBall f p s x r) (hr : r' < r) :
    (fun y : E × E => f y.1 - f y.2 - p 1 fun _ => y.1 - y.2)
      =O[𝓟 (EMetric.ball (x, x) r' ∩ ((insert x s) ×ˢ (insert x s)))]
      fun y => ‖y - (x, x)‖ * ‖y.1 - y.2‖ := by
  lift r' to ℝ≥0 using ne_top_of_lt hr
  rcases (zero_le r').eq_or_lt with (rfl | hr'0)
  · simp only [ENNReal.coe_zero, EMetric.ball_zero, empty_inter, principal_empty, isBigO_bot]
  obtain ⟨a, ha, C, hC : 0 < C, hp⟩ :
      ∃ a ∈ Ioo (0 : ℝ) 1, ∃ C > 0, ∀ n : ℕ, ‖p n‖ * (r' : ℝ) ^ n ≤ C * a ^ n :=
    p.norm_mul_pow_le_mul_pow_of_lt_radius (hr.trans_le hf.r_le)
  simp only [← le_div_iff₀ (pow_pos (NNReal.coe_pos.2 hr'0) _)] at hp
  set L : E × E → ℝ := fun y =>
    C * (a / r') ^ 2 * (‖y - (x, x)‖ * ‖y.1 - y.2‖) * (a / (1 - a) ^ 2 + 2 / (1 - a))
  have hL : ∀ y ∈ EMetric.ball (x, x) r' ∩ ((insert x s) ×ˢ (insert x s)),
      ‖f y.1 - f y.2 - p 1 fun _ => y.1 - y.2‖ ≤ L y := by
    intro y ⟨hy', ys⟩
    have hy : y ∈ EMetric.ball x r ×ˢ EMetric.ball x r := by
      rw [EMetric.ball_prod_same]
      exact EMetric.ball_subset_ball hr.le hy'
    set A : ℕ → F := fun n => (p n fun _ => y.1 - x) - p n fun _ => y.2 - x
    have hA : HasSum (fun n => A (n + 2)) (f y.1 - f y.2 - p 1 fun _ => y.1 - y.2) := by
      convert (hasSum_nat_add_iff' 2).2
        ((hf.hasSum_sub ⟨ys.1, hy.1⟩).sub (hf.hasSum_sub ⟨ys.2, hy.2⟩)) using 1
      rw [Finset.sum_range_succ, Finset.sum_range_one, hf.coeff_zero, hf.coeff_zero, sub_self,
        zero_add, ← Subsingleton.pi_single_eq (0 : Fin 1) (y.1 - x), Pi.single,
        ← Subsingleton.pi_single_eq (0 : Fin 1) (y.2 - x), Pi.single, ← (p 1).map_update_sub,
        ← Pi.single, Subsingleton.pi_single_eq, sub_sub_sub_cancel_right]
    rw [EMetric.mem_ball, edist_eq_enorm_sub, enorm_lt_coe] at hy'
    set B : ℕ → ℝ := fun n => C * (a / r') ^ 2 * (‖y - (x, x)‖ * ‖y.1 - y.2‖) * ((n + 2) * a ^ n)
    have hAB : ∀ n, ‖A (n + 2)‖ ≤ B n := fun n =>
      calc
        ‖A (n + 2)‖ ≤ ‖p (n + 2)‖ * ↑(n + 2) * ‖y - (x, x)‖ ^ (n + 1) * ‖y.1 - y.2‖ := by
          simpa only [Fintype.card_fin, pi_norm_const, Prod.norm_def, Pi.sub_def,
            Prod.fst_sub, Prod.snd_sub, sub_sub_sub_cancel_right] using
            (p <| n + 2).norm_image_sub_le (fun _ => y.1 - x) fun _ => y.2 - x
        _ = ‖p (n + 2)‖ * ‖y - (x, x)‖ ^ n * (↑(n + 2) * ‖y - (x, x)‖ * ‖y.1 - y.2‖) := by
          rw [pow_succ ‖y - (x, x)‖]
          ring
        _ ≤ C * a ^ (n + 2) / r' ^ (n + 2)
            * r' ^ n * (↑(n + 2) * ‖y - (x, x)‖ * ‖y.1 - y.2‖) := by
          have : 0 < a := ha.1
          gcongr
          · apply hp
          · apply hy'.le
        _ = B n := by
          field_simp [B, pow_succ]
          simp only [mul_assoc, mul_comm, mul_left_comm]
    have hBL : HasSum B (L y) := by
      apply HasSum.mul_left
      simp only [add_mul]
      have : ‖a‖ < 1 := by simp only [Real.norm_eq_abs, abs_of_pos ha.1, ha.2]
      rw [div_eq_mul_inv, div_eq_mul_inv]
      exact (hasSum_coe_mul_geometric_of_norm_lt_one this).add
          ((hasSum_geometric_of_norm_lt_one this).mul_left 2)
    exact hA.norm_le_of_bounded hBL hAB
  suffices L =O[𝓟 (EMetric.ball (x, x) r' ∩ ((insert x s) ×ˢ (insert x s)))]
      fun y => ‖y - (x, x)‖ * ‖y.1 - y.2‖ from
    .trans (.of_norm_eventuallyLE (eventually_principal.2 hL)) this
  simp_rw [L, mul_right_comm _ (_ * _)]
  exact (isBigO_refl _ _).const_mul_left _

/-- If `f` has formal power series `∑ n, pₙ` on a ball of radius `r`, then for `y, z` in any smaller
ball, the norm of the difference `f y - f z - p 1 (fun _ ↦ y - z)` is bounded above by
`C * (max ‖y - x‖ ‖z - x‖) * ‖y - z‖`. This lemma formulates this property using `IsBigO` and
`Filter.principal` on `E × E`. -/
theorem HasFPowerSeriesOnBall.isBigO_image_sub_image_sub_deriv_principal
    (hf : HasFPowerSeriesOnBall f p x r) (hr : r' < r) :
    (fun y : E × E => f y.1 - f y.2 - p 1 fun _ => y.1 - y.2)
      =O[𝓟 (EMetric.ball (x, x) r')] fun y => ‖y - (x, x)‖ * ‖y.1 - y.2‖ := by
  rw [← hasFPowerSeriesWithinOnBall_univ] at hf
  simpa using hf.isBigO_image_sub_image_sub_deriv_principal hr

/-- If `f` has formal power series `∑ n, pₙ` within a set, on a ball of radius `r`, then for `y, z`
in any smaller ball, the norm of the difference `f y - f z - p 1 (fun _ ↦ y - z)` is bounded above
by `C * (max ‖y - x‖ ‖z - x‖) * ‖y - z‖`. -/
theorem HasFPowerSeriesWithinOnBall.image_sub_sub_deriv_le
    (hf : HasFPowerSeriesWithinOnBall f p s x r) (hr : r' < r) :
    ∃ C, ∀ᵉ (y ∈ insert x s ∩ EMetric.ball x r') (z ∈ insert x s ∩ EMetric.ball x r'),
      ‖f y - f z - p 1 fun _ => y - z‖ ≤ C * max ‖y - x‖ ‖z - x‖ * ‖y - z‖ := by
  have := hf.isBigO_image_sub_image_sub_deriv_principal hr
  simp only [isBigO_principal, mem_inter_iff, EMetric.mem_ball, Prod.edist_eq, max_lt_iff, mem_prod,
    norm_mul, Real.norm_eq_abs, abs_norm, and_imp, Prod.forall, mul_assoc] at this ⊢
  rcases this with ⟨C, hC⟩
  exact ⟨C, fun y ys hy z zs hz ↦ hC y z hy hz ys zs⟩

/-- If `f` has formal power series `∑ n, pₙ` on a ball of radius `r`, then for `y, z` in any smaller
ball, the norm of the difference `f y - f z - p 1 (fun _ ↦ y - z)` is bounded above by
`C * (max ‖y - x‖ ‖z - x‖) * ‖y - z‖`. -/
theorem HasFPowerSeriesOnBall.image_sub_sub_deriv_le
    (hf : HasFPowerSeriesOnBall f p x r) (hr : r' < r) :
    ∃ C, ∀ᵉ (y ∈ EMetric.ball x r') (z ∈ EMetric.ball x r'),
      ‖f y - f z - p 1 fun _ => y - z‖ ≤ C * max ‖y - x‖ ‖z - x‖ * ‖y - z‖ := by
  rw [← hasFPowerSeriesWithinOnBall_univ] at hf
  simpa only [mem_univ, insert_eq_of_mem, univ_inter] using hf.image_sub_sub_deriv_le hr

/-- If `f` has formal power series `∑ n, pₙ` at `x` within a set `s`, then
`f y - f z - p 1 (fun _ ↦ y - z) = O(‖(y, z) - (x, x)‖ * ‖y - z‖)` as `(y, z) → (x, x)`
within `s × s`. -/
theorem HasFPowerSeriesWithinAt.isBigO_image_sub_norm_mul_norm_sub
    (hf : HasFPowerSeriesWithinAt f p s x) :
    (fun y : E × E => f y.1 - f y.2 - p 1 fun _ => y.1 - y.2)
      =O[𝓝[(insert x s) ×ˢ (insert x s)] (x, x)] fun y => ‖y - (x, x)‖ * ‖y.1 - y.2‖ := by
  rcases hf with ⟨r, hf⟩
  rcases ENNReal.lt_iff_exists_nnreal_btwn.1 hf.r_pos with ⟨r', r'0, h⟩
  refine (hf.isBigO_image_sub_image_sub_deriv_principal h).mono ?_
  rw [inter_comm]
  exact le_principal_iff.2 (inter_mem_nhdsWithin _ (EMetric.ball_mem_nhds _ r'0))

/-- If `f` has formal power series `∑ n, pₙ` at `x`, then
`f y - f z - p 1 (fun _ ↦ y - z) = O(‖(y, z) - (x, x)‖ * ‖y - z‖)` as `(y, z) → (x, x)`.
In particular, `f` is strictly differentiable at `x`. -/
theorem HasFPowerSeriesAt.isBigO_image_sub_norm_mul_norm_sub (hf : HasFPowerSeriesAt f p x) :
    (fun y : E × E => f y.1 - f y.2 - p 1 fun _ => y.1 - y.2) =O[𝓝 (x, x)] fun y =>
      ‖y - (x, x)‖ * ‖y.1 - y.2‖ := by
  rw [← hasFPowerSeriesWithinAt_univ] at hf
  simpa using hf.isBigO_image_sub_norm_mul_norm_sub

/-- If a function admits a power series expansion within a set at `x`, then it is the uniform limit
of the partial sums of this power series on strict subdisks of the disk of convergence, i.e.,
`f (x + y)` is the uniform limit of `p.partialSum n y` there. -/
theorem HasFPowerSeriesWithinOnBall.tendstoUniformlyOn {r' : ℝ≥0}
    (hf : HasFPowerSeriesWithinOnBall f p s x r) (h : (r' : ℝ≥0∞) < r) :
    TendstoUniformlyOn (fun n y => p.partialSum n y) (fun y => f (x + y)) atTop
      ((x + ·)⁻¹' (insert x s) ∩ Metric.ball (0 : E) r') := by
  obtain ⟨a, ha, C, -, hp⟩ : ∃ a ∈ Ioo (0 : ℝ) 1, ∃ C > 0, ∀ y ∈ Metric.ball (0 : E) r', ∀ n,
    x + y ∈ insert x s → ‖f (x + y) - p.partialSum n y‖ ≤ C * a ^ n := hf.uniform_geometric_approx h
  refine Metric.tendstoUniformlyOn_iff.2 fun ε εpos => ?_
  have L : Tendsto (fun n => (C : ℝ) * a ^ n) atTop (𝓝 ((C : ℝ) * 0)) :=
    tendsto_const_nhds.mul (tendsto_pow_atTop_nhds_zero_of_lt_one ha.1.le ha.2)
  rw [mul_zero] at L
  refine (L.eventually (gt_mem_nhds εpos)).mono fun n hn y hy => ?_
  rw [dist_eq_norm]
  exact (hp y hy.2 n hy.1).trans_lt hn

/-- If a function admits a power series expansion at `x`, then it is the uniform limit of the
partial sums of this power series on strict subdisks of the disk of convergence, i.e., `f (x + y)`
is the uniform limit of `p.partialSum n y` there. -/
theorem HasFPowerSeriesOnBall.tendstoUniformlyOn {r' : ℝ≥0} (hf : HasFPowerSeriesOnBall f p x r)
    (h : (r' : ℝ≥0∞) < r) :
    TendstoUniformlyOn (fun n y => p.partialSum n y) (fun y => f (x + y)) atTop
      (Metric.ball (0 : E) r') := by
  rw [← hasFPowerSeriesWithinOnBall_univ] at hf
  simpa using hf.tendstoUniformlyOn h

/-- If a function admits a power series expansion within a set at `x`, then it is the locally
uniform limit of the partial sums of this power series on the disk of convergence, i.e., `f (x + y)`
is the locally uniform limit of `p.partialSum n y` there. -/
theorem HasFPowerSeriesWithinOnBall.tendstoLocallyUniformlyOn
    (hf : HasFPowerSeriesWithinOnBall f p s x r) :
    TendstoLocallyUniformlyOn (fun n y => p.partialSum n y) (fun y => f (x + y)) atTop
      ((x + ·)⁻¹' (insert x s) ∩ EMetric.ball (0 : E) r) := by
  intro u hu y hy
  rcases ENNReal.lt_iff_exists_nnreal_btwn.1 hy.2 with ⟨r', yr', hr'⟩
  have : EMetric.ball (0 : E) r' ∈ 𝓝 y := IsOpen.mem_nhds EMetric.isOpen_ball yr'
  refine ⟨(x + ·)⁻¹' (insert x s) ∩ EMetric.ball (0 : E) r', ?_, ?_⟩
  · rw [nhdsWithin_inter_of_mem']
    · exact inter_mem_nhdsWithin _ this
    · apply mem_nhdsWithin_of_mem_nhds
      apply Filter.mem_of_superset this (EMetric.ball_subset_ball hr'.le)
  · simpa [Metric.emetric_ball_nnreal] using hf.tendstoUniformlyOn hr' u hu

/-- If a function admits a power series expansion at `x`, then it is the locally uniform limit of
the partial sums of this power series on the disk of convergence, i.e., `f (x + y)`
is the locally uniform limit of `p.partialSum n y` there. -/
theorem HasFPowerSeriesOnBall.tendstoLocallyUniformlyOn (hf : HasFPowerSeriesOnBall f p x r) :
    TendstoLocallyUniformlyOn (fun n y => p.partialSum n y) (fun y => f (x + y)) atTop
      (EMetric.ball (0 : E) r) := by
  rw [← hasFPowerSeriesWithinOnBall_univ] at hf
  simpa using hf.tendstoLocallyUniformlyOn

/-- If a function admits a power series expansion within a set at `x`, then it is the uniform limit
of the partial sums of this power series on strict subdisks of the disk of convergence, i.e., `f y`
is the uniform limit of `p.partialSum n (y - x)` there. -/
theorem HasFPowerSeriesWithinOnBall.tendstoUniformlyOn' {r' : ℝ≥0}
    (hf : HasFPowerSeriesWithinOnBall f p s x r) (h : (r' : ℝ≥0∞) < r) :
    TendstoUniformlyOn (fun n y => p.partialSum n (y - x)) f atTop
      (insert x s ∩ Metric.ball (x : E) r') := by
  convert (hf.tendstoUniformlyOn h).comp fun y => y - x using 1
  · simp [Function.comp_def]
  · ext z
    simp [dist_eq_norm]

/-- If a function admits a power series expansion at `x`, then it is the uniform limit of the
partial sums of this power series on strict subdisks of the disk of convergence, i.e., `f y`
is the uniform limit of `p.partialSum n (y - x)` there. -/
theorem HasFPowerSeriesOnBall.tendstoUniformlyOn' {r' : ℝ≥0} (hf : HasFPowerSeriesOnBall f p x r)
    (h : (r' : ℝ≥0∞) < r) :
    TendstoUniformlyOn (fun n y => p.partialSum n (y - x)) f atTop (Metric.ball (x : E) r') := by
  rw [← hasFPowerSeriesWithinOnBall_univ] at hf
  simpa using hf.tendstoUniformlyOn' h

/-- If a function admits a power series expansion within a set at `x`, then it is the locally
uniform limit of the partial sums of this power series on the disk of convergence, i.e., `f y`
is the locally uniform limit of `p.partialSum n (y - x)` there. -/
theorem HasFPowerSeriesWithinOnBall.tendstoLocallyUniformlyOn'
    (hf : HasFPowerSeriesWithinOnBall f p s x r) :
    TendstoLocallyUniformlyOn (fun n y => p.partialSum n (y - x)) f atTop
      (insert x s ∩ EMetric.ball (x : E) r) := by
  have A : ContinuousOn (fun y : E => y - x) (insert x s ∩ EMetric.ball (x : E) r) :=
    (continuous_id.sub continuous_const).continuousOn
  convert hf.tendstoLocallyUniformlyOn.comp (fun y : E => y - x) _ A using 1
  · ext z
    simp
  · intro z
    simp [edist_zero_eq_enorm, edist_eq_enorm_sub]

/-- If a function admits a power series expansion at `x`, then it is the locally uniform limit of
the partial sums of this power series on the disk of convergence, i.e., `f y`
is the locally uniform limit of `p.partialSum n (y - x)` there. -/
theorem HasFPowerSeriesOnBall.tendstoLocallyUniformlyOn' (hf : HasFPowerSeriesOnBall f p x r) :
    TendstoLocallyUniformlyOn (fun n y => p.partialSum n (y - x)) f atTop
      (EMetric.ball (x : E) r) := by
  rw [← hasFPowerSeriesWithinOnBall_univ] at hf
  simpa using hf.tendstoLocallyUniformlyOn'

/-- If a function admits a power series expansion within a set on a ball, then it is
continuous there. -/
protected theorem HasFPowerSeriesWithinOnBall.continuousOn
    (hf : HasFPowerSeriesWithinOnBall f p s x r) :
    ContinuousOn f (insert x s ∩ EMetric.ball x r) :=
  hf.tendstoLocallyUniformlyOn'.continuousOn <|
    Eventually.of_forall fun n =>
      ((p.partialSum_continuous n).comp (continuous_id.sub continuous_const)).continuousOn

/-- If a function admits a power series expansion on a ball, then it is continuous there. -/
protected theorem HasFPowerSeriesOnBall.continuousOn (hf : HasFPowerSeriesOnBall f p x r) :
    ContinuousOn f (EMetric.ball x r) := by
  rw [← hasFPowerSeriesWithinOnBall_univ] at hf
  simpa using hf.continuousOn

protected theorem HasFPowerSeriesWithinOnBall.continuousWithinAt_insert
    (hf : HasFPowerSeriesWithinOnBall f p s x r) :
    ContinuousWithinAt f (insert x s) x := by
  apply (hf.continuousOn.continuousWithinAt (x := x) (by simp [hf.r_pos])).mono_of_mem_nhdsWithin
  exact inter_mem_nhdsWithin _ (EMetric.ball_mem_nhds x hf.r_pos)

protected theorem HasFPowerSeriesWithinOnBall.continuousWithinAt
    (hf : HasFPowerSeriesWithinOnBall f p s x r) :
    ContinuousWithinAt f s x :=
  hf.continuousWithinAt_insert.mono (subset_insert x s)

protected theorem HasFPowerSeriesWithinAt.continuousWithinAt_insert
    (hf : HasFPowerSeriesWithinAt f p s x) :
    ContinuousWithinAt f (insert x s) x := by
  rcases hf with ⟨r, hr⟩
  apply hr.continuousWithinAt_insert

protected theorem HasFPowerSeriesWithinAt.continuousWithinAt
    (hf : HasFPowerSeriesWithinAt f p s x) :
    ContinuousWithinAt f s x :=
  hf.continuousWithinAt_insert.mono (subset_insert x s)

protected theorem HasFPowerSeriesAt.continuousAt (hf : HasFPowerSeriesAt f p x) :
    ContinuousAt f x :=
  let ⟨_, hr⟩ := hf
  hr.continuousOn.continuousAt (EMetric.ball_mem_nhds x hr.r_pos)

protected theorem AnalyticWithinAt.continuousWithinAt_insert (hf : AnalyticWithinAt 𝕜 f s x) :
    ContinuousWithinAt f (insert x s) x :=
  let ⟨_, hp⟩ := hf
  hp.continuousWithinAt_insert

protected theorem AnalyticWithinAt.continuousWithinAt (hf : AnalyticWithinAt 𝕜 f s x) :
    ContinuousWithinAt f s x :=
  hf.continuousWithinAt_insert.mono (subset_insert x s)

@[fun_prop]
protected theorem AnalyticAt.continuousAt (hf : AnalyticAt 𝕜 f x) : ContinuousAt f x :=
  let ⟨_, hp⟩ := hf
  hp.continuousAt

protected theorem AnalyticOnNhd.continuousOn {s : Set E} (hf : AnalyticOnNhd 𝕜 f s) :
    ContinuousOn f s :=
  fun x hx => (hf x hx).continuousAt.continuousWithinAt

protected lemma AnalyticOn.continuousOn {f : E → F} {s : Set E} (h : AnalyticOn 𝕜 f s) :
    ContinuousOn f s :=
  fun x m ↦ (h x m).continuousWithinAt

/-- Analytic everywhere implies continuous -/
theorem AnalyticOnNhd.continuous {f : E → F} (fa : AnalyticOnNhd 𝕜 f univ) : Continuous f := by
  rw [continuous_iff_continuousOn_univ]; exact fa.continuousOn

/-- In a complete space, the sum of a converging power series `p` admits `p` as a power series.
This is not totally obvious as we need to check the convergence of the series. -/
protected theorem FormalMultilinearSeries.hasFPowerSeriesOnBall [CompleteSpace F]
    (p : FormalMultilinearSeries 𝕜 E F) (h : 0 < p.radius) :
    HasFPowerSeriesOnBall p.sum p 0 p.radius :=
  { r_le := le_rfl
    r_pos := h
    hasSum := fun hy => by
      rw [zero_add]
      exact p.hasSum hy }

theorem HasFPowerSeriesWithinOnBall.sum (h : HasFPowerSeriesWithinOnBall f p s x r) {y : E}
    (h'y : x + y ∈ insert x s) (hy : y ∈ EMetric.ball (0 : E) r) : f (x + y) = p.sum y :=
  (h.hasSum h'y hy).tsum_eq.symm

theorem HasFPowerSeriesOnBall.sum (h : HasFPowerSeriesOnBall f p x r) {y : E}
    (hy : y ∈ EMetric.ball (0 : E) r) : f (x + y) = p.sum y :=
  (h.hasSum hy).tsum_eq.symm

/-- The sum of a converging power series is continuous in its disk of convergence. -/
protected theorem FormalMultilinearSeries.continuousOn [CompleteSpace F] :
    ContinuousOn p.sum (EMetric.ball 0 p.radius) := by
  rcases (zero_le p.radius).eq_or_lt with h | h
  · simp [← h, continuousOn_empty]
  · exact (p.hasFPowerSeriesOnBall h).continuousOn

end

section

open FormalMultilinearSeries

variable {p : FormalMultilinearSeries 𝕜 𝕜 E} {f : 𝕜 → E} {z₀ : 𝕜}

/-- A function `f : 𝕜 → E` has `p` as power series expansion at a point `z₀` iff it is the sum of
`p` in a neighborhood of `z₀`. This makes some proofs easier by hiding the fact that
`HasFPowerSeriesAt` depends on `p.radius`. -/
theorem hasFPowerSeriesAt_iff :
    HasFPowerSeriesAt f p z₀ ↔ ∀ᶠ z in 𝓝 0, HasSum (fun n => z ^ n • p.coeff n) (f (z₀ + z)) := by
  refine ⟨fun ⟨r, _, r_pos, h⟩ =>
    eventually_of_mem (EMetric.ball_mem_nhds 0 r_pos) fun _ => by simpa using h, ?_⟩
  simp only [Metric.eventually_nhds_iff]
  rintro ⟨r, r_pos, h⟩
  refine ⟨p.radius ⊓ r.toNNReal, by simp, ?_, ?_⟩
  · simp only [r_pos.lt, lt_inf_iff, ENNReal.coe_pos, Real.toNNReal_pos, and_true]
    obtain ⟨z, z_pos, le_z⟩ := NormedField.exists_norm_lt 𝕜 r_pos.lt
    have : (‖z‖₊ : ENNReal) ≤ p.radius := by
      simp only [dist_zero_right] at h
      apply FormalMultilinearSeries.le_radius_of_tendsto
      convert tendsto_norm.comp (h le_z).summable.tendsto_atTop_zero
      simp [norm_smul, mul_comm]
    refine lt_of_lt_of_le ?_ this
    simp only [ENNReal.coe_pos]
    exact zero_lt_iff.mpr (nnnorm_ne_zero_iff.mpr (norm_pos_iff.mp z_pos))
  · simp only [EMetric.mem_ball, lt_inf_iff, edist_lt_coe, apply_eq_pow_smul_coeff, and_imp,
      dist_zero_right] at h ⊢
    refine fun {y} _ hyr => h ?_
    simpa [nndist_eq_nnnorm, Real.lt_toNNReal_iff_coe_lt] using hyr

theorem hasFPowerSeriesAt_iff' :
    HasFPowerSeriesAt f p z₀ ↔ ∀ᶠ z in 𝓝 z₀, HasSum (fun n => (z - z₀) ^ n • p.coeff n) (f z) := by
  rw [← map_add_left_nhds_zero, eventually_map, hasFPowerSeriesAt_iff]
  simp_rw [add_sub_cancel_left]

end<|MERGE_RESOLUTION|>--- conflicted
+++ resolved
@@ -775,21 +775,9 @@
 ### Analytic functions
 -/
 
-<<<<<<< HEAD
-@[simp]
-theorem AnalyticOn_empty : AnalyticOn 𝕜 f ∅ := by
-  intro
-  simp
-
-@[simp]
-theorem AnalyticOnNhd_empty : AnalyticOnNhd 𝕜 f ∅ := by
-  intro
-  simp
-=======
 @[simp] theorem analyticOn_empty : AnalyticOn 𝕜 f ∅ := by intro; simp
 
 @[simp] theorem analyticOnNhd_empty : AnalyticOnNhd 𝕜 f ∅ := by intro; simp
->>>>>>> 6c7393e4
 
 @[simp] lemma analyticWithinAt_univ :
     AnalyticWithinAt 𝕜 f univ x ↔ AnalyticAt 𝕜 f x := by
