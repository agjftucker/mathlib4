/-
Copyright (c) 2020 Sébastien Gouëzel. All rights reserved.
Released under Apache 2.0 license as described in the file LICENSE.
Authors: Sébastien Gouëzel, Yury Kudryashov
-/
import Mathlib.Algebra.Order.Star.Basic
import Mathlib.Analysis.Calculus.FormalMultilinearSeries
import Mathlib.Analysis.SpecificLimits.Normed
import Mathlib.Logic.Equiv.Fin
import Mathlib.Tactic.Bound.Attribute
import Mathlib.Topology.Algebra.InfiniteSum.Module

/-!
# Analytic functions

A function is analytic in one dimension around `0` if it can be written as a converging power series
`Σ pₙ zⁿ`. This definition can be extended to any dimension (even in infinite dimension) by
requiring that `pₙ` is a continuous `n`-multilinear map. In general, `pₙ` is not unique (in two
dimensions, taking `p₂ (x, y) (x', y') = x y'` or `y x'` gives the same map when applied to a
vector `(x, y) (x, y)`). A way to guarantee uniqueness is to take a symmetric `pₙ`, but this is not
always possible in nonzero characteristic (in characteristic 2, the previous example has no
symmetric representative). Therefore, we do not insist on symmetry or uniqueness in the definition,
and we only require the existence of a converging series.

The general framework is important to say that the exponential map on bounded operators on a Banach
space is analytic, as well as the inverse on invertible operators.

## Main definitions

Let `p` be a formal multilinear series from `E` to `F`, i.e., `p n` is a multilinear map on `E^n`
for `n : ℕ`.

* `p.radius`: the largest `r : ℝ≥0∞` such that `‖p n‖ * r^n` grows subexponentially.
* `p.le_radius_of_bound`, `p.le_radius_of_bound_nnreal`, `p.le_radius_of_isBigO`: if `‖p n‖ * r ^ n`
  is bounded above, then `r ≤ p.radius`;
* `p.isLittleO_of_lt_radius`, `p.norm_mul_pow_le_mul_pow_of_lt_radius`,
  `p.isLittleO_one_of_lt_radius`,
  `p.norm_mul_pow_le_of_lt_radius`, `p.nnnorm_mul_pow_le_of_lt_radius`: if `r < p.radius`, then
  `‖p n‖ * r ^ n` tends to zero exponentially;
* `p.lt_radius_of_isBigO`: if `r ≠ 0` and `‖p n‖ * r ^ n = O(a ^ n)` for some `-1 < a < 1`, then
  `r < p.radius`;
* `p.partialSum n x`: the sum `∑_{i = 0}^{n-1} pᵢ xⁱ`.
* `p.sum x`: the sum `∑'_{i = 0}^{∞} pᵢ xⁱ`.

Additionally, let `f` be a function from `E` to `F`.

* `HasFPowerSeriesOnBall f p x r`: on the ball of center `x` with radius `r`,
  `f (x + y) = ∑'_n pₙ yⁿ`.
* `HasFPowerSeriesAt f p x`: on some ball of center `x` with positive radius, holds
  `HasFPowerSeriesOnBall f p x r`.
* `AnalyticAt 𝕜 f x`: there exists a power series `p` such that holds `HasFPowerSeriesAt f p x`.
* `AnalyticOnNhd 𝕜 f s`: the function `f` is analytic at every point of `s`.

We also define versions of `HasFPowerSeriesOnBall`, `AnalyticAt`, and `AnalyticOnNhd` restricted to
a set, similar to `ContinuousWithinAt`. See `Mathlib.Analysis.Analytic.Within` for basic properties.

* `AnalyticWithinAt 𝕜 f s x` means a power series at `x` converges to `f` on `𝓝[s ∪ {x}] x`.
* `AnalyticOn 𝕜 f s t` means `∀ x ∈ t, AnalyticWithinAt 𝕜 f s x`.

We develop the basic properties of these notions, notably:
* If a function admits a power series, it is continuous (see
  `HasFPowerSeriesOnBall.continuousOn` and `HasFPowerSeriesAt.continuousAt` and
  `AnalyticAt.continuousAt`).
* In a complete space, the sum of a formal power series with positive radius is well defined on the
  disk of convergence, see `FormalMultilinearSeries.hasFPowerSeriesOnBall`.

## Implementation details

We only introduce the radius of convergence of a power series, as `p.radius`.
For a power series in finitely many dimensions, there is a finer (directional, coordinate-dependent)
notion, describing the polydisk of convergence. This notion is more specific, and not necessary to
build the general theory. We do not define it here.
-/

noncomputable section

variable {𝕜 E F G : Type*}

open Topology NNReal Filter ENNReal Set Asymptotics

namespace FormalMultilinearSeries

variable [Ring 𝕜] [AddCommGroup E] [AddCommGroup F] [Module 𝕜 E] [Module 𝕜 F]
variable [TopologicalSpace E] [TopologicalSpace F]
variable [TopologicalAddGroup E] [TopologicalAddGroup F]
variable [ContinuousConstSMul 𝕜 E] [ContinuousConstSMul 𝕜 F]

/-- Given a formal multilinear series `p` and a vector `x`, then `p.sum x` is the sum `Σ pₙ xⁿ`. A
priori, it only behaves well when `‖x‖ < p.radius`. -/
protected def sum (p : FormalMultilinearSeries 𝕜 E F) (x : E) : F :=
  ∑' n : ℕ, p n fun _ => x

/-- Given a formal multilinear series `p` and a vector `x`, then `p.partialSum n x` is the sum
`Σ pₖ xᵏ` for `k ∈ {0,..., n-1}`. -/
def partialSum (p : FormalMultilinearSeries 𝕜 E F) (n : ℕ) (x : E) : F :=
  ∑ k ∈ Finset.range n, p k fun _ : Fin k => x

/-- The partial sums of a formal multilinear series are continuous. -/
theorem partialSum_continuous (p : FormalMultilinearSeries 𝕜 E F) (n : ℕ) :
    Continuous (p.partialSum n) := by
  unfold partialSum -- Porting note: added
  continuity

end FormalMultilinearSeries

/-! ### The radius of a formal multilinear series -/

variable [NontriviallyNormedField 𝕜] [NormedAddCommGroup E] [NormedSpace 𝕜 E] [NormedAddCommGroup F]
  [NormedSpace 𝕜 F] [NormedAddCommGroup G] [NormedSpace 𝕜 G]

namespace FormalMultilinearSeries

variable (p : FormalMultilinearSeries 𝕜 E F) {r : ℝ≥0}

/-- The radius of a formal multilinear series is the largest `r` such that the sum `Σ ‖pₙ‖ ‖y‖ⁿ`
converges for all `‖y‖ < r`. This implies that `Σ pₙ yⁿ` converges for all `‖y‖ < r`, but these
definitions are *not* equivalent in general. -/
def radius (p : FormalMultilinearSeries 𝕜 E F) : ℝ≥0∞ :=
  ⨆ (r : ℝ≥0) (C : ℝ) (_ : ∀ n, ‖p n‖ * (r : ℝ) ^ n ≤ C), (r : ℝ≥0∞)

/-- If `‖pₙ‖ rⁿ` is bounded in `n`, then the radius of `p` is at least `r`. -/
theorem le_radius_of_bound (C : ℝ) {r : ℝ≥0} (h : ∀ n : ℕ, ‖p n‖ * (r : ℝ) ^ n ≤ C) :
    (r : ℝ≥0∞) ≤ p.radius :=
  le_iSup_of_le r <| le_iSup_of_le C <| le_iSup (fun _ => (r : ℝ≥0∞)) h

/-- If `‖pₙ‖ rⁿ` is bounded in `n`, then the radius of `p` is at least `r`. -/
theorem le_radius_of_bound_nnreal (C : ℝ≥0) {r : ℝ≥0} (h : ∀ n : ℕ, ‖p n‖₊ * r ^ n ≤ C) :
    (r : ℝ≥0∞) ≤ p.radius :=
  p.le_radius_of_bound C fun n => mod_cast h n

/-- If `‖pₙ‖ rⁿ = O(1)`, as `n → ∞`, then the radius of `p` is at least `r`. -/
theorem le_radius_of_isBigO (h : (fun n => ‖p n‖ * (r : ℝ) ^ n) =O[atTop] fun _ => (1 : ℝ)) :
    ↑r ≤ p.radius :=
  Exists.elim (isBigO_one_nat_atTop_iff.1 h) fun C hC =>
    p.le_radius_of_bound C fun n => (le_abs_self _).trans (hC n)

theorem le_radius_of_eventually_le (C) (h : ∀ᶠ n in atTop, ‖p n‖ * (r : ℝ) ^ n ≤ C) :
    ↑r ≤ p.radius :=
  p.le_radius_of_isBigO <| IsBigO.of_bound C <| h.mono fun n hn => by simpa

theorem le_radius_of_summable_nnnorm (h : Summable fun n => ‖p n‖₊ * r ^ n) : ↑r ≤ p.radius :=
  p.le_radius_of_bound_nnreal (∑' n, ‖p n‖₊ * r ^ n) fun _ => le_tsum' h _

theorem le_radius_of_summable (h : Summable fun n => ‖p n‖ * (r : ℝ) ^ n) : ↑r ≤ p.radius :=
  p.le_radius_of_summable_nnnorm <| by
    simp only [← coe_nnnorm] at h
    exact mod_cast h

theorem radius_eq_top_of_forall_nnreal_isBigO
    (h : ∀ r : ℝ≥0, (fun n => ‖p n‖ * (r : ℝ) ^ n) =O[atTop] fun _ => (1 : ℝ)) : p.radius = ∞ :=
  ENNReal.eq_top_of_forall_nnreal_le fun r => p.le_radius_of_isBigO (h r)

theorem radius_eq_top_of_eventually_eq_zero (h : ∀ᶠ n in atTop, p n = 0) : p.radius = ∞ :=
  p.radius_eq_top_of_forall_nnreal_isBigO fun r =>
    (isBigO_zero _ _).congr' (h.mono fun n hn => by simp [hn]) EventuallyEq.rfl

theorem radius_eq_top_of_forall_image_add_eq_zero (n : ℕ) (hn : ∀ m, p (m + n) = 0) :
    p.radius = ∞ :=
  p.radius_eq_top_of_eventually_eq_zero <|
    mem_atTop_sets.2 ⟨n, fun _ hk => tsub_add_cancel_of_le hk ▸ hn _⟩

@[simp]
theorem constFormalMultilinearSeries_radius {v : F} :
    (constFormalMultilinearSeries 𝕜 E v).radius = ⊤ :=
  (constFormalMultilinearSeries 𝕜 E v).radius_eq_top_of_forall_image_add_eq_zero 1
    (by simp [constFormalMultilinearSeries])

/-- `0` has infinite radius of convergence -/
@[simp] lemma zero_radius : (0 : FormalMultilinearSeries 𝕜 E F).radius = ∞ := by
  rw [← constFormalMultilinearSeries_zero]
  exact constFormalMultilinearSeries_radius

/-- For `r` strictly smaller than the radius of `p`, then `‖pₙ‖ rⁿ` tends to zero exponentially:
for some `0 < a < 1`, `‖p n‖ rⁿ = o(aⁿ)`. -/
theorem isLittleO_of_lt_radius (h : ↑r < p.radius) :
    ∃ a ∈ Ioo (0 : ℝ) 1, (fun n => ‖p n‖ * (r : ℝ) ^ n) =o[atTop] (a ^ ·) := by
  have := (TFAE_exists_lt_isLittleO_pow (fun n => ‖p n‖ * (r : ℝ) ^ n) 1).out 1 4
  rw [this]
  -- Porting note: was
  -- rw [(TFAE_exists_lt_isLittleO_pow (fun n => ‖p n‖ * (r : ℝ) ^ n) 1).out 1 4]
  simp only [radius, lt_iSup_iff] at h
  rcases h with ⟨t, C, hC, rt⟩
  rw [ENNReal.coe_lt_coe, ← NNReal.coe_lt_coe] at rt
  have : 0 < (t : ℝ) := r.coe_nonneg.trans_lt rt
  rw [← div_lt_one this] at rt
  refine ⟨_, rt, C, Or.inr zero_lt_one, fun n => ?_⟩
  calc
    |‖p n‖ * (r : ℝ) ^ n| = ‖p n‖ * (t : ℝ) ^ n * (r / t : ℝ) ^ n := by
      field_simp [mul_right_comm, abs_mul]
    _ ≤ C * (r / t : ℝ) ^ n := by gcongr; apply hC

/-- For `r` strictly smaller than the radius of `p`, then `‖pₙ‖ rⁿ = o(1)`. -/
theorem isLittleO_one_of_lt_radius (h : ↑r < p.radius) :
    (fun n => ‖p n‖ * (r : ℝ) ^ n) =o[atTop] (fun _ => 1 : ℕ → ℝ) :=
  let ⟨_, ha, hp⟩ := p.isLittleO_of_lt_radius h
  hp.trans <| (isLittleO_pow_pow_of_lt_left ha.1.le ha.2).congr (fun _ => rfl) one_pow

/-- For `r` strictly smaller than the radius of `p`, then `‖pₙ‖ rⁿ` tends to zero exponentially:
for some `0 < a < 1` and `C > 0`, `‖p n‖ * r ^ n ≤ C * a ^ n`. -/
theorem norm_mul_pow_le_mul_pow_of_lt_radius (h : ↑r < p.radius) :
    ∃ a ∈ Ioo (0 : ℝ) 1, ∃ C > 0, ∀ n, ‖p n‖ * (r : ℝ) ^ n ≤ C * a ^ n := by
  -- Porting note: moved out of `rcases`
  have := ((TFAE_exists_lt_isLittleO_pow (fun n => ‖p n‖ * (r : ℝ) ^ n) 1).out 1 5).mp
    (p.isLittleO_of_lt_radius h)
  rcases this with ⟨a, ha, C, hC, H⟩
  exact ⟨a, ha, C, hC, fun n => (le_abs_self _).trans (H n)⟩

/-- If `r ≠ 0` and `‖pₙ‖ rⁿ = O(aⁿ)` for some `-1 < a < 1`, then `r < p.radius`. -/
theorem lt_radius_of_isBigO (h₀ : r ≠ 0) {a : ℝ} (ha : a ∈ Ioo (-1 : ℝ) 1)
    (hp : (fun n => ‖p n‖ * (r : ℝ) ^ n) =O[atTop] (a ^ ·)) : ↑r < p.radius := by
  -- Porting note: moved out of `rcases`
  have := ((TFAE_exists_lt_isLittleO_pow (fun n => ‖p n‖ * (r : ℝ) ^ n) 1).out 2 5)
  rcases this.mp ⟨a, ha, hp⟩ with ⟨a, ha, C, hC, hp⟩
  rw [← pos_iff_ne_zero, ← NNReal.coe_pos] at h₀
  lift a to ℝ≥0 using ha.1.le
  have : (r : ℝ) < r / a := by
    simpa only [div_one] using (div_lt_div_iff_of_pos_left h₀ zero_lt_one ha.1).2 ha.2
  norm_cast at this
  rw [← ENNReal.coe_lt_coe] at this
  refine this.trans_le (p.le_radius_of_bound C fun n => ?_)
  rw [NNReal.coe_div, div_pow, ← mul_div_assoc, div_le_iff₀ (pow_pos ha.1 n)]
  exact (le_abs_self _).trans (hp n)

/-- For `r` strictly smaller than the radius of `p`, then `‖pₙ‖ rⁿ` is bounded. -/
theorem norm_mul_pow_le_of_lt_radius (p : FormalMultilinearSeries 𝕜 E F) {r : ℝ≥0}
    (h : (r : ℝ≥0∞) < p.radius) : ∃ C > 0, ∀ n, ‖p n‖ * (r : ℝ) ^ n ≤ C :=
  let ⟨_, ha, C, hC, h⟩ := p.norm_mul_pow_le_mul_pow_of_lt_radius h
  ⟨C, hC, fun n => (h n).trans <| mul_le_of_le_one_right hC.lt.le (pow_le_one₀ ha.1.le ha.2.le)⟩

/-- For `r` strictly smaller than the radius of `p`, then `‖pₙ‖ rⁿ` is bounded. -/
theorem norm_le_div_pow_of_pos_of_lt_radius (p : FormalMultilinearSeries 𝕜 E F) {r : ℝ≥0}
    (h0 : 0 < r) (h : (r : ℝ≥0∞) < p.radius) : ∃ C > 0, ∀ n, ‖p n‖ ≤ C / (r : ℝ) ^ n :=
  let ⟨C, hC, hp⟩ := p.norm_mul_pow_le_of_lt_radius h
  ⟨C, hC, fun n => Iff.mpr (le_div_iff₀ (pow_pos h0 _)) (hp n)⟩

/-- For `r` strictly smaller than the radius of `p`, then `‖pₙ‖ rⁿ` is bounded. -/
theorem nnnorm_mul_pow_le_of_lt_radius (p : FormalMultilinearSeries 𝕜 E F) {r : ℝ≥0}
    (h : (r : ℝ≥0∞) < p.radius) : ∃ C > 0, ∀ n, ‖p n‖₊ * r ^ n ≤ C :=
  let ⟨C, hC, hp⟩ := p.norm_mul_pow_le_of_lt_radius h
  ⟨⟨C, hC.lt.le⟩, hC, mod_cast hp⟩

theorem le_radius_of_tendsto (p : FormalMultilinearSeries 𝕜 E F) {l : ℝ}
    (h : Tendsto (fun n => ‖p n‖ * (r : ℝ) ^ n) atTop (𝓝 l)) : ↑r ≤ p.radius :=
  p.le_radius_of_isBigO (h.isBigO_one _)

theorem le_radius_of_summable_norm (p : FormalMultilinearSeries 𝕜 E F)
    (hs : Summable fun n => ‖p n‖ * (r : ℝ) ^ n) : ↑r ≤ p.radius :=
  p.le_radius_of_tendsto hs.tendsto_atTop_zero

theorem not_summable_norm_of_radius_lt_nnnorm (p : FormalMultilinearSeries 𝕜 E F) {x : E}
    (h : p.radius < ‖x‖₊) : ¬Summable fun n => ‖p n‖ * ‖x‖ ^ n :=
  fun hs => not_le_of_lt h (p.le_radius_of_summable_norm hs)

theorem summable_norm_mul_pow (p : FormalMultilinearSeries 𝕜 E F) {r : ℝ≥0} (h : ↑r < p.radius) :
    Summable fun n : ℕ => ‖p n‖ * (r : ℝ) ^ n := by
  obtain ⟨a, ha : a ∈ Ioo (0 : ℝ) 1, C, - : 0 < C, hp⟩ := p.norm_mul_pow_le_mul_pow_of_lt_radius h
  exact .of_nonneg_of_le (fun n => mul_nonneg (norm_nonneg _) (pow_nonneg r.coe_nonneg _))
    hp ((summable_geometric_of_lt_one ha.1.le ha.2).mul_left _)

theorem summable_norm_apply (p : FormalMultilinearSeries 𝕜 E F) {x : E}
    (hx : x ∈ EMetric.ball (0 : E) p.radius) : Summable fun n : ℕ => ‖p n fun _ => x‖ := by
  rw [mem_emetric_ball_zero_iff] at hx
  refine .of_nonneg_of_le
    (fun _ ↦ norm_nonneg _) (fun n ↦ ((p n).le_opNorm _).trans_eq ?_) (p.summable_norm_mul_pow hx)
  simp

theorem summable_nnnorm_mul_pow (p : FormalMultilinearSeries 𝕜 E F) {r : ℝ≥0} (h : ↑r < p.radius) :
    Summable fun n : ℕ => ‖p n‖₊ * r ^ n := by
  rw [← NNReal.summable_coe]
  push_cast
  exact p.summable_norm_mul_pow h

protected theorem summable [CompleteSpace F] (p : FormalMultilinearSeries 𝕜 E F) {x : E}
    (hx : x ∈ EMetric.ball (0 : E) p.radius) : Summable fun n : ℕ => p n fun _ => x :=
  (p.summable_norm_apply hx).of_norm

theorem radius_eq_top_of_summable_norm (p : FormalMultilinearSeries 𝕜 E F)
    (hs : ∀ r : ℝ≥0, Summable fun n => ‖p n‖ * (r : ℝ) ^ n) : p.radius = ∞ :=
  ENNReal.eq_top_of_forall_nnreal_le fun r => p.le_radius_of_summable_norm (hs r)

theorem radius_eq_top_iff_summable_norm (p : FormalMultilinearSeries 𝕜 E F) :
    p.radius = ∞ ↔ ∀ r : ℝ≥0, Summable fun n => ‖p n‖ * (r : ℝ) ^ n := by
  constructor
  · intro h r
    obtain ⟨a, ha : a ∈ Ioo (0 : ℝ) 1, C, - : 0 < C, hp⟩ := p.norm_mul_pow_le_mul_pow_of_lt_radius
      (show (r : ℝ≥0∞) < p.radius from h.symm ▸ ENNReal.coe_lt_top)
    refine .of_norm_bounded
      (fun n ↦ (C : ℝ) * a ^ n) ((summable_geometric_of_lt_one ha.1.le ha.2).mul_left _) fun n ↦ ?_
    specialize hp n
    rwa [Real.norm_of_nonneg (mul_nonneg (norm_nonneg _) (pow_nonneg r.coe_nonneg n))]
  · exact p.radius_eq_top_of_summable_norm

/-- If the radius of `p` is positive, then `‖pₙ‖` grows at most geometrically. -/
theorem le_mul_pow_of_radius_pos (p : FormalMultilinearSeries 𝕜 E F) (h : 0 < p.radius) :
    ∃ (C r : _) (_ : 0 < C) (_ : 0 < r), ∀ n, ‖p n‖ ≤ C * r ^ n := by
  rcases ENNReal.lt_iff_exists_nnreal_btwn.1 h with ⟨r, r0, rlt⟩
  have rpos : 0 < (r : ℝ) := by simp [ENNReal.coe_pos.1 r0]
  rcases norm_le_div_pow_of_pos_of_lt_radius p rpos rlt with ⟨C, Cpos, hCp⟩
  refine ⟨C, r⁻¹, Cpos, by simp only [inv_pos, rpos], fun n => ?_⟩
  -- Porting note: was `convert`
  rw [inv_pow, ← div_eq_mul_inv]
  exact hCp n

lemma radius_le_of_le {𝕜' E' F' : Type*}
    [NontriviallyNormedField 𝕜'] [NormedAddCommGroup E'] [NormedSpace 𝕜' E']
    [NormedAddCommGroup F'] [NormedSpace 𝕜' F']
    {p : FormalMultilinearSeries 𝕜 E F} {q : FormalMultilinearSeries 𝕜' E' F'}
    (h : ∀ n, ‖p n‖ ≤ ‖q n‖) : q.radius ≤ p.radius := by
  apply le_of_forall_nnreal_lt (fun r hr ↦ ?_)
  rcases norm_mul_pow_le_of_lt_radius _ hr with ⟨C, -, hC⟩
  apply le_radius_of_bound _ C (fun n ↦ ?_)
  apply le_trans _ (hC n)
  gcongr
  exact h n

/-- The radius of the sum of two formal series is at least the minimum of their two radii. -/
theorem min_radius_le_radius_add (p q : FormalMultilinearSeries 𝕜 E F) :
    min p.radius q.radius ≤ (p + q).radius := by
  refine ENNReal.le_of_forall_nnreal_lt fun r hr => ?_
  rw [lt_min_iff] at hr
  have := ((p.isLittleO_one_of_lt_radius hr.1).add (q.isLittleO_one_of_lt_radius hr.2)).isBigO
  refine (p + q).le_radius_of_isBigO ((isBigO_of_le _ fun n => ?_).trans this)
  rw [← add_mul, norm_mul, norm_mul, norm_norm]
  exact mul_le_mul_of_nonneg_right ((norm_add_le _ _).trans (le_abs_self _)) (norm_nonneg _)

@[simp]
theorem radius_neg (p : FormalMultilinearSeries 𝕜 E F) : (-p).radius = p.radius := by
  simp only [radius, neg_apply, norm_neg]

<<<<<<< HEAD
theorem radius_smul_ge {p : FormalMultilinearSeries 𝕜 E F} {c : 𝕜} : p.radius ≤ (c • p).radius := by
  simp only [radius, smul_apply, ContinuousMultilinearMap.opNorm_smul_eq]
  apply iSup_mono
  intro r
  apply iSup_mono'
  intro C
  use ‖c‖ * C
  apply iSup_mono'
  intro h
  simp
  intro n
  rw [mul_assoc]
  apply mul_le_mul_of_nonneg_left
  · apply h
  · simp

theorem radius_smul_eq (p : FormalMultilinearSeries 𝕜 E F) {c : 𝕜}
    (hc : c ≠ 0) : (c • p).radius = p.radius := by
  apply eq_of_le_of_le _ radius_smul_ge
  simp only [radius, smul_apply, ContinuousMultilinearMap.opNorm_smul_eq]
  apply iSup_mono
  intro r
  apply iSup_mono'
  intro C
  use C / ‖c‖
  apply iSup_mono'
  intro h
  simp
  intro n
  rw [le_div_iff₀ (norm_pos_iff.mpr hc)]
  convert h n using 1
  ring
=======
@[simp]
theorem radius_shift (p : FormalMultilinearSeries 𝕜 E F) : p.shift.radius = p.radius := by
  simp only [radius, shift, Nat.succ_eq_add_one, ContinuousMultilinearMap.curryRight_norm]
  congr
  ext r
  apply eq_of_le_of_le
  · apply iSup_mono'
    intro C
    use ‖p 0‖ ⊔ (C * r)
    apply iSup_mono'
    intro h
    simp only [le_refl, le_sup_iff, exists_prop, and_true]
    intro n
    cases' n with m
    · simp
    right
    rw [pow_succ, ← mul_assoc]
    apply mul_le_mul_of_nonneg_right (h m) zero_le_coe
  · apply iSup_mono'
    intro C
    use ‖p 1‖ ⊔ C / r
    apply iSup_mono'
    intro h
    simp only [le_refl, le_sup_iff, exists_prop, and_true]
    intro n
    by_cases hr : r = 0
    · rw [hr]
      cases n <;> simp
    right
    replace hr : 0 < (r : ℝ) := pos_iff_ne_zero.mpr hr
    specialize h (n + 1)
    rw [le_div_iff₀ hr]
    rwa [pow_succ, ← mul_assoc] at h

@[simp]
theorem radius_unshift (p : FormalMultilinearSeries 𝕜 E (E →L[𝕜] F)) (z : F) :
    (p.unshift z).radius = p.radius := by
  rw [← radius_shift, unshift_shift]
>>>>>>> 44f2a7e3

protected theorem hasSum [CompleteSpace F] (p : FormalMultilinearSeries 𝕜 E F) {x : E}
    (hx : x ∈ EMetric.ball (0 : E) p.radius) : HasSum (fun n : ℕ => p n fun _ => x) (p.sum x) :=
  (p.summable hx).hasSum

theorem radius_le_radius_continuousLinearMap_comp (p : FormalMultilinearSeries 𝕜 E F)
    (f : F →L[𝕜] G) : p.radius ≤ (f.compFormalMultilinearSeries p).radius := by
  refine ENNReal.le_of_forall_nnreal_lt fun r hr => ?_
  apply le_radius_of_isBigO
  apply (IsBigO.trans_isLittleO _ (p.isLittleO_one_of_lt_radius hr)).isBigO
  refine IsBigO.mul (@IsBigOWith.isBigO _ _ _ _ _ ‖f‖ _ _ _ ?_) (isBigO_refl _ _)
  refine IsBigOWith.of_bound (Eventually.of_forall fun n => ?_)
  simpa only [norm_norm] using f.norm_compContinuousMultilinearMap_le (p n)

end FormalMultilinearSeries

/-! ### Expanding a function as a power series -/


section

variable {f g : E → F} {p pf : FormalMultilinearSeries 𝕜 E F} {s t : Set E} {x : E} {r r' : ℝ≥0∞}

/-- Given a function `f : E → F` and a formal multilinear series `p`, we say that `f` has `p` as
a power series on the ball of radius `r > 0` around `x` if `f (x + y) = ∑' pₙ yⁿ` for all `‖y‖ < r`.
-/
structure HasFPowerSeriesOnBall (f : E → F) (p : FormalMultilinearSeries 𝕜 E F) (x : E) (r : ℝ≥0∞) :
    Prop where
  r_le : r ≤ p.radius
  r_pos : 0 < r
  hasSum :
    ∀ {y}, y ∈ EMetric.ball (0 : E) r → HasSum (fun n : ℕ => p n fun _ : Fin n => y) (f (x + y))

/-- Analogue of `HasFPowerSeriesOnBall` where convergence is required only on a set `s`. We also
require convergence at `x` as the behavior of this notion is very bad otherwise. -/
structure HasFPowerSeriesWithinOnBall (f : E → F) (p : FormalMultilinearSeries 𝕜 E F) (s : Set E)
    (x : E) (r : ℝ≥0∞) : Prop where
  /-- `p` converges on `ball 0 r` -/
  r_le : r ≤ p.radius
  /-- The radius of convergence is positive -/
  r_pos : 0 < r
  /-- `p converges to f` within `s` -/
  hasSum : ∀ {y}, x + y ∈ insert x s → y ∈ EMetric.ball (0 : E) r →
    HasSum (fun n : ℕ => p n fun _ : Fin n => y) (f (x + y))

/-- Given a function `f : E → F` and a formal multilinear series `p`, we say that `f` has `p` as
a power series around `x` if `f (x + y) = ∑' pₙ yⁿ` for all `y` in a neighborhood of `0`. -/
def HasFPowerSeriesAt (f : E → F) (p : FormalMultilinearSeries 𝕜 E F) (x : E) :=
  ∃ r, HasFPowerSeriesOnBall f p x r

/-- Analogue of `HasFPowerSeriesAt` where convergence is required only on a set `s`. -/
def HasFPowerSeriesWithinAt (f : E → F) (p : FormalMultilinearSeries 𝕜 E F) (s : Set E) (x : E) :=
  ∃ r, HasFPowerSeriesWithinOnBall f p s x r

-- Teach the `bound` tactic that power series have positive radius
attribute [bound_forward] HasFPowerSeriesOnBall.r_pos HasFPowerSeriesWithinOnBall.r_pos

variable (𝕜)

/-- Given a function `f : E → F`, we say that `f` is analytic at `x` if it admits a convergent power
series expansion around `x`. -/
def AnalyticAt (f : E → F) (x : E) :=
  ∃ p : FormalMultilinearSeries 𝕜 E F, HasFPowerSeriesAt f p x

/-- `f` is analytic within `s` at `x` if it has a power series at `x` that converges on `𝓝[s] x` -/
def AnalyticWithinAt (f : E → F) (s : Set E) (x : E) : Prop :=
  ∃ p : FormalMultilinearSeries 𝕜 E F, HasFPowerSeriesWithinAt f p s x

/-- Given a function `f : E → F`, we say that `f` is analytic on a set `s` if it is analytic around
every point of `s`. -/
def AnalyticOnNhd (f : E → F) (s : Set E) :=
  ∀ x, x ∈ s → AnalyticAt 𝕜 f x

/-- `f` is analytic within `s` if it is analytic within `s` at each point of `s`.  Note that
this is weaker than `AnalyticOnNhd 𝕜 f s`, as `f` is allowed to be arbitrary outside `s`. -/
def AnalyticOn (f : E → F) (s : Set E) : Prop :=
  ∀ x ∈ s, AnalyticWithinAt 𝕜 f s x

@[deprecated (since := "2024-09-26")]
alias AnalyticWithinOn := AnalyticOn

/-!
### `HasFPowerSeriesOnBall` and `HasFPowerSeriesWithinOnBall`
-/

variable {𝕜}

theorem HasFPowerSeriesOnBall.hasFPowerSeriesAt (hf : HasFPowerSeriesOnBall f p x r) :
    HasFPowerSeriesAt f p x :=
  ⟨r, hf⟩

theorem HasFPowerSeriesAt.analyticAt (hf : HasFPowerSeriesAt f p x) : AnalyticAt 𝕜 f x :=
  ⟨p, hf⟩

theorem HasFPowerSeriesOnBall.analyticAt (hf : HasFPowerSeriesOnBall f p x r) : AnalyticAt 𝕜 f x :=
  hf.hasFPowerSeriesAt.analyticAt

theorem HasFPowerSeriesWithinOnBall.hasFPowerSeriesWithinAt
    (hf : HasFPowerSeriesWithinOnBall f p s x r) : HasFPowerSeriesWithinAt f p s x :=
  ⟨r, hf⟩

theorem HasFPowerSeriesWithinAt.analyticWithinAt (hf : HasFPowerSeriesWithinAt f p s x) :
    AnalyticWithinAt 𝕜 f s x := ⟨p, hf⟩

theorem HasFPowerSeriesWithinOnBall.analyticWithinAt (hf : HasFPowerSeriesWithinOnBall f p s x r) :
    AnalyticWithinAt 𝕜 f s x :=
  hf.hasFPowerSeriesWithinAt.analyticWithinAt

/-- If a function `f` has a power series `p` around `x`, then the function `z ↦ f (z - y)` has the
same power series around `x + y`. -/
theorem HasFPowerSeriesOnBall.comp_sub (hf : HasFPowerSeriesOnBall f p x r) (y : E) :
    HasFPowerSeriesOnBall (fun z => f (z - y)) p (x + y) r :=
  { r_le := hf.r_le
    r_pos := hf.r_pos
    hasSum := fun {z} hz => by
      convert hf.hasSum hz using 2
      abel }

theorem HasFPowerSeriesWithinOnBall.hasSum_sub (hf : HasFPowerSeriesWithinOnBall f p s x r) {y : E}
    (hy : y ∈ (insert x s) ∩ EMetric.ball x r) :
    HasSum (fun n : ℕ => p n fun _ => y - x) (f y) := by
  have : y - x ∈ EMetric.ball (0 : E) r := by simpa [edist_eq_coe_nnnorm_sub] using hy.2
  have := hf.hasSum (by simpa only [add_sub_cancel] using hy.1) this
  simpa only [add_sub_cancel]

theorem HasFPowerSeriesOnBall.hasSum_sub (hf : HasFPowerSeriesOnBall f p x r) {y : E}
    (hy : y ∈ EMetric.ball x r) : HasSum (fun n : ℕ => p n fun _ => y - x) (f y) := by
  have : y - x ∈ EMetric.ball (0 : E) r := by simpa [edist_eq_coe_nnnorm_sub] using hy
  simpa only [add_sub_cancel] using hf.hasSum this

theorem HasFPowerSeriesOnBall.radius_pos (hf : HasFPowerSeriesOnBall f p x r) : 0 < p.radius :=
  lt_of_lt_of_le hf.r_pos hf.r_le

theorem HasFPowerSeriesWithinOnBall.radius_pos (hf : HasFPowerSeriesWithinOnBall f p s x r) :
    0 < p.radius :=
  lt_of_lt_of_le hf.r_pos hf.r_le

theorem HasFPowerSeriesAt.radius_pos (hf : HasFPowerSeriesAt f p x) : 0 < p.radius :=
  let ⟨_, hr⟩ := hf
  hr.radius_pos

theorem HasFPowerSeriesWithinOnBall.of_le
    (hf : HasFPowerSeriesWithinOnBall f p s x r) (r'_pos : 0 < r') (hr : r' ≤ r) :
    HasFPowerSeriesWithinOnBall f p s x r' :=
  ⟨le_trans hr hf.1, r'_pos, fun hy h'y => hf.hasSum hy (EMetric.ball_subset_ball hr h'y)⟩

theorem HasFPowerSeriesOnBall.mono (hf : HasFPowerSeriesOnBall f p x r) (r'_pos : 0 < r')
    (hr : r' ≤ r) : HasFPowerSeriesOnBall f p x r' :=
  ⟨le_trans hr hf.1, r'_pos, fun hy => hf.hasSum (EMetric.ball_subset_ball hr hy)⟩

lemma HasFPowerSeriesWithinOnBall.congr {f g : E → F} {p : FormalMultilinearSeries 𝕜 E F}
    {s : Set E} {x : E} {r : ℝ≥0∞} (h : HasFPowerSeriesWithinOnBall f p s x r)
    (h' : EqOn g f (s ∩ EMetric.ball x r)) (h'' : g x = f x) :
    HasFPowerSeriesWithinOnBall g p s x r := by
  refine ⟨h.r_le, h.r_pos, ?_⟩
  intro y hy h'y
  convert h.hasSum hy h'y using 1
  simp only [mem_insert_iff, add_right_eq_self] at hy
  rcases hy with rfl | hy
  · simpa using h''
  · apply h'
    refine ⟨hy, ?_⟩
    simpa [edist_eq_coe_nnnorm_sub] using h'y

/-- Variant of `HasFPowerSeriesWithinOnBall.congr` in which one requests equality on `insert x s`
instead of separating `x` and `s`. -/
lemma HasFPowerSeriesWithinOnBall.congr' {f g : E → F} {p : FormalMultilinearSeries 𝕜 E F}
    {s : Set E} {x : E} {r : ℝ≥0∞} (h : HasFPowerSeriesWithinOnBall f p s x r)
    (h' : EqOn g f (insert x s ∩ EMetric.ball x r)) :
    HasFPowerSeriesWithinOnBall g p s x r := by
  refine ⟨h.r_le, h.r_pos, fun {y} hy h'y ↦ ?_⟩
  convert h.hasSum hy h'y using 1
  exact h' ⟨hy, by simpa [edist_eq_coe_nnnorm_sub] using h'y⟩

lemma HasFPowerSeriesWithinAt.congr {f g : E → F} {p : FormalMultilinearSeries 𝕜 E F} {s : Set E}
    {x : E} (h : HasFPowerSeriesWithinAt f p s x) (h' : g =ᶠ[𝓝[s] x] f) (h'' : g x = f x) :
    HasFPowerSeriesWithinAt g p s x := by
  rcases h with ⟨r, hr⟩
  obtain ⟨ε, εpos, hε⟩ : ∃ ε > 0, EMetric.ball x ε ∩ s ⊆ {y | g y = f y} :=
    EMetric.mem_nhdsWithin_iff.1 h'
  let r' := min r ε
  refine ⟨r', ?_⟩
  have := hr.of_le (r' := r') (by simp [r', εpos, hr.r_pos]) (min_le_left _ _)
  apply this.congr _ h''
  intro z hz
  exact hε ⟨EMetric.ball_subset_ball (min_le_right _ _) hz.2, hz.1⟩

theorem HasFPowerSeriesOnBall.congr (hf : HasFPowerSeriesOnBall f p x r)
    (hg : EqOn f g (EMetric.ball x r)) : HasFPowerSeriesOnBall g p x r :=
  { r_le := hf.r_le
    r_pos := hf.r_pos
    hasSum := fun {y} hy => by
      convert hf.hasSum hy using 1
      apply hg.symm
      simpa [edist_eq_coe_nnnorm_sub] using hy }

theorem HasFPowerSeriesAt.congr (hf : HasFPowerSeriesAt f p x) (hg : f =ᶠ[𝓝 x] g) :
    HasFPowerSeriesAt g p x := by
  rcases hf with ⟨r₁, h₁⟩
  rcases EMetric.mem_nhds_iff.mp hg with ⟨r₂, h₂pos, h₂⟩
  exact ⟨min r₁ r₂,
    (h₁.mono (lt_min h₁.r_pos h₂pos) inf_le_left).congr
      fun y hy => h₂ (EMetric.ball_subset_ball inf_le_right hy)⟩

theorem HasFPowerSeriesWithinOnBall.unique (hf : HasFPowerSeriesWithinOnBall f p s x r)
    (hg : HasFPowerSeriesWithinOnBall g p s x r) :
    (insert x s ∩ EMetric.ball x r).EqOn f g := fun _ hy ↦
  (hf.hasSum_sub hy).unique (hg.hasSum_sub hy)

theorem HasFPowerSeriesOnBall.unique (hf : HasFPowerSeriesOnBall f p x r)
    (hg : HasFPowerSeriesOnBall g p x r) : (EMetric.ball x r).EqOn f g := fun _ hy ↦
  (hf.hasSum_sub hy).unique (hg.hasSum_sub hy)

protected theorem HasFPowerSeriesWithinAt.eventually (hf : HasFPowerSeriesWithinAt f p s x) :
    ∀ᶠ r : ℝ≥0∞ in 𝓝[>] 0, HasFPowerSeriesWithinOnBall f p s x r :=
  let ⟨_, hr⟩ := hf
  mem_of_superset (Ioo_mem_nhdsWithin_Ioi (left_mem_Ico.2 hr.r_pos)) fun _ hr' =>
    hr.of_le hr'.1 hr'.2.le

protected theorem HasFPowerSeriesAt.eventually (hf : HasFPowerSeriesAt f p x) :
    ∀ᶠ r : ℝ≥0∞ in 𝓝[>] 0, HasFPowerSeriesOnBall f p x r :=
  let ⟨_, hr⟩ := hf
  mem_of_superset (Ioo_mem_nhdsWithin_Ioi (left_mem_Ico.2 hr.r_pos)) fun _ hr' =>
    hr.mono hr'.1 hr'.2.le

theorem HasFPowerSeriesOnBall.eventually_hasSum (hf : HasFPowerSeriesOnBall f p x r) :
    ∀ᶠ y in 𝓝 0, HasSum (fun n : ℕ => p n fun _ : Fin n => y) (f (x + y)) := by
  filter_upwards [EMetric.ball_mem_nhds (0 : E) hf.r_pos] using fun _ => hf.hasSum

theorem HasFPowerSeriesAt.eventually_hasSum (hf : HasFPowerSeriesAt f p x) :
    ∀ᶠ y in 𝓝 0, HasSum (fun n : ℕ => p n fun _ : Fin n => y) (f (x + y)) :=
  let ⟨_, hr⟩ := hf
  hr.eventually_hasSum

theorem HasFPowerSeriesOnBall.eventually_hasSum_sub (hf : HasFPowerSeriesOnBall f p x r) :
    ∀ᶠ y in 𝓝 x, HasSum (fun n : ℕ => p n fun _ : Fin n => y - x) (f y) := by
  filter_upwards [EMetric.ball_mem_nhds x hf.r_pos] with y using hf.hasSum_sub

theorem HasFPowerSeriesAt.eventually_hasSum_sub (hf : HasFPowerSeriesAt f p x) :
    ∀ᶠ y in 𝓝 x, HasSum (fun n : ℕ => p n fun _ : Fin n => y - x) (f y) :=
  let ⟨_, hr⟩ := hf
  hr.eventually_hasSum_sub

theorem HasFPowerSeriesOnBall.eventually_eq_zero
    (hf : HasFPowerSeriesOnBall f (0 : FormalMultilinearSeries 𝕜 E F) x r) :
    ∀ᶠ z in 𝓝 x, f z = 0 := by
  filter_upwards [hf.eventually_hasSum_sub] with z hz using hz.unique hasSum_zero

theorem HasFPowerSeriesAt.eventually_eq_zero
    (hf : HasFPowerSeriesAt f (0 : FormalMultilinearSeries 𝕜 E F) x) : ∀ᶠ z in 𝓝 x, f z = 0 :=
  let ⟨_, hr⟩ := hf
  hr.eventually_eq_zero

@[simp] lemma hasFPowerSeriesWithinOnBall_univ :
    HasFPowerSeriesWithinOnBall f p univ x r ↔ HasFPowerSeriesOnBall f p x r := by
  constructor
  · intro h
    refine ⟨h.r_le, h.r_pos, fun {y} m ↦ h.hasSum (by simp) m⟩
  · intro h
    exact ⟨h.r_le, h.r_pos, fun {y} _ m => h.hasSum m⟩

@[simp] lemma hasFPowerSeriesWithinAt_univ :
    HasFPowerSeriesWithinAt f p univ x ↔ HasFPowerSeriesAt f p x := by
  simp only [HasFPowerSeriesWithinAt, hasFPowerSeriesWithinOnBall_univ, HasFPowerSeriesAt]

lemma HasFPowerSeriesWithinOnBall.mono (hf : HasFPowerSeriesWithinOnBall f p s x r) (h : t ⊆ s) :
    HasFPowerSeriesWithinOnBall f p t x r where
  r_le := hf.r_le
  r_pos := hf.r_pos
  hasSum hy h'y := hf.hasSum (insert_subset_insert h hy) h'y

lemma HasFPowerSeriesOnBall.hasFPowerSeriesWithinOnBall (hf : HasFPowerSeriesOnBall f p x r) :
    HasFPowerSeriesWithinOnBall f p s x r := by
  rw [← hasFPowerSeriesWithinOnBall_univ] at hf
  exact hf.mono (subset_univ _)

lemma HasFPowerSeriesWithinAt.mono (hf : HasFPowerSeriesWithinAt f p s x) (h : t ⊆ s) :
    HasFPowerSeriesWithinAt f p t x := by
  obtain ⟨r, hp⟩ := hf
  exact ⟨r, hp.mono h⟩

lemma HasFPowerSeriesAt.hasFPowerSeriesWithinAt (hf : HasFPowerSeriesAt f p x) :
    HasFPowerSeriesWithinAt f p s x := by
  rw [← hasFPowerSeriesWithinAt_univ] at hf
  apply hf.mono (subset_univ _)

theorem HasFPowerSeriesWithinAt.mono_of_mem_nhdsWithin
    (h : HasFPowerSeriesWithinAt f p s x) (hst : s ∈ 𝓝[t] x) :
    HasFPowerSeriesWithinAt f p t x := by
  rcases h with ⟨r, hr⟩
  rcases EMetric.mem_nhdsWithin_iff.1 hst with ⟨r', r'_pos, hr'⟩
  refine ⟨min r r', ?_⟩
  have Z := hr.of_le (by simp [r'_pos, hr.r_pos]) (min_le_left r r')
  refine ⟨Z.r_le, Z.r_pos, fun {y} hy h'y ↦ ?_⟩
  apply Z.hasSum ?_ h'y
  simp only [mem_insert_iff, add_right_eq_self] at hy
  rcases hy with rfl | hy
  · simp
  apply mem_insert_of_mem _ (hr' ?_)
  simp only [EMetric.mem_ball, edist_eq_coe_nnnorm_sub, sub_zero, lt_min_iff, mem_inter_iff,
    add_sub_cancel_left, hy, and_true] at h'y ⊢
  exact h'y.2

@[deprecated (since := "2024-10-31")]
alias HasFPowerSeriesWithinAt.mono_of_mem := HasFPowerSeriesWithinAt.mono_of_mem_nhdsWithin

@[simp] lemma hasFPowerSeriesWithinOnBall_insert_self :
    HasFPowerSeriesWithinOnBall f p (insert x s) x r ↔ HasFPowerSeriesWithinOnBall f p s x r := by
  refine ⟨fun h ↦ ?_, fun h ↦ ?_⟩  <;>
  exact ⟨h.r_le, h.r_pos, fun {y} ↦ by simpa only [insert_idem] using h.hasSum (y := y)⟩

@[simp] theorem hasFPowerSeriesWithinAt_insert {y : E} :
    HasFPowerSeriesWithinAt f p (insert y s) x ↔ HasFPowerSeriesWithinAt f p s x := by
  rcases eq_or_ne x y with rfl | hy
  · simp [HasFPowerSeriesWithinAt]
  · refine ⟨fun h ↦ h.mono (subset_insert _ _), fun h ↦ ?_⟩
    apply HasFPowerSeriesWithinAt.mono_of_mem_nhdsWithin h
    rw [nhdsWithin_insert_of_ne hy]
    exact self_mem_nhdsWithin

theorem HasFPowerSeriesWithinOnBall.coeff_zero (hf : HasFPowerSeriesWithinOnBall f pf s x r)
    (v : Fin 0 → E) : pf 0 v = f x := by
  have v_eq : v = fun i => 0 := Subsingleton.elim _ _
  have zero_mem : (0 : E) ∈ EMetric.ball (0 : E) r := by simp [hf.r_pos]
  have : ∀ i, i ≠ 0 → (pf i fun _ => 0) = 0 := by
    intro i hi
    have : 0 < i := pos_iff_ne_zero.2 hi
    exact ContinuousMultilinearMap.map_coord_zero _ (⟨0, this⟩ : Fin i) rfl
  have A := (hf.hasSum (by simp) zero_mem).unique (hasSum_single _ this)
  simpa [v_eq] using A.symm

theorem HasFPowerSeriesOnBall.coeff_zero (hf : HasFPowerSeriesOnBall f pf x r)
    (v : Fin 0 → E) : pf 0 v = f x := by
  rw [← hasFPowerSeriesWithinOnBall_univ] at hf
  exact hf.coeff_zero v

theorem HasFPowerSeriesWithinAt.coeff_zero (hf : HasFPowerSeriesWithinAt f pf s x) (v : Fin 0 → E) :
    pf 0 v = f x :=
  let ⟨_, hrf⟩ := hf
  hrf.coeff_zero v

theorem HasFPowerSeriesAt.coeff_zero (hf : HasFPowerSeriesAt f pf x) (v : Fin 0 → E) :
    pf 0 v = f x :=
  let ⟨_, hrf⟩ := hf
  hrf.coeff_zero v

/-!
### Analytic functions
-/

@[simp] lemma analyticWithinAt_univ :
    AnalyticWithinAt 𝕜 f univ x ↔ AnalyticAt 𝕜 f x := by
  simp [AnalyticWithinAt, AnalyticAt]

@[simp] lemma analyticOn_univ {f : E → F} :
    AnalyticOn 𝕜 f univ ↔ AnalyticOnNhd 𝕜 f univ := by
  simp only [AnalyticOn, analyticWithinAt_univ, AnalyticOnNhd]

@[deprecated (since := "2024-09-26")]
alias analyticWithinOn_univ := analyticOn_univ

lemma AnalyticWithinAt.mono (hf : AnalyticWithinAt 𝕜 f s x) (h : t ⊆ s) :
    AnalyticWithinAt 𝕜 f t x := by
  obtain ⟨p, hp⟩ := hf
  exact ⟨p, hp.mono h⟩

lemma AnalyticAt.analyticWithinAt (hf : AnalyticAt 𝕜 f x) : AnalyticWithinAt 𝕜 f s x := by
  rw [← analyticWithinAt_univ] at hf
  apply hf.mono (subset_univ _)

lemma AnalyticOnNhd.analyticOn (hf : AnalyticOnNhd 𝕜 f s) : AnalyticOn 𝕜 f s :=
  fun x hx ↦ (hf x hx).analyticWithinAt

@[deprecated (since := "2024-09-26")]
alias AnalyticOn.analyticWithinOn := AnalyticOnNhd.analyticOn

lemma AnalyticWithinAt.congr_of_eventuallyEq {f g : E → F} {s : Set E} {x : E}
    (hf : AnalyticWithinAt 𝕜 f s x) (hs : g =ᶠ[𝓝[s] x] f) (hx : g x = f x) :
    AnalyticWithinAt 𝕜 g s x := by
  rcases hf with ⟨p, hp⟩
  exact ⟨p, hp.congr hs hx⟩

lemma AnalyticWithinAt.congr_of_eventuallyEq_insert {f g : E → F} {s : Set E} {x : E}
    (hf : AnalyticWithinAt 𝕜 f s x) (hs : g =ᶠ[𝓝[insert x s] x] f) :
    AnalyticWithinAt 𝕜 g s x := by
  apply hf.congr_of_eventuallyEq (nhdsWithin_mono x (subset_insert x s) hs)
  apply mem_of_mem_nhdsWithin (mem_insert x s) hs

lemma AnalyticWithinAt.congr {f g : E → F} {s : Set E} {x : E}
    (hf : AnalyticWithinAt 𝕜 f s x) (hs : EqOn g f s) (hx : g x = f x) :
    AnalyticWithinAt 𝕜 g s x :=
  hf.congr_of_eventuallyEq hs.eventuallyEq_nhdsWithin hx

lemma AnalyticOn.congr {f g : E → F} {s : Set E}
    (hf : AnalyticOn 𝕜 f s) (hs : EqOn g f s) :
    AnalyticOn 𝕜 g s :=
  fun x m ↦ (hf x m).congr hs (hs m)

@[deprecated (since := "2024-09-26")]
alias AnalyticWithinOn.congr := AnalyticOn.congr

theorem AnalyticAt.congr (hf : AnalyticAt 𝕜 f x) (hg : f =ᶠ[𝓝 x] g) : AnalyticAt 𝕜 g x :=
  let ⟨_, hpf⟩ := hf
  (hpf.congr hg).analyticAt

theorem analyticAt_congr (h : f =ᶠ[𝓝 x] g) : AnalyticAt 𝕜 f x ↔ AnalyticAt 𝕜 g x :=
  ⟨fun hf ↦ hf.congr h, fun hg ↦ hg.congr h.symm⟩

theorem AnalyticOnNhd.mono {s t : Set E} (hf : AnalyticOnNhd 𝕜 f t) (hst : s ⊆ t) :
    AnalyticOnNhd 𝕜 f s :=
  fun z hz => hf z (hst hz)

theorem AnalyticOnNhd.congr' (hf : AnalyticOnNhd 𝕜 f s) (hg : f =ᶠ[𝓝ˢ s] g) :
    AnalyticOnNhd 𝕜 g s :=
  fun z hz => (hf z hz).congr (mem_nhdsSet_iff_forall.mp hg z hz)

@[deprecated (since := "2024-09-26")]
alias AnalyticOn.congr' := AnalyticOnNhd.congr'

theorem analyticOnNhd_congr' (h : f =ᶠ[𝓝ˢ s] g) : AnalyticOnNhd 𝕜 f s ↔ AnalyticOnNhd 𝕜 g s :=
  ⟨fun hf => hf.congr' h, fun hg => hg.congr' h.symm⟩

@[deprecated (since := "2024-09-26")]
alias analyticOn_congr' := analyticOnNhd_congr'

theorem AnalyticOnNhd.congr (hs : IsOpen s) (hf : AnalyticOnNhd 𝕜 f s) (hg : s.EqOn f g) :
    AnalyticOnNhd 𝕜 g s :=
  hf.congr' <| mem_nhdsSet_iff_forall.mpr
    (fun _ hz => eventuallyEq_iff_exists_mem.mpr ⟨s, hs.mem_nhds hz, hg⟩)

theorem analyticOnNhd_congr (hs : IsOpen s) (h : s.EqOn f g) : AnalyticOnNhd 𝕜 f s ↔
    AnalyticOnNhd 𝕜 g s := ⟨fun hf => hf.congr hs h, fun hg => hg.congr hs h.symm⟩

@[deprecated (since := "2024-09-26")]
alias analyticOn_congr := analyticOnNhd_congr

theorem AnalyticWithinAt.mono_of_mem_nhdsWithin
    (h : AnalyticWithinAt 𝕜 f s x) (hst : s ∈ 𝓝[t] x) : AnalyticWithinAt 𝕜 f t x := by
  rcases h with ⟨p, hp⟩
  exact ⟨p, hp.mono_of_mem_nhdsWithin hst⟩

@[deprecated (since := "2024-10-31")]
alias AnalyticWithinAt.mono_of_mem := AnalyticWithinAt.mono_of_mem_nhdsWithin

lemma AnalyticOn.mono {f : E → F} {s t : Set E} (h : AnalyticOn 𝕜 f t)
    (hs : s ⊆ t) : AnalyticOn 𝕜 f s :=
  fun _ m ↦ (h _ (hs m)).mono hs

@[deprecated (since := "2024-09-26")]
alias AnalyticWithinOn.mono := AnalyticOn.mono

@[simp] theorem analyticWithinAt_insert {f : E → F} {s : Set E} {x y : E} :
    AnalyticWithinAt 𝕜 f (insert y s) x ↔ AnalyticWithinAt 𝕜 f s x := by
  simp [AnalyticWithinAt]

/-!
### Composition with linear maps
-/

/-- If a function `f` has a power series `p` on a ball within a set and `g` is linear,
then `g ∘ f` has the power series `g ∘ p` on the same ball. -/
theorem ContinuousLinearMap.comp_hasFPowerSeriesWithinOnBall (g : F →L[𝕜] G)
    (h : HasFPowerSeriesWithinOnBall f p s x r) :
    HasFPowerSeriesWithinOnBall (g ∘ f) (g.compFormalMultilinearSeries p) s x r where
  r_le := h.r_le.trans (p.radius_le_radius_continuousLinearMap_comp _)
  r_pos := h.r_pos
  hasSum hy h'y := by
    simpa only [ContinuousLinearMap.compFormalMultilinearSeries_apply,
      ContinuousLinearMap.compContinuousMultilinearMap_coe, Function.comp_apply] using
      g.hasSum (h.hasSum hy h'y)

/-- If a function `f` has a power series `p` on a ball and `g` is linear, then `g ∘ f` has the
power series `g ∘ p` on the same ball. -/
theorem ContinuousLinearMap.comp_hasFPowerSeriesOnBall (g : F →L[𝕜] G)
    (h : HasFPowerSeriesOnBall f p x r) :
    HasFPowerSeriesOnBall (g ∘ f) (g.compFormalMultilinearSeries p) x r := by
  rw [← hasFPowerSeriesWithinOnBall_univ] at h ⊢
  exact g.comp_hasFPowerSeriesWithinOnBall h

/-- If a function `f` is analytic on a set `s` and `g` is linear, then `g ∘ f` is analytic
on `s`. -/
theorem ContinuousLinearMap.comp_analyticOn (g : F →L[𝕜] G) (h : AnalyticOn 𝕜 f s) :
    AnalyticOn 𝕜 (g ∘ f) s := by
  rintro x hx
  rcases h x hx with ⟨p, r, hp⟩
  exact ⟨g.compFormalMultilinearSeries p, r, g.comp_hasFPowerSeriesWithinOnBall hp⟩

/-- If a function `f` is analytic on a set `s` and `g` is linear, then `g ∘ f` is analytic
on `s`. -/
theorem ContinuousLinearMap.comp_analyticOnNhd
    {s : Set E} (g : F →L[𝕜] G) (h : AnalyticOnNhd 𝕜 f s) :
    AnalyticOnNhd 𝕜 (g ∘ f) s := by
  rintro x hx
  rcases h x hx with ⟨p, r, hp⟩
  exact ⟨g.compFormalMultilinearSeries p, r, g.comp_hasFPowerSeriesOnBall hp⟩

/-!
### Relation between analytic function and the partial sums of its power series
-/

theorem HasFPowerSeriesWithinOnBall.tendsto_partialSum
    (hf : HasFPowerSeriesWithinOnBall f p s x r) {y : E} (hy : y ∈ EMetric.ball (0 : E) r)
    (h'y : x + y ∈ insert x s) :
    Tendsto (fun n => p.partialSum n y) atTop (𝓝 (f (x + y))) :=
  (hf.hasSum h'y hy).tendsto_sum_nat

theorem HasFPowerSeriesOnBall.tendsto_partialSum
    (hf : HasFPowerSeriesOnBall f p x r) {y : E} (hy : y ∈ EMetric.ball (0 : E) r) :
    Tendsto (fun n => p.partialSum n y) atTop (𝓝 (f (x + y))) :=
  (hf.hasSum hy).tendsto_sum_nat

theorem HasFPowerSeriesAt.tendsto_partialSum
    (hf : HasFPowerSeriesAt f p x) :
    ∀ᶠ y in 𝓝 0, Tendsto (fun n => p.partialSum n y) atTop (𝓝 (f (x + y))) := by
  rcases hf with ⟨r, hr⟩
  filter_upwards [EMetric.ball_mem_nhds (0 : E) hr.r_pos] with y hy
  exact hr.tendsto_partialSum hy

open Finset in
/-- If a function admits a power series expansion within a ball, then the partial sums
`p.partialSum n z` converge to `f (x + y)` as `n → ∞` and `z → y`. Note that `x + z` doesn't need
to belong to the set where the power series expansion holds. -/
theorem HasFPowerSeriesWithinOnBall.tendsto_partialSum_prod {y : E}
    (hf : HasFPowerSeriesWithinOnBall f p s x r) (hy : y ∈ EMetric.ball (0 : E) r)
    (h'y : x + y ∈ insert x s) :
    Tendsto (fun (z : ℕ × E) ↦ p.partialSum z.1 z.2) (atTop ×ˢ 𝓝 y) (𝓝 (f (x + y))) := by
  have A : Tendsto (fun (z : ℕ × E) ↦ p.partialSum z.1 y) (atTop ×ˢ 𝓝 y) (𝓝 (f (x + y))) := by
    apply (hf.tendsto_partialSum hy h'y).comp tendsto_fst
  suffices Tendsto (fun (z : ℕ × E) ↦ p.partialSum z.1 z.2 - p.partialSum z.1 y)
    (atTop ×ˢ 𝓝 y) (𝓝 0) by simpa using A.add this
  apply Metric.tendsto_nhds.2 (fun ε εpos ↦ ?_)
  obtain ⟨r', yr', r'r⟩ : ∃ (r' : ℝ≥0), ‖y‖₊ < r' ∧ r' < r := by
    simp [edist_eq_coe_nnnorm] at hy
    simpa using ENNReal.lt_iff_exists_nnreal_btwn.1 hy
  have yr'_2 : ‖y‖ < r' := by simpa [← coe_nnnorm] using yr'
  have S : Summable fun n ↦ ‖p n‖ * ↑r' ^ n := p.summable_norm_mul_pow (r'r.trans_le hf.r_le)
  obtain ⟨k, hk⟩ : ∃ k, ∑' (n : ℕ), ‖p (n + k)‖ * ↑r' ^ (n + k) < ε / 4 := by
    have : Tendsto (fun k ↦ ∑' n, ‖p (n + k)‖ * ↑r' ^ (n + k)) atTop (𝓝 0) := by
      apply _root_.tendsto_sum_nat_add (f := fun n ↦ ‖p n‖ * ↑r' ^ n)
    exact ((tendsto_order.1 this).2 _ (by linarith)).exists
  have A : ∀ᶠ (z : ℕ × E) in atTop ×ˢ 𝓝 y,
      dist (p.partialSum k z.2) (p.partialSum k y) < ε / 4 := by
    have : ContinuousAt (fun z ↦ p.partialSum k z) y := (p.partialSum_continuous k).continuousAt
    exact tendsto_snd (Metric.tendsto_nhds.1 this.tendsto (ε / 4) (by linarith))
  have B : ∀ᶠ (z : ℕ × E) in atTop ×ˢ 𝓝 y, ‖z.2‖₊ < r' := by
    suffices ∀ᶠ (z : E) in 𝓝 y, ‖z‖₊ < r' from tendsto_snd this
    have : Metric.ball 0 r' ∈ 𝓝 y := Metric.isOpen_ball.mem_nhds (by simpa using yr'_2)
    filter_upwards [this] with a ha using by simpa [← coe_nnnorm] using ha
  have C : ∀ᶠ (z : ℕ × E) in atTop ×ˢ 𝓝 y, k ≤ z.1 := tendsto_fst (Ici_mem_atTop _)
  filter_upwards [A, B, C]
  rintro ⟨n, z⟩ hz h'z hkn
  simp only [dist_eq_norm, sub_zero] at hz ⊢
  have I (w : E) (hw : ‖w‖₊ < r') : ‖∑ i ∈ Ico k n, p i (fun _ ↦ w)‖ ≤ ε / 4 := calc
    ‖∑ i ∈ Ico k n, p i (fun _ ↦ w)‖
    _ = ‖∑ i ∈ range (n - k), p (i + k) (fun _ ↦ w)‖ := by
        rw [sum_Ico_eq_sum_range]
        congr with i
        rw [add_comm k]
    _ ≤ ∑ i ∈ range (n - k), ‖p (i + k) (fun _ ↦ w)‖ := norm_sum_le _ _
    _ ≤ ∑ i ∈ range (n - k), ‖p (i + k)‖ * ‖w‖ ^ (i + k) := by
        gcongr with i _hi; exact ((p (i + k)).le_opNorm _).trans_eq (by simp)
    _ ≤ ∑ i ∈ range (n - k), ‖p (i + k)‖ * ↑r' ^ (i + k) := by
        gcongr with i _hi; simpa [← coe_nnnorm] using hw.le
    _ ≤ ∑' i, ‖p (i + k)‖ * ↑r' ^ (i + k) := by
        apply sum_le_tsum _ (fun i _hi ↦ by positivity)
        apply ((_root_.summable_nat_add_iff k).2 S)
    _ ≤ ε / 4 := hk.le
  calc
  ‖p.partialSum n z - p.partialSum n y‖
  _ = ‖∑ i ∈ range n, p i (fun _ ↦ z) - ∑ i ∈ range n, p i (fun _ ↦ y)‖ := rfl
  _ = ‖(∑ i ∈ range k, p i (fun _ ↦ z) + ∑ i ∈ Ico k n, p i (fun _ ↦ z))
        - (∑ i ∈ range k, p i (fun _ ↦ y) + ∑ i ∈ Ico k n, p i (fun _ ↦ y))‖ := by
    simp [sum_range_add_sum_Ico _ hkn]
  _ = ‖(p.partialSum k z - p.partialSum k y) + (∑ i ∈ Ico k n, p i (fun _ ↦ z))
        + (- ∑ i ∈ Ico k n, p i (fun _ ↦ y))‖ := by
    congr 1
    simp only [FormalMultilinearSeries.partialSum]
    abel
  _ ≤ ‖p.partialSum k z - p.partialSum k y‖ + ‖∑ i ∈ Ico k n, p i (fun _ ↦ z)‖
      + ‖- ∑ i ∈ Ico k n, p i (fun _ ↦ y)‖ := norm_add₃_le
  _ ≤ ε / 4 + ε / 4 + ε / 4 := by
    gcongr
    · exact I _ h'z
    · simp only [norm_neg]; exact I _ yr'
  _ < ε := by linarith

/-- If a function admits a power series on a ball, then the partial sums
`p.partialSum n z` converges to `f (x + y)` as `n → ∞` and `z → y`. -/
theorem HasFPowerSeriesOnBall.tendsto_partialSum_prod {y : E}
    (hf : HasFPowerSeriesOnBall f p x r) (hy : y ∈ EMetric.ball (0 : E) r) :
    Tendsto (fun (z : ℕ × E) ↦ p.partialSum z.1 z.2) (atTop ×ˢ 𝓝 y) (𝓝 (f (x + y))) :=
  (hf.hasFPowerSeriesWithinOnBall (s := univ)).tendsto_partialSum_prod hy (by simp)

/-- If a function admits a power series expansion, then it is exponentially close to the partial
sums of this power series on strict subdisks of the disk of convergence.

This version provides an upper estimate that decreases both in `‖y‖` and `n`. See also
`HasFPowerSeriesWithinOnBall.uniform_geometric_approx` for a weaker version. -/
theorem HasFPowerSeriesWithinOnBall.uniform_geometric_approx' {r' : ℝ≥0}
    (hf : HasFPowerSeriesWithinOnBall f p s x r) (h : (r' : ℝ≥0∞) < r) :
    ∃ a ∈ Ioo (0 : ℝ) 1, ∃ C > 0, ∀ y ∈ Metric.ball (0 : E) r', ∀ n, x + y ∈ insert x s →
      ‖f (x + y) - p.partialSum n y‖ ≤ C * (a * (‖y‖ / r')) ^ n := by
  obtain ⟨a, ha, C, hC, hp⟩ : ∃ a ∈ Ioo (0 : ℝ) 1, ∃ C > 0, ∀ n, ‖p n‖ * (r' : ℝ) ^ n ≤ C * a ^ n :=
    p.norm_mul_pow_le_mul_pow_of_lt_radius (h.trans_le hf.r_le)
  refine ⟨a, ha, C / (1 - a), div_pos hC (sub_pos.2 ha.2), fun y hy n ys => ?_⟩
  have yr' : ‖y‖ < r' := by
    rw [ball_zero_eq] at hy
    exact hy
  have hr'0 : 0 < (r' : ℝ) := (norm_nonneg _).trans_lt yr'
  have : y ∈ EMetric.ball (0 : E) r := by
    refine mem_emetric_ball_zero_iff.2 (lt_trans ?_ h)
    exact mod_cast yr'
  rw [norm_sub_rev, ← mul_div_right_comm]
  have ya : a * (‖y‖ / ↑r') ≤ a :=
    mul_le_of_le_one_right ha.1.le (div_le_one_of_le₀ yr'.le r'.coe_nonneg)
  suffices ‖p.partialSum n y - f (x + y)‖ ≤ C * (a * (‖y‖ / r')) ^ n / (1 - a * (‖y‖ / r')) by
    refine this.trans ?_
    have : 0 < a := ha.1
    gcongr
    apply_rules [sub_pos.2, ha.2]
  apply norm_sub_le_of_geometric_bound_of_hasSum (ya.trans_lt ha.2) _ (hf.hasSum ys this)
  intro n
  calc
    ‖(p n) fun _ : Fin n => y‖
    _ ≤ ‖p n‖ * ∏ _i : Fin n, ‖y‖ := ContinuousMultilinearMap.le_opNorm _ _
    _ = ‖p n‖ * (r' : ℝ) ^ n * (‖y‖ / r') ^ n := by field_simp [mul_right_comm]
    _ ≤ C * a ^ n * (‖y‖ / r') ^ n := by gcongr ?_ * _; apply hp
    _ ≤ C * (a * (‖y‖ / r')) ^ n := by rw [mul_pow, mul_assoc]

/-- If a function admits a power series expansion, then it is exponentially close to the partial
sums of this power series on strict subdisks of the disk of convergence.

This version provides an upper estimate that decreases both in `‖y‖` and `n`. See also
`HasFPowerSeriesOnBall.uniform_geometric_approx` for a weaker version. -/
theorem HasFPowerSeriesOnBall.uniform_geometric_approx' {r' : ℝ≥0}
    (hf : HasFPowerSeriesOnBall f p x r) (h : (r' : ℝ≥0∞) < r) :
    ∃ a ∈ Ioo (0 : ℝ) 1, ∃ C > 0, ∀ y ∈ Metric.ball (0 : E) r', ∀ n,
      ‖f (x + y) - p.partialSum n y‖ ≤ C * (a * (‖y‖ / r')) ^ n := by
   rw [← hasFPowerSeriesWithinOnBall_univ] at hf
   simpa using hf.uniform_geometric_approx' h

/-- If a function admits a power series expansion within a set in a ball, then it is exponentially
close to the partial sums of this power series on strict subdisks of the disk of convergence. -/
theorem HasFPowerSeriesWithinOnBall.uniform_geometric_approx {r' : ℝ≥0}
    (hf : HasFPowerSeriesWithinOnBall f p s x r) (h : (r' : ℝ≥0∞) < r) :
    ∃ a ∈ Ioo (0 : ℝ) 1,
      ∃ C > 0, ∀ y ∈ Metric.ball (0 : E) r', ∀ n, x + y ∈ insert x s →
      ‖f (x + y) - p.partialSum n y‖ ≤ C * a ^ n := by
  obtain ⟨a, ha, C, hC, hp⟩ : ∃ a ∈ Ioo (0 : ℝ) 1, ∃ C > 0, ∀ y ∈ Metric.ball (0 : E) r', ∀ n,
      x + y ∈ insert x s → ‖f (x + y) - p.partialSum n y‖ ≤ C * (a * (‖y‖ / r')) ^ n :=
    hf.uniform_geometric_approx' h
  refine ⟨a, ha, C, hC, fun y hy n ys => (hp y hy n ys).trans ?_⟩
  have yr' : ‖y‖ < r' := by rwa [ball_zero_eq] at hy
  have := ha.1.le -- needed to discharge a side goal on the next line
  gcongr
  exact mul_le_of_le_one_right ha.1.le (div_le_one_of_le₀ yr'.le r'.coe_nonneg)

/-- If a function admits a power series expansion, then it is exponentially close to the partial
sums of this power series on strict subdisks of the disk of convergence. -/
theorem HasFPowerSeriesOnBall.uniform_geometric_approx {r' : ℝ≥0}
    (hf : HasFPowerSeriesOnBall f p x r) (h : (r' : ℝ≥0∞) < r) :
    ∃ a ∈ Ioo (0 : ℝ) 1,
      ∃ C > 0, ∀ y ∈ Metric.ball (0 : E) r', ∀ n,
      ‖f (x + y) - p.partialSum n y‖ ≤ C * a ^ n := by
  rw [← hasFPowerSeriesWithinOnBall_univ] at hf
  simpa using hf.uniform_geometric_approx h

/-- Taylor formula for an analytic function within a set, `IsBigO` version. -/
theorem HasFPowerSeriesWithinAt.isBigO_sub_partialSum_pow
    (hf : HasFPowerSeriesWithinAt f p s x) (n : ℕ) :
    (fun y : E => f (x + y) - p.partialSum n y)
      =O[𝓝[(x + ·)⁻¹' insert x s] 0] fun y => ‖y‖ ^ n := by
  rcases hf with ⟨r, hf⟩
  rcases ENNReal.lt_iff_exists_nnreal_btwn.1 hf.r_pos with ⟨r', r'0, h⟩
  obtain ⟨a, -, C, -, hp⟩ : ∃ a ∈ Ioo (0 : ℝ) 1, ∃ C > 0, ∀ y ∈ Metric.ball (0 : E) r', ∀ n,
      x + y ∈ insert x s → ‖f (x + y) - p.partialSum n y‖ ≤ C * (a * (‖y‖ / r')) ^ n :=
    hf.uniform_geometric_approx' h
  refine isBigO_iff.2 ⟨C * (a / r') ^ n, ?_⟩
  replace r'0 : 0 < (r' : ℝ) := mod_cast r'0
  filter_upwards [inter_mem_nhdsWithin _ (Metric.ball_mem_nhds (0 : E) r'0)] with y hy
  simpa [mul_pow, mul_div_assoc, mul_assoc, div_mul_eq_mul_div, div_pow]
    using hp y hy.2 n (by simpa using hy.1)

/-- Taylor formula for an analytic function, `IsBigO` version. -/
theorem HasFPowerSeriesAt.isBigO_sub_partialSum_pow
    (hf : HasFPowerSeriesAt f p x) (n : ℕ) :
    (fun y : E => f (x + y) - p.partialSum n y) =O[𝓝 0] fun y => ‖y‖ ^ n := by
  rw [← hasFPowerSeriesWithinAt_univ] at hf
  simpa using hf.isBigO_sub_partialSum_pow n

/-- If `f` has formal power series `∑ n, pₙ` in a set, within a ball of radius `r`, then
for `y, z` in any smaller ball, the norm of the difference `f y - f z - p 1 (fun _ ↦ y - z)` is
bounded above by `C * (max ‖y - x‖ ‖z - x‖) * ‖y - z‖`. This lemma formulates this property
using `IsBigO` and `Filter.principal` on `E × E`. -/
theorem HasFPowerSeriesWithinOnBall.isBigO_image_sub_image_sub_deriv_principal
    (hf : HasFPowerSeriesWithinOnBall f p s x r) (hr : r' < r) :
    (fun y : E × E => f y.1 - f y.2 - p 1 fun _ => y.1 - y.2)
      =O[𝓟 (EMetric.ball (x, x) r' ∩ ((insert x s) ×ˢ (insert x s)))]
      fun y => ‖y - (x, x)‖ * ‖y.1 - y.2‖ := by
  lift r' to ℝ≥0 using ne_top_of_lt hr
  rcases (zero_le r').eq_or_lt with (rfl | hr'0)
  · simp only [ENNReal.coe_zero, EMetric.ball_zero, empty_inter, principal_empty, isBigO_bot]
  obtain ⟨a, ha, C, hC : 0 < C, hp⟩ :
      ∃ a ∈ Ioo (0 : ℝ) 1, ∃ C > 0, ∀ n : ℕ, ‖p n‖ * (r' : ℝ) ^ n ≤ C * a ^ n :=
    p.norm_mul_pow_le_mul_pow_of_lt_radius (hr.trans_le hf.r_le)
  simp only [← le_div_iff₀ (pow_pos (NNReal.coe_pos.2 hr'0) _)] at hp
  set L : E × E → ℝ := fun y =>
    C * (a / r') ^ 2 * (‖y - (x, x)‖ * ‖y.1 - y.2‖) * (a / (1 - a) ^ 2 + 2 / (1 - a))
  have hL : ∀ y ∈ EMetric.ball (x, x) r' ∩ ((insert x s) ×ˢ (insert x s)),
      ‖f y.1 - f y.2 - p 1 fun _ => y.1 - y.2‖ ≤ L y := by
    intro y ⟨hy', ys⟩
    have hy : y ∈ EMetric.ball x r ×ˢ EMetric.ball x r := by
      rw [EMetric.ball_prod_same]
      exact EMetric.ball_subset_ball hr.le hy'
    set A : ℕ → F := fun n => (p n fun _ => y.1 - x) - p n fun _ => y.2 - x
    have hA : HasSum (fun n => A (n + 2)) (f y.1 - f y.2 - p 1 fun _ => y.1 - y.2) := by
      convert (hasSum_nat_add_iff' 2).2
        ((hf.hasSum_sub ⟨ys.1, hy.1⟩).sub (hf.hasSum_sub ⟨ys.2, hy.2⟩)) using 1
      rw [Finset.sum_range_succ, Finset.sum_range_one, hf.coeff_zero, hf.coeff_zero, sub_self,
        zero_add, ← Subsingleton.pi_single_eq (0 : Fin 1) (y.1 - x), Pi.single,
        ← Subsingleton.pi_single_eq (0 : Fin 1) (y.2 - x), Pi.single, ← (p 1).map_update_sub,
        ← Pi.single, Subsingleton.pi_single_eq, sub_sub_sub_cancel_right]
    rw [EMetric.mem_ball, edist_eq_coe_nnnorm_sub, ENNReal.coe_lt_coe] at hy'
    set B : ℕ → ℝ := fun n => C * (a / r') ^ 2 * (‖y - (x, x)‖ * ‖y.1 - y.2‖) * ((n + 2) * a ^ n)
    have hAB : ∀ n, ‖A (n + 2)‖ ≤ B n := fun n =>
      calc
        ‖A (n + 2)‖ ≤ ‖p (n + 2)‖ * ↑(n + 2) * ‖y - (x, x)‖ ^ (n + 1) * ‖y.1 - y.2‖ := by
          -- Porting note: `pi_norm_const` was `pi_norm_const (_ : E)`
          simpa only [Fintype.card_fin, pi_norm_const, Prod.norm_def, Pi.sub_def,
            Prod.fst_sub, Prod.snd_sub, sub_sub_sub_cancel_right] using
            (p <| n + 2).norm_image_sub_le (fun _ => y.1 - x) fun _ => y.2 - x
        _ = ‖p (n + 2)‖ * ‖y - (x, x)‖ ^ n * (↑(n + 2) * ‖y - (x, x)‖ * ‖y.1 - y.2‖) := by
          rw [pow_succ ‖y - (x, x)‖]
          ring
        -- Porting note: the two `↑` in `↑r'` are new, without them, Lean fails to synthesize
        -- instances `HDiv ℝ ℝ≥0 ?m` or `HMul ℝ ℝ≥0 ?m`
        _ ≤ C * a ^ (n + 2) / ↑r' ^ (n + 2)
            * ↑r' ^ n * (↑(n + 2) * ‖y - (x, x)‖ * ‖y.1 - y.2‖) := by
          have : 0 < a := ha.1
          gcongr
          · apply hp
          · apply hy'.le
        _ = B n := by
          field_simp [B, pow_succ]
          simp only [mul_assoc, mul_comm, mul_left_comm]
    have hBL : HasSum B (L y) := by
      apply HasSum.mul_left
      simp only [add_mul]
      have : ‖a‖ < 1 := by simp only [Real.norm_eq_abs, abs_of_pos ha.1, ha.2]
      rw [div_eq_mul_inv, div_eq_mul_inv]
      exact (hasSum_coe_mul_geometric_of_norm_lt_one this).add  -- Porting note: was `convert`!
          ((hasSum_geometric_of_norm_lt_one this).mul_left 2)
    exact hA.norm_le_of_bounded hBL hAB
  suffices L =O[𝓟 (EMetric.ball (x, x) r' ∩ ((insert x s) ×ˢ (insert x s)))]
      fun y => ‖y - (x, x)‖ * ‖y.1 - y.2‖ by
    refine (IsBigO.of_bound 1 (eventually_principal.2 fun y hy => ?_)).trans this
    rw [one_mul]
    exact (hL y hy).trans (le_abs_self _)
  simp_rw [L, mul_right_comm _ (_ * _)]
  exact (isBigO_refl _ _).const_mul_left _

/-- If `f` has formal power series `∑ n, pₙ` on a ball of radius `r`, then for `y, z` in any smaller
ball, the norm of the difference `f y - f z - p 1 (fun _ ↦ y - z)` is bounded above by
`C * (max ‖y - x‖ ‖z - x‖) * ‖y - z‖`. This lemma formulates this property using `IsBigO` and
`Filter.principal` on `E × E`. -/
theorem HasFPowerSeriesOnBall.isBigO_image_sub_image_sub_deriv_principal
    (hf : HasFPowerSeriesOnBall f p x r) (hr : r' < r) :
    (fun y : E × E => f y.1 - f y.2 - p 1 fun _ => y.1 - y.2)
      =O[𝓟 (EMetric.ball (x, x) r')] fun y => ‖y - (x, x)‖ * ‖y.1 - y.2‖ := by
  rw [← hasFPowerSeriesWithinOnBall_univ] at hf
  simpa using hf.isBigO_image_sub_image_sub_deriv_principal hr

/-- If `f` has formal power series `∑ n, pₙ` within a set, on a ball of radius `r`, then for `y, z`
in any smaller ball, the norm of the difference `f y - f z - p 1 (fun _ ↦ y - z)` is bounded above
by `C * (max ‖y - x‖ ‖z - x‖) * ‖y - z‖`. -/
theorem HasFPowerSeriesWithinOnBall.image_sub_sub_deriv_le
    (hf : HasFPowerSeriesWithinOnBall f p s x r) (hr : r' < r) :
    ∃ C, ∀ᵉ (y ∈ insert x s ∩ EMetric.ball x r') (z ∈ insert x s ∩ EMetric.ball x r'),
      ‖f y - f z - p 1 fun _ => y - z‖ ≤ C * max ‖y - x‖ ‖z - x‖ * ‖y - z‖ := by
  have := hf.isBigO_image_sub_image_sub_deriv_principal hr
  simp only [isBigO_principal, mem_inter_iff, EMetric.mem_ball, Prod.edist_eq, max_lt_iff, mem_prod,
    norm_mul, Real.norm_eq_abs, abs_norm, and_imp, Prod.forall, mul_assoc] at this ⊢
  rcases this with ⟨C, hC⟩
  exact ⟨C, fun y ys hy z zs hz ↦ hC y z hy hz ys zs⟩

/-- If `f` has formal power series `∑ n, pₙ` on a ball of radius `r`, then for `y, z` in any smaller
ball, the norm of the difference `f y - f z - p 1 (fun _ ↦ y - z)` is bounded above by
`C * (max ‖y - x‖ ‖z - x‖) * ‖y - z‖`. -/
theorem HasFPowerSeriesOnBall.image_sub_sub_deriv_le
    (hf : HasFPowerSeriesOnBall f p x r) (hr : r' < r) :
    ∃ C, ∀ᵉ (y ∈ EMetric.ball x r') (z ∈ EMetric.ball x r'),
      ‖f y - f z - p 1 fun _ => y - z‖ ≤ C * max ‖y - x‖ ‖z - x‖ * ‖y - z‖ := by
  rw [← hasFPowerSeriesWithinOnBall_univ] at hf
  simpa only [mem_univ, insert_eq_of_mem, univ_inter] using hf.image_sub_sub_deriv_le hr

/-- If `f` has formal power series `∑ n, pₙ` at `x` within a set `s`, then
`f y - f z - p 1 (fun _ ↦ y - z) = O(‖(y, z) - (x, x)‖ * ‖y - z‖)` as `(y, z) → (x, x)`
within `s × s`. -/
theorem HasFPowerSeriesWithinAt.isBigO_image_sub_norm_mul_norm_sub
    (hf : HasFPowerSeriesWithinAt f p s x) :
    (fun y : E × E => f y.1 - f y.2 - p 1 fun _ => y.1 - y.2)
      =O[𝓝[(insert x s) ×ˢ (insert x s)] (x, x)] fun y => ‖y - (x, x)‖ * ‖y.1 - y.2‖ := by
  rcases hf with ⟨r, hf⟩
  rcases ENNReal.lt_iff_exists_nnreal_btwn.1 hf.r_pos with ⟨r', r'0, h⟩
  refine (hf.isBigO_image_sub_image_sub_deriv_principal h).mono ?_
  rw [inter_comm]
  exact le_principal_iff.2 (inter_mem_nhdsWithin _ (EMetric.ball_mem_nhds _ r'0))

/-- If `f` has formal power series `∑ n, pₙ` at `x`, then
`f y - f z - p 1 (fun _ ↦ y - z) = O(‖(y, z) - (x, x)‖ * ‖y - z‖)` as `(y, z) → (x, x)`.
In particular, `f` is strictly differentiable at `x`. -/
theorem HasFPowerSeriesAt.isBigO_image_sub_norm_mul_norm_sub (hf : HasFPowerSeriesAt f p x) :
    (fun y : E × E => f y.1 - f y.2 - p 1 fun _ => y.1 - y.2) =O[𝓝 (x, x)] fun y =>
      ‖y - (x, x)‖ * ‖y.1 - y.2‖ := by
  rw [← hasFPowerSeriesWithinAt_univ] at hf
  simpa using hf.isBigO_image_sub_norm_mul_norm_sub

/-- If a function admits a power series expansion within a set at `x`, then it is the uniform limit
of the partial sums of this power series on strict subdisks of the disk of convergence, i.e.,
`f (x + y)` is the uniform limit of `p.partialSum n y` there. -/
theorem HasFPowerSeriesWithinOnBall.tendstoUniformlyOn {r' : ℝ≥0}
    (hf : HasFPowerSeriesWithinOnBall f p s x r) (h : (r' : ℝ≥0∞) < r) :
    TendstoUniformlyOn (fun n y => p.partialSum n y) (fun y => f (x + y)) atTop
      ((x + ·)⁻¹' (insert x s) ∩ Metric.ball (0 : E) r') := by
  obtain ⟨a, ha, C, -, hp⟩ : ∃ a ∈ Ioo (0 : ℝ) 1, ∃ C > 0, ∀ y ∈ Metric.ball (0 : E) r', ∀ n,
    x + y ∈ insert x s → ‖f (x + y) - p.partialSum n y‖ ≤ C * a ^ n := hf.uniform_geometric_approx h
  refine Metric.tendstoUniformlyOn_iff.2 fun ε εpos => ?_
  have L : Tendsto (fun n => (C : ℝ) * a ^ n) atTop (𝓝 ((C : ℝ) * 0)) :=
    tendsto_const_nhds.mul (tendsto_pow_atTop_nhds_zero_of_lt_one ha.1.le ha.2)
  rw [mul_zero] at L
  refine (L.eventually (gt_mem_nhds εpos)).mono fun n hn y hy => ?_
  rw [dist_eq_norm]
  exact (hp y hy.2 n hy.1).trans_lt hn

/-- If a function admits a power series expansion at `x`, then it is the uniform limit of the
partial sums of this power series on strict subdisks of the disk of convergence, i.e., `f (x + y)`
is the uniform limit of `p.partialSum n y` there. -/
theorem HasFPowerSeriesOnBall.tendstoUniformlyOn {r' : ℝ≥0} (hf : HasFPowerSeriesOnBall f p x r)
    (h : (r' : ℝ≥0∞) < r) :
    TendstoUniformlyOn (fun n y => p.partialSum n y) (fun y => f (x + y)) atTop
      (Metric.ball (0 : E) r') := by
  rw [← hasFPowerSeriesWithinOnBall_univ] at hf
  simpa using hf.tendstoUniformlyOn h

/-- If a function admits a power series expansion within a set at `x`, then it is the locally
uniform limit of the partial sums of this power series on the disk of convergence, i.e., `f (x + y)`
is the locally uniform limit of `p.partialSum n y` there. -/
theorem HasFPowerSeriesWithinOnBall.tendstoLocallyUniformlyOn
    (hf : HasFPowerSeriesWithinOnBall f p s x r) :
    TendstoLocallyUniformlyOn (fun n y => p.partialSum n y) (fun y => f (x + y)) atTop
      ((x + ·)⁻¹' (insert x s) ∩ EMetric.ball (0 : E) r) := by
  intro u hu y hy
  rcases ENNReal.lt_iff_exists_nnreal_btwn.1 hy.2 with ⟨r', yr', hr'⟩
  have : EMetric.ball (0 : E) r' ∈ 𝓝 y := IsOpen.mem_nhds EMetric.isOpen_ball yr'
  refine ⟨(x + ·)⁻¹' (insert x s) ∩ EMetric.ball (0 : E) r', ?_, ?_⟩
  · rw [nhdsWithin_inter_of_mem']
    · exact inter_mem_nhdsWithin _ this
    · apply mem_nhdsWithin_of_mem_nhds
      apply Filter.mem_of_superset this (EMetric.ball_subset_ball hr'.le)
  · simpa [Metric.emetric_ball_nnreal] using hf.tendstoUniformlyOn hr' u hu

/-- If a function admits a power series expansion at `x`, then it is the locally uniform limit of
the partial sums of this power series on the disk of convergence, i.e., `f (x + y)`
is the locally uniform limit of `p.partialSum n y` there. -/
theorem HasFPowerSeriesOnBall.tendstoLocallyUniformlyOn (hf : HasFPowerSeriesOnBall f p x r) :
    TendstoLocallyUniformlyOn (fun n y => p.partialSum n y) (fun y => f (x + y)) atTop
      (EMetric.ball (0 : E) r) := by
  rw [← hasFPowerSeriesWithinOnBall_univ] at hf
  simpa using hf.tendstoLocallyUniformlyOn

/-- If a function admits a power series expansion within a set at `x`, then it is the uniform limit
of the partial sums of this power series on strict subdisks of the disk of convergence, i.e., `f y`
is the uniform limit of `p.partialSum n (y - x)` there. -/
theorem HasFPowerSeriesWithinOnBall.tendstoUniformlyOn' {r' : ℝ≥0}
    (hf : HasFPowerSeriesWithinOnBall f p s x r) (h : (r' : ℝ≥0∞) < r) :
    TendstoUniformlyOn (fun n y => p.partialSum n (y - x)) f atTop
      (insert x s ∩ Metric.ball (x : E) r') := by
  convert (hf.tendstoUniformlyOn h).comp fun y => y - x using 1
  · simp [Function.comp_def]
  · ext z
    simp [dist_eq_norm]

/-- If a function admits a power series expansion at `x`, then it is the uniform limit of the
partial sums of this power series on strict subdisks of the disk of convergence, i.e., `f y`
is the uniform limit of `p.partialSum n (y - x)` there. -/
theorem HasFPowerSeriesOnBall.tendstoUniformlyOn' {r' : ℝ≥0} (hf : HasFPowerSeriesOnBall f p x r)
    (h : (r' : ℝ≥0∞) < r) :
    TendstoUniformlyOn (fun n y => p.partialSum n (y - x)) f atTop (Metric.ball (x : E) r') := by
  rw [← hasFPowerSeriesWithinOnBall_univ] at hf
  simpa using hf.tendstoUniformlyOn' h

/-- If a function admits a power series expansion within a set at `x`, then it is the locally
uniform limit of the partial sums of this power series on the disk of convergence, i.e., `f y`
is the locally uniform limit of `p.partialSum n (y - x)` there. -/
theorem HasFPowerSeriesWithinOnBall.tendstoLocallyUniformlyOn'
    (hf : HasFPowerSeriesWithinOnBall f p s x r) :
    TendstoLocallyUniformlyOn (fun n y => p.partialSum n (y - x)) f atTop
      (insert x s ∩ EMetric.ball (x : E) r) := by
  have A : ContinuousOn (fun y : E => y - x) (insert x s ∩ EMetric.ball (x : E) r) :=
    (continuous_id.sub continuous_const).continuousOn
  convert hf.tendstoLocallyUniformlyOn.comp (fun y : E => y - x) _ A using 1
  · ext z
    simp
  · intro z
    simp [edist_eq_coe_nnnorm, edist_eq_coe_nnnorm_sub]

/-- If a function admits a power series expansion at `x`, then it is the locally uniform limit of
the partial sums of this power series on the disk of convergence, i.e., `f y`
is the locally uniform limit of `p.partialSum n (y - x)` there. -/
theorem HasFPowerSeriesOnBall.tendstoLocallyUniformlyOn' (hf : HasFPowerSeriesOnBall f p x r) :
    TendstoLocallyUniformlyOn (fun n y => p.partialSum n (y - x)) f atTop
      (EMetric.ball (x : E) r) := by
  rw [← hasFPowerSeriesWithinOnBall_univ] at hf
  simpa using hf.tendstoLocallyUniformlyOn'

/-- If a function admits a power series expansion within a set on a ball, then it is
continuous there. -/
protected theorem HasFPowerSeriesWithinOnBall.continuousOn
    (hf : HasFPowerSeriesWithinOnBall f p s x r) :
    ContinuousOn f (insert x s ∩ EMetric.ball x r) :=
  hf.tendstoLocallyUniformlyOn'.continuousOn <|
    Eventually.of_forall fun n =>
      ((p.partialSum_continuous n).comp (continuous_id.sub continuous_const)).continuousOn

/-- If a function admits a power series expansion on a ball, then it is continuous there. -/
protected theorem HasFPowerSeriesOnBall.continuousOn (hf : HasFPowerSeriesOnBall f p x r) :
    ContinuousOn f (EMetric.ball x r) := by
  rw [← hasFPowerSeriesWithinOnBall_univ] at hf
  simpa using hf.continuousOn

protected theorem HasFPowerSeriesWithinOnBall.continuousWithinAt_insert
    (hf : HasFPowerSeriesWithinOnBall f p s x r) :
    ContinuousWithinAt f (insert x s) x := by
  apply (hf.continuousOn.continuousWithinAt (x := x) (by simp [hf.r_pos])).mono_of_mem_nhdsWithin
  exact inter_mem_nhdsWithin _ (EMetric.ball_mem_nhds x hf.r_pos)

protected theorem HasFPowerSeriesWithinOnBall.continuousWithinAt
    (hf : HasFPowerSeriesWithinOnBall f p s x r) :
    ContinuousWithinAt f s x :=
  hf.continuousWithinAt_insert.mono (subset_insert x s)

protected theorem HasFPowerSeriesWithinAt.continuousWithinAt_insert
    (hf : HasFPowerSeriesWithinAt f p s x) :
    ContinuousWithinAt f (insert x s) x := by
  rcases hf with ⟨r, hr⟩
  apply hr.continuousWithinAt_insert

protected theorem HasFPowerSeriesWithinAt.continuousWithinAt
    (hf : HasFPowerSeriesWithinAt f p s x) :
    ContinuousWithinAt f s x :=
  hf.continuousWithinAt_insert.mono (subset_insert x s)

protected theorem HasFPowerSeriesAt.continuousAt (hf : HasFPowerSeriesAt f p x) :
    ContinuousAt f x :=
  let ⟨_, hr⟩ := hf
  hr.continuousOn.continuousAt (EMetric.ball_mem_nhds x hr.r_pos)

protected theorem AnalyticWithinAt.continuousWithinAt_insert (hf : AnalyticWithinAt 𝕜 f s x) :
    ContinuousWithinAt f (insert x s) x :=
  let ⟨_, hp⟩ := hf
  hp.continuousWithinAt_insert

protected theorem AnalyticWithinAt.continuousWithinAt (hf : AnalyticWithinAt 𝕜 f s x) :
    ContinuousWithinAt f s x :=
  hf.continuousWithinAt_insert.mono (subset_insert x s)

protected theorem AnalyticAt.continuousAt (hf : AnalyticAt 𝕜 f x) : ContinuousAt f x :=
  let ⟨_, hp⟩ := hf
  hp.continuousAt

protected theorem AnalyticOnNhd.continuousOn {s : Set E} (hf : AnalyticOnNhd 𝕜 f s) :
    ContinuousOn f s :=
  fun x hx => (hf x hx).continuousAt.continuousWithinAt

protected lemma AnalyticOn.continuousOn {f : E → F} {s : Set E} (h : AnalyticOn 𝕜 f s) :
    ContinuousOn f s :=
  fun x m ↦ (h x m).continuousWithinAt

@[deprecated (since := "2024-09-26")]
alias AnalyticWithinOn.continuousOn := AnalyticOn.continuousOn

/-- Analytic everywhere implies continuous -/
theorem AnalyticOnNhd.continuous {f : E → F} (fa : AnalyticOnNhd 𝕜 f univ) : Continuous f := by
  rw [continuous_iff_continuousOn_univ]; exact fa.continuousOn

@[deprecated (since := "2024-09-26")]
alias AnalyticOn.continuous := AnalyticOnNhd.continuous

/-- In a complete space, the sum of a converging power series `p` admits `p` as a power series.
This is not totally obvious as we need to check the convergence of the series. -/
protected theorem FormalMultilinearSeries.hasFPowerSeriesOnBall [CompleteSpace F]
    (p : FormalMultilinearSeries 𝕜 E F) (h : 0 < p.radius) :
    HasFPowerSeriesOnBall p.sum p 0 p.radius :=
  { r_le := le_rfl
    r_pos := h
    hasSum := fun hy => by
      rw [zero_add]
      exact p.hasSum hy }

theorem HasFPowerSeriesWithinOnBall.sum (h : HasFPowerSeriesWithinOnBall f p s x r) {y : E}
    (h'y : x + y ∈ insert x s) (hy : y ∈ EMetric.ball (0 : E) r) : f (x + y) = p.sum y :=
  (h.hasSum h'y hy).tsum_eq.symm

theorem HasFPowerSeriesOnBall.sum (h : HasFPowerSeriesOnBall f p x r) {y : E}
    (hy : y ∈ EMetric.ball (0 : E) r) : f (x + y) = p.sum y :=
  (h.hasSum hy).tsum_eq.symm

/-- The sum of a converging power series is continuous in its disk of convergence. -/
protected theorem FormalMultilinearSeries.continuousOn [CompleteSpace F] :
    ContinuousOn p.sum (EMetric.ball 0 p.radius) := by
  rcases (zero_le p.radius).eq_or_lt with h | h
  · simp [← h, continuousOn_empty]
  · exact (p.hasFPowerSeriesOnBall h).continuousOn

end

section

open FormalMultilinearSeries

variable {p : FormalMultilinearSeries 𝕜 𝕜 E} {f : 𝕜 → E} {z₀ : 𝕜}

/-- A function `f : 𝕜 → E` has `p` as power series expansion at a point `z₀` iff it is the sum of
`p` in a neighborhood of `z₀`. This makes some proofs easier by hiding the fact that
`HasFPowerSeriesAt` depends on `p.radius`. -/
theorem hasFPowerSeriesAt_iff :
    HasFPowerSeriesAt f p z₀ ↔ ∀ᶠ z in 𝓝 0, HasSum (fun n => z ^ n • p.coeff n) (f (z₀ + z)) := by
  refine ⟨fun ⟨r, _, r_pos, h⟩ =>
    eventually_of_mem (EMetric.ball_mem_nhds 0 r_pos) fun _ => by simpa using h, ?_⟩
  simp only [Metric.eventually_nhds_iff]
  rintro ⟨r, r_pos, h⟩
  refine ⟨p.radius ⊓ r.toNNReal, by simp, ?_, ?_⟩
  · simp only [r_pos.lt, lt_inf_iff, ENNReal.coe_pos, Real.toNNReal_pos, and_true]
    obtain ⟨z, z_pos, le_z⟩ := NormedField.exists_norm_lt 𝕜 r_pos.lt
    have : (‖z‖₊ : ENNReal) ≤ p.radius := by
      simp only [dist_zero_right] at h
      apply FormalMultilinearSeries.le_radius_of_tendsto
      convert tendsto_norm.comp (h le_z).summable.tendsto_atTop_zero
      simp [norm_smul, mul_comm]
    refine lt_of_lt_of_le ?_ this
    simp only [ENNReal.coe_pos]
    exact zero_lt_iff.mpr (nnnorm_ne_zero_iff.mpr (norm_pos_iff.mp z_pos))
  · simp only [EMetric.mem_ball, lt_inf_iff, edist_lt_coe, apply_eq_pow_smul_coeff, and_imp,
      dist_zero_right] at h ⊢
    refine fun {y} _ hyr => h ?_
    simpa [nndist_eq_nnnorm, Real.lt_toNNReal_iff_coe_lt] using hyr

theorem hasFPowerSeriesAt_iff' :
    HasFPowerSeriesAt f p z₀ ↔ ∀ᶠ z in 𝓝 z₀, HasSum (fun n => (z - z₀) ^ n • p.coeff n) (f z) := by
  rw [← map_add_left_nhds_zero, eventually_map, hasFPowerSeriesAt_iff]
  simp_rw [add_sub_cancel_left]

end<|MERGE_RESOLUTION|>--- conflicted
+++ resolved
@@ -327,7 +327,6 @@
 theorem radius_neg (p : FormalMultilinearSeries 𝕜 E F) : (-p).radius = p.radius := by
   simp only [radius, neg_apply, norm_neg]
 
-<<<<<<< HEAD
 theorem radius_smul_ge {p : FormalMultilinearSeries 𝕜 E F} {c : 𝕜} : p.radius ≤ (c • p).radius := by
   simp only [radius, smul_apply, ContinuousMultilinearMap.opNorm_smul_eq]
   apply iSup_mono
@@ -360,7 +359,7 @@
   rw [le_div_iff₀ (norm_pos_iff.mpr hc)]
   convert h n using 1
   ring
-=======
+
 @[simp]
 theorem radius_shift (p : FormalMultilinearSeries 𝕜 E F) : p.shift.radius = p.radius := by
   simp only [radius, shift, Nat.succ_eq_add_one, ContinuousMultilinearMap.curryRight_norm]
@@ -399,7 +398,6 @@
 theorem radius_unshift (p : FormalMultilinearSeries 𝕜 E (E →L[𝕜] F)) (z : F) :
     (p.unshift z).radius = p.radius := by
   rw [← radius_shift, unshift_shift]
->>>>>>> 44f2a7e3
 
 protected theorem hasSum [CompleteSpace F] (p : FormalMultilinearSeries 𝕜 E F) {x : E}
     (hx : x ∈ EMetric.ball (0 : E) p.radius) : HasSum (fun n : ℕ => p n fun _ => x) (p.sum x) :=
