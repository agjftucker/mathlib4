--- conflicted
+++ resolved
@@ -1455,11 +1455,7 @@
   rcases eq_or_ne (f x) 0 with hx | hx
   · simp only [hx, h₀ hx, inv_zero, norm_zero, mul_zero, le_rfl]
   · have hc : 0 < c := pos_of_mul_pos_left ((norm_pos_iff.2 hx).trans_le hle) (norm_nonneg _)
-<<<<<<< HEAD
-    replace hle := inv_le_inv_of_le (norm_pos_iff.2 hx) hle
-=======
     replace hle := inv_anti₀ (norm_pos_iff.2 hx) hle
->>>>>>> d0df76bd
     simpa only [norm_inv, mul_inv, ← div_eq_inv_mul, div_le_iff₀ hc] using hle
 
 theorem IsBigO.inv_rev {f : α → 𝕜} {g : α → 𝕜'} (h : f =O[l] g)
@@ -2051,8 +2047,6 @@
 
 end ContinuousOn
 
-<<<<<<< HEAD
-=======
 /-- The (scalar) product of a sequence that tends to zero with a bounded one also tends to zero. -/
 lemma NormedField.tendsto_zero_smul_of_tendsto_zero_of_bounded {ι 𝕜 𝔸 : Type*}
     [NormedDivisionRing 𝕜] [NormedAddCommGroup 𝔸] [Module 𝕜 𝔸] [BoundedSMul 𝕜 𝔸] {l : Filter ι}
@@ -2061,5 +2055,4 @@
   rw [← isLittleO_one_iff 𝕜] at hε ⊢
   simpa using IsLittleO.smul_isBigO hε (hf.isBigO_const (one_ne_zero : (1 : 𝕜) ≠ 0))
 
->>>>>>> d0df76bd
 set_option linter.style.longFile 2200