/-
Copyright (c) 2023 Yury Kudryashov. All rights reserved.
Released under Apache 2.0 license as described in the file LICENSE.
Authors: Yury Kudryashov, Eric Wieser
-/
import Mathlib.Analysis.Convex.EGauge
import Mathlib.Analysis.LocallyConvex.BalancedCoreHull
import Mathlib.Analysis.Seminorm
import Mathlib.Tactic.Peel
import Mathlib.Topology.Instances.ENNReal.Lemmas
import Mathlib.Analysis.Asymptotics.Defs
import Mathlib.Topology.Algebra.Module.LinearMapPiProd

/-!
# Asymptotics in a Topological Vector Space

This file defines `Asymptotics.IsLittleOTVS` and `Asymptotics.IsBigOTVS`
as generalizations of `Asymptotics.IsLittleO` and `Asymptotics.IsBigO`
from normed spaces to topological spaces.

Given two functions `f` and `g` taking values in topological vector spaces
over a normed field `K`,
we say that $f = o(g)$ (resp., $f = O(g)$)
if for any neighborhood of zero `U` in the codomain of `f`
there exists a neighborhood of zero `V` in the codomain of `g`
such that $\operatorname{gauge}_{K, U} (f(x)) = o(\operatorname{gauge}_{K, V} (g(x)))$
(resp, $\operatorname{gauge}_{K, U} (f(x)) = O(\operatorname{gauge}_{K, V} (g(x)))$,
where $\operatorname{gauge}_{K, U}(y) = \inf \{‖c‖ \mid y ∈ c • U\}$.

In a normed space, we can use balls of positive radius as both `U` and `V`,
thus reducing the definition to the classical one.

This frees the user from having to chose a canonical norm, at the expense of having to pick a
specific base ring.
This is exactly the tradeoff we want in `HasFDerivAtFilter`,
as there the base ring is already chosen,
and this removes the choice of norm being part of the statement.

These definitions were added to the library in order to migrate Fréchet derivatives
from normed vector spaces to topological vector spaces.
The definitions are motivated by
https://en.wikipedia.org/wiki/Fr%C3%A9chet_derivative#Generalization_to_topological_vector_spaces
but the definition there doesn't work for topological vector spaces over general normed fields.
[This Zulip discussion](https://leanprover.zulipchat.com/#narrow/channel/116395-maths/topic/generalizing.20deriv.20to.20TVS)
led to the current choice of the definition of `Asymptotics.IsLittleOTVS`,
and `Asymptotics.IsBigOTVS` was defined in a similar manner.

## Main results

* `isLittleOTVS_iff_isLittleO`: the equivalence between these two definitions in the case of a
  normed space.

* `isLittleOTVS_iff_tendsto_inv_smul`: the equivalence to convergence of the ratio to zero
  in case of a topological vector space.

## TODO

- Add `Asymptotics.IsThetaTVS` and `Asymptotics.IsEquivalentTVS`.
- Prove equivalence of `IsBigOTVS` and `IsBigO`.
- Prove a version of `Asymptotics.isBigO_One` for `IsBigOTVS`.

-/

open Set Filter Asymptotics Metric
open scoped Topology Pointwise ENNReal NNReal

namespace Asymptotics

<<<<<<< HEAD
section Defs

variable (𝕜 : Type*) {α E F : Type*}
  [NNNorm 𝕜] [TopologicalSpace E] [TopologicalSpace F] [Zero E] [Zero F] [SMul 𝕜 E] [SMul 𝕜 F]

/-- `f =o[𝕜;l] g` (`IsLittleOTVS 𝕜 l f g`) is a generalization of `f =o[l] g` (`IsLittleO l f g`)
=======
/-- `f =o[𝕜; l] g` (`IsLittleOTVS 𝕜 l f g`) is a generalization of `f =o[l] g` (`IsLittleO l f g`)
>>>>>>> 70fb092b
that works in topological `𝕜`-vector spaces.

Given two functions `f` and `g` taking values in topological vector spaces
over a normed field `K`,
we say that $f = o(g)$ if for any neighborhood of zero `U` in the codomain of `f`
there exists a neighborhood of zero `V` in the codomain of `g`
such that $\operatorname{gauge}_{K, U} (f(x)) = o(\operatorname{gauge}_{K, V} (g(x)))$,
where $\operatorname{gauge}_{K, U}(y) = \inf \{‖c‖ \mid y ∈ c • U\}$.

We use an `ENNReal`-valued function `egauge` for the gauge,
so we unfold the definition of little o instead of reusing it. -/
@[mk_iff]
structure IsLittleOTVS (l : Filter α) (f : α → E) (g : α → F) : Prop where
  exists_eventuallyLE_mul : ∀ U ∈ 𝓝 (0 : E), ∃ V ∈ 𝓝 (0 : F), ∀ ε ≠ (0 : ℝ≥0),
    (fun x ↦ egauge 𝕜 U (f x)) ≤ᶠ[l] (fun x ↦ ε * egauge 𝕜 V (g x))

@[inherit_doc]
notation:100 f " =o[" 𝕜 "; " l "] " g:100 => IsLittleOTVS 𝕜 l f g

/-- `f =O[𝕜;l] g` (`IsBigOTVS 𝕜 l f g`) is a generalization of `f =O[l] g` (`IsBigO l f g`)
that works in topological `𝕜`-vector spaces.

Given two functions `f` and `g` taking values in topological vector spaces
over a normed field `K`,
we say that $f = O(g)$ if for any neighborhood of zero `U` in the codomain of `f`
there exists a neighborhood of zero `V` in the codomain of `g`
such that $\operatorname{gauge}_{K, U} (f(x)) \le \operatorname{gauge}_{K, V} (g(x))$,
where $\operatorname{gauge}_{K, U}(y) = \inf \{‖c‖ \mid y ∈ c • U\}$.
-/
@[mk_iff]
structure IsBigOTVS (l : Filter α) (f : α → E) (g : α → F) : Prop where
  exists_eventuallyLE : ∀ U ∈ 𝓝 (0 : E), ∃ V ∈ 𝓝 (0 : F),
    (egauge 𝕜 U <| f ·) ≤ᶠ[l] (egauge 𝕜 V <| g ·)

@[inherit_doc]
notation:100 f " =O[" 𝕜 ";" l "] " g:100 => IsBigOTVS 𝕜 l f g

end Defs

variable {α β 𝕜 E F G : Type*}

section TopologicalSpace

variable [NontriviallyNormedField 𝕜]
  [AddCommGroup E] [TopologicalSpace E] [Module 𝕜 E]
  [AddCommGroup F] [TopologicalSpace F] [Module 𝕜 F]
  [AddCommGroup G] [TopologicalSpace G] [Module 𝕜 G]

section congr

variable {f f₁ f₂ : α → E} {g g₁ g₂ : α → F} {l : Filter α}

theorem isLittleOTVS_iff_tendsto_div :
    f =o[𝕜; l] g ↔ ∀ U ∈ 𝓝 0, ∃ V ∈ 𝓝 0,
      Tendsto (fun x ↦ egauge 𝕜 U (f x) / egauge 𝕜 V (g x)) l (𝓝 0) := by
  simp only [isLittleOTVS_iff, ← ENNReal.coe_zero, ENNReal.nhds_coe, ← NNReal.bot_eq_zero,
    (nhds_bot_basis_Iic.map _).tendsto_right_iff]
  simp +contextual [ENNReal.div_le_iff_le_mul, pos_iff_ne_zero, EventuallyLE]

alias ⟨IsLittleOTVS.tendsto_div, IsLittleOTVS.of_tendsto_div⟩ := isLittleOTVS_iff_tendsto_div

/-- A version of `IsLittleOTVS.exists_eventuallyLE_mul`
where `ε` is quantified over `ℝ≥0∞` instead of `ℝ≥0`. -/
theorem IsLittleOTVS.exists_eventuallyLE_mul_ennreal (h : f =o[𝕜; l] g) {U : Set E} (hU : U ∈ 𝓝 0) :
    ∃ V ∈ 𝓝 (0 : F), ∀ ε ≠ 0, (fun x ↦ egauge 𝕜 U (f x)) ≤ᶠ[l] (fun x ↦ ε * egauge 𝕜 V (g x)) := by
  obtain ⟨V, hV₀, hV⟩ := h.exists_eventuallyLE_mul U hU
  refine ⟨V, hV₀, fun ε hε ↦ ?_⟩
  cases ε with
  | top => exact (hV 1 one_ne_zero).trans <| .of_forall fun _ ↦ mul_le_mul_right' le_top _
  | coe ε => exact hV ε (mod_cast hε)

theorem isLittleOTVS_congr (hf : f₁ =ᶠ[l] f₂) (hg : g₁ =ᶠ[l] g₂) :
<<<<<<< HEAD
    f₁ =o[𝕜;l] g₁ ↔ f₂ =o[𝕜;l] g₂ := by
  simp only [isLittleOTVS_iff_tendsto_div]
  peel with U hU V hV
  exact tendsto_congr' (hf.comp₂ (egauge _ _ · / egauge _ _ ·) hg)
=======
    f₁ =o[𝕜; l] g₁ ↔ f₂ =o[𝕜; l] g₂ := by
  simp only [IsLittleOTVS]
  refine forall₂_congr fun U hU => exists_congr fun V => and_congr_right fun hV =>
    forall₂_congr fun ε hε => Filter.eventually_congr ?_
  filter_upwards [hf, hg] with _ e₁ e₂
  rw [e₁, e₂]
>>>>>>> 70fb092b

/-- A stronger version of `IsLittleOTVS.congr` that requires the functions only agree along the
filter. -/
theorem IsLittleOTVS.congr' (h : f₁ =o[𝕜; l] g₁) (hf : f₁ =ᶠ[l] f₂) (hg : g₁ =ᶠ[l] g₂) :
    f₂ =o[𝕜; l] g₂ :=
  (isLittleOTVS_congr hf hg).mp h

theorem IsLittleOTVS.congr (h : f₁ =o[𝕜; l] g₁) (hf : ∀ x, f₁ x = f₂ x) (hg : ∀ x, g₁ x = g₂ x) :
    f₂ =o[𝕜; l] g₂ :=
  h.congr' (univ_mem' hf) (univ_mem' hg)

<<<<<<< HEAD
theorem IsLittleOTVS.congr_left (h : f₁ =o[𝕜;l] g) (hf : ∀ x, f₁ x = f₂ x) : f₂ =o[𝕜;l] g :=
  h.congr hf fun _ ↦ rfl

theorem IsLittleOTVS.congr_right (h : f =o[𝕜;l] g₁) (hg : ∀ x, g₁ x = g₂ x) : f =o[𝕜;l] g₂ :=
  h.congr (fun _ ↦ rfl) hg
=======
theorem IsLittleOTVS.congr_left (h : f₁ =o[𝕜; l] g) (hf : ∀ x, f₁ x = f₂ x) : f₂ =o[𝕜; l] g :=
  h.congr hf fun _ => rfl

theorem IsLittleOTVS.congr_right (h : f =o[𝕜; l] g₁) (hg : ∀ x, g₁ x = g₂ x) : f =o[𝕜; l] g₂ :=
  h.congr (fun _ => rfl) hg
>>>>>>> 70fb092b

end congr

variable {l l₁ l₂ : Filter α} {f : α → E} {g : α → F}

theorem IsLittleOTVS.isBigOTVS (h : f =o[𝕜; l] g) : f =O[𝕜; l] g := by
  refine ⟨fun U hU ↦ ?_⟩
  rcases h.1 U hU with ⟨V, hV₀, hV⟩
  use V, hV₀
  simpa using hV 1 one_ne_zero

theorem IsBigOTVS.trans {k : α → G} (hfg : f =O[𝕜;l] g) (hgk : g =O[𝕜;l] k) : f =O[𝕜;l] k := by
  refine ⟨fun U hU₀ ↦ ?_⟩
  obtain ⟨V, hV₀, hV⟩ := hfg.1 U hU₀
  obtain ⟨W, hW₀, hW⟩ := hgk.1 V hV₀
  refine ⟨W, hW₀, ?_⟩
  filter_upwards [hV, hW] with x hx₁ hx₂ using hx₁.trans hx₂

instance instTransIsBigOTVSIsBigOTVS :
    @Trans (α → E) (α → F) (α → G) (· =O[𝕜;l] ·) (· =O[𝕜;l] ·) (· =O[𝕜;l] ·) where
  trans := IsBigOTVS.trans

theorem IsLittleOTVS.trans_isBigOTVS {k : α → G} (hfg : f =o[𝕜;l] g) (hgk : g =O[𝕜;l] k) :
    f =o[𝕜;l] k := by
  refine ⟨fun U hU₀ ↦ ?_⟩
  obtain ⟨V, hV₀, hV⟩ := hfg.1 U hU₀
  obtain ⟨W, hW₀, hW⟩ := hgk.1 V hV₀
  refine ⟨W, hW₀, fun ε hε ↦ ?_⟩
  filter_upwards [hV ε hε, hW] with x hx₁ hx₂ using hx₁.trans <| by gcongr

instance instTransIsLittleOTVSIsBigOTVS :
    @Trans (α → E) (α → F) (α → G) (· =o[𝕜;l] ·) (· =O[𝕜;l] ·) (· =o[𝕜;l] ·) where
  trans := IsLittleOTVS.trans_isBigOTVS

theorem IsBigOTVS.trans_isLittleOTVS {k : α → G} (hfg : f =O[𝕜;l] g) (hgk : g =o[𝕜;l] k) :
    f =o[𝕜;l] k := by
  refine ⟨fun U hU₀ ↦ ?_⟩
  obtain ⟨V, hV₀, hV⟩ := hfg.1 U hU₀
  obtain ⟨W, hW₀, hW⟩ := hgk.1 V hV₀
  refine ⟨W, hW₀, fun ε hε ↦ ?_⟩
  filter_upwards [hV, hW ε hε] with x hx₁ hx₂ using hx₁.trans hx₂

instance instTransIsBigOTVSIsLittleOTVS :
    @Trans (α → E) (α → F) (α → G) (· =O[𝕜;l] ·) (· =o[𝕜;l] ·) (· =o[𝕜;l] ·) where
  trans := IsBigOTVS.trans_isLittleOTVS

@[trans]
<<<<<<< HEAD
theorem IsLittleOTVS.trans {k : α → G} (hfg : f =o[𝕜;l] g) (hgk : g =o[𝕜;l] k) : f =o[𝕜;l] k :=
  hfg.trans_isBigOTVS hgk.isBigOTVS

instance instTransIsLittleOTVSIsLittleOTVS :
    @Trans (α → E) (α → F) (α → G) (· =o[𝕜;l] ·) (· =o[𝕜;l] ·) (· =o[𝕜;l] ·) where
=======
theorem IsLittleOTVS.trans {k : α → G} (hfg : f =o[𝕜; l] g) (hgk : g =o[𝕜; l] k) :
    f =o[𝕜; l] k := by
  intros U hU
  obtain ⟨V, hV0, hV⟩ := hfg U hU
  obtain ⟨W, hW0, hW⟩ := hgk V hV0
  refine ⟨W, hW0, fun ε hε => ?_⟩
  filter_upwards [hV ε hε, hW 1 one_ne_zero] with a hfga hgka
  refine hfga.trans ?_
  gcongr
  simpa using hgka

instance transIsLittleOTVSIsLittleOTVS :
    @Trans (α → E) (α → F) (α → G) (· =o[𝕜; l] ·) (· =o[𝕜; l] ·) (· =o[𝕜; l] ·) where
>>>>>>> 70fb092b
  trans := IsLittleOTVS.trans

protected theorem _root_.Filter.HasBasis.isLittleOTVS_iff
    {ιE ιF : Sort*} {pE : ιE → Prop} {pF : ιF → Prop}
    {sE : ιE → Set E} {sF : ιF → Set F} (hE : HasBasis (𝓝 (0 : E)) pE sE)
    (hF : HasBasis (𝓝 (0 : F)) pF sF) :
    f =o[𝕜; l] g ↔ ∀ i, pE i → ∃ j, pF j ∧ ∀ ε ≠ (0 : ℝ≥0),
      ∀ᶠ x in l, egauge 𝕜 (sE i) (f x) ≤ ε * egauge 𝕜 (sF j) (g x) := by
  rw [isLittleOTVS_iff]
  refine (hE.forall_iff ?_).trans <| forall₂_congr fun _ _ ↦ hF.exists_iff ?_
  · rintro s t hsub ⟨V, hV₀, hV⟩
    exact ⟨V, hV₀, fun ε hε ↦ (hV ε hε).mono fun x ↦ le_trans <| egauge_anti _ hsub _⟩
  · refine fun s t hsub h ε hε ↦ (h ε hε).mono fun x hx ↦ hx.trans ?_
    simp only
    gcongr

protected theorem _root_.Filter.HasBasis.isBigOTVS_iff
    {ιE ιF : Sort*} {pE : ιE → Prop} {pF : ιF → Prop}
    {sE : ιE → Set E} {sF : ιF → Set F} (hE : HasBasis (𝓝 (0 : E)) pE sE)
    (hF : HasBasis (𝓝 (0 : F)) pF sF) :
    f =O[𝕜;l] g ↔ ∀ i, pE i → ∃ j, pF j ∧
      ∀ᶠ x in l, egauge 𝕜 (sE i) (f x) ≤ egauge 𝕜 (sF j) (g x) := by
  rw [isBigOTVS_iff]
  refine (hE.forall_iff ?_).trans <| forall₂_congr fun _ _ ↦ hF.exists_iff ?_
  · rintro s t hsub ⟨V, hV₀, hV⟩
    exact ⟨V, hV₀, hV.mono fun x ↦ le_trans <| egauge_anti _ hsub _⟩
  · exact fun s t hsub h ↦ h.mono fun x hx ↦ hx.trans <| egauge_anti 𝕜 hsub (g x)

theorem isLittleOTVS_iff_smallSets :
    f =o[𝕜; l] g ↔ ∀ U ∈ 𝓝 0, ∀ᶠ V in (𝓝 0).smallSets, ∀ ε ≠ (0 : ℝ≥0),
      ∀ᶠ x in l, egauge 𝕜 U (f x) ≤ ε * egauge 𝕜 V (g x) :=
  (isLittleOTVS_iff ..).trans <| forall₂_congr fun U hU ↦ .symm <|
    eventually_smallSets' fun V₁ V₂ hV hV₂ ε hε ↦ (hV₂ ε hε).mono fun x hx ↦ hx.trans <| by gcongr

alias ⟨IsLittleOTVS.eventually_smallSets, _⟩ := isLittleOTVS_iff_smallSets

theorem isBigOTVS_iff_smallSets :
    f =O[𝕜; l] g ↔ ∀ U ∈ 𝓝 0, ∀ᶠ V in (𝓝 0).smallSets,
      ∀ᶠ x in l, egauge 𝕜 U (f x) ≤ egauge 𝕜 V (g x) :=
  (isBigOTVS_iff ..).trans <| forall₂_congr fun U hU ↦ .symm <|
    eventually_smallSets' fun V₁ V₂ hV hV₂ ↦ hV₂.mono fun x hx ↦ hx.trans <| by gcongr

alias ⟨IsBigOTVS.eventually_smallSets, _⟩ := isBigOTVS_iff_smallSets

@[simp]
theorem isLittleOTVS_map {k : β → α} {l : Filter β} :
<<<<<<< HEAD
    f =o[𝕜; map k l] g ↔ (f ∘ k) =o[𝕜;l] (g ∘ k) := by
  simp [isLittleOTVS_iff, EventuallyLE]

@[simp]
theorem isBigOTVS_map {k : β → α} {l : Filter β} :
    f =O[𝕜; map k l] g ↔ (f ∘ k) =O[𝕜;l] (g ∘ k) := by
  simp [isBigOTVS_iff, EventuallyLE]

lemma IsLittleOTVS.mono (hf : f =o[𝕜;l₁] g) (h : l₂ ≤ l₁) : f =o[𝕜;l₂] g :=
  ⟨fun U hU ↦ let ⟨V, hV0, hV⟩ := hf.1 U hU; ⟨V, hV0, fun ε hε ↦ (hV ε hε).filter_mono h⟩⟩

lemma IsBigOTVS.mono (hf : f =O[𝕜;l₁] g) (h : l₂ ≤ l₁) : f =O[𝕜;l₂] g :=
  ⟨fun U hU ↦ let ⟨V, hV0, hV⟩ := hf.1 U hU; ⟨V, hV0, hV.filter_mono h⟩⟩
=======
    f =o[𝕜; map k l] g ↔ (f ∘ k) =o[𝕜; l] (g ∘ k) := by
  simp [IsLittleOTVS]

lemma IsLittleOTVS.mono (hf : f =o[𝕜; l₁] g) (h : l₂ ≤ l₁) : f =o[𝕜; l₂] g :=
  fun U hU => let ⟨V, hV0, hV⟩ := hf U hU; ⟨V, hV0, fun ε hε => (hV ε hε).filter_mono h⟩
>>>>>>> 70fb092b

lemma IsLittleOTVS.comp_tendsto {k : β → α} {lb : Filter β} (h : f =o[𝕜; l] g)
    (hk : Tendsto k lb l) : (f ∘ k) =o[𝕜; lb] (g ∘ k) :=
  isLittleOTVS_map.mp (h.mono hk)

lemma IsBigOTVS.comp_tendsto {k : β → α} {lb : Filter β} (h : f =O[𝕜; l] g)
    (hk : Tendsto k lb l) : (f ∘ k) =O[𝕜; lb] (g ∘ k) :=
  isBigOTVS_map.mp (h.mono hk)

lemma isLittleOTVS_sup : f =o[𝕜; l₁ ⊔ l₂] g ↔ f =o[𝕜; l₁] g ∧ f =o[𝕜; l₂] g := by
  simp only [isLittleOTVS_iff_smallSets, ← forall_and, ← eventually_and, eventually_sup]

lemma IsLittleOTVS.sup (hf₁ : f =o[𝕜; l₁] g) (hf₂ : f =o[𝕜; l₂] g) : f =o[𝕜; l₁ ⊔ l₂] g :=
  isLittleOTVS_sup.mpr ⟨hf₁, hf₂⟩

lemma _root_.ContinuousLinearMap.isBigOTVS_id {l : Filter E} (f : E →L[𝕜] F) : f =O[𝕜; l] id :=
  ⟨fun U hU ↦ ⟨f ⁻¹' U, (map_continuous f).tendsto' 0 0 (map_zero f) hU, .of_forall <|
    (mapsTo_preimage f U).egauge_le 𝕜 f⟩⟩

lemma _root_.ContinuousLinearMap.isBigOTVS_comp (g : E →L[𝕜] F) : (g <| f ·) =O[𝕜; l] f :=
  g.isBigOTVS_id.comp_tendsto tendsto_top

@[simp]
<<<<<<< HEAD
lemma IsLittleOTVS.zero (g : α → F) (l : Filter α) : (0 : α → E) =o[𝕜;l] g := by
  refine ⟨fun U hU ↦ ?_⟩
  use univ
  simp [egauge_zero_right _ (Filter.nonempty_of_mem hU), EventuallyLE]

lemma isLittleOTVS_insert [TopologicalSpace α] {x : α} {s : Set α} (h : f x = 0) :
    f =o[𝕜; 𝓝[insert x s] x] g ↔ f =o[𝕜;(𝓝[s] x)] g := by
=======
lemma IsLittleOTVS.zero (g : α → F) (l : Filter α) : (0 : α → E) =o[𝕜; l] g := by
  intros U hU
  simpa [egauge_zero_right _ (Filter.nonempty_of_mem hU)] using ⟨univ, by simp⟩

lemma isLittleOTVS_insert [TopologicalSpace α] {x : α} {s : Set α} (h : f x = 0) :
    f =o[𝕜; 𝓝[insert x s] x] g ↔ f =o[𝕜; 𝓝[s] x] g := by
>>>>>>> 70fb092b
  rw [nhdsWithin_insert, isLittleOTVS_sup, and_iff_right]
  exact .congr' (.zero g _) h.symm .rfl

lemma IsLittleOTVS.insert [TopologicalSpace α] {x : α} {s : Set α}
<<<<<<< HEAD
    (h : f =o[𝕜;𝓝[s] x] g) (hf : f x = 0) :
=======
    (h : f =o[𝕜; 𝓝[s] x] g) (hf : f x = 0) :
>>>>>>> 70fb092b
    f =o[𝕜; 𝓝[insert x s] x] g :=
  (isLittleOTVS_insert hf).2 h

@[simp]
<<<<<<< HEAD
lemma IsLittleOTVS.bot : f =o[𝕜;⊥] g :=
  ⟨fun u hU ↦ ⟨univ, by simp [EventuallyLE]⟩⟩

theorem IsLittleOTVS.prodMk [ContinuousSMul 𝕜 E] [ContinuousSMul 𝕜 F] {k : α → G}
    (hf : f =o[𝕜; l] k) (hg : g =o[𝕜; l] k) : (fun x ↦ (f x, g x)) =o[𝕜; l] k := by
  rw [((nhds_basis_balanced 𝕜 E).prod_nhds (nhds_basis_balanced 𝕜 F)).isLittleOTVS_iff
    (basis_sets _)]
  rintro ⟨U, V⟩ ⟨⟨hU, hUb⟩, hV, hVb⟩
  rcases ((hf.eventually_smallSets U hU).and (hg.eventually_smallSets V hV)).exists_mem_of_smallSets
    with ⟨W, hW, hWf, hWg⟩
  refine ⟨W, hW, fun ε hε ↦ ?_⟩
  filter_upwards [hWf ε hε, hWg ε hε] with x hfx hgx
  simp [egauge_prod_mk, *]

protected theorem IsLittleOTVS.fst {f : α → E × F} {g : α → G} (h : f =o[𝕜; l] g) :
    (f · |>.fst) =o[𝕜; l] g :=
  ContinuousLinearMap.fst 𝕜 E F |>.isBigOTVS_comp |>.trans_isLittleOTVS h

protected theorem IsLittleOTVS.snd {f : α → E × F} {g : α → G} (h : f =o[𝕜; l] g) :
    (f · |>.snd) =o[𝕜; l] g :=
  ContinuousLinearMap.snd 𝕜 E F |>.isBigOTVS_comp |>.trans_isLittleOTVS h

@[simp]
theorem isLittleOTVS_prodMk_left [ContinuousSMul 𝕜 E] [ContinuousSMul 𝕜 F] {k : α → G} :
    (fun x ↦ (f x, g x)) =o[𝕜; l] k ↔ f =o[𝕜; l] k ∧ g =o[𝕜; l] k :=
  ⟨fun h ↦ ⟨h.fst, h.snd⟩, fun h ↦ h.elim .prodMk⟩

theorem IsBigOTVS.prodMk [ContinuousSMul 𝕜 E] [ContinuousSMul 𝕜 F] {k : α → G}
    (hf : f =O[𝕜; l] k) (hg : g =O[𝕜; l] k) : (fun x ↦ (f x, g x)) =O[𝕜; l] k := by
  rw [((nhds_basis_balanced 𝕜 E).prod_nhds (nhds_basis_balanced 𝕜 F)).isBigOTVS_iff (basis_sets _)]
  rintro ⟨U, V⟩ ⟨⟨hU, hUb⟩, hV, hVb⟩
  rcases ((hf.eventually_smallSets U hU).and (hg.eventually_smallSets V hV)).exists_mem_of_smallSets
    with ⟨W, hW, hWf, hWg⟩
  refine ⟨W, hW, ?_⟩
  filter_upwards [hWf, hWg] with x hfx hgx
  simp [egauge_prod_mk, *]

protected theorem IsBigOTVS.fst {f : α → E × F} {g : α → G} (h : f =O[𝕜; l] g) :
    (f · |>.fst) =O[𝕜; l] g :=
  ContinuousLinearMap.fst 𝕜 E F |>.isBigOTVS_comp |>.trans h

protected theorem IsBigOTVS.snd {f : α → E × F} {g : α → G} (h : f =O[𝕜; l] g) :
    (f · |>.snd) =O[𝕜; l] g :=
  ContinuousLinearMap.snd 𝕜 E F |>.isBigOTVS_comp |>.trans h
=======
lemma IsLittleOTVS.bot : f =o[𝕜; ⊥] g :=
  fun u hU => ⟨univ, by simp⟩
>>>>>>> 70fb092b

@[simp]
theorem isBigOTVS_prodMk_left [ContinuousSMul 𝕜 E] [ContinuousSMul 𝕜 F] {k : α → G} :
    (fun x ↦ (f x, g x)) =O[𝕜; l] k ↔ f =O[𝕜; l] k ∧ g =O[𝕜; l] k :=
  ⟨fun h ↦ ⟨h.fst, h.snd⟩, fun h ↦ h.elim .prodMk⟩

theorem IsLittleOTVS.add [ContinuousAdd E] [ContinuousSMul 𝕜 E]
    {f₁ f₂ : α → E} {g : α → F} {l : Filter α}
<<<<<<< HEAD
    (h₁ : f₁ =o[𝕜;l] g) (h₂ : f₂ =o[𝕜;l] g) : (f₁ + f₂) =o[𝕜;l] g :=
  ContinuousLinearMap.fst 𝕜 E E + ContinuousLinearMap.snd 𝕜 E E |>.isBigOTVS_comp
    |>.trans_isLittleOTVS <| h₁.prodMk h₂

theorem IsBigOTVS.add [ContinuousAdd E] [ContinuousSMul 𝕜 E]
    {f₁ f₂ : α → E} {g : α → F} {l : Filter α}
    (h₁ : f₁ =O[𝕜;l] g) (h₂ : f₂ =O[𝕜;l] g) : (f₁ + f₂) =O[𝕜;l] g :=
  ContinuousLinearMap.fst 𝕜 E E + ContinuousLinearMap.snd 𝕜 E E |>.isBigOTVS_comp
    |>.trans <| h₁.prodMk h₂

protected theorem IsLittleOTVS.pi {ι : Type*} {E : ι → Type*} [∀ i, AddCommGroup (E i)]
    [∀ i, Module 𝕜 (E i)] [∀ i, TopologicalSpace (E i)] [∀ i, ContinuousSMul 𝕜 (E i)]
    {f : ∀ i, α → E i} (h : ∀ i, f i =o[𝕜; l] g) : (fun x i ↦ f i x) =o[𝕜; l] g := by
  have := hasBasis_pi fun i ↦ nhds_basis_balanced 𝕜 (E i)
  rw [← nhds_pi, ← Pi.zero_def] at this
  simp only [this.isLittleOTVS_iff (basis_sets _), forall_and, Prod.forall, id]
  rintro I U ⟨hIf, hU, Ub⟩
  have := fun i hi ↦ (h i).eventually_smallSets (U i) (hU i hi)
  rcases (hIf.eventually_all.mpr this).exists_mem_of_smallSets with ⟨V, hV₀, hV⟩
  refine ⟨V, hV₀, fun ε hε ↦ ?_⟩
  refine (hIf.eventually_all.mpr (hV · · ε hε)).mono fun x hx ↦ ?_
  simpa only [id, egauge_pi hIf Ub, iSup₂_le_iff]

theorem IsLittleOTVS.proj {ι : Type*} {E : ι → Type*} [∀ i, AddCommGroup (E i)]
    [∀ i, Module 𝕜 (E i)] [∀ i, TopologicalSpace (E i)] {f : α → ∀ i, E i}
    (h : f =o[𝕜; l] g) (i : ι) : (f · i) =o[𝕜; l] g :=
  ContinuousLinearMap.proj i |>.isBigOTVS_comp |>.trans_isLittleOTVS h

theorem isLittleOTVS_pi {ι : Type*} {E : ι → Type*} [∀ i, AddCommGroup (E i)]
    [∀ i, Module 𝕜 (E i)] [∀ i, TopologicalSpace (E i)] [∀ i, ContinuousSMul 𝕜 (E i)]
    {f : α → ∀ i, E i} : f =o[𝕜; l] g ↔ ∀ i, (f · i) =o[𝕜; l] g :=
  ⟨.proj, .pi⟩

protected theorem IsBigOTVS.pi {ι : Type*} {E : ι → Type*} [∀ i, AddCommGroup (E i)]
    [∀ i, Module 𝕜 (E i)] [∀ i, TopologicalSpace (E i)] [∀ i, ContinuousSMul 𝕜 (E i)]
    {f : ∀ i, α → E i} (h : ∀ i, f i =O[𝕜; l] g) : (fun x i ↦ f i x) =O[𝕜; l] g := by
  have := hasBasis_pi fun i ↦ nhds_basis_balanced 𝕜 (E i)
  rw [← nhds_pi, ← Pi.zero_def] at this
  simp only [this.isBigOTVS_iff (basis_sets _), forall_and, Prod.forall, id]
  rintro I U ⟨hIf, hU, Ub⟩
  have := fun i hi ↦ (h i).eventually_smallSets (U i) (hU i hi)
  rcases (hIf.eventually_all.mpr this).exists_mem_of_smallSets with ⟨V, hV₀, hV⟩
  use V, hV₀
  refine (hIf.eventually_all.mpr hV).mono fun x hx ↦ ?_
  simpa only [id, egauge_pi hIf Ub, iSup₂_le_iff]

theorem IsBigOTVS.proj {ι : Type*} {E : ι → Type*} [∀ i, AddCommGroup (E i)]
    [∀ i, Module 𝕜 (E i)] [∀ i, TopologicalSpace (E i)] {f : α → ∀ i, E i}
    (h : f =O[𝕜; l] g) (i : ι) : (f · i) =O[𝕜; l] g :=
  ContinuousLinearMap.proj i |>.isBigOTVS_comp |>.trans h

theorem isBigOTVS_pi {ι : Type*} {E : ι → Type*} [∀ i, AddCommGroup (E i)]
    [∀ i, Module 𝕜 (E i)] [∀ i, TopologicalSpace (E i)] [∀ i, ContinuousSMul 𝕜 (E i)]
    {f : α → ∀ i, E i} : f =O[𝕜; l] g ↔ ∀ i, (f · i) =O[𝕜; l] g :=
  ⟨.proj, .pi⟩

protected lemma IsLittleOTVS.smul_left (h : f =o[𝕜;l] g) (c : α → 𝕜) :
    (fun x ↦ c x • f x) =o[𝕜;l] (fun x ↦ c x • g x) := by
  simp only [isLittleOTVS_iff] at *
=======
    (h₁ : f₁ =o[𝕜; l] g) (h₂ : f₂ =o[𝕜; l] g) : (f₁ + f₂) =o[𝕜; l] g := by
  rw [(nhds_basis_balanced 𝕜 E).add_self.isLittleOTVS_iff (basis_sets _)]
  rintro U ⟨hU, hUb⟩
  rcases ((h₁.eventually_smallSets U hU).and (h₂.eventually_smallSets U hU)).exists_mem_of_smallSets
    with ⟨V, hV, hVf₁, hVf₂⟩
  refine ⟨V, hV, fun ε hε ↦ ?_⟩
  filter_upwards [hVf₁ ε hε, hVf₂ ε hε] with x hx₁ hx₂
  exact (egauge_add_add_le hUb hUb _ _).trans (max_le hx₁ hx₂)

protected lemma IsLittleOTVS.smul_left (h : f =o[𝕜; l] g) (c : α → 𝕜) :
    (fun x ↦ c x • f x) =o[𝕜; l] (fun x ↦ c x • g x) := by
  unfold IsLittleOTVS at *
>>>>>>> 70fb092b
  peel h with U hU V hV ε hε x hx
  simp only at *
  rw [egauge_smul_right, egauge_smul_right, mul_left_comm]
  · gcongr
  all_goals exact fun _ ↦ Filter.nonempty_of_mem ‹_›

lemma isLittleOTVS_one [ContinuousSMul 𝕜 E] : f =o[𝕜; l] (1 : α → 𝕜) ↔ Tendsto f l (𝓝 0) := by
  constructor
  · intro hf
    rw [(basis_sets _).isLittleOTVS_iff nhds_basis_ball] at hf
    rw [(nhds_basis_balanced 𝕜 E).tendsto_right_iff]
    rintro U ⟨hU, hUb⟩
    rcases hf U hU with ⟨r, hr₀, hr⟩
    lift r to ℝ≥0 using hr₀.le
    norm_cast at hr₀
    rcases NormedField.exists_one_lt_norm 𝕜 with ⟨c, hc⟩
    obtain ⟨ε, hε₀, hε⟩ : ∃ ε : ℝ≥0, 0 < ε ∧ (ε * ‖c‖₊ / r : ℝ≥0∞) < 1 := by
      apply Eventually.exists_gt
      refine Continuous.tendsto' ?_ _ _ (by simp) |>.eventually_lt_const zero_lt_one
      fun_prop (disch := intros; first | apply ENNReal.coe_ne_top | positivity)
    filter_upwards [hr ε hε₀.ne'] with x hx
    refine mem_of_egauge_lt_one hUb (hx.trans_lt ?_)
    calc
      (ε : ℝ≥0∞) * egauge 𝕜 (ball (0 : 𝕜) r) 1 ≤ (ε * ‖c‖₊ / r : ℝ≥0∞) := by
        rw [mul_div_assoc]
        gcongr
        simpa using egauge_ball_le_of_one_lt_norm (r := r) (x := (1 : 𝕜)) hc (by simp)
      _ < 1 := ‹_›
  · simp only [isLittleOTVS_iff]
    intro hf U hU
    refine ⟨ball 0 1, ball_mem_nhds _ one_pos, fun ε hε ↦ ?_⟩
    rcases NormedField.exists_norm_lt 𝕜 hε.bot_lt with ⟨c, hc₀, hcε⟩
    replace hc₀ : c ≠ 0 := by simpa using hc₀
    filter_upwards [hf ((set_smul_mem_nhds_zero_iff hc₀).2 hU)] with a ha
    calc
      egauge 𝕜 U (f a) ≤ ‖c‖₊ := egauge_le_of_mem_smul ha
      _ ≤ ε := mod_cast hcε.le
      _ ≤ ε * egauge 𝕜 (ball (0 : 𝕜) 1) 1 := by
        apply le_mul_of_one_le_right'
        simpa using le_egauge_ball_one 𝕜 (1 : 𝕜)

<<<<<<< HEAD
lemma IsLittleOTVS.tendsto_inv_smul [ContinuousSMul 𝕜 E] {f : α → 𝕜} {g : α → E} (h : g =o[𝕜;l] f) :
    Tendsto (fun x ↦ (f x)⁻¹ • g x) l (𝓝 0) := by
  rw [← isLittleOTVS_one (𝕜 := 𝕜), isLittleOTVS_iff]
=======
lemma IsLittleOTVS.tendsto_inv_smul [ContinuousSMul 𝕜 E] {f : α → 𝕜} {g : α → E}
    (h : g =o[𝕜; l] f) : Tendsto (fun x ↦ (f x)⁻¹ • g x) l (𝓝 0) := by
  rw [← isLittleOTVS_one (𝕜 := 𝕜)]
>>>>>>> 70fb092b
  intro U hU
  rcases (h.smul_left f⁻¹).1 U hU with ⟨V, hV₀, hV⟩
  refine ⟨V, hV₀, fun ε hε ↦ (hV ε hε).mono fun x hx ↦ hx.trans ?_⟩
  by_cases hx₀ : f x = 0 <;> simp [hx₀, egauge_zero_right _ (Filter.nonempty_of_mem hV₀)]

lemma isLittleOTVS_iff_tendsto_inv_smul [ContinuousSMul 𝕜 E] {f : α → 𝕜} {g : α → E} {l : Filter α}
    (h₀ : ∀ᶠ x in l, f x = 0 → g x = 0) :
    g =o[𝕜; l] f ↔ Tendsto (fun x ↦ (f x)⁻¹ • g x) l (𝓝 0) := by
  refine ⟨IsLittleOTVS.tendsto_inv_smul, fun h ↦ ?_⟩
  refine (((isLittleOTVS_one (𝕜 := 𝕜)).mpr h).smul_left f).congr' (h₀.mono fun x hx ↦ ?_) (by simp)
  by_cases h : f x = 0 <;> simp [h, hx]

variable (𝕜) in
/-- If `f` converges along `l` to a finite limit `x`, then `f =O[𝕜, l] 1`. -/
lemma Filter.Tendsto.isBigOTVS_one [ContinuousAdd E] [ContinuousSMul 𝕜 E] {x : E}
    (h : Tendsto f l (𝓝 x)) : f =O[𝕜; l] (fun _ ↦ 1 : α → 𝕜) := by
  replace h : Tendsto (f · - x) l (𝓝 0) := by
    simpa [sub_eq_add_neg] using h.add (tendsto_const_nhds (x := -x))
  rw [(nhds_basis_balanced 𝕜 E).add_self.isBigOTVS_iff nhds_basis_ball]
  rintro U ⟨hU₀, hUb⟩
  obtain ⟨r, hr₀, hr₁, hr⟩ : ∃ r : ℝ≥0, 0 < r ∧ r ≤ 1 ∧ (r : ℝ≥0∞) ≤ (egauge 𝕜 U x)⁻¹ := by
    apply Eventually.exists_gt
    refine .and (eventually_le_nhds one_pos) ?_
    refine (ENNReal.tendsto_coe.mpr tendsto_id).eventually_le_const ?_
    suffices ∃ c : 𝕜, x ∈ c • U by simpa [egauge_eq_top]
    simpa using (absorbent_nhds_zero (𝕜 := 𝕜) hU₀ x).exists
  use r, by positivity
  filter_upwards [h.eventually_mem hU₀] with a ha
  calc
    egauge 𝕜 (U + U) (f a) ≤ max (egauge 𝕜 U (f a - x)) (egauge 𝕜 U x) := by
      simpa using egauge_add_add_le hUb hUb (f a - x) x
    _ ≤ (r : ℝ≥0∞)⁻¹ := by
      apply max_le
      · refine (egauge_le_one _ ha).trans ?_
        simp [one_le_inv₀ hr₀, hr₁]
      · rwa [ENNReal.le_inv_iff_le_inv]
    _ ≤ egauge 𝕜 (ball (0 : 𝕜) _) 1 := by simpa using div_le_egauge_ball 𝕜 r (1 : 𝕜)

end TopologicalSpace

section NormedSpace

variable [NontriviallyNormedField 𝕜]
variable [SeminormedAddCommGroup E] [SeminormedAddCommGroup F] [NormedSpace 𝕜 E] [NormedSpace 𝕜 F]

lemma isLittleOTVS_iff_isLittleO {f : α → E} {g : α → F} {l : Filter α} :
    f =o[𝕜; l] g ↔ f =o[l] g := by
  rcases NormedField.exists_one_lt_norm 𝕜 with ⟨c, hc : 1 < ‖c‖₊⟩
  have hc₀ : 0 < ‖c‖₊ := one_pos.trans hc
  simp only [isLittleO_iff, nhds_basis_ball.isLittleOTVS_iff nhds_basis_ball]
  refine ⟨fun h ε hε ↦ ?_, fun h ε hε ↦ ⟨1, one_pos, fun δ hδ ↦ ?_⟩⟩
  · rcases h ε hε with ⟨δ, hδ₀, hδ⟩
    lift ε to ℝ≥0 using hε.le; lift δ to ℝ≥0 using hδ₀.le; norm_cast at hε hδ₀
    filter_upwards [hδ (δ / ‖c‖₊) (div_pos hδ₀ hc₀).ne'] with x hx
    suffices (‖f x‖₊ / ε : ℝ≥0∞) ≤ ‖g x‖₊ by
      rw [← ENNReal.coe_div hε.ne'] at this
      rw [← div_le_iff₀' (NNReal.coe_pos.2 hε)]
      exact_mod_cast this
    calc
      (‖f x‖₊ / ε : ℝ≥0∞) ≤ egauge 𝕜 (ball 0 ε) (f x) := div_le_egauge_ball 𝕜 _ _
      _ ≤ ↑(δ / ‖c‖₊) * egauge 𝕜 (ball 0 ↑δ) (g x) := hx
      _ ≤ (δ / ‖c‖₊) * (‖c‖₊ * ‖g x‖₊ / δ) := by
        gcongr
        exacts [ENNReal.coe_div_le, egauge_ball_le_of_one_lt_norm hc (.inl <| ne_of_gt hδ₀)]
      _ = (δ / δ) * (‖c‖₊ / ‖c‖₊) * ‖g x‖₊ := by simp only [div_eq_mul_inv]; ring
      _ ≤ 1 * 1 * ‖g x‖₊ := by gcongr <;> exact ENNReal.div_self_le_one
      _ = ‖g x‖₊ := by simp
  · filter_upwards [@h ↑(ε * δ / ‖c‖₊) (by positivity)] with x (hx : ‖f x‖₊ ≤ ε * δ / ‖c‖₊ * ‖g x‖₊)
    lift ε to ℝ≥0 using hε.le
    calc
      egauge 𝕜 (ball 0 ε) (f x) ≤ ‖c‖₊ * ‖f x‖₊ / ε :=
        egauge_ball_le_of_one_lt_norm hc (.inl <| ne_of_gt hε)
      _ ≤ ‖c‖₊ * (↑(ε * δ / ‖c‖₊) * ‖g x‖₊) / ε := by gcongr; exact_mod_cast hx
      _ = (‖c‖₊ / ‖c‖₊) * (ε / ε) * δ * ‖g x‖₊ := by
        simp only [div_eq_mul_inv, ENNReal.coe_inv hc₀.ne', ENNReal.coe_mul]; ring
      _ ≤ 1 * 1 * δ * ‖g x‖₊ := by gcongr <;> exact ENNReal.div_self_le_one
      _ = δ * ‖g x‖₊ := by simp
      _ ≤ δ * egauge 𝕜 (ball 0 1) (g x) := by gcongr; apply le_egauge_ball_one

alias ⟨isLittleOTVS.isLittleO, IsLittleO.isLittleOTVS⟩ := isLittleOTVS_iff_isLittleO

end NormedSpace

end Asymptotics<|MERGE_RESOLUTION|>--- conflicted
+++ resolved
@@ -66,16 +66,12 @@
 
 namespace Asymptotics
 
-<<<<<<< HEAD
 section Defs
 
 variable (𝕜 : Type*) {α E F : Type*}
   [NNNorm 𝕜] [TopologicalSpace E] [TopologicalSpace F] [Zero E] [Zero F] [SMul 𝕜 E] [SMul 𝕜 F]
 
-/-- `f =o[𝕜;l] g` (`IsLittleOTVS 𝕜 l f g`) is a generalization of `f =o[l] g` (`IsLittleO l f g`)
-=======
 /-- `f =o[𝕜; l] g` (`IsLittleOTVS 𝕜 l f g`) is a generalization of `f =o[l] g` (`IsLittleO l f g`)
->>>>>>> 70fb092b
 that works in topological `𝕜`-vector spaces.
 
 Given two functions `f` and `g` taking values in topological vector spaces
@@ -95,7 +91,7 @@
 @[inherit_doc]
 notation:100 f " =o[" 𝕜 "; " l "] " g:100 => IsLittleOTVS 𝕜 l f g
 
-/-- `f =O[𝕜;l] g` (`IsBigOTVS 𝕜 l f g`) is a generalization of `f =O[l] g` (`IsBigO l f g`)
+/-- `f =O[𝕜; l] g` (`IsBigOTVS 𝕜 l f g`) is a generalization of `f =O[l] g` (`IsBigO l f g`)
 that works in topological `𝕜`-vector spaces.
 
 Given two functions `f` and `g` taking values in topological vector spaces
@@ -148,19 +144,10 @@
   | coe ε => exact hV ε (mod_cast hε)
 
 theorem isLittleOTVS_congr (hf : f₁ =ᶠ[l] f₂) (hg : g₁ =ᶠ[l] g₂) :
-<<<<<<< HEAD
-    f₁ =o[𝕜;l] g₁ ↔ f₂ =o[𝕜;l] g₂ := by
+    f₁ =o[𝕜; l] g₁ ↔ f₂ =o[𝕜; l] g₂ := by
   simp only [isLittleOTVS_iff_tendsto_div]
   peel with U hU V hV
   exact tendsto_congr' (hf.comp₂ (egauge _ _ · / egauge _ _ ·) hg)
-=======
-    f₁ =o[𝕜; l] g₁ ↔ f₂ =o[𝕜; l] g₂ := by
-  simp only [IsLittleOTVS]
-  refine forall₂_congr fun U hU => exists_congr fun V => and_congr_right fun hV =>
-    forall₂_congr fun ε hε => Filter.eventually_congr ?_
-  filter_upwards [hf, hg] with _ e₁ e₂
-  rw [e₁, e₂]
->>>>>>> 70fb092b
 
 /-- A stronger version of `IsLittleOTVS.congr` that requires the functions only agree along the
 filter. -/
@@ -172,19 +159,11 @@
     f₂ =o[𝕜; l] g₂ :=
   h.congr' (univ_mem' hf) (univ_mem' hg)
 
-<<<<<<< HEAD
-theorem IsLittleOTVS.congr_left (h : f₁ =o[𝕜;l] g) (hf : ∀ x, f₁ x = f₂ x) : f₂ =o[𝕜;l] g :=
+theorem IsLittleOTVS.congr_left (h : f₁ =o[𝕜; l] g) (hf : ∀ x, f₁ x = f₂ x) : f₂ =o[𝕜; l] g :=
   h.congr hf fun _ ↦ rfl
 
-theorem IsLittleOTVS.congr_right (h : f =o[𝕜;l] g₁) (hg : ∀ x, g₁ x = g₂ x) : f =o[𝕜;l] g₂ :=
+theorem IsLittleOTVS.congr_right (h : f =o[𝕜; l] g₁) (hg : ∀ x, g₁ x = g₂ x) : f =o[𝕜; l] g₂ :=
   h.congr (fun _ ↦ rfl) hg
-=======
-theorem IsLittleOTVS.congr_left (h : f₁ =o[𝕜; l] g) (hf : ∀ x, f₁ x = f₂ x) : f₂ =o[𝕜; l] g :=
-  h.congr hf fun _ => rfl
-
-theorem IsLittleOTVS.congr_right (h : f =o[𝕜; l] g₁) (hg : ∀ x, g₁ x = g₂ x) : f =o[𝕜; l] g₂ :=
-  h.congr (fun _ => rfl) hg
->>>>>>> 70fb092b
 
 end congr
 
@@ -196,7 +175,7 @@
   use V, hV₀
   simpa using hV 1 one_ne_zero
 
-theorem IsBigOTVS.trans {k : α → G} (hfg : f =O[𝕜;l] g) (hgk : g =O[𝕜;l] k) : f =O[𝕜;l] k := by
+theorem IsBigOTVS.trans {k : α → G} (hfg : f =O[𝕜; l] g) (hgk : g =O[𝕜; l] k) : f =O[𝕜; l] k := by
   refine ⟨fun U hU₀ ↦ ?_⟩
   obtain ⟨V, hV₀, hV⟩ := hfg.1 U hU₀
   obtain ⟨W, hW₀, hW⟩ := hgk.1 V hV₀
@@ -204,11 +183,11 @@
   filter_upwards [hV, hW] with x hx₁ hx₂ using hx₁.trans hx₂
 
 instance instTransIsBigOTVSIsBigOTVS :
-    @Trans (α → E) (α → F) (α → G) (· =O[𝕜;l] ·) (· =O[𝕜;l] ·) (· =O[𝕜;l] ·) where
+    @Trans (α → E) (α → F) (α → G) (· =O[𝕜; l] ·) (· =O[𝕜; l] ·) (· =O[𝕜; l] ·) where
   trans := IsBigOTVS.trans
 
-theorem IsLittleOTVS.trans_isBigOTVS {k : α → G} (hfg : f =o[𝕜;l] g) (hgk : g =O[𝕜;l] k) :
-    f =o[𝕜;l] k := by
+theorem IsLittleOTVS.trans_isBigOTVS {k : α → G} (hfg : f =o[𝕜; l] g) (hgk : g =O[𝕜; l] k) :
+    f =o[𝕜; l] k := by
   refine ⟨fun U hU₀ ↦ ?_⟩
   obtain ⟨V, hV₀, hV⟩ := hfg.1 U hU₀
   obtain ⟨W, hW₀, hW⟩ := hgk.1 V hV₀
@@ -216,11 +195,11 @@
   filter_upwards [hV ε hε, hW] with x hx₁ hx₂ using hx₁.trans <| by gcongr
 
 instance instTransIsLittleOTVSIsBigOTVS :
-    @Trans (α → E) (α → F) (α → G) (· =o[𝕜;l] ·) (· =O[𝕜;l] ·) (· =o[𝕜;l] ·) where
+    @Trans (α → E) (α → F) (α → G) (· =o[𝕜; l] ·) (· =O[𝕜; l] ·) (· =o[𝕜; l] ·) where
   trans := IsLittleOTVS.trans_isBigOTVS
 
-theorem IsBigOTVS.trans_isLittleOTVS {k : α → G} (hfg : f =O[𝕜;l] g) (hgk : g =o[𝕜;l] k) :
-    f =o[𝕜;l] k := by
+theorem IsBigOTVS.trans_isLittleOTVS {k : α → G} (hfg : f =O[𝕜; l] g) (hgk : g =o[𝕜; l] k) :
+    f =o[𝕜; l] k := by
   refine ⟨fun U hU₀ ↦ ?_⟩
   obtain ⟨V, hV₀, hV⟩ := hfg.1 U hU₀
   obtain ⟨W, hW₀, hW⟩ := hgk.1 V hV₀
@@ -228,31 +207,15 @@
   filter_upwards [hV, hW ε hε] with x hx₁ hx₂ using hx₁.trans hx₂
 
 instance instTransIsBigOTVSIsLittleOTVS :
-    @Trans (α → E) (α → F) (α → G) (· =O[𝕜;l] ·) (· =o[𝕜;l] ·) (· =o[𝕜;l] ·) where
+    @Trans (α → E) (α → F) (α → G) (· =O[𝕜; l] ·) (· =o[𝕜; l] ·) (· =o[𝕜; l] ·) where
   trans := IsBigOTVS.trans_isLittleOTVS
 
 @[trans]
-<<<<<<< HEAD
-theorem IsLittleOTVS.trans {k : α → G} (hfg : f =o[𝕜;l] g) (hgk : g =o[𝕜;l] k) : f =o[𝕜;l] k :=
+theorem IsLittleOTVS.trans {k : α → G} (hfg : f =o[𝕜; l] g) (hgk : g =o[𝕜; l] k) : f =o[𝕜; l] k :=
   hfg.trans_isBigOTVS hgk.isBigOTVS
 
 instance instTransIsLittleOTVSIsLittleOTVS :
-    @Trans (α → E) (α → F) (α → G) (· =o[𝕜;l] ·) (· =o[𝕜;l] ·) (· =o[𝕜;l] ·) where
-=======
-theorem IsLittleOTVS.trans {k : α → G} (hfg : f =o[𝕜; l] g) (hgk : g =o[𝕜; l] k) :
-    f =o[𝕜; l] k := by
-  intros U hU
-  obtain ⟨V, hV0, hV⟩ := hfg U hU
-  obtain ⟨W, hW0, hW⟩ := hgk V hV0
-  refine ⟨W, hW0, fun ε hε => ?_⟩
-  filter_upwards [hV ε hε, hW 1 one_ne_zero] with a hfga hgka
-  refine hfga.trans ?_
-  gcongr
-  simpa using hgka
-
-instance transIsLittleOTVSIsLittleOTVS :
     @Trans (α → E) (α → F) (α → G) (· =o[𝕜; l] ·) (· =o[𝕜; l] ·) (· =o[𝕜; l] ·) where
->>>>>>> 70fb092b
   trans := IsLittleOTVS.trans
 
 protected theorem _root_.Filter.HasBasis.isLittleOTVS_iff
@@ -273,7 +236,7 @@
     {ιE ιF : Sort*} {pE : ιE → Prop} {pF : ιF → Prop}
     {sE : ιE → Set E} {sF : ιF → Set F} (hE : HasBasis (𝓝 (0 : E)) pE sE)
     (hF : HasBasis (𝓝 (0 : F)) pF sF) :
-    f =O[𝕜;l] g ↔ ∀ i, pE i → ∃ j, pF j ∧
+    f =O[𝕜; l] g ↔ ∀ i, pE i → ∃ j, pF j ∧
       ∀ᶠ x in l, egauge 𝕜 (sE i) (f x) ≤ egauge 𝕜 (sF j) (g x) := by
   rw [isBigOTVS_iff]
   refine (hE.forall_iff ?_).trans <| forall₂_congr fun _ _ ↦ hF.exists_iff ?_
@@ -299,27 +262,19 @@
 
 @[simp]
 theorem isLittleOTVS_map {k : β → α} {l : Filter β} :
-<<<<<<< HEAD
-    f =o[𝕜; map k l] g ↔ (f ∘ k) =o[𝕜;l] (g ∘ k) := by
+    f =o[𝕜; map k l] g ↔ (f ∘ k) =o[𝕜; l] (g ∘ k) := by
   simp [isLittleOTVS_iff, EventuallyLE]
 
 @[simp]
 theorem isBigOTVS_map {k : β → α} {l : Filter β} :
-    f =O[𝕜; map k l] g ↔ (f ∘ k) =O[𝕜;l] (g ∘ k) := by
+    f =O[𝕜; map k l] g ↔ (f ∘ k) =O[𝕜; l] (g ∘ k) := by
   simp [isBigOTVS_iff, EventuallyLE]
 
-lemma IsLittleOTVS.mono (hf : f =o[𝕜;l₁] g) (h : l₂ ≤ l₁) : f =o[𝕜;l₂] g :=
+lemma IsLittleOTVS.mono (hf : f =o[𝕜; l₁] g) (h : l₂ ≤ l₁) : f =o[𝕜; l₂] g :=
   ⟨fun U hU ↦ let ⟨V, hV0, hV⟩ := hf.1 U hU; ⟨V, hV0, fun ε hε ↦ (hV ε hε).filter_mono h⟩⟩
 
-lemma IsBigOTVS.mono (hf : f =O[𝕜;l₁] g) (h : l₂ ≤ l₁) : f =O[𝕜;l₂] g :=
+lemma IsBigOTVS.mono (hf : f =O[𝕜; l₁] g) (h : l₂ ≤ l₁) : f =O[𝕜; l₂] g :=
   ⟨fun U hU ↦ let ⟨V, hV0, hV⟩ := hf.1 U hU; ⟨V, hV0, hV.filter_mono h⟩⟩
-=======
-    f =o[𝕜; map k l] g ↔ (f ∘ k) =o[𝕜; l] (g ∘ k) := by
-  simp [IsLittleOTVS]
-
-lemma IsLittleOTVS.mono (hf : f =o[𝕜; l₁] g) (h : l₂ ≤ l₁) : f =o[𝕜; l₂] g :=
-  fun U hU => let ⟨V, hV0, hV⟩ := hf U hU; ⟨V, hV0, fun ε hε => (hV ε hε).filter_mono h⟩
->>>>>>> 70fb092b
 
 lemma IsLittleOTVS.comp_tendsto {k : β → α} {lb : Filter β} (h : f =o[𝕜; l] g)
     (hk : Tendsto k lb l) : (f ∘ k) =o[𝕜; lb] (g ∘ k) :=
@@ -343,37 +298,23 @@
   g.isBigOTVS_id.comp_tendsto tendsto_top
 
 @[simp]
-<<<<<<< HEAD
-lemma IsLittleOTVS.zero (g : α → F) (l : Filter α) : (0 : α → E) =o[𝕜;l] g := by
+lemma IsLittleOTVS.zero (g : α → F) (l : Filter α) : (0 : α → E) =o[𝕜; l] g := by
   refine ⟨fun U hU ↦ ?_⟩
   use univ
   simp [egauge_zero_right _ (Filter.nonempty_of_mem hU), EventuallyLE]
 
 lemma isLittleOTVS_insert [TopologicalSpace α] {x : α} {s : Set α} (h : f x = 0) :
-    f =o[𝕜; 𝓝[insert x s] x] g ↔ f =o[𝕜;(𝓝[s] x)] g := by
-=======
-lemma IsLittleOTVS.zero (g : α → F) (l : Filter α) : (0 : α → E) =o[𝕜; l] g := by
-  intros U hU
-  simpa [egauge_zero_right _ (Filter.nonempty_of_mem hU)] using ⟨univ, by simp⟩
-
-lemma isLittleOTVS_insert [TopologicalSpace α] {x : α} {s : Set α} (h : f x = 0) :
-    f =o[𝕜; 𝓝[insert x s] x] g ↔ f =o[𝕜; 𝓝[s] x] g := by
->>>>>>> 70fb092b
+    f =o[𝕜; 𝓝[insert x s] x] g ↔ f =o[𝕜; (𝓝[s] x)] g := by
   rw [nhdsWithin_insert, isLittleOTVS_sup, and_iff_right]
   exact .congr' (.zero g _) h.symm .rfl
 
 lemma IsLittleOTVS.insert [TopologicalSpace α] {x : α} {s : Set α}
-<<<<<<< HEAD
-    (h : f =o[𝕜;𝓝[s] x] g) (hf : f x = 0) :
-=======
     (h : f =o[𝕜; 𝓝[s] x] g) (hf : f x = 0) :
->>>>>>> 70fb092b
     f =o[𝕜; 𝓝[insert x s] x] g :=
   (isLittleOTVS_insert hf).2 h
 
 @[simp]
-<<<<<<< HEAD
-lemma IsLittleOTVS.bot : f =o[𝕜;⊥] g :=
+lemma IsLittleOTVS.bot : f =o[𝕜; ⊥] g :=
   ⟨fun u hU ↦ ⟨univ, by simp [EventuallyLE]⟩⟩
 
 theorem IsLittleOTVS.prodMk [ContinuousSMul 𝕜 E] [ContinuousSMul 𝕜 F] {k : α → G}
@@ -417,10 +358,6 @@
 protected theorem IsBigOTVS.snd {f : α → E × F} {g : α → G} (h : f =O[𝕜; l] g) :
     (f · |>.snd) =O[𝕜; l] g :=
   ContinuousLinearMap.snd 𝕜 E F |>.isBigOTVS_comp |>.trans h
-=======
-lemma IsLittleOTVS.bot : f =o[𝕜; ⊥] g :=
-  fun u hU => ⟨univ, by simp⟩
->>>>>>> 70fb092b
 
 @[simp]
 theorem isBigOTVS_prodMk_left [ContinuousSMul 𝕜 E] [ContinuousSMul 𝕜 F] {k : α → G} :
@@ -429,14 +366,13 @@
 
 theorem IsLittleOTVS.add [ContinuousAdd E] [ContinuousSMul 𝕜 E]
     {f₁ f₂ : α → E} {g : α → F} {l : Filter α}
-<<<<<<< HEAD
-    (h₁ : f₁ =o[𝕜;l] g) (h₂ : f₂ =o[𝕜;l] g) : (f₁ + f₂) =o[𝕜;l] g :=
+    (h₁ : f₁ =o[𝕜; l] g) (h₂ : f₂ =o[𝕜; l] g) : (f₁ + f₂) =o[𝕜; l] g :=
   ContinuousLinearMap.fst 𝕜 E E + ContinuousLinearMap.snd 𝕜 E E |>.isBigOTVS_comp
     |>.trans_isLittleOTVS <| h₁.prodMk h₂
 
 theorem IsBigOTVS.add [ContinuousAdd E] [ContinuousSMul 𝕜 E]
     {f₁ f₂ : α → E} {g : α → F} {l : Filter α}
-    (h₁ : f₁ =O[𝕜;l] g) (h₂ : f₂ =O[𝕜;l] g) : (f₁ + f₂) =O[𝕜;l] g :=
+    (h₁ : f₁ =O[𝕜; l] g) (h₂ : f₂ =O[𝕜; l] g) : (f₁ + f₂) =O[𝕜; l] g :=
   ContinuousLinearMap.fst 𝕜 E E + ContinuousLinearMap.snd 𝕜 E E |>.isBigOTVS_comp
     |>.trans <| h₁.prodMk h₂
 
@@ -486,23 +422,9 @@
     {f : α → ∀ i, E i} : f =O[𝕜; l] g ↔ ∀ i, (f · i) =O[𝕜; l] g :=
   ⟨.proj, .pi⟩
 
-protected lemma IsLittleOTVS.smul_left (h : f =o[𝕜;l] g) (c : α → 𝕜) :
-    (fun x ↦ c x • f x) =o[𝕜;l] (fun x ↦ c x • g x) := by
-  simp only [isLittleOTVS_iff] at *
-=======
-    (h₁ : f₁ =o[𝕜; l] g) (h₂ : f₂ =o[𝕜; l] g) : (f₁ + f₂) =o[𝕜; l] g := by
-  rw [(nhds_basis_balanced 𝕜 E).add_self.isLittleOTVS_iff (basis_sets _)]
-  rintro U ⟨hU, hUb⟩
-  rcases ((h₁.eventually_smallSets U hU).and (h₂.eventually_smallSets U hU)).exists_mem_of_smallSets
-    with ⟨V, hV, hVf₁, hVf₂⟩
-  refine ⟨V, hV, fun ε hε ↦ ?_⟩
-  filter_upwards [hVf₁ ε hε, hVf₂ ε hε] with x hx₁ hx₂
-  exact (egauge_add_add_le hUb hUb _ _).trans (max_le hx₁ hx₂)
-
 protected lemma IsLittleOTVS.smul_left (h : f =o[𝕜; l] g) (c : α → 𝕜) :
     (fun x ↦ c x • f x) =o[𝕜; l] (fun x ↦ c x • g x) := by
-  unfold IsLittleOTVS at *
->>>>>>> 70fb092b
+  simp only [isLittleOTVS_iff] at *
   peel h with U hU V hV ε hε x hx
   simp only at *
   rw [egauge_smul_right, egauge_smul_right, mul_left_comm]
@@ -544,15 +466,9 @@
         apply le_mul_of_one_le_right'
         simpa using le_egauge_ball_one 𝕜 (1 : 𝕜)
 
-<<<<<<< HEAD
-lemma IsLittleOTVS.tendsto_inv_smul [ContinuousSMul 𝕜 E] {f : α → 𝕜} {g : α → E} (h : g =o[𝕜;l] f) :
-    Tendsto (fun x ↦ (f x)⁻¹ • g x) l (𝓝 0) := by
-  rw [← isLittleOTVS_one (𝕜 := 𝕜), isLittleOTVS_iff]
-=======
 lemma IsLittleOTVS.tendsto_inv_smul [ContinuousSMul 𝕜 E] {f : α → 𝕜} {g : α → E}
     (h : g =o[𝕜; l] f) : Tendsto (fun x ↦ (f x)⁻¹ • g x) l (𝓝 0) := by
-  rw [← isLittleOTVS_one (𝕜 := 𝕜)]
->>>>>>> 70fb092b
+  rw [← isLittleOTVS_one (𝕜 := 𝕜), isLittleOTVS_iff]
   intro U hU
   rcases (h.smul_left f⁻¹).1 U hU with ⟨V, hV₀, hV⟩
   refine ⟨V, hV₀, fun ε hε ↦ (hV ε hε).mono fun x hx ↦ hx.trans ?_⟩
