/-
Copyright (c) 2023 Xavier Généreux. All rights reserved.
Released under Apache 2.0 license as described in the file LICENSE.
Authors: Xavier Généreux
-/

import Mathlib.Analysis.SpecialFunctions.Pow.Deriv
import Mathlib.Analysis.Complex.PhragmenLindelof

/-!
# Hadamard three-lines Theorem

In this file we present a proof of a special case of Hadamard's three-lines Theorem.

## Main result

- `norm_le_interp_of_mem_verticalClosedStrip` :
Hadamard three-line theorem on `re ⁻¹' [0,1]`: If `f` is a bounded function, continuous on
`re ⁻¹' [0,1]` and differentiable on `re ⁻¹' (0,1)`, then for
`M(x) := sup ((norm ∘ f) '' (re ⁻¹' {x}))`, that is `M(x)` is the supremum of the absolute value of
`f` along the vertical lines `re z = x`, we have that `∀ z ∈ re ⁻¹' [0,1]` the inequality
`‖f(z)‖ ≤ M(0) ^ (1 - z.re) * M(1) ^ z.re` holds. This can be seen to be equivalent to the statement
that `log M(re z)` is a convex function on `[0,1]`.

- `norm_le_interp_of_mem_verticalClosedStrip'` :
Variant of the above lemma in simpler terms. In particular, it makes no mention of the helper
functions defined in this file.

## Main definitions

- `Complex.HadamardThreeLines.verticalStrip` :
    The vertical strip defined by : `re ⁻¹' Ioo a b`

- `Complex.HadamardThreeLines.verticalClosedStrip` :
    The vertical strip defined by : `re ⁻¹' Icc a b`

- `Complex.HadamardThreeLines.sSupNormIm` :
    The supremum function on vertical lines defined by : `sSup {|f(z)| : z.re = x}`

- `Complex.HadamardThreeLines.interpStrip` :
    The interpolation between the `sSupNormIm` on the edges of the vertical strip.

- `Complex.HadamardThreeLines.invInterpStrip` :
    Inverse of the interpolation between the `sSupNormIm` on the edges of the vertical strip.

- `Complex.HadamardThreeLines.F` :
    Function defined by `f` times `invInterpStrip`. Convenient form for proofs.

## Note

The proof follows from Phragmén-Lindelöf when both frontiers are not everywhere zero.
We then use a limit argument to cover the case when either of the sides are `0`.
-/


open Set Filter Function Complex Topology

namespace Complex
namespace HadamardThreeLines

/-- The vertical strip in the complex plane containing all `z ∈ ℂ` such that `z.re ∈ Ioo a b`. -/
def verticalStrip (a : ℝ) (b : ℝ) : Set ℂ := re ⁻¹' Ioo a b

/-- The vertical strip in the complex plane containing all `z ∈ ℂ` such that `z.re ∈ Icc a b`. -/
def verticalClosedStrip (a : ℝ) (b : ℝ) : Set ℂ := re ⁻¹' Icc a b

/-- The supremum of the norm of `f` on imaginary lines. (Fixed real part)
This is also known as the function `M` -/
noncomputable def sSupNormIm {E : Type*} [NormedAddCommGroup E]
    (f : ℂ → E) (x : ℝ) : ℝ :=
  sSup ((norm ∘ f) '' (re ⁻¹' {x}))

section invInterpStrip

variable {E : Type*} [NormedAddCommGroup E] [NormedSpace ℂ E] (f : ℂ → E) (z : ℂ)

/--
The inverse of the interpolation of `sSupNormIm` on the two boundaries.
In other words, this is the inverse of the right side of the target inequality:
`|f(z)| ≤ |M(0) ^ (1-z)| * |M(1) ^ z|`.

Shifting this by a positive epsilon allows us to prove the case when either of the boundaries
is zero.-/
noncomputable def invInterpStrip (ε : ℝ) : ℂ :=
  (ε + sSupNormIm f 0) ^ (z - 1) * (ε + sSupNormIm f 1) ^ (-z)

/-- A function useful for the proofs steps. We will aim to show that it is bounded by 1. -/
noncomputable def F (ε : ℝ) := fun z ↦ invInterpStrip f z ε • f z

/-- `sSup` of `norm` is nonneg applied to the image of `f` on the vertical line `re z = x` -/
lemma sSupNormIm_nonneg (x : ℝ) : 0 ≤ sSupNormIm f x := by
  apply Real.sSup_nonneg
  rintro y ⟨z1, _, hz2⟩
  simp only [← hz2, comp, norm_nonneg]

/-- `sSup` of `norm` translated by `ε > 0` is positive applied to the image of `f` on the
vertical line `re z = x` -/
lemma sSupNormIm_eps_pos {ε : ℝ} (hε : ε > 0) (x : ℝ) : 0 < ε + sSupNormIm f x := by
   linarith [sSupNormIm_nonneg f x]

/-- Useful rewrite for the absolute value of `invInterpStrip`-/
lemma abs_invInterpStrip {ε : ℝ} (hε : ε > 0) :
    abs (invInterpStrip f z ε) =
    (ε + sSupNormIm f 0) ^ (z.re - 1) * (ε + sSupNormIm f 1) ^ (-z.re) := by
  simp only [invInterpStrip, map_mul]
  repeat rw [← ofReal_add]
  repeat rw [abs_cpow_eq_rpow_re_of_pos (sSupNormIm_eps_pos f hε _) _]
  simp only [sub_re, one_re, neg_re]

/-- The function `invInterpStrip` is `diffContOnCl`. -/
lemma diffContOnCl_invInterpStrip {ε : ℝ} (hε : ε > 0) :
    DiffContOnCl ℂ (fun z ↦ invInterpStrip f z ε) (verticalStrip 0 1) := by
  apply Differentiable.diffContOnCl
  apply Differentiable.mul
  · apply Differentiable.const_cpow (Differentiable.sub_const (differentiable_id') 1) _
    left
    rw [← ofReal_add, ofReal_ne_zero]
    simp only [ne_eq, ne_of_gt (sSupNormIm_eps_pos f hε 0), not_false_eq_true]
  · apply Differentiable.const_cpow (Differentiable.neg differentiable_id')
    apply Or.inl
    rw [← ofReal_add, ofReal_ne_zero]
    exact (ne_of_gt (sSupNormIm_eps_pos f hε 1))

/-- If `f` is bounded on the unit vertical strip, then `f` is bounded by `sSupNormIm` there. -/
lemma norm_le_sSupNormIm (f : ℂ → E) (z : ℂ) (hD : z ∈ verticalClosedStrip 0 1)
    (hB : BddAbove ((norm ∘ f) '' (verticalClosedStrip 0 1))) :
    ‖f z‖ ≤ sSupNormIm f (z.re) := by
  refine le_csSup ?_ ?_
  · apply BddAbove.mono (image_subset (norm ∘ f) _) hB
    exact preimage_mono (singleton_subset_iff.mpr hD)
  · apply mem_image_of_mem (norm ∘ f)
    simp only [mem_preimage, mem_singleton]

/-- Alternative version of `norm_le_sSupNormIm` with a strict inequality and a positive `ε`. -/
lemma norm_lt_sSupNormIm_eps (f : ℂ → E) (ε : ℝ) (hε : ε > 0) (z : ℂ)
    (hD : z ∈ verticalClosedStrip 0 1) (hB : BddAbove ((norm ∘ f) '' (verticalClosedStrip 0 1))) :
    ‖f z‖ < ε + sSupNormIm f (z.re) :=
  lt_add_of_pos_of_le hε (norm_le_sSupNormIm f z hD hB)

/-- When the function `f` is bounded above on a vertical strip, then so is `F`. -/
lemma F_BddAbove (f : ℂ → E) (ε : ℝ) (hε : ε > 0)
    (hB : BddAbove ((norm ∘ f) '' (verticalClosedStrip 0 1))) :
    BddAbove ((norm ∘ (F f ε)) '' (verticalClosedStrip 0 1)) := by
 -- Rewriting goal
  simp only [F, image_congr, comp_apply, map_mul, invInterpStrip]
  rw [bddAbove_def] at *
  rcases hB with ⟨B, hB⟩
  -- Using bound
  use ((max 1 ((ε + sSupNormIm f 0) ^ (-(1 : ℝ)))) * max 1 ((ε + sSupNormIm f 1) ^ (-(1 : ℝ)))) * B
  simp only [mem_image, forall_exists_index, and_imp, forall_apply_eq_imp_iff₂]
  intros z hset
  specialize hB (‖f z‖) (by simpa [image_congr, mem_image, comp_apply] using ⟨z, hset, rfl⟩)
  -- Proof that the bound is correct
  simp only [norm_smul, norm_mul, ← ofReal_add]
  gcongr
    -- Bounding individual terms
  · by_cases hM0_one : 1 ≤ ε + sSupNormIm f 0
    -- `1 ≤ (sSupNormIm f 0)`
    · apply le_trans _ (le_max_left _ _)
      simp only [norm_eq_abs, abs_cpow_eq_rpow_re_of_pos (sSupNormIm_eps_pos f hε 0), sub_re,
        one_re, Real.rpow_le_one_of_one_le_of_nonpos hM0_one (sub_nonpos.mpr hset.2)]
    -- `0 < (sSupNormIm f 0) < 1`
    · rw [not_le] at hM0_one; apply le_trans _ (le_max_right _ _)
      simp only [norm_eq_abs, abs_cpow_eq_rpow_re_of_pos (sSupNormIm_eps_pos f hε 0), sub_re,
        one_re]
      apply Real.rpow_le_rpow_of_exponent_ge (sSupNormIm_eps_pos f hε 0) (le_of_lt hM0_one) _
      simp only [neg_le_sub_iff_le_add, le_add_iff_nonneg_left, hset.1]
  · by_cases hM1_one : 1 ≤ ε + sSupNormIm f 1
    -- `1 ≤ sSupNormIm f 1`
    · apply le_trans _ (le_max_left _ _)
      simp only [norm_eq_abs, abs_cpow_eq_rpow_re_of_pos (sSupNormIm_eps_pos f hε 1), sub_re,
        one_re, neg_re, Real.rpow_le_one_of_one_le_of_nonpos
        hM1_one (Right.neg_nonpos_iff.mpr hset.1)]
    -- `0 < sSupNormIm f 1 < 1`
    · rw [not_le] at hM1_one; apply le_trans _ (le_max_right _ _)
      simp only [norm_eq_abs, abs_cpow_eq_rpow_re_of_pos (sSupNormIm_eps_pos f hε 1), sub_re,
        one_re, neg_re, Real.rpow_le_rpow_of_exponent_ge (sSupNormIm_eps_pos f hε 1)
        (le_of_lt hM1_one) (neg_le_neg_iff.mpr hset.2)]

/-- Proof that `F` is bounded by one one the edges. -/
lemma F_edge_le_one (f : ℂ → E) (ε : ℝ) (hε : ε > 0) (z : ℂ)
    (hB : BddAbove ((norm ∘ f) '' (verticalClosedStrip 0 1))) (hz : z ∈ re ⁻¹' {0, 1}) :
    ‖F f ε z‖ ≤ 1 := by
  simp only [F, norm_smul, norm_eq_abs, map_mul, abs_cpow_eq_rpow_re_of_pos,
    abs_invInterpStrip f z hε, sSupNormIm_eps_pos f hε 1,
    sub_re, one_re, neg_re]
  rcases hz with hz0 | hz1
  -- `z.re = 0`
  · simp only [hz0, zero_sub, Real.rpow_neg_one, neg_zero, Real.rpow_zero, mul_one,
      inv_mul_le_iff (sSupNormIm_eps_pos f hε 0)]
    rw [← hz0]
    apply le_of_lt (norm_lt_sSupNormIm_eps f ε hε _ _ hB)
    simp only [verticalClosedStrip, mem_preimage, zero_le_one, left_mem_Icc, hz0]
  -- `z.re = 1`
  · rw [mem_singleton_iff] at hz1
    simp only [hz1, one_mul, Real.rpow_zero, sub_self, Real.rpow_neg_one,
      inv_mul_le_iff (sSupNormIm_eps_pos f hε 1), mul_one]
    rw [← hz1]
    apply le_of_lt (norm_lt_sSupNormIm_eps f ε hε _ _ hB)
    simp only [verticalClosedStrip, mem_preimage, zero_le_one, hz1, right_mem_Icc]

theorem norm_mul_invInterpStrip_le_one_of_mem_verticalClosedStrip (f : ℂ → E) (ε : ℝ) (hε : 0 < ε)
    (z : ℂ) (hd : DiffContOnCl ℂ f (verticalStrip 0 1))
    (hB : BddAbove ((norm ∘ f) '' (verticalClosedStrip 0 1))) (hz : z ∈ verticalClosedStrip 0 1) :
    ‖F f ε z‖ ≤ 1 := by
  apply PhragmenLindelof.vertical_strip
    (DiffContOnCl.smul (diffContOnCl_invInterpStrip f hε) hd) _
    (fun x hx ↦ F_edge_le_one f ε hε x hB (Or.inl hx))
    (fun x hx ↦ F_edge_le_one f ε hε x hB (Or.inr hx)) hz.1 hz.2
  use 0
  rw [sub_zero, div_one]
  refine ⟨ Real.pi_pos, ?_⟩
  obtain ⟨BF, hBF⟩ := F_BddAbove f ε hε hB
  simp only [comp_apply, mem_upperBounds, mem_image, forall_exists_index, and_imp,
    forall_apply_eq_imp_iff₂] at hBF
  use BF
  rw [Asymptotics.isBigO_iff]
  use 1
  rw [eventually_inf_principal]
  apply eventually_of_forall
  intro x hx
  norm_num
  exact (hBF x ((preimage_mono Ioo_subset_Icc_self) hx)).trans
    ((le_of_lt (lt_add_one BF)).trans (Real.add_one_le_exp BF))

end invInterpStrip

-----

variable {E : Type*} [NormedAddCommGroup E] [NormedSpace ℂ E] (f : ℂ → E)

/--
The interpolation of `sSupNormIm` on the two boundaries.
In other words, this is the right side of the target inequality:
`|f(z)| ≤ |M(0) ^ (1-z)| * |M(1) ^ z|`.

Note that if `(sSupNormIm f 0) = 0 ∨ (sSupNormIm f 1) = 0` then the power is not continuous
since `0 ^ 0 = 1`. Hence the use of `ite`. -/
noncomputable def interpStrip (z : ℂ) : ℂ :=
  if (sSupNormIm f 0) = 0 ∨ (sSupNormIm f 1) = 0
    then 0
    else (sSupNormIm f 0) ^ (1-z) * (sSupNormIm f 1) ^ z

/-- Rewrite for `InterpStrip` when `0 < sSupNormIm f 0` and `0 < sSupNormIm f 1`. -/
lemma interpStrip_eq_of_pos (z : ℂ) (h0 : 0 < sSupNormIm f 0) (h1 : 0 < sSupNormIm f 1) :
    interpStrip f z = (sSupNormIm f 0) ^ (1 - z) * (sSupNormIm f 1) ^ z := by
  simp only [ne_of_gt h0, ne_of_gt h1, interpStrip, if_false, or_false]

/-- Rewrite for `InterpStrip` when `0 = sSupNormIm f 0` or `0 = sSupNormIm f 1`. -/
lemma interpStrip_eq_of_zero (z : ℂ) (h : sSupNormIm f 0 = 0 ∨ sSupNormIm f 1 = 0) :
    interpStrip f z = 0 :=
  if_pos h

/-- Rewrite for `InterpStrip` on the open vertical strip. -/
lemma interpStrip_eq_of_mem_verticalStrip (z : ℂ) (hz : z ∈ verticalStrip 0 1) :
    interpStrip f z = (sSupNormIm f 0) ^ (1 - z) * (sSupNormIm f 1) ^ z := by
  by_cases h : sSupNormIm f 0 = 0 ∨ sSupNormIm f 1 = 0
  · rw [interpStrip_eq_of_zero _ z h]
    rcases h with h0 | h1
    · simp only [h0, ofReal_zero, zero_eq_mul, cpow_eq_zero_iff, ne_eq, true_and, ofReal_eq_zero]
      left
      rw [sub_eq_zero, eq_comm]
<<<<<<< HEAD
      simp only [ne_eq, Complex.ext_iff, one_re, ne_of_lt hz.2, or_iff_left,
        false_and, not_false_eq_true]
    · simp only [h1, ofReal_zero, zero_eq_mul, cpow_eq_zero_iff, ofReal_eq_zero, ne_eq, true_and]
      right
      rw [eq_comm]
      simp only [ne_eq, Complex.ext_iff, zero_re, ne_of_lt hz.1, or_iff_left,
        false_and, not_false_eq_true]
=======
      simp only [ne_eq, Complex.ext_iff, one_re, ne_of_lt hz.2, or_iff_left, false_and,
        not_false_eq_true]
    · simp only [h1, ofReal_zero, zero_eq_mul, cpow_eq_zero_iff, ofReal_eq_zero, ne_eq, true_and]
      right
      rw [eq_comm]
      simp only [ne_eq, Complex.ext_iff, zero_re, ne_of_lt hz.1, or_iff_left, false_and,
        not_false_eq_true]
>>>>>>> 190a3318
  · push_neg at h
    replace h : (0 < sSupNormIm f 0) ∧ (0 < sSupNormIm f 1) :=
      ⟨(lt_of_le_of_ne (sSupNormIm_nonneg f 0) (ne_comm.mp h.1)),
        (lt_of_le_of_ne (sSupNormIm_nonneg f 1) (ne_comm.mp h.2))⟩
    exact interpStrip_eq_of_pos f z h.1 h.2

lemma diffContOnCl_interpStrip :
    DiffContOnCl ℂ (interpStrip f) (verticalStrip 0 1) := by
  by_cases h : sSupNormIm f 0 = 0 ∨ sSupNormIm f 1 = 0
  -- Case everywhere 0
  · eta_expand; simp_rw [interpStrip_eq_of_zero f _ h]; exact diffContOnCl_const
  -- Case nowhere 0
  · push_neg at h
    rcases h with ⟨h0, h1⟩
    rw [ne_comm] at h0 h1
    apply Differentiable.diffContOnCl
    intro z
    eta_expand
    simp_rw [interpStrip_eq_of_pos f _ (lt_of_le_of_ne (sSupNormIm_nonneg f 0) h0)
      (lt_of_le_of_ne (sSupNormIm_nonneg f 1) h1)]
    refine DifferentiableAt.mul ?_ ?_
    · apply DifferentiableAt.const_cpow (DifferentiableAt.const_sub (differentiableAt_id') 1) _
      left; simp only [Ne, ofReal_eq_zero]; rwa [eq_comm]
    · refine DifferentiableAt.const_cpow ?_ ?_
      · apply differentiableAt_id'
      · left; simp only [Ne, ofReal_eq_zero]; rwa [eq_comm]

lemma norm_le_interpStrip_of_mem_verticalClosedStrip_eps (ε : ℝ) (hε : ε > 0) (z : ℂ)
    (hB : BddAbove ((norm ∘ f) '' (verticalClosedStrip 0 1)))
    (hd : DiffContOnCl ℂ f (verticalStrip 0 1)) (hz : z ∈ verticalClosedStrip 0 1) :
    ‖f z‖ ≤  ‖((ε + sSupNormIm f 0) ^ (1-z) * (ε + sSupNormIm f 1) ^ z : ℂ)‖ := by
  simp only [F, abs_invInterpStrip _ _ hε, norm_smul, norm_mul, norm_eq_abs,
    ← ofReal_add, abs_cpow_eq_rpow_re_of_pos (sSupNormIm_eps_pos f hε _) _, sub_re, one_re]
  rw [← mul_inv_le_iff, ← one_mul (((ε + sSupNormIm f 1) ^ z.re)), ← mul_inv_le_iff',
    ← Real.rpow_neg_one, ← Real.rpow_neg_one]
  · simp only [← Real.rpow_mul (le_of_lt (sSupNormIm_eps_pos f hε _)),
    mul_neg, mul_one, neg_sub, mul_assoc]
    simpa [F, abs_invInterpStrip _ _ hε, norm_smul, mul_comm] using
      norm_mul_invInterpStrip_le_one_of_mem_verticalClosedStrip f ε hε z hd hB hz
  · simp only [Real.rpow_pos_of_pos (sSupNormIm_eps_pos f hε _) z.re]
  · simp only [Real.rpow_pos_of_pos (sSupNormIm_eps_pos f hε _) (1-z.re)]

lemma eventuallyle (z : ℂ) (hB : BddAbove ((norm ∘ f) '' (verticalClosedStrip 0 1)))
    (hd : DiffContOnCl ℂ f (verticalStrip 0 1)) (hz : z ∈ verticalStrip 0 1) :
    (fun _ : ℝ ↦ ‖f z‖) ≤ᶠ[𝓝[>] 0]
    (fun ε ↦ ‖((ε + sSupNormIm f 0) ^ (1 - z) * (ε + sSupNormIm f 1) ^ z : ℂ)‖) := by
  filter_upwards [self_mem_nhdsWithin] with ε (hε : 0 < ε) using
    norm_le_interpStrip_of_mem_verticalClosedStrip_eps f ε hε z hB hd
      (mem_of_mem_of_subset hz (preimage_mono Ioo_subset_Icc_self))

lemma norm_le_interpStrip_of_mem_verticalStrip_zero (z : ℂ)
    (hd : DiffContOnCl ℂ f (verticalStrip 0 1))
    (hB : BddAbove ((norm ∘ f) '' (verticalClosedStrip 0 1))) (hz : z ∈ verticalStrip 0 1) :
    ‖f z‖ ≤ ‖interpStrip f z‖ := by
  apply tendsto_le_of_eventuallyLE _ _ (eventuallyle f z hB hd hz)
  · apply tendsto_inf_left
    simp only [tendsto_const_nhds_iff]
  -- Proof that we can let epsilon tend to zero.
  · rw [interpStrip_eq_of_mem_verticalStrip _ _ hz]
    convert ContinuousWithinAt.tendsto _ using 2
    · simp only [ofReal_zero, zero_add]
    · simp_rw [← ofReal_add, norm_eq_abs]
      have : ∀ x ∈ Ioi 0, (x + sSupNormIm f 0) ^ (1 - z.re) * (x + (sSupNormIm f 1)) ^ z.re
          = abs (↑(x + sSupNormIm f 0) ^ (1 - z) * ↑(x + sSupNormIm f 1) ^ z) := by
              intro x hx
              simp only [map_mul]
              repeat rw [abs_cpow_eq_rpow_re_of_nonneg (le_of_lt (sSupNormIm_eps_pos f hx _)) _]
              · simp only [sub_re, one_re]
              · simpa using (ne_comm.mpr (ne_of_lt hz.1))
              · simpa [sub_eq_zero] using (ne_comm.mpr (ne_of_lt hz.2))
      apply tendsto_nhdsWithin_congr this _
      simp only [zero_add]
      rw [map_mul, abs_cpow_eq_rpow_re_of_nonneg (sSupNormIm_nonneg _ _) _,
        abs_cpow_eq_rpow_re_of_nonneg (sSupNormIm_nonneg _ _) _]
      · apply Tendsto.mul
        · apply Tendsto.rpow_const
          · nth_rw 2 [← zero_add (sSupNormIm f 0)]
            exact Tendsto.add_const (sSupNormIm f 0) (tendsto_nhdsWithin_of_tendsto_nhds
              (Continuous.tendsto continuous_id' _))
          · right; simp only [sub_nonneg, le_of_lt hz.2]
        · apply Tendsto.rpow_const
          · nth_rw 2 [← zero_add (sSupNormIm f 1)]
            exact Tendsto.add_const (sSupNormIm f 1) (tendsto_nhdsWithin_of_tendsto_nhds
              (Continuous.tendsto continuous_id' _))
          · right; simp only [sub_nonneg, le_of_lt hz.1]
      · simpa using (ne_comm.mpr (ne_of_lt hz.1))
      · simpa [sub_eq_zero] using (ne_comm.mpr (ne_of_lt hz.2))

/--
**Hadamard three-line theorem** on `re ⁻¹' [0,1]`: If `f` is a bounded function, continuous on the
closed strip `re ⁻¹' [0,1]` and differentiable on open strip `re ⁻¹' (0,1)`, then for
`M(x) := sup ((norm ∘ f) '' (re ⁻¹' {x}))` we have that for all `z` in the closed strip
`re ⁻¹' [0,1]` the inequality `‖f(z)‖ ≤ M(0) ^ (1 - z.re) * M(1) ^ z.re` holds. -/
lemma norm_le_interpStrip_of_mem_verticalClosedStrip (f : ℂ → E) {z : ℂ}
    (hz : z ∈ verticalClosedStrip 0 1) (hd : DiffContOnCl ℂ f (verticalStrip 0 1))
    (hB : BddAbove ((norm ∘ f) '' (verticalClosedStrip 0 1))) :
    ‖f z‖ ≤ ‖interpStrip f z‖ := by
  apply le_on_closure (fun w hw ↦ norm_le_interpStrip_of_mem_verticalStrip_zero f w hd hB hw)
    (Continuous.comp_continuousOn' continuous_norm hd.2)
    (Continuous.comp_continuousOn' continuous_norm (diffContOnCl_interpStrip f).2)
  rwa [verticalClosedStrip, ← closure_Ioo zero_ne_one, ← closure_preimage_re] at hz

/-- **Hadamard three-line theorem** on `re ⁻¹' [0,1]` (Variant in simpler terms): Let `f` be a
bounded function, continuous on the closed strip `re ⁻¹' [0,1]` and differentiable on open strip
`re ⁻¹' (0,1)`. If, for all `z.re = 0`, `‖f z‖ ≤ a` for some `a ∈ ℝ` and, similarly, for all
`z.re = 1`, `‖f z‖ ≤ b` for some `b ∈ ℝ` then for all `z` in the closed strip
`re ⁻¹' [0,1]` the inequality `‖f(z)‖ ≤ a ^ (1 - z.re) * b ^ z.re` holds. -/
lemma norm_le_interp_of_mem_verticalClosedStrip' (f : ℂ → E) {z : ℂ} {a b : ℝ}
    (hz : z ∈ verticalClosedStrip 0 1) (hd : DiffContOnCl ℂ f (verticalStrip 0 1))
    (hB : BddAbove ((norm ∘ f) '' (verticalClosedStrip 0 1)))
    (ha : ∀ z ∈ re ⁻¹' {0}, ‖f z‖ ≤ a) (hb : ∀ z ∈ re ⁻¹' {1}, ‖f z‖ ≤ b) :
    ‖f z‖ ≤ a ^ (1 - z.re) * b ^ z.re := by
  have : ‖interpStrip f z‖ ≤ (sSupNormIm f 0) ^ (1 - z.re) * (sSupNormIm f 1) ^ z.re := by
    by_cases h : sSupNormIm f 0 = 0 ∨ sSupNormIm f 1 = 0
    · rw [interpStrip_eq_of_zero f z h, norm_zero, mul_nonneg_iff]
      left
      exact ⟨Real.rpow_nonneg (sSupNormIm_nonneg f _) _,
        Real.rpow_nonneg (sSupNormIm_nonneg f _) _ ⟩
    · push_neg at h
      rcases h with ⟨h0, h1⟩
      rw [ne_comm] at h0 h1
      simp_rw [interpStrip_eq_of_pos f _ (lt_of_le_of_ne (sSupNormIm_nonneg f 0) h0)
        (lt_of_le_of_ne (sSupNormIm_nonneg f 1) h1)]
      simp only [norm_eq_abs, map_mul]
      rw [abs_cpow_eq_rpow_re_of_pos ((Ne.le_iff_lt h0).mp (sSupNormIm_nonneg f _)) _]
      rw [abs_cpow_eq_rpow_re_of_pos ((Ne.le_iff_lt h1).mp (sSupNormIm_nonneg f _)) _]
      simp only [sub_re, one_re, le_refl]
  apply (norm_le_interpStrip_of_mem_verticalClosedStrip f hz hd hB).trans (this.trans _)
  apply mul_le_mul_of_nonneg _ _ (Real.rpow_nonneg (sSupNormIm_nonneg f _) _)
  · apply (Real.rpow_nonneg _ _)
    specialize hb 1
    simp only [mem_preimage, one_re, mem_singleton_iff, forall_true_left] at hb
    exact (norm_nonneg _).trans hb
  · apply Real.rpow_le_rpow (sSupNormIm_nonneg f _) _ (sub_nonneg.mpr hz.2)
    · rw [sSupNormIm]
      apply csSup_le _
      · simpa [comp_apply, mem_image, forall_exists_index,
          and_imp, forall_apply_eq_imp_iff₂] using ha
      · use ‖(f 0)‖, 0
        simp only [mem_preimage, zero_re, mem_singleton_iff, comp_apply,
          and_self]
  · apply Real.rpow_le_rpow (sSupNormIm_nonneg f _) _ hz.1
    · rw [sSupNormIm]
      apply csSup_le _
      · simpa [comp_apply, mem_image, forall_exists_index,
          and_imp, forall_apply_eq_imp_iff₂] using hb
      · use ‖(f 1)‖, 1
        simp only [mem_preimage, one_re, mem_singleton_iff, comp_apply,
          and_self]

end HadamardThreeLines
end Complex<|MERGE_RESOLUTION|>--- conflicted
+++ resolved
@@ -260,15 +260,6 @@
     · simp only [h0, ofReal_zero, zero_eq_mul, cpow_eq_zero_iff, ne_eq, true_and, ofReal_eq_zero]
       left
       rw [sub_eq_zero, eq_comm]
-<<<<<<< HEAD
-      simp only [ne_eq, Complex.ext_iff, one_re, ne_of_lt hz.2, or_iff_left,
-        false_and, not_false_eq_true]
-    · simp only [h1, ofReal_zero, zero_eq_mul, cpow_eq_zero_iff, ofReal_eq_zero, ne_eq, true_and]
-      right
-      rw [eq_comm]
-      simp only [ne_eq, Complex.ext_iff, zero_re, ne_of_lt hz.1, or_iff_left,
-        false_and, not_false_eq_true]
-=======
       simp only [ne_eq, Complex.ext_iff, one_re, ne_of_lt hz.2, or_iff_left, false_and,
         not_false_eq_true]
     · simp only [h1, ofReal_zero, zero_eq_mul, cpow_eq_zero_iff, ofReal_eq_zero, ne_eq, true_and]
@@ -276,7 +267,6 @@
       rw [eq_comm]
       simp only [ne_eq, Complex.ext_iff, zero_re, ne_of_lt hz.1, or_iff_left, false_and,
         not_false_eq_true]
->>>>>>> 190a3318
   · push_neg at h
     replace h : (0 < sSupNormIm f 0) ∧ (0 < sSupNormIm f 1) :=
       ⟨(lt_of_le_of_ne (sSupNormIm_nonneg f 0) (ne_comm.mp h.1)),
