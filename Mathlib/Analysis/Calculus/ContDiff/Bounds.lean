/-
Copyright (c) 2019 Sébastien Gouëzel. All rights reserved.
Released under Apache 2.0 license as described in the file LICENSE.
Authors: Sébastien Gouëzel, Floris van Doorn
-/
import Mathlib.Analysis.Calculus.ContDiff.Basic
import Mathlib.Data.Finset.Sym
import Mathlib.Data.Nat.Choose.Cast
import Mathlib.Data.Nat.Choose.Multinomial

/-!
# Bounds on higher derivatives

`norm_iteratedFDeriv_comp_le` gives the bound `n! * C * D ^ n` for the `n`-th derivative
  of `g ∘ f` assuming that the derivatives of `g` are bounded by `C` and the `i`-th
  derivative of `f` is bounded by `D ^ i`.
-/

noncomputable section

open scoped NNReal Nat

universe u uD uE uF uG

open Set Fin Filter Function

variable {𝕜 : Type*} [NontriviallyNormedField 𝕜] {D : Type uD} [NormedAddCommGroup D]
  [NormedSpace 𝕜 D] {E : Type uE} [NormedAddCommGroup E] [NormedSpace 𝕜 E] {F : Type uF}
  [NormedAddCommGroup F] [NormedSpace 𝕜 F] {G : Type uG} [NormedAddCommGroup G] [NormedSpace 𝕜 G]
  {s s₁ t u : Set E}

/-!## Quantitative bounds -/

/-- Bounding the norm of the iterated derivative of `B (f x) (g x)` within a set in terms of the
iterated derivatives of `f` and `g` when `B` is bilinear. This lemma is an auxiliary version
assuming all spaces live in the same universe, to enable an induction. Use instead
`ContinuousLinearMap.norm_iteratedFDerivWithin_le_of_bilinear` that removes this assumption. -/
theorem ContinuousLinearMap.norm_iteratedFDerivWithin_le_of_bilinear_aux {Du Eu Fu Gu : Type u}
    [NormedAddCommGroup Du] [NormedSpace 𝕜 Du] [NormedAddCommGroup Eu] [NormedSpace 𝕜 Eu]
    [NormedAddCommGroup Fu] [NormedSpace 𝕜 Fu] [NormedAddCommGroup Gu] [NormedSpace 𝕜 Gu]
    (B : Eu →L[𝕜] Fu →L[𝕜] Gu) {f : Du → Eu} {g : Du → Fu} {n : ℕ} {s : Set Du} {x : Du}
    (hf : ContDiffOn 𝕜 n f s) (hg : ContDiffOn 𝕜 n g s) (hs : UniqueDiffOn 𝕜 s) (hx : x ∈ s) :
    ‖iteratedFDerivWithin 𝕜 n (fun y => B (f y) (g y)) s x‖ ≤
      ‖B‖ * ∑ i ∈ Finset.range (n + 1), (n.choose i : ℝ) * ‖iteratedFDerivWithin 𝕜 i f s x‖ *
        ‖iteratedFDerivWithin 𝕜 (n - i) g s x‖ := by
  /- We argue by induction on `n`. The bound is trivial for `n = 0`. For `n + 1`, we write
    the `(n+1)`-th derivative as the `n`-th derivative of the derivative `B f g' + B f' g`,
    and apply the inductive assumption to each of those two terms. For this induction to make sense,
    the spaces of linear maps that appear in the induction should be in the same universe as the
    original spaces, which explains why we assume in the lemma that all spaces live in the same
    universe. -/
  induction' n with n IH generalizing Eu Fu Gu
  · simp only [norm_iteratedFDerivWithin_zero, zero_add, Finset.range_one,
      Finset.sum_singleton, Nat.choose_self, Nat.cast_one, one_mul, Nat.sub_zero, ← mul_assoc]
    apply B.le_opNorm₂
  · have In : (n : WithTop ℕ∞) + 1 ≤ n.succ := by simp only [Nat.cast_succ, le_refl]
    -- Porting note: the next line is a hack allowing Lean to find the operator norm instance.
    let norm := @ContinuousLinearMap.hasOpNorm _ _ Eu ((Du →L[𝕜] Fu) →L[𝕜] Du →L[𝕜] Gu) _ _ _ _ _ _
      (RingHom.id 𝕜)
    have I1 :
        ‖iteratedFDerivWithin 𝕜 n (fun y : Du => B.precompR Du (f y) (fderivWithin 𝕜 g s y)) s x‖ ≤
          ‖B‖ * ∑ i ∈ Finset.range (n + 1), n.choose i * ‖iteratedFDerivWithin 𝕜 i f s x‖ *
            ‖iteratedFDerivWithin 𝕜 (n + 1 - i) g s x‖ := by
      calc
        ‖iteratedFDerivWithin 𝕜 n (fun y : Du => B.precompR Du (f y) (fderivWithin 𝕜 g s y)) s x‖ ≤
            ‖B.precompR Du‖ * ∑ i ∈ Finset.range (n + 1),
              n.choose i * ‖iteratedFDerivWithin 𝕜 i f s x‖ *
                ‖iteratedFDerivWithin 𝕜 (n - i) (fderivWithin 𝕜 g s) s x‖ :=
          IH _ (hf.of_le (Nat.cast_le.2 (Nat.le_succ n))) (hg.fderivWithin hs In)
        _ ≤ ‖B‖ * ∑ i ∈ Finset.range (n + 1), n.choose i * ‖iteratedFDerivWithin 𝕜 i f s x‖ *
              ‖iteratedFDerivWithin 𝕜 (n - i) (fderivWithin 𝕜 g s) s x‖ :=
            mul_le_mul_of_nonneg_right (B.norm_precompR_le Du) (by positivity)
        _ = _ := by
          congr 1
          apply Finset.sum_congr rfl fun i hi => ?_
          rw [Nat.succ_sub (Nat.lt_succ_iff.1 (Finset.mem_range.1 hi)),
            ← norm_iteratedFDerivWithin_fderivWithin hs hx]
    -- Porting note: the next line is a hack allowing Lean to find the operator norm instance.
    let norm := @ContinuousLinearMap.hasOpNorm _ _ (Du →L[𝕜] Eu) (Fu →L[𝕜] Du →L[𝕜] Gu) _ _ _ _ _ _
      (RingHom.id 𝕜)
    have I2 :
        ‖iteratedFDerivWithin 𝕜 n (fun y : Du => B.precompL Du (fderivWithin 𝕜 f s y) (g y)) s x‖ ≤
        ‖B‖ * ∑ i ∈ Finset.range (n + 1), n.choose i * ‖iteratedFDerivWithin 𝕜 (i + 1) f s x‖ *
          ‖iteratedFDerivWithin 𝕜 (n - i) g s x‖ :=
      calc
        ‖iteratedFDerivWithin 𝕜 n (fun y : Du => B.precompL Du (fderivWithin 𝕜 f s y) (g y)) s x‖ ≤
            ‖B.precompL Du‖ * ∑ i ∈ Finset.range (n + 1),
              n.choose i * ‖iteratedFDerivWithin 𝕜 i (fderivWithin 𝕜 f s) s x‖ *
                ‖iteratedFDerivWithin 𝕜 (n - i) g s x‖ :=
          IH _ (hf.fderivWithin hs In) (hg.of_le (Nat.cast_le.2 (Nat.le_succ n)))
        _ ≤ ‖B‖ * ∑ i ∈ Finset.range (n + 1),
            n.choose i * ‖iteratedFDerivWithin 𝕜 i (fderivWithin 𝕜 f s) s x‖ *
              ‖iteratedFDerivWithin 𝕜 (n - i) g s x‖ :=
            mul_le_mul_of_nonneg_right (B.norm_precompL_le Du) (by positivity)
        _ = _ := by
          congr 1
          apply Finset.sum_congr rfl fun i _ => ?_
          rw [← norm_iteratedFDerivWithin_fderivWithin hs hx]
    have J : iteratedFDerivWithin 𝕜 n
        (fun y : Du => fderivWithin 𝕜 (fun y : Du => B (f y) (g y)) s y) s x =
          iteratedFDerivWithin 𝕜 n (fun y => B.precompR Du (f y)
            (fderivWithin 𝕜 g s y) + B.precompL Du (fderivWithin 𝕜 f s y) (g y)) s x := by
      apply iteratedFDerivWithin_congr (fun y hy => ?_) hx
      have L : (1 : WithTop ℕ∞) ≤ n.succ := by
        simpa only [ENat.coe_one, Nat.one_le_cast] using Nat.succ_pos n
      exact B.fderivWithin_of_bilinear (hf.differentiableOn L y hy) (hg.differentiableOn L y hy)
        (hs y hy)
    rw [← norm_iteratedFDerivWithin_fderivWithin hs hx, J]
    have A : ContDiffOn 𝕜 n (fun y => B.precompR Du (f y) (fderivWithin 𝕜 g s y)) s :=
      (B.precompR Du).isBoundedBilinearMap.contDiff.comp₂_contDiffOn
        (hf.of_le (Nat.cast_le.2 (Nat.le_succ n))) (hg.fderivWithin hs In)
    have A' : ContDiffOn 𝕜 n (fun y => B.precompL Du (fderivWithin 𝕜 f s y) (g y)) s :=
      (B.precompL Du).isBoundedBilinearMap.contDiff.comp₂_contDiffOn (hf.fderivWithin hs In)
        (hg.of_le (Nat.cast_le.2 (Nat.le_succ n)))
    rw [iteratedFDerivWithin_add_apply' (A.contDiffWithinAt hx) (A'.contDiffWithinAt hx) hs hx]
    apply (norm_add_le _ _).trans ((add_le_add I1 I2).trans (le_of_eq ?_))
    simp_rw [← mul_add, mul_assoc]
    congr 1
    exact (Finset.sum_choose_succ_mul
      (fun i j => ‖iteratedFDerivWithin 𝕜 i f s x‖ * ‖iteratedFDerivWithin 𝕜 j g s x‖) n).symm

/-- Bounding the norm of the iterated derivative of `B (f x) (g x)` within a set in terms of the
iterated derivatives of `f` and `g` when `B` is bilinear:
`‖D^n (x ↦ B (f x) (g x))‖ ≤ ‖B‖ ∑_{k ≤ n} n.choose k ‖D^k f‖ ‖D^{n-k} g‖` -/
theorem ContinuousLinearMap.norm_iteratedFDerivWithin_le_of_bilinear (B : E →L[𝕜] F →L[𝕜] G)
    {f : D → E} {g : D → F} {N : WithTop ℕ∞} {s : Set D} {x : D} (hf : ContDiffOn 𝕜 N f s)
    (hg : ContDiffOn 𝕜 N g s) (hs : UniqueDiffOn 𝕜 s) (hx : x ∈ s) {n : ℕ} (hn : n ≤ N) :
    ‖iteratedFDerivWithin 𝕜 n (fun y => B (f y) (g y)) s x‖ ≤
      ‖B‖ * ∑ i ∈ Finset.range (n + 1), (n.choose i : ℝ) * ‖iteratedFDerivWithin 𝕜 i f s x‖ *
        ‖iteratedFDerivWithin 𝕜 (n - i) g s x‖ := by
  /- We reduce the bound to the case where all spaces live in the same universe (in which we
    already have proved the result), by using linear isometries between the spaces and their `ULift`
    to a common universe. These linear isometries preserve the norm of the iterated derivative. -/
  let Du : Type max uD uE uF uG := ULift.{max uE uF uG, uD} D
  let Eu : Type max uD uE uF uG := ULift.{max uD uF uG, uE} E
  let Fu : Type max uD uE uF uG := ULift.{max uD uE uG, uF} F
  let Gu : Type max uD uE uF uG := ULift.{max uD uE uF, uG} G
  have isoD : Du ≃ₗᵢ[𝕜] D := LinearIsometryEquiv.ulift 𝕜 D
  have isoE : Eu ≃ₗᵢ[𝕜] E := LinearIsometryEquiv.ulift 𝕜 E
  have isoF : Fu ≃ₗᵢ[𝕜] F := LinearIsometryEquiv.ulift 𝕜 F
  have isoG : Gu ≃ₗᵢ[𝕜] G := LinearIsometryEquiv.ulift 𝕜 G
  -- lift `f` and `g` to versions `fu` and `gu` on the lifted spaces.
  let fu : Du → Eu := isoE.symm ∘ f ∘ isoD
  let gu : Du → Fu := isoF.symm ∘ g ∘ isoD
  -- lift the bilinear map `B` to a bilinear map `Bu` on the lifted spaces.
  let Bu₀ : Eu →L[𝕜] Fu →L[𝕜] G := ((B.comp (isoE : Eu →L[𝕜] E)).flip.comp (isoF : Fu →L[𝕜] F)).flip
  let Bu : Eu →L[𝕜] Fu →L[𝕜] Gu :=
   ContinuousLinearMap.compL 𝕜 Eu (Fu →L[𝕜] G) (Fu →L[𝕜] Gu)
    (ContinuousLinearMap.compL 𝕜 Fu G Gu (isoG.symm : G →L[𝕜] Gu)) Bu₀
  have hBu : Bu = ContinuousLinearMap.compL 𝕜 Eu (Fu →L[𝕜] G) (Fu →L[𝕜] Gu)
      (ContinuousLinearMap.compL 𝕜 Fu G Gu (isoG.symm : G →L[𝕜] Gu)) Bu₀ := rfl
  have Bu_eq : (fun y => Bu (fu y) (gu y)) = isoG.symm ∘ (fun y => B (f y) (g y)) ∘ isoD := by
    ext1 y
    simp [Du, Eu, Fu, Gu, hBu, Bu₀, fu, gu]
  -- All norms are preserved by the lifting process.
  have Bu_le : ‖Bu‖ ≤ ‖B‖ := by
    refine ContinuousLinearMap.opNorm_le_bound _ (norm_nonneg B) fun y => ?_
    refine ContinuousLinearMap.opNorm_le_bound _ (by positivity) fun x => ?_
    simp only [Du, Eu, Fu, Gu, hBu, Bu₀, compL_apply, coe_comp', Function.comp_apply,
      ContinuousLinearEquiv.coe_coe, LinearIsometryEquiv.coe_coe, flip_apply,
      LinearIsometryEquiv.norm_map]
    calc
      ‖B (isoE y) (isoF x)‖ ≤ ‖B (isoE y)‖ * ‖isoF x‖ := ContinuousLinearMap.le_opNorm _ _
      _ ≤ ‖B‖ * ‖isoE y‖ * ‖isoF x‖ := by gcongr; apply ContinuousLinearMap.le_opNorm
      _ = ‖B‖ * ‖y‖ * ‖x‖ := by simp only [LinearIsometryEquiv.norm_map]
  let su := isoD ⁻¹' s
  have hsu : UniqueDiffOn 𝕜 su := isoD.toContinuousLinearEquiv.uniqueDiffOn_preimage_iff.2 hs
  let xu := isoD.symm x
  have hxu : xu ∈ su := by
    simpa only [xu, su, Set.mem_preimage, LinearIsometryEquiv.apply_symm_apply] using hx
  have xu_x : isoD xu = x := by simp only [xu, LinearIsometryEquiv.apply_symm_apply]
  have hfu : ContDiffOn 𝕜 n fu su :=
    isoE.symm.contDiff.comp_contDiffOn
      ((hf.of_le hn).comp_continuousLinearMap (isoD : Du →L[𝕜] D))
  have hgu : ContDiffOn 𝕜 n gu su :=
    isoF.symm.contDiff.comp_contDiffOn
      ((hg.of_le hn).comp_continuousLinearMap (isoD : Du →L[𝕜] D))
  have Nfu : ∀ i, ‖iteratedFDerivWithin 𝕜 i fu su xu‖ = ‖iteratedFDerivWithin 𝕜 i f s x‖ := by
    intro i
    rw [LinearIsometryEquiv.norm_iteratedFDerivWithin_comp_left _ _ hsu hxu]
    rw [LinearIsometryEquiv.norm_iteratedFDerivWithin_comp_right _ _ hs, xu_x]
    rwa [← xu_x] at hx
  have Ngu : ∀ i, ‖iteratedFDerivWithin 𝕜 i gu su xu‖ = ‖iteratedFDerivWithin 𝕜 i g s x‖ := by
    intro i
    rw [LinearIsometryEquiv.norm_iteratedFDerivWithin_comp_left _ _ hsu hxu]
    rw [LinearIsometryEquiv.norm_iteratedFDerivWithin_comp_right _ _ hs, xu_x]
    rwa [← xu_x] at hx
  have NBu :
    ‖iteratedFDerivWithin 𝕜 n (fun y => Bu (fu y) (gu y)) su xu‖ =
      ‖iteratedFDerivWithin 𝕜 n (fun y => B (f y) (g y)) s x‖ := by
    rw [Bu_eq]
    rw [LinearIsometryEquiv.norm_iteratedFDerivWithin_comp_left _ _ hsu hxu]
    rw [LinearIsometryEquiv.norm_iteratedFDerivWithin_comp_right _ _ hs, xu_x]
    rwa [← xu_x] at hx
  -- state the bound for the lifted objects, and deduce the original bound from it.
  have : ‖iteratedFDerivWithin 𝕜 n (fun y => Bu (fu y) (gu y)) su xu‖ ≤
      ‖Bu‖ * ∑ i ∈ Finset.range (n + 1), (n.choose i : ℝ) * ‖iteratedFDerivWithin 𝕜 i fu su xu‖ *
        ‖iteratedFDerivWithin 𝕜 (n - i) gu su xu‖ :=
    Bu.norm_iteratedFDerivWithin_le_of_bilinear_aux hfu hgu hsu hxu
  simp only [Nfu, Ngu, NBu] at this
  exact this.trans (mul_le_mul_of_nonneg_right Bu_le (by positivity))

/-- Bounding the norm of the iterated derivative of `B (f x) (g x)` in terms of the
iterated derivatives of `f` and `g` when `B` is bilinear:
`‖D^n (x ↦ B (f x) (g x))‖ ≤ ‖B‖ ∑_{k ≤ n} n.choose k ‖D^k f‖ ‖D^{n-k} g‖` -/
theorem ContinuousLinearMap.norm_iteratedFDeriv_le_of_bilinear (B : E →L[𝕜] F →L[𝕜] G) {f : D → E}
    {g : D → F} {N : WithTop ℕ∞} (hf : ContDiff 𝕜 N f) (hg : ContDiff 𝕜 N g) (x : D) {n : ℕ}
    (hn : n ≤ N) :
    ‖iteratedFDeriv 𝕜 n (fun y => B (f y) (g y)) x‖ ≤ ‖B‖ * ∑ i ∈ Finset.range (n + 1),
      (n.choose i : ℝ) * ‖iteratedFDeriv 𝕜 i f x‖ * ‖iteratedFDeriv 𝕜 (n - i) g x‖ := by
  simp_rw [← iteratedFDerivWithin_univ]
  exact B.norm_iteratedFDerivWithin_le_of_bilinear hf.contDiffOn hg.contDiffOn .univ (mem_univ x) hn

/-- Bounding the norm of the iterated derivative of `B (f x) (g x)` within a set in terms of the
iterated derivatives of `f` and `g` when `B` is bilinear of norm at most `1`:
`‖D^n (x ↦ B (f x) (g x))‖ ≤ ∑_{k ≤ n} n.choose k ‖D^k f‖ ‖D^{n-k} g‖` -/
theorem ContinuousLinearMap.norm_iteratedFDerivWithin_le_of_bilinear_of_le_one
    (B : E →L[𝕜] F →L[𝕜] G) {f : D → E} {g : D → F} {N : WithTop ℕ∞} {s : Set D} {x : D}
    (hf : ContDiffOn 𝕜 N f s) (hg : ContDiffOn 𝕜 N g s) (hs : UniqueDiffOn 𝕜 s) (hx : x ∈ s) {n : ℕ}
    (hn : n ≤ N) (hB : ‖B‖ ≤ 1) : ‖iteratedFDerivWithin 𝕜 n (fun y => B (f y) (g y)) s x‖ ≤
      ∑ i ∈ Finset.range (n + 1), (n.choose i : ℝ) * ‖iteratedFDerivWithin 𝕜 i f s x‖ *
        ‖iteratedFDerivWithin 𝕜 (n - i) g s x‖ := by
  apply (B.norm_iteratedFDerivWithin_le_of_bilinear hf hg hs hx hn).trans
  exact mul_le_of_le_one_left (by positivity) hB

/-- Bounding the norm of the iterated derivative of `B (f x) (g x)` in terms of the
iterated derivatives of `f` and `g` when `B` is bilinear of norm at most `1`:
`‖D^n (x ↦ B (f x) (g x))‖ ≤ ∑_{k ≤ n} n.choose k ‖D^k f‖ ‖D^{n-k} g‖` -/
theorem ContinuousLinearMap.norm_iteratedFDeriv_le_of_bilinear_of_le_one (B : E →L[𝕜] F →L[𝕜] G)
    {f : D → E} {g : D → F} {N : WithTop ℕ∞} (hf : ContDiff 𝕜 N f) (hg : ContDiff 𝕜 N g)
    (x : D) {n : ℕ} (hn : n ≤ N) (hB : ‖B‖ ≤ 1) :
    ‖iteratedFDeriv 𝕜 n (fun y => B (f y) (g y)) x‖ ≤
      ∑ i ∈ Finset.range (n + 1),
        (n.choose i : ℝ) * ‖iteratedFDeriv 𝕜 i f x‖ * ‖iteratedFDeriv 𝕜 (n - i) g x‖ := by
  simp_rw [← iteratedFDerivWithin_univ]
  exact B.norm_iteratedFDerivWithin_le_of_bilinear_of_le_one hf.contDiffOn hg.contDiffOn
    .univ (mem_univ x) hn hB

section

variable {𝕜' : Type*} [NormedField 𝕜'] [NormedAlgebra 𝕜 𝕜'] [NormedSpace 𝕜' F]
  [IsScalarTower 𝕜 𝕜' F]

theorem norm_iteratedFDerivWithin_smul_le {f : E → 𝕜'} {g : E → F} {N : WithTop ℕ∞}
    (hf : ContDiffOn 𝕜 N f s) (hg : ContDiffOn 𝕜 N g s) (hs : UniqueDiffOn 𝕜 s) {x : E} (hx : x ∈ s)
    {n : ℕ} (hn : n ≤ N) : ‖iteratedFDerivWithin 𝕜 n (fun y => f y • g y) s x‖ ≤
      ∑ i ∈ Finset.range (n + 1), (n.choose i : ℝ) * ‖iteratedFDerivWithin 𝕜 i f s x‖ *
        ‖iteratedFDerivWithin 𝕜 (n - i) g s x‖ :=
  (ContinuousLinearMap.lsmul 𝕜 𝕜' :
    𝕜' →L[𝕜] F →L[𝕜] F).norm_iteratedFDerivWithin_le_of_bilinear_of_le_one
      hf hg hs hx hn ContinuousLinearMap.opNorm_lsmul_le

theorem norm_iteratedFDeriv_smul_le {f : E → 𝕜'} {g : E → F} {N : WithTop ℕ∞} (hf : ContDiff 𝕜 N f)
    (hg : ContDiff 𝕜 N g) (x : E) {n : ℕ} (hn : n ≤ N) :
    ‖iteratedFDeriv 𝕜 n (fun y => f y • g y) x‖ ≤ ∑ i ∈ Finset.range (n + 1),
      (n.choose i : ℝ) * ‖iteratedFDeriv 𝕜 i f x‖ * ‖iteratedFDeriv 𝕜 (n - i) g x‖ :=
  (ContinuousLinearMap.lsmul 𝕜 𝕜' : 𝕜' →L[𝕜] F →L[𝕜] F).norm_iteratedFDeriv_le_of_bilinear_of_le_one
    hf hg x hn ContinuousLinearMap.opNorm_lsmul_le

end

section

variable {ι : Type*} {A : Type*} [NormedRing A] [NormedAlgebra 𝕜 A] {A' : Type*} [NormedCommRing A']
  [NormedAlgebra 𝕜 A']

theorem norm_iteratedFDerivWithin_mul_le {f : E → A} {g : E → A} {N : WithTop ℕ∞}
    (hf : ContDiffOn 𝕜 N f s) (hg : ContDiffOn 𝕜 N g s) (hs : UniqueDiffOn 𝕜 s)
    {x : E} (hx : x ∈ s) {n : ℕ} (hn : n ≤ N) :
    ‖iteratedFDerivWithin 𝕜 n (fun y => f y * g y) s x‖ ≤
      ∑ i ∈ Finset.range (n + 1), (n.choose i : ℝ) * ‖iteratedFDerivWithin 𝕜 i f s x‖ *
        ‖iteratedFDerivWithin 𝕜 (n - i) g s x‖ :=
  (ContinuousLinearMap.mul 𝕜 A :
    A →L[𝕜] A →L[𝕜] A).norm_iteratedFDerivWithin_le_of_bilinear_of_le_one
      hf hg hs hx hn (ContinuousLinearMap.opNorm_mul_le _ _)

theorem norm_iteratedFDeriv_mul_le {f : E → A} {g : E → A} {N : WithTop ℕ∞} (hf : ContDiff 𝕜 N f)
    (hg : ContDiff 𝕜 N g) (x : E) {n : ℕ} (hn : n ≤ N) :
    ‖iteratedFDeriv 𝕜 n (fun y => f y * g y) x‖ ≤ ∑ i ∈ Finset.range (n + 1),
      (n.choose i : ℝ) * ‖iteratedFDeriv 𝕜 i f x‖ * ‖iteratedFDeriv 𝕜 (n - i) g x‖ := by
  simp_rw [← iteratedFDerivWithin_univ]
  exact norm_iteratedFDerivWithin_mul_le
    hf.contDiffOn hg.contDiffOn .univ (mem_univ x) hn

-- TODO: Add `norm_iteratedFDeriv[Within]_list_prod_le` for non-commutative `NormedRing A`.

theorem norm_iteratedFDerivWithin_prod_le [DecidableEq ι] [NormOneClass A'] {u : Finset ι}
    {f : ι → E → A'} {N : WithTop ℕ∞} (hf : ∀ i ∈ u, ContDiffOn 𝕜 N (f i) s)
    (hs : UniqueDiffOn 𝕜 s) {x : E} (hx : x ∈ s) {n : ℕ} (hn : n ≤ N) :
    ‖iteratedFDerivWithin 𝕜 n (∏ j ∈ u, f j ·) s x‖ ≤
      ∑ p ∈ u.sym n, (p : Multiset ι).multinomial *
        ∏ j ∈ u, ‖iteratedFDerivWithin 𝕜 (Multiset.count j p) (f j) s x‖ := by
  induction u using Finset.induction generalizing n with
  | empty =>
    cases n with
    | zero => simp [Sym.eq_nil_of_card_zero]
    | succ n => simp [iteratedFDerivWithin_succ_const]
  | @insert i u hi IH =>
    conv => lhs; simp only [Finset.prod_insert hi]
    simp only [Finset.mem_insert, forall_eq_or_imp] at hf
    refine le_trans (norm_iteratedFDerivWithin_mul_le hf.1 (contDiffOn_prod hf.2) hs hx hn) ?_
    rw [← Finset.sum_coe_sort (Finset.sym _ _)]
    rw [Finset.sum_equiv (Finset.symInsertEquiv hi) (t := Finset.univ)
      (g := (fun v ↦ v.multinomial *
          ∏ j ∈ insert i u, ‖iteratedFDerivWithin 𝕜 (v.count j) (f j) s x‖) ∘
        Sym.toMultiset ∘ Subtype.val ∘ (Finset.symInsertEquiv hi).symm)
      (by simp) (by simp only [← comp_apply (g := Finset.symInsertEquiv hi), comp_assoc]; simp)]
    rw [← Finset.univ_sigma_univ, Finset.sum_sigma, Finset.sum_range]
    simp only [comp_apply, Finset.symInsertEquiv_symm_apply_coe]
    refine Finset.sum_le_sum ?_
    intro m _
    specialize IH hf.2 (n := n - m) (le_trans (by exact_mod_cast n.sub_le m) hn)
    refine le_trans (mul_le_mul_of_nonneg_left IH (by simp [mul_nonneg])) ?_
    rw [Finset.mul_sum, ← Finset.sum_coe_sort]
    refine Finset.sum_le_sum ?_
    simp only [Finset.mem_univ, forall_true_left, Subtype.forall, Finset.mem_sym_iff]
    intro p hp
    refine le_of_eq ?_
    rw [Finset.prod_insert hi]
    have hip : i ∉ p := mt (hp i) hi
    rw [Sym.count_coe_fill_self_of_not_mem hip, Sym.multinomial_coe_fill_of_not_mem hip]
    suffices ∏ j ∈ u, ‖iteratedFDerivWithin 𝕜 (Multiset.count j p) (f j) s x‖ =
        ∏ j ∈ u, ‖iteratedFDerivWithin 𝕜 (Multiset.count j (Sym.fill i m p)) (f j) s x‖ by
      rw [this, Nat.cast_mul]
      ring
    refine Finset.prod_congr rfl ?_
    intro j hj
    have hji : j ≠ i := mt (· ▸ hj) hi
    rw [Sym.count_coe_fill_of_ne hji]

theorem norm_iteratedFDeriv_prod_le [DecidableEq ι] [NormOneClass A'] {u : Finset ι}
    {f : ι → E → A'} {N : WithTop ℕ∞} (hf : ∀ i ∈ u, ContDiff 𝕜 N (f i)) {x : E} {n : ℕ}
    (hn : n ≤ N) :
    ‖iteratedFDeriv 𝕜 n (∏ j ∈ u, f j ·) x‖ ≤
      ∑ p ∈ u.sym n, (p : Multiset ι).multinomial *
        ∏ j ∈ u, ‖iteratedFDeriv 𝕜 ((p : Multiset ι).count j) (f j) x‖ := by
  simpa [iteratedFDerivWithin_univ] using
    norm_iteratedFDerivWithin_prod_le (fun i hi ↦ (hf i hi).contDiffOn) .univ (mem_univ x) hn

end

/-- If the derivatives within a set of `g` at `f x` are bounded by `C`, and the `i`-th derivative
within a set of `f` at `x` is bounded by `D^i` for all `1 ≤ i ≤ n`, then the `n`-th derivative
of `g ∘ f` is bounded by `n! * C * D^n`.
This lemma proves this estimate assuming additionally that two of the spaces live in the same
universe, to make an induction possible. Use instead `norm_iteratedFDerivWithin_comp_le` that
removes this assumption. -/
theorem norm_iteratedFDerivWithin_comp_le_aux {Fu Gu : Type u} [NormedAddCommGroup Fu]
    [NormedSpace 𝕜 Fu] [NormedAddCommGroup Gu] [NormedSpace 𝕜 Gu] {g : Fu → Gu} {f : E → Fu} {n : ℕ}
    {s : Set E} {t : Set Fu} {x : E} (hg : ContDiffOn 𝕜 n g t) (hf : ContDiffOn 𝕜 n f s)
    (ht : UniqueDiffOn 𝕜 t) (hs : UniqueDiffOn 𝕜 s) (hst : MapsTo f s t) (hx : x ∈ s) {C : ℝ}
    {D : ℝ} (hC : ∀ i, i ≤ n → ‖iteratedFDerivWithin 𝕜 i g t (f x)‖ ≤ C)
    (hD : ∀ i, 1 ≤ i → i ≤ n → ‖iteratedFDerivWithin 𝕜 i f s x‖ ≤ D ^ i) :
    ‖iteratedFDerivWithin 𝕜 n (g ∘ f) s x‖ ≤ n ! * C * D ^ n := by
  /- We argue by induction on `n`, using that `D^(n+1) (g ∘ f) = D^n (g ' ∘ f ⬝ f')`. The successive
    derivatives of `g' ∘ f` are controlled thanks to the inductive assumption, and those of `f'` are
    controlled by assumption.
    As composition of linear maps is a bilinear map, one may use
    `ContinuousLinearMap.norm_iteratedFDeriv_le_of_bilinear_of_le_one` to get from these a bound
    on `D^n (g ' ∘ f ⬝ f')`. -/
  induction' n using Nat.case_strong_induction_on with n IH generalizing Gu
  · simpa [norm_iteratedFDerivWithin_zero, Nat.factorial_zero, algebraMap.coe_one, one_mul,
      pow_zero, mul_one, comp_apply] using hC 0 le_rfl
  have M : (n : WithTop ℕ∞) < n.succ := Nat.cast_lt.2 n.lt_succ_self
  have Cnonneg : 0 ≤ C := (norm_nonneg _).trans (hC 0 bot_le)
  have Dnonneg : 0 ≤ D := by
    have : 1 ≤ n + 1 := by simp only [le_add_iff_nonneg_left, zero_le']
    simpa only [pow_one] using (norm_nonneg _).trans (hD 1 le_rfl this)
  -- use the inductive assumption to bound the derivatives of `g' ∘ f`.
  have I : ∀ i ∈ Finset.range (n + 1),
      ‖iteratedFDerivWithin 𝕜 i (fderivWithin 𝕜 g t ∘ f) s x‖ ≤ i ! * C * D ^ i := by
    intro i hi
    simp only [Finset.mem_range_succ_iff] at hi
    apply IH i hi
    · apply hg.fderivWithin ht
      simp only [Nat.cast_succ]
      exact add_le_add_right (Nat.cast_le.2 hi) _
    · apply hf.of_le (Nat.cast_le.2 (hi.trans n.le_succ))
    · intro j hj
      have : ‖iteratedFDerivWithin 𝕜 j (fderivWithin 𝕜 g t) t (f x)‖ =
          ‖iteratedFDerivWithin 𝕜 (j + 1) g t (f x)‖ := by
        rw [iteratedFDerivWithin_succ_eq_comp_right ht (hst hx), comp_apply,
          LinearIsometryEquiv.norm_map]
      rw [this]
      exact hC (j + 1) (add_le_add (hj.trans hi) le_rfl)
    · intro j hj h'j
      exact hD j hj (h'j.trans (hi.trans n.le_succ))
  -- reformulate `hD` as a bound for the derivatives of `f'`.
  have J : ∀ i, ‖iteratedFDerivWithin 𝕜 (n - i) (fderivWithin 𝕜 f s) s x‖ ≤ D ^ (n - i + 1) := by
    intro i
    have : ‖iteratedFDerivWithin 𝕜 (n - i) (fderivWithin 𝕜 f s) s x‖ =
        ‖iteratedFDerivWithin 𝕜 (n - i + 1) f s x‖ := by
      rw [iteratedFDerivWithin_succ_eq_comp_right hs hx, comp_apply, LinearIsometryEquiv.norm_map]
    rw [this]
    apply hD
    · simp only [le_add_iff_nonneg_left, zero_le']
    · apply Nat.succ_le_succ tsub_le_self
  -- Now put these together: first, notice that we have to bound `D^n (g' ∘ f ⬝ f')`.
  calc
    ‖iteratedFDerivWithin 𝕜 (n + 1) (g ∘ f) s x‖ =
        ‖iteratedFDerivWithin 𝕜 n (fun y : E => fderivWithin 𝕜 (g ∘ f) s y) s x‖ := by
      rw [iteratedFDerivWithin_succ_eq_comp_right hs hx, comp_apply,
        LinearIsometryEquiv.norm_map]
    _ = ‖iteratedFDerivWithin 𝕜 n (fun y : E => ContinuousLinearMap.compL 𝕜 E Fu Gu
        (fderivWithin 𝕜 g t (f y)) (fderivWithin 𝕜 f s y)) s x‖ := by
      have L : (1 : WithTop ℕ∞) ≤ n.succ := by
        simpa only [ENat.coe_one, Nat.one_le_cast] using n.succ_pos
      congr 1
      refine iteratedFDerivWithin_congr (fun y hy => ?_) hx _
      apply fderivWithin_comp _ _ _ hst (hs y hy)
      · exact hg.differentiableOn L _ (hst hy)
      · exact hf.differentiableOn L _ hy
    -- bound it using the fact that the composition of linear maps is a bilinear operation,
    -- for which we have bounds for the`n`-th derivative.
    _ ≤ ∑ i ∈ Finset.range (n + 1),
        (n.choose i : ℝ) * ‖iteratedFDerivWithin 𝕜 i (fderivWithin 𝕜 g t ∘ f) s x‖ *
          ‖iteratedFDerivWithin 𝕜 (n - i) (fderivWithin 𝕜 f s) s x‖ := by
      have A : ContDiffOn 𝕜 n (fderivWithin 𝕜 g t ∘ f) s := by
        apply ContDiffOn.comp _ (hf.of_le M.le) hst
        apply hg.fderivWithin ht
        simp only [Nat.cast_succ, le_refl]
      have B : ContDiffOn 𝕜 n (fderivWithin 𝕜 f s) s := by
        apply hf.fderivWithin hs
        simp only [Nat.cast_succ, le_refl]
      exact (ContinuousLinearMap.compL 𝕜 E Fu Gu).norm_iteratedFDerivWithin_le_of_bilinear_of_le_one
        A B hs hx le_rfl (ContinuousLinearMap.norm_compL_le 𝕜 E Fu Gu)
    -- bound each of the terms using the estimates on previous derivatives (that use the inductive
    -- assumption for `g' ∘ f`).
    _ ≤ ∑ i ∈ Finset.range (n + 1), (n.choose i : ℝ) * (i ! * C * D ^ i) * D ^ (n - i + 1) := by
      gcongr with i hi
      · exact I i hi
      · exact J i
    -- We are left with trivial algebraic manipulations to see that this is smaller than
    -- the claimed bound.
    _ = ∑ i ∈ Finset.range (n + 1),
      -- Porting note: had to insert a few more explicit type ascriptions in this and similar
      -- expressions.
        (n ! : ℝ) * ((i ! : ℝ)⁻¹ * i !) * C * (D ^ i * D ^ (n - i + 1)) * ((n - i)! : ℝ)⁻¹ := by
      congr! 1 with i hi
      simp only [Nat.cast_choose ℝ (Finset.mem_range_succ_iff.1 hi), div_eq_inv_mul, mul_inv]
      ring
    _ = ∑ i ∈ Finset.range (n + 1), (n ! : ℝ) * 1 * C * D ^ (n + 1) * ((n - i)! : ℝ)⁻¹ := by
      congr! with i hi
      · apply inv_mul_cancel₀
        simpa only [Ne, Nat.cast_eq_zero] using i.factorial_ne_zero
      · rw [← pow_add]
        congr 1
        rw [Nat.add_succ, Nat.succ_inj']
        exact Nat.add_sub_of_le (Finset.mem_range_succ_iff.1 hi)
    _ ≤ ∑ i ∈ Finset.range (n + 1), (n ! : ℝ) * 1 * C * D ^ (n + 1) * 1 := by
      gcongr with i
      apply inv_le_one_of_one_le₀
      simpa only [Nat.one_le_cast] using (n - i).factorial_pos
    _ = (n + 1)! * C * D ^ (n + 1) := by
      simp only [mul_assoc, mul_one, Finset.sum_const, Finset.card_range, nsmul_eq_mul,
        Nat.factorial_succ, Nat.cast_mul]

/-- If the derivatives within a set of `g` at `f x` are bounded by `C`, and the `i`-th derivative
within a set of `f` at `x` is bounded by `D^i` for all `1 ≤ i ≤ n`, then the `n`-th derivative
of `g ∘ f` is bounded by `n! * C * D^n`. -/
theorem norm_iteratedFDerivWithin_comp_le {g : F → G} {f : E → F} {n : ℕ} {s : Set E} {t : Set F}
    {x : E} {N : WithTop ℕ∞} (hg : ContDiffOn 𝕜 N g t) (hf : ContDiffOn 𝕜 N f s) (hn : n ≤ N)
    (ht : UniqueDiffOn 𝕜 t) (hs : UniqueDiffOn 𝕜 s) (hst : MapsTo f s t) (hx : x ∈ s) {C : ℝ}
    {D : ℝ} (hC : ∀ i, i ≤ n → ‖iteratedFDerivWithin 𝕜 i g t (f x)‖ ≤ C)
    (hD : ∀ i, 1 ≤ i → i ≤ n → ‖iteratedFDerivWithin 𝕜 i f s x‖ ≤ D ^ i) :
    ‖iteratedFDerivWithin 𝕜 n (g ∘ f) s x‖ ≤ n ! * C * D ^ n := by
  /- We reduce the bound to the case where all spaces live in the same universe (in which we
    already have proved the result), by using linear isometries between the spaces and their `ULift`
    to a common universe. These linear isometries preserve the norm of the iterated derivative. -/
  let Fu : Type max uF uG := ULift.{uG, uF} F
  let Gu : Type max uF uG := ULift.{uF, uG} G
  have isoF : Fu ≃ₗᵢ[𝕜] F := LinearIsometryEquiv.ulift 𝕜 F
  have isoG : Gu ≃ₗᵢ[𝕜] G := LinearIsometryEquiv.ulift 𝕜 G
  -- lift `f` and `g` to versions `fu` and `gu` on the lifted spaces.
  let fu : E → Fu := isoF.symm ∘ f
  let gu : Fu → Gu := isoG.symm ∘ g ∘ isoF
  let tu := isoF ⁻¹' t
  have htu : UniqueDiffOn 𝕜 tu := isoF.toContinuousLinearEquiv.uniqueDiffOn_preimage_iff.2 ht
  have hstu : MapsTo fu s tu := fun y hy ↦ by
    simpa only [fu, tu, mem_preimage, comp_apply, LinearIsometryEquiv.apply_symm_apply] using hst hy
  have Ffu : isoF (fu x) = f x := by
    simp only [fu, comp_apply, LinearIsometryEquiv.apply_symm_apply]
  -- All norms are preserved by the lifting process.
  have hfu : ContDiffOn 𝕜 n fu s := isoF.symm.contDiff.comp_contDiffOn (hf.of_le hn)
  have hgu : ContDiffOn 𝕜 n gu tu :=
    isoG.symm.contDiff.comp_contDiffOn
      ((hg.of_le hn).comp_continuousLinearMap (isoF : Fu →L[𝕜] F))
  have Nfu : ∀ i, ‖iteratedFDerivWithin 𝕜 i fu s x‖ = ‖iteratedFDerivWithin 𝕜 i f s x‖ := fun i ↦ by
    rw [LinearIsometryEquiv.norm_iteratedFDerivWithin_comp_left _ _ hs hx]
  simp_rw [← Nfu] at hD
  have Ngu : ∀ i,
      ‖iteratedFDerivWithin 𝕜 i gu tu (fu x)‖ = ‖iteratedFDerivWithin 𝕜 i g t (f x)‖ := fun i ↦ by
    rw [LinearIsometryEquiv.norm_iteratedFDerivWithin_comp_left _ _ htu (hstu hx)]
    rw [LinearIsometryEquiv.norm_iteratedFDerivWithin_comp_right _ _ ht, Ffu]
    rw [Ffu]
    exact hst hx
  simp_rw [← Ngu] at hC
  have Nfgu :
      ‖iteratedFDerivWithin 𝕜 n (g ∘ f) s x‖ = ‖iteratedFDerivWithin 𝕜 n (gu ∘ fu) s x‖ := by
    have : gu ∘ fu = isoG.symm ∘ g ∘ f := by
      ext x
      simp only [fu, gu, comp_apply, LinearIsometryEquiv.map_eq_iff,
        LinearIsometryEquiv.apply_symm_apply]
    rw [this, LinearIsometryEquiv.norm_iteratedFDerivWithin_comp_left _ _ hs hx]
  -- deduce the required bound from the one for `gu ∘ fu`.
  rw [Nfgu]
  exact norm_iteratedFDerivWithin_comp_le_aux hgu hfu htu hs hstu hx hC hD

/-- If the derivatives of `g` at `f x` are bounded by `C`, and the `i`-th derivative
of `f` at `x` is bounded by `D^i` for all `1 ≤ i ≤ n`, then the `n`-th derivative
of `g ∘ f` is bounded by `n! * C * D^n`. -/
theorem norm_iteratedFDeriv_comp_le {g : F → G} {f : E → F} {n : ℕ} {N : WithTop ℕ∞}
    (hg : ContDiff 𝕜 N g) (hf : ContDiff 𝕜 N f) (hn : n ≤ N) (x : E) {C : ℝ} {D : ℝ}
    (hC : ∀ i, i ≤ n → ‖iteratedFDeriv 𝕜 i g (f x)‖ ≤ C)
    (hD : ∀ i, 1 ≤ i → i ≤ n → ‖iteratedFDeriv 𝕜 i f x‖ ≤ D ^ i) :
    ‖iteratedFDeriv 𝕜 n (g ∘ f) x‖ ≤ n ! * C * D ^ n := by
  simp_rw [← iteratedFDerivWithin_univ] at hC hD ⊢
  exact norm_iteratedFDerivWithin_comp_le hg.contDiffOn hf.contDiffOn hn .univ .univ
    (mapsTo_univ _ _) (mem_univ x) hC hD

section Apply

theorem norm_iteratedFDerivWithin_clm_apply {f : E → F →L[𝕜] G} {g : E → F} {s : Set E} {x : E}
    {N : WithTop ℕ∞} {n : ℕ} (hf : ContDiffOn 𝕜 N f s) (hg : ContDiffOn 𝕜 N g s)
    (hs : UniqueDiffOn 𝕜 s) (hx : x ∈ s) (hn : n ≤ N) :
    ‖iteratedFDerivWithin 𝕜 n (fun y => (f y) (g y)) s x‖ ≤
      ∑ i ∈ Finset.range (n + 1), ↑(n.choose i) * ‖iteratedFDerivWithin 𝕜 i f s x‖ *
        ‖iteratedFDerivWithin 𝕜 (n - i) g s x‖ := by
  let B : (F →L[𝕜] G) →L[𝕜] F →L[𝕜] G := ContinuousLinearMap.flip (ContinuousLinearMap.apply 𝕜 G)
  have hB : ‖B‖ ≤ 1 := by
    simp only [B, ContinuousLinearMap.opNorm_flip, ContinuousLinearMap.apply]
    refine ContinuousLinearMap.opNorm_le_bound _ zero_le_one fun f => ?_
    simp only [ContinuousLinearMap.coe_id', id, one_mul]
    rfl
  exact B.norm_iteratedFDerivWithin_le_of_bilinear_of_le_one hf hg hs hx hn hB

theorem norm_iteratedFDeriv_clm_apply {f : E → F →L[𝕜] G} {g : E → F} {N : WithTop ℕ∞} {n : ℕ}
    (hf : ContDiff 𝕜 N f) (hg : ContDiff 𝕜 N g) (x : E) (hn : n ≤ N) :
    ‖iteratedFDeriv 𝕜 n (fun y : E => (f y) (g y)) x‖ ≤ ∑ i ∈ Finset.range (n + 1),
      ↑(n.choose i) * ‖iteratedFDeriv 𝕜 i f x‖ * ‖iteratedFDeriv 𝕜 (n - i) g x‖ := by
  simp only [← iteratedFDerivWithin_univ]
  exact norm_iteratedFDerivWithin_clm_apply hf.contDiffOn hg.contDiffOn .univ (Set.mem_univ x) hn

theorem norm_iteratedFDerivWithin_clm_apply_const {f : E → F →L[𝕜] G} {c : F} {s : Set E} {x : E}
    {N : WithTop ℕ∞} {n : ℕ} (hf : ContDiffWithinAt 𝕜 N f s x) (hs : UniqueDiffOn 𝕜 s)
    (hx : x ∈ s) (hn : n ≤ N) :
    ‖iteratedFDerivWithin 𝕜 n (fun y : E => (f y) c) s x‖ ≤
      ‖c‖ * ‖iteratedFDerivWithin 𝕜 n f s x‖ := by
  let g : (F →L[𝕜] G) →L[𝕜] G := ContinuousLinearMap.apply 𝕜 G c
  have h := g.norm_compContinuousMultilinearMap_le (iteratedFDerivWithin 𝕜 n f s x)
  rw [← g.iteratedFDerivWithin_comp_left hf hs hx hn] at h
  refine h.trans (mul_le_mul_of_nonneg_right ?_ (norm_nonneg _))
  refine g.opNorm_le_bound (norm_nonneg _) fun f => ?_
  rw [ContinuousLinearMap.apply_apply, mul_comm]
  exact f.le_opNorm c

theorem norm_iteratedFDeriv_clm_apply_const {f : E → F →L[𝕜] G} {c : F} {x : E}
    {N : WithTop ℕ∞} {n : ℕ} (hf : ContDiffAt 𝕜 N f x) (hn : n ≤ N) :
    ‖iteratedFDeriv 𝕜 n (fun y : E => (f y) c) x‖ ≤ ‖c‖ * ‖iteratedFDeriv 𝕜 n f x‖ := by
  simp only [← iteratedFDerivWithin_univ]
<<<<<<< HEAD
  exact norm_iteratedFDerivWithin_clm_apply_const hf.contDiffOn .univ (Set.mem_univ x) hn
=======
  exact norm_iteratedFDerivWithin_clm_apply_const hf.contDiffWithinAt uniqueDiffOn_univ
    (Set.mem_univ x) hn
>>>>>>> c11b0676

end Apply<|MERGE_RESOLUTION|>--- conflicted
+++ resolved
@@ -558,11 +558,6 @@
     {N : WithTop ℕ∞} {n : ℕ} (hf : ContDiffAt 𝕜 N f x) (hn : n ≤ N) :
     ‖iteratedFDeriv 𝕜 n (fun y : E => (f y) c) x‖ ≤ ‖c‖ * ‖iteratedFDeriv 𝕜 n f x‖ := by
   simp only [← iteratedFDerivWithin_univ]
-<<<<<<< HEAD
-  exact norm_iteratedFDerivWithin_clm_apply_const hf.contDiffOn .univ (Set.mem_univ x) hn
-=======
-  exact norm_iteratedFDerivWithin_clm_apply_const hf.contDiffWithinAt uniqueDiffOn_univ
-    (Set.mem_univ x) hn
->>>>>>> c11b0676
+  exact norm_iteratedFDerivWithin_clm_apply_const hf.contDiffWithinAt .univ (Set.mem_univ x) hn
 
 end Apply