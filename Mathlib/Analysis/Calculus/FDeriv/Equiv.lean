/-
Copyright (c) 2019 Jeremy Avigad. All rights reserved.
Released under Apache 2.0 license as described in the file LICENSE.
Authors: Jeremy Avigad, Sébastien Gouëzel, Yury Kudryashov
-/
import Mathlib.Analysis.Asymptotics.AsymptoticEquivalent
import Mathlib.Analysis.Calculus.FDeriv.Linear
import Mathlib.Analysis.Calculus.FDeriv.Comp

/-!
# The derivative of a linear equivalence

For detailed documentation of the Fréchet derivative,
see the module docstring of `Analysis/Calculus/FDeriv/Basic.lean`.

This file contains the usual formulas (and existence assertions) for the derivative of
continuous linear equivalences.

We also prove the usual formula for the derivative of the inverse function, assuming it exists.
The inverse function theorem is in `Mathlib/Analysis/Calculus/InverseFunctionTheorem/FDeriv.lean`.
-/

open Filter Asymptotics ContinuousLinearMap Set Metric

open scoped Classical
open Topology NNReal Filter Asymptotics ENNReal

noncomputable section

section

variable {𝕜 : Type*} [NontriviallyNormedField 𝕜]
variable {E : Type*} [NormedAddCommGroup E] [NormedSpace 𝕜 E]
variable {F : Type*} [NormedAddCommGroup F] [NormedSpace 𝕜 F]
variable {G : Type*} [NormedAddCommGroup G] [NormedSpace 𝕜 G]
variable {G' : Type*} [NormedAddCommGroup G'] [NormedSpace 𝕜 G']
variable {f : E → F} {f' : E →L[𝕜] F} {x : E} {s : Set E}

namespace ContinuousLinearEquiv

/-! ### Differentiability of linear equivs, and invariance of differentiability -/


variable (iso : E ≃L[𝕜] F)

@[fun_prop]
protected theorem hasStrictFDerivAt : HasStrictFDerivAt iso (iso : E →L[𝕜] F) x :=
  iso.toContinuousLinearMap.hasStrictFDerivAt

@[fun_prop]
protected theorem hasFDerivWithinAt : HasFDerivWithinAt iso (iso : E →L[𝕜] F) s x :=
  iso.toContinuousLinearMap.hasFDerivWithinAt

@[fun_prop]
protected theorem hasFDerivAt : HasFDerivAt iso (iso : E →L[𝕜] F) x :=
  iso.toContinuousLinearMap.hasFDerivAtFilter

@[fun_prop]
protected theorem differentiableAt : DifferentiableAt 𝕜 iso x :=
  iso.hasFDerivAt.differentiableAt

@[fun_prop]
protected theorem differentiableWithinAt : DifferentiableWithinAt 𝕜 iso s x :=
  iso.differentiableAt.differentiableWithinAt

protected theorem fderiv : fderiv 𝕜 iso x = iso :=
  iso.hasFDerivAt.fderiv

protected theorem fderivWithin (hxs : UniqueDiffWithinAt 𝕜 s x) : fderivWithin 𝕜 iso s x = iso :=
  iso.toContinuousLinearMap.fderivWithin hxs

@[fun_prop]
protected theorem differentiable : Differentiable 𝕜 iso := fun _ => iso.differentiableAt

@[fun_prop]
protected theorem differentiableOn : DifferentiableOn 𝕜 iso s :=
  iso.differentiable.differentiableOn

theorem comp_differentiableWithinAt_iff {f : G → E} {s : Set G} {x : G} :
    DifferentiableWithinAt 𝕜 (iso ∘ f) s x ↔ DifferentiableWithinAt 𝕜 f s x := by
  refine
    ⟨fun H => ?_, fun H => iso.differentiable.differentiableAt.comp_differentiableWithinAt x H⟩
  have : DifferentiableWithinAt 𝕜 (iso.symm ∘ iso ∘ f) s x :=
    iso.symm.differentiable.differentiableAt.comp_differentiableWithinAt x H
  rwa [← Function.comp_assoc iso.symm iso f, iso.symm_comp_self] at this

theorem comp_differentiableAt_iff {f : G → E} {x : G} :
    DifferentiableAt 𝕜 (iso ∘ f) x ↔ DifferentiableAt 𝕜 f x := by
  rw [← differentiableWithinAt_univ, ← differentiableWithinAt_univ,
    iso.comp_differentiableWithinAt_iff]

theorem comp_differentiableOn_iff {f : G → E} {s : Set G} :
    DifferentiableOn 𝕜 (iso ∘ f) s ↔ DifferentiableOn 𝕜 f s := by
  rw [DifferentiableOn, DifferentiableOn]
  simp only [iso.comp_differentiableWithinAt_iff]

theorem comp_differentiable_iff {f : G → E} : Differentiable 𝕜 (iso ∘ f) ↔ Differentiable 𝕜 f := by
  rw [← differentiableOn_univ, ← differentiableOn_univ]
  exact iso.comp_differentiableOn_iff

theorem comp_hasFDerivWithinAt_iff {f : G → E} {s : Set G} {x : G} {f' : G →L[𝕜] E} :
    HasFDerivWithinAt (iso ∘ f) ((iso : E →L[𝕜] F).comp f') s x ↔ HasFDerivWithinAt f f' s x := by
  refine ⟨fun H => ?_, fun H => iso.hasFDerivAt.comp_hasFDerivWithinAt x H⟩
  have A : f = iso.symm ∘ iso ∘ f := by
    rw [← Function.comp_assoc, iso.symm_comp_self]
    rfl
  have B : f' = (iso.symm : F →L[𝕜] E).comp ((iso : E →L[𝕜] F).comp f') := by
    rw [← ContinuousLinearMap.comp_assoc, iso.coe_symm_comp_coe, ContinuousLinearMap.id_comp]
  rw [A, B]
  exact iso.symm.hasFDerivAt.comp_hasFDerivWithinAt x H

theorem comp_hasStrictFDerivAt_iff {f : G → E} {x : G} {f' : G →L[𝕜] E} :
    HasStrictFDerivAt (iso ∘ f) ((iso : E →L[𝕜] F).comp f') x ↔ HasStrictFDerivAt f f' x := by
  refine ⟨fun H => ?_, fun H => iso.hasStrictFDerivAt.comp x H⟩
  convert iso.symm.hasStrictFDerivAt.comp x H using 1 <;>
    ext z <;> apply (iso.symm_apply_apply _).symm

theorem comp_hasFDerivAt_iff {f : G → E} {x : G} {f' : G →L[𝕜] E} :
    HasFDerivAt (iso ∘ f) ((iso : E →L[𝕜] F).comp f') x ↔ HasFDerivAt f f' x := by
  simp_rw [← hasFDerivWithinAt_univ, iso.comp_hasFDerivWithinAt_iff]

theorem comp_hasFDerivWithinAt_iff' {f : G → E} {s : Set G} {x : G} {f' : G →L[𝕜] F} :
    HasFDerivWithinAt (iso ∘ f) f' s x ↔
      HasFDerivWithinAt f ((iso.symm : F →L[𝕜] E).comp f') s x := by
  rw [← iso.comp_hasFDerivWithinAt_iff, ← ContinuousLinearMap.comp_assoc, iso.coe_comp_coe_symm,
    ContinuousLinearMap.id_comp]

theorem comp_hasFDerivAt_iff' {f : G → E} {x : G} {f' : G →L[𝕜] F} :
    HasFDerivAt (iso ∘ f) f' x ↔ HasFDerivAt f ((iso.symm : F →L[𝕜] E).comp f') x := by
  simp_rw [← hasFDerivWithinAt_univ, iso.comp_hasFDerivWithinAt_iff']

theorem comp_fderivWithin {f : G → E} {s : Set G} {x : G} (hxs : UniqueDiffWithinAt 𝕜 s x) :
    fderivWithin 𝕜 (iso ∘ f) s x = (iso : E →L[𝕜] F).comp (fderivWithin 𝕜 f s x) := by
  by_cases h : DifferentiableWithinAt 𝕜 f s x
  · rw [fderiv_comp_fderivWithin x iso.differentiableAt h hxs, iso.fderiv]
  · have : ¬DifferentiableWithinAt 𝕜 (iso ∘ f) s x := mt iso.comp_differentiableWithinAt_iff.1 h
    rw [fderivWithin_zero_of_not_differentiableWithinAt h,
      fderivWithin_zero_of_not_differentiableWithinAt this, ContinuousLinearMap.comp_zero]

theorem comp_fderiv {f : G → E} {x : G} :
    fderiv 𝕜 (iso ∘ f) x = (iso : E →L[𝕜] F).comp (fderiv 𝕜 f x) := by
  rw [← fderivWithin_univ, ← fderivWithin_univ]
  exact iso.comp_fderivWithin uniqueDiffWithinAt_univ

lemma _root_.fderivWithin_continuousLinearEquiv_comp (L : G ≃L[𝕜] G') (f : E → (F →L[𝕜] G))
    (hs : UniqueDiffWithinAt 𝕜 s x) :
    fderivWithin 𝕜 (fun x ↦ (L : G →L[𝕜] G').comp (f x)) s x =
      (((ContinuousLinearEquiv.refl 𝕜 F).arrowCongr L)) ∘L (fderivWithin 𝕜 f s x) := by
  change fderivWithin 𝕜 (((ContinuousLinearEquiv.refl 𝕜 F).arrowCongr L) ∘ f) s x = _
  rw [ContinuousLinearEquiv.comp_fderivWithin _ hs]

lemma _root_.fderiv_continuousLinearEquiv_comp (L : G ≃L[𝕜] G') (f : E → (F →L[𝕜] G)) (x : E) :
    fderiv 𝕜 (fun x ↦ (L : G →L[𝕜] G').comp (f x)) x =
      (((ContinuousLinearEquiv.refl 𝕜 F).arrowCongr L)) ∘L (fderiv 𝕜 f x) := by
  change fderiv 𝕜 (((ContinuousLinearEquiv.refl 𝕜 F).arrowCongr L) ∘ f) x = _
  rw [ContinuousLinearEquiv.comp_fderiv]

lemma _root_.fderiv_continuousLinearEquiv_comp' (L : G ≃L[𝕜] G') (f : E → (F →L[𝕜] G)) :
    fderiv 𝕜 (fun x ↦ (L : G →L[𝕜] G').comp (f x)) =
      fun x ↦ (((ContinuousLinearEquiv.refl 𝕜 F).arrowCongr L)) ∘L (fderiv 𝕜 f x) := by
  ext x : 1
  exact fderiv_continuousLinearEquiv_comp L f x

theorem comp_right_differentiableWithinAt_iff {f : F → G} {s : Set F} {x : E} :
    DifferentiableWithinAt 𝕜 (f ∘ iso) (iso ⁻¹' s) x ↔ DifferentiableWithinAt 𝕜 f s (iso x) := by
  refine ⟨fun H => ?_, fun H => H.comp x iso.differentiableWithinAt (mapsTo_preimage _ s)⟩
  have : DifferentiableWithinAt 𝕜 ((f ∘ iso) ∘ iso.symm) s (iso x) := by
    rw [← iso.symm_apply_apply x] at H
    apply H.comp (iso x) iso.symm.differentiableWithinAt
    intro y hy
    simpa only [mem_preimage, apply_symm_apply] using hy
  rwa [Function.comp_assoc, iso.self_comp_symm] at this

theorem comp_right_differentiableAt_iff {f : F → G} {x : E} :
    DifferentiableAt 𝕜 (f ∘ iso) x ↔ DifferentiableAt 𝕜 f (iso x) := by
  simp only [← differentiableWithinAt_univ, ← iso.comp_right_differentiableWithinAt_iff,
    preimage_univ]

theorem comp_right_differentiableOn_iff {f : F → G} {s : Set F} :
    DifferentiableOn 𝕜 (f ∘ iso) (iso ⁻¹' s) ↔ DifferentiableOn 𝕜 f s := by
  refine ⟨fun H y hy => ?_, fun H y hy => iso.comp_right_differentiableWithinAt_iff.2 (H _ hy)⟩
  rw [← iso.apply_symm_apply y, ← comp_right_differentiableWithinAt_iff]
  apply H
  simpa only [mem_preimage, apply_symm_apply] using hy

theorem comp_right_differentiable_iff {f : F → G} :
    Differentiable 𝕜 (f ∘ iso) ↔ Differentiable 𝕜 f := by
  simp only [← differentiableOn_univ, ← iso.comp_right_differentiableOn_iff, preimage_univ]

theorem comp_right_hasFDerivWithinAt_iff {f : F → G} {s : Set F} {x : E} {f' : F →L[𝕜] G} :
    HasFDerivWithinAt (f ∘ iso) (f'.comp (iso : E →L[𝕜] F)) (iso ⁻¹' s) x ↔
      HasFDerivWithinAt f f' s (iso x) := by
  refine ⟨fun H => ?_, fun H => H.comp x iso.hasFDerivWithinAt (mapsTo_preimage _ s)⟩
  rw [← iso.symm_apply_apply x] at H
  have A : f = (f ∘ iso) ∘ iso.symm := by
    rw [Function.comp_assoc, iso.self_comp_symm]
    rfl
  have B : f' = (f'.comp (iso : E →L[𝕜] F)).comp (iso.symm : F →L[𝕜] E) := by
    rw [ContinuousLinearMap.comp_assoc, iso.coe_comp_coe_symm, ContinuousLinearMap.comp_id]
  rw [A, B]
  apply H.comp (iso x) iso.symm.hasFDerivWithinAt
  intro y hy
  simpa only [mem_preimage, apply_symm_apply] using hy

theorem comp_right_hasFDerivAt_iff {f : F → G} {x : E} {f' : F →L[𝕜] G} :
    HasFDerivAt (f ∘ iso) (f'.comp (iso : E →L[𝕜] F)) x ↔ HasFDerivAt f f' (iso x) := by
  simp only [← hasFDerivWithinAt_univ, ← comp_right_hasFDerivWithinAt_iff, preimage_univ]

theorem comp_right_hasFDerivWithinAt_iff' {f : F → G} {s : Set F} {x : E} {f' : E →L[𝕜] G} :
    HasFDerivWithinAt (f ∘ iso) f' (iso ⁻¹' s) x ↔
      HasFDerivWithinAt f (f'.comp (iso.symm : F →L[𝕜] E)) s (iso x) := by
  rw [← iso.comp_right_hasFDerivWithinAt_iff, ContinuousLinearMap.comp_assoc,
    iso.coe_symm_comp_coe, ContinuousLinearMap.comp_id]

theorem comp_right_hasFDerivAt_iff' {f : F → G} {x : E} {f' : E →L[𝕜] G} :
    HasFDerivAt (f ∘ iso) f' x ↔ HasFDerivAt f (f'.comp (iso.symm : F →L[𝕜] E)) (iso x) := by
  simp only [← hasFDerivWithinAt_univ, ← iso.comp_right_hasFDerivWithinAt_iff', preimage_univ]

theorem comp_right_fderivWithin {f : F → G} {s : Set F} {x : E}
    (hxs : UniqueDiffWithinAt 𝕜 (iso ⁻¹' s) x) :
    fderivWithin 𝕜 (f ∘ iso) (iso ⁻¹' s) x =
      (fderivWithin 𝕜 f s (iso x)).comp (iso : E →L[𝕜] F) := by
  by_cases h : DifferentiableWithinAt 𝕜 f s (iso x)
  · exact (iso.comp_right_hasFDerivWithinAt_iff.2 h.hasFDerivWithinAt).fderivWithin hxs
  · have : ¬DifferentiableWithinAt 𝕜 (f ∘ iso) (iso ⁻¹' s) x := by
      intro h'
      exact h (iso.comp_right_differentiableWithinAt_iff.1 h')
    rw [fderivWithin_zero_of_not_differentiableWithinAt h,
      fderivWithin_zero_of_not_differentiableWithinAt this, ContinuousLinearMap.zero_comp]

theorem comp_right_fderiv {f : F → G} {x : E} :
    fderiv 𝕜 (f ∘ iso) x = (fderiv 𝕜 f (iso x)).comp (iso : E →L[𝕜] F) := by
  rw [← fderivWithin_univ, ← fderivWithin_univ, ← iso.comp_right_fderivWithin, preimage_univ]
  exact uniqueDiffWithinAt_univ

end ContinuousLinearEquiv

namespace LinearIsometryEquiv

/-! ### Differentiability of linear isometry equivs, and invariance of differentiability -/


variable (iso : E ≃ₗᵢ[𝕜] F)

@[fun_prop]
protected theorem hasStrictFDerivAt : HasStrictFDerivAt iso (iso : E →L[𝕜] F) x :=
  (iso : E ≃L[𝕜] F).hasStrictFDerivAt

@[fun_prop]
protected theorem hasFDerivWithinAt : HasFDerivWithinAt iso (iso : E →L[𝕜] F) s x :=
  (iso : E ≃L[𝕜] F).hasFDerivWithinAt

@[fun_prop]
protected theorem hasFDerivAt : HasFDerivAt iso (iso : E →L[𝕜] F) x :=
  (iso : E ≃L[𝕜] F).hasFDerivAt

@[fun_prop]
protected theorem differentiableAt : DifferentiableAt 𝕜 iso x :=
  iso.hasFDerivAt.differentiableAt

@[fun_prop]
protected theorem differentiableWithinAt : DifferentiableWithinAt 𝕜 iso s x :=
  iso.differentiableAt.differentiableWithinAt

protected theorem fderiv : fderiv 𝕜 iso x = iso :=
  iso.hasFDerivAt.fderiv

protected theorem fderivWithin (hxs : UniqueDiffWithinAt 𝕜 s x) : fderivWithin 𝕜 iso s x = iso :=
  (iso : E ≃L[𝕜] F).fderivWithin hxs

@[fun_prop]
protected theorem differentiable : Differentiable 𝕜 iso := fun _ => iso.differentiableAt

@[fun_prop]
protected theorem differentiableOn : DifferentiableOn 𝕜 iso s :=
  iso.differentiable.differentiableOn

theorem comp_differentiableWithinAt_iff {f : G → E} {s : Set G} {x : G} :
    DifferentiableWithinAt 𝕜 (iso ∘ f) s x ↔ DifferentiableWithinAt 𝕜 f s x :=
  (iso : E ≃L[𝕜] F).comp_differentiableWithinAt_iff

theorem comp_differentiableAt_iff {f : G → E} {x : G} :
    DifferentiableAt 𝕜 (iso ∘ f) x ↔ DifferentiableAt 𝕜 f x :=
  (iso : E ≃L[𝕜] F).comp_differentiableAt_iff

theorem comp_differentiableOn_iff {f : G → E} {s : Set G} :
    DifferentiableOn 𝕜 (iso ∘ f) s ↔ DifferentiableOn 𝕜 f s :=
  (iso : E ≃L[𝕜] F).comp_differentiableOn_iff

theorem comp_differentiable_iff {f : G → E} : Differentiable 𝕜 (iso ∘ f) ↔ Differentiable 𝕜 f :=
  (iso : E ≃L[𝕜] F).comp_differentiable_iff

theorem comp_hasFDerivWithinAt_iff {f : G → E} {s : Set G} {x : G} {f' : G →L[𝕜] E} :
    HasFDerivWithinAt (iso ∘ f) ((iso : E →L[𝕜] F).comp f') s x ↔ HasFDerivWithinAt f f' s x :=
  (iso : E ≃L[𝕜] F).comp_hasFDerivWithinAt_iff

theorem comp_hasStrictFDerivAt_iff {f : G → E} {x : G} {f' : G →L[𝕜] E} :
    HasStrictFDerivAt (iso ∘ f) ((iso : E →L[𝕜] F).comp f') x ↔ HasStrictFDerivAt f f' x :=
  (iso : E ≃L[𝕜] F).comp_hasStrictFDerivAt_iff

theorem comp_hasFDerivAt_iff {f : G → E} {x : G} {f' : G →L[𝕜] E} :
    HasFDerivAt (iso ∘ f) ((iso : E →L[𝕜] F).comp f') x ↔ HasFDerivAt f f' x :=
  (iso : E ≃L[𝕜] F).comp_hasFDerivAt_iff

theorem comp_hasFDerivWithinAt_iff' {f : G → E} {s : Set G} {x : G} {f' : G →L[𝕜] F} :
    HasFDerivWithinAt (iso ∘ f) f' s x ↔ HasFDerivWithinAt f ((iso.symm : F →L[𝕜] E).comp f') s x :=
  (iso : E ≃L[𝕜] F).comp_hasFDerivWithinAt_iff'

theorem comp_hasFDerivAt_iff' {f : G → E} {x : G} {f' : G →L[𝕜] F} :
    HasFDerivAt (iso ∘ f) f' x ↔ HasFDerivAt f ((iso.symm : F →L[𝕜] E).comp f') x :=
  (iso : E ≃L[𝕜] F).comp_hasFDerivAt_iff'

theorem comp_fderivWithin {f : G → E} {s : Set G} {x : G} (hxs : UniqueDiffWithinAt 𝕜 s x) :
    fderivWithin 𝕜 (iso ∘ f) s x = (iso : E →L[𝕜] F).comp (fderivWithin 𝕜 f s x) :=
  (iso : E ≃L[𝕜] F).comp_fderivWithin hxs

theorem comp_fderiv {f : G → E} {x : G} :
    fderiv 𝕜 (iso ∘ f) x = (iso : E →L[𝕜] F).comp (fderiv 𝕜 f x) :=
  (iso : E ≃L[𝕜] F).comp_fderiv

theorem comp_fderiv' {f : G → E} :
    fderiv 𝕜 (iso ∘ f) = fun x ↦ (iso : E →L[𝕜] F).comp (fderiv 𝕜 f x) := by
  ext x : 1
  exact LinearIsometryEquiv.comp_fderiv iso

end LinearIsometryEquiv

/-- If `f (g y) = y` for `y` in some neighborhood of `a`, `g` is continuous at `a`, and `f` has an
invertible derivative `f'` at `g a` in the strict sense, then `g` has the derivative `f'⁻¹` at `a`
in the strict sense.

This is one of the easy parts of the inverse function theorem: it assumes that we already have an
inverse function. -/
theorem HasStrictFDerivAt.of_local_left_inverse {f : E → F} {f' : E ≃L[𝕜] F} {g : F → E} {a : F}
    (hg : ContinuousAt g a) (hf : HasStrictFDerivAt f (f' : E →L[𝕜] F) (g a))
    (hfg : ∀ᶠ y in 𝓝 a, f (g y) = y) : HasStrictFDerivAt g (f'.symm : F →L[𝕜] E) a := by
  replace hg := hg.prodMap' hg
  replace hfg := hfg.prod_mk_nhds hfg
  have :
    (fun p : F × F => g p.1 - g p.2 - f'.symm (p.1 - p.2)) =O[𝓝 (a, a)] fun p : F × F =>
      f' (g p.1 - g p.2) - (p.1 - p.2) := by
    refine ((f'.symm : F →L[𝕜] E).isBigO_comp _ _).congr (fun x => ?_) fun _ => rfl
    simp
  refine .of_isLittleO <| this.trans_isLittleO ?_
  clear this
<<<<<<< HEAD
  refine ((hf.comp_tendsto hg).symm.congr'
=======
  refine ((hf.isLittleO.comp_tendsto hg).symm.congr'
>>>>>>> d0df76bd
    (hfg.mono ?_) (Eventually.of_forall fun _ => rfl)).trans_isBigO ?_
  · rintro p ⟨hp1, hp2⟩
    simp [hp1, hp2]
  · refine (hf.isBigO_sub_rev.comp_tendsto hg).congr' (Eventually.of_forall fun _ => rfl)
      (hfg.mono ?_)
    rintro p ⟨hp1, hp2⟩
    simp only [(· ∘ ·), hp1, hp2, Prod.map]

/-- If `f (g y) = y` for `y` in some neighborhood of `a`, `g` is continuous at `a`, and `f` has an
invertible derivative `f'` at `g a`, then `g` has the derivative `f'⁻¹` at `a`.

This is one of the easy parts of the inverse function theorem: it assumes that we already have
an inverse function. -/
theorem HasFDerivAt.of_local_left_inverse {f : E → F} {f' : E ≃L[𝕜] F} {g : F → E} {a : F}
    (hg : ContinuousAt g a) (hf : HasFDerivAt f (f' : E →L[𝕜] F) (g a))
    (hfg : ∀ᶠ y in 𝓝 a, f (g y) = y) : HasFDerivAt g (f'.symm : F →L[𝕜] E) a := by
  have : (fun x : F => g x - g a - f'.symm (x - a)) =O[𝓝 a]
      fun x : F => f' (g x - g a) - (x - a) := by
    refine ((f'.symm : F →L[𝕜] E).isBigO_comp _ _).congr (fun x => ?_) fun _ => rfl
    simp
  refine HasFDerivAtFilter.of_isLittleO <| this.trans_isLittleO ?_
  clear this
  refine ((hf.isLittleO.comp_tendsto hg).symm.congr' (hfg.mono ?_) .rfl).trans_isBigO ?_
  · intro p hp
    simp [hp, hfg.self_of_nhds]
  · refine ((hf.isBigO_sub_rev f'.antilipschitz).comp_tendsto hg).congr'
      (Eventually.of_forall fun _ => rfl) (hfg.mono ?_)
    rintro p hp
    simp only [(· ∘ ·), hp, hfg.self_of_nhds]

/-- If `f` is a partial homeomorphism defined on a neighbourhood of `f.symm a`, and `f` has an
invertible derivative `f'` in the sense of strict differentiability at `f.symm a`, then `f.symm` has
the derivative `f'⁻¹` at `a`.

This is one of the easy parts of the inverse function theorem: it assumes that we already have
an inverse function. -/
theorem PartialHomeomorph.hasStrictFDerivAt_symm (f : PartialHomeomorph E F) {f' : E ≃L[𝕜] F}
    {a : F} (ha : a ∈ f.target) (htff' : HasStrictFDerivAt f (f' : E →L[𝕜] F) (f.symm a)) :
    HasStrictFDerivAt f.symm (f'.symm : F →L[𝕜] E) a :=
  htff'.of_local_left_inverse (f.symm.continuousAt ha) (f.eventually_right_inverse ha)

/-- If `f` is a partial homeomorphism defined on a neighbourhood of `f.symm a`, and `f` has an
invertible derivative `f'` at `f.symm a`, then `f.symm` has the derivative `f'⁻¹` at `a`.

This is one of the easy parts of the inverse function theorem: it assumes that we already have
an inverse function. -/
theorem PartialHomeomorph.hasFDerivAt_symm (f : PartialHomeomorph E F) {f' : E ≃L[𝕜] F} {a : F}
    (ha : a ∈ f.target) (htff' : HasFDerivAt f (f' : E →L[𝕜] F) (f.symm a)) :
    HasFDerivAt f.symm (f'.symm : F →L[𝕜] E) a :=
  htff'.of_local_left_inverse (f.symm.continuousAt ha) (f.eventually_right_inverse ha)

theorem HasFDerivWithinAt.eventually_ne (h : HasFDerivWithinAt f f' s x)
    (hf' : ∃ C, ∀ z, ‖z‖ ≤ C * ‖f' z‖) : ∀ᶠ z in 𝓝[s \ {x}] x, f z ≠ f x := by
  rw [nhdsWithin, diff_eq, ← inf_principal, ← inf_assoc, eventually_inf_principal]
  have A : (fun z => z - x) =O[𝓝[s] x] fun z => f' (z - x) :=
    isBigO_iff.2 <| hf'.imp fun C hC => Eventually.of_forall fun z => hC _
  have : (fun z => f z - f x) ~[𝓝[s] x] fun z => f' (z - x) := h.isLittleO.trans_isBigO A
  simpa [not_imp_not, sub_eq_zero] using (A.trans this.isBigO_symm).eq_zero_imp

theorem HasFDerivAt.eventually_ne (h : HasFDerivAt f f' x) (hf' : ∃ C, ∀ z, ‖z‖ ≤ C * ‖f' z‖) :
    ∀ᶠ z in 𝓝[≠] x, f z ≠ f x := by
  simpa only [compl_eq_univ_diff] using (hasFDerivWithinAt_univ.2 h).eventually_ne hf'

end

section

/-
  In the special case of a normed space over the reals,
  we can use scalar multiplication in the `tendsto` characterization
  of the Fréchet derivative.
-/
variable {E : Type*} [NormedAddCommGroup E] [NormedSpace ℝ E]
variable {F : Type*} [NormedAddCommGroup F] [NormedSpace ℝ F]
variable {f : E → F} {f' : E →L[ℝ] F} {x : E}

theorem has_fderiv_at_filter_real_equiv {L : Filter E} :
    Tendsto (fun x' : E => ‖x' - x‖⁻¹ * ‖f x' - f x - f' (x' - x)‖) L (𝓝 0) ↔
      Tendsto (fun x' : E => ‖x' - x‖⁻¹ • (f x' - f x - f' (x' - x))) L (𝓝 0) := by
  symm
  rw [tendsto_iff_norm_sub_tendsto_zero]
  refine tendsto_congr fun x' => ?_
  simp [norm_smul]

theorem HasFDerivAt.lim_real (hf : HasFDerivAt f f' x) (v : E) :
    Tendsto (fun c : ℝ => c • (f (x + c⁻¹ • v) - f x)) atTop (𝓝 (f' v)) := by
  apply hf.lim v
  rw [tendsto_atTop_atTop]
  exact fun b => ⟨b, fun a ha => le_trans ha (le_abs_self _)⟩

end

section TangentCone

variable {𝕜 : Type*} [NontriviallyNormedField 𝕜] {E : Type*} [NormedAddCommGroup E]
  [NormedSpace 𝕜 E] {F : Type*} [NormedAddCommGroup F] [NormedSpace 𝕜 F] {f : E → F} {s : Set E}
  {f' : E →L[𝕜] F}

/-- The image of a tangent cone under the differential of a map is included in the tangent cone to
the image. -/
theorem HasFDerivWithinAt.mapsTo_tangent_cone {x : E} (h : HasFDerivWithinAt f f' s x) :
    MapsTo f' (tangentConeAt 𝕜 s x) (tangentConeAt 𝕜 (f '' s) (f x)) := by
  rintro v ⟨c, d, dtop, clim, cdlim⟩
  refine
    ⟨c, fun n => f (x + d n) - f x, mem_of_superset dtop ?_, clim, h.lim atTop dtop clim cdlim⟩
  simp +contextual [-mem_image, mem_image_of_mem]

/-- If a set has the unique differentiability property at a point x, then the image of this set
under a map with onto derivative has also the unique differentiability property at the image point.
-/
theorem HasFDerivWithinAt.uniqueDiffWithinAt {x : E} (h : HasFDerivWithinAt f f' s x)
    (hs : UniqueDiffWithinAt 𝕜 s x) (h' : DenseRange f') : UniqueDiffWithinAt 𝕜 (f '' s) (f x) := by
  refine ⟨h'.dense_of_mapsTo f'.continuous hs.1 ?_, h.continuousWithinAt.mem_closure_image hs.2⟩
  show
    Submodule.span 𝕜 (tangentConeAt 𝕜 s x) ≤
      (Submodule.span 𝕜 (tangentConeAt 𝕜 (f '' s) (f x))).comap f'
  rw [Submodule.span_le]
  exact h.mapsTo_tangent_cone.mono Subset.rfl Submodule.subset_span

theorem UniqueDiffOn.image {f' : E → E →L[𝕜] F} (hs : UniqueDiffOn 𝕜 s)
    (hf' : ∀ x ∈ s, HasFDerivWithinAt f (f' x) s x) (hd : ∀ x ∈ s, DenseRange (f' x)) :
    UniqueDiffOn 𝕜 (f '' s) :=
  forall_mem_image.2 fun x hx => (hf' x hx).uniqueDiffWithinAt (hs x hx) (hd x hx)

theorem HasFDerivWithinAt.uniqueDiffWithinAt_of_continuousLinearEquiv {x : E} (e' : E ≃L[𝕜] F)
    (h : HasFDerivWithinAt f (e' : E →L[𝕜] F) s x) (hs : UniqueDiffWithinAt 𝕜 s x) :
    UniqueDiffWithinAt 𝕜 (f '' s) (f x) :=
  h.uniqueDiffWithinAt hs e'.surjective.denseRange

theorem ContinuousLinearEquiv.uniqueDiffOn_image (e : E ≃L[𝕜] F) (h : UniqueDiffOn 𝕜 s) :
    UniqueDiffOn 𝕜 (e '' s) :=
  h.image (fun _ _ => e.hasFDerivWithinAt) fun _ _ => e.surjective.denseRange

@[simp]
theorem ContinuousLinearEquiv.uniqueDiffOn_image_iff (e : E ≃L[𝕜] F) :
    UniqueDiffOn 𝕜 (e '' s) ↔ UniqueDiffOn 𝕜 s :=
  ⟨fun h => e.symm_image_image s ▸ e.symm.uniqueDiffOn_image h, e.uniqueDiffOn_image⟩

@[simp]
theorem ContinuousLinearEquiv.uniqueDiffOn_preimage_iff (e : F ≃L[𝕜] E) :
    UniqueDiffOn 𝕜 (e ⁻¹' s) ↔ UniqueDiffOn 𝕜 s := by
  rw [← e.image_symm_eq_preimage, e.symm.uniqueDiffOn_image_iff]

end TangentCone<|MERGE_RESOLUTION|>--- conflicted
+++ resolved
@@ -343,11 +343,7 @@
     simp
   refine .of_isLittleO <| this.trans_isLittleO ?_
   clear this
-<<<<<<< HEAD
-  refine ((hf.comp_tendsto hg).symm.congr'
-=======
   refine ((hf.isLittleO.comp_tendsto hg).symm.congr'
->>>>>>> d0df76bd
     (hfg.mono ?_) (Eventually.of_forall fun _ => rfl)).trans_isBigO ?_
   · rintro p ⟨hp1, hp2⟩
     simp [hp1, hp2]
