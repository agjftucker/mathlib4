/-
Copyright (c) 2019 Yury Kudryashov. All rights reserved.
Released under Apache 2.0 license as described in the file LICENSE.
Authors: Yury Kudryashov
-/
import Mathlib.Analysis.Calculus.Deriv.Add
import Mathlib.LinearAlgebra.AffineSpace.Slope
import Mathlib.Topology.Algebra.Module.PerfectSpace

/-!
# Derivative as the limit of the slope

In this file we relate the derivative of a function with its definition from a standard
undergraduate course as the limit of the slope `(f y - f x) / (y - x)` as `y` tends to `𝓝[≠] x`.
Since we are talking about functions taking values in a normed space instead of the base field, we
use `slope f x y = (y - x)⁻¹ • (f y - f x)` instead of division.

We also prove some estimates on the upper/lower limits of the slope in terms of the derivative.

For a more detailed overview of one-dimensional derivatives in mathlib, see the module docstring of
`analysis/calculus/deriv/basic`.

## Keywords

derivative, slope
-/

universe u v

open scoped Topology

open Filter TopologicalSpace Set

section NormedField

variable {𝕜 : Type u} [NontriviallyNormedField 𝕜]
variable {F : Type v} [NormedAddCommGroup F] [NormedSpace 𝕜 F]
variable {f : 𝕜 → F}
variable {f' : F}
variable {x : 𝕜}
variable {s : Set 𝕜}

/-- If the domain has dimension one, then Fréchet derivative is equivalent to the classical
definition with a limit. In this version we have to take the limit along the subset `{x}ᶜ`,
because for `y=x` the slope equals zero due to the convention `0⁻¹=0`. -/
theorem hasDerivAtFilter_iff_tendsto_slope {x : 𝕜} {L : Filter 𝕜} :
    HasDerivAtFilter f f' x L ↔ Tendsto (slope f x) (L ⊓ 𝓟 {x}ᶜ) (𝓝 f') :=
  calc HasDerivAtFilter f f' x L
    ↔ Tendsto (fun y ↦ slope f x y - (y - x)⁻¹ • (y - x) • f') L (𝓝 0) := by
        simp only [hasDerivAtFilter_iff_tendsto, ← norm_inv, ← norm_smul,
          ← tendsto_zero_iff_norm_tendsto_zero, slope_def_module, smul_sub]
  _ ↔ Tendsto (fun y ↦ slope f x y - (y - x)⁻¹ • (y - x) • f') (L ⊓ 𝓟 {x}ᶜ) (𝓝 0) :=
        .symm <| tendsto_inf_principal_nhds_iff_of_forall_eq <| by simp
  _ ↔ Tendsto (fun y ↦ slope f x y - f') (L ⊓ 𝓟 {x}ᶜ) (𝓝 0) := tendsto_congr' <| by
        refine (EqOn.eventuallyEq fun y hy ↦ ?_).filter_mono inf_le_right
        rw [inv_smul_smul₀ (sub_ne_zero.2 hy) f']
  _ ↔ Tendsto (slope f x) (L ⊓ 𝓟 {x}ᶜ) (𝓝 f') := by
        rw [← nhds_translation_sub f', tendsto_comap_iff]; rfl

theorem hasDerivWithinAt_iff_tendsto_slope :
    HasDerivWithinAt f f' s x ↔ Tendsto (slope f x) (𝓝[s \ {x}] x) (𝓝 f') := by
  simp only [HasDerivWithinAt, nhdsWithin, diff_eq, ← inf_assoc, inf_principal.symm]
  exact hasDerivAtFilter_iff_tendsto_slope

theorem hasDerivWithinAt_iff_tendsto_slope' (hs : x ∉ s) :
    HasDerivWithinAt f f' s x ↔ Tendsto (slope f x) (𝓝[s] x) (𝓝 f') := by
  rw [hasDerivWithinAt_iff_tendsto_slope, diff_singleton_eq_self hs]

theorem hasDerivAt_iff_tendsto_slope : HasDerivAt f f' x ↔ Tendsto (slope f x) (𝓝[≠] x) (𝓝 f') :=
  hasDerivAtFilter_iff_tendsto_slope

theorem hasDerivAt_iff_tendsto_slope_zero :
    HasDerivAt f f' x ↔ Tendsto (fun t ↦ t⁻¹ • (f (x + t) - f x)) (𝓝[≠] 0) (𝓝 f') := by
  have : 𝓝[≠] x = Filter.map (fun t ↦ x + t) (𝓝[≠] 0) := by
    simp [nhdsWithin, map_add_left_nhds_zero x, Filter.map_inf, add_right_injective x]
  simp [hasDerivAt_iff_tendsto_slope, this, slope, Function.comp_def]

alias ⟨HasDerivAt.tendsto_slope_zero, _⟩ := hasDerivAt_iff_tendsto_slope_zero

theorem HasDerivAt.tendsto_slope_zero_right [Preorder 𝕜] (h : HasDerivAt f f' x) :
    Tendsto (fun t ↦ t⁻¹ • (f (x + t) - f x)) (𝓝[>] 0) (𝓝 f') :=
  h.tendsto_slope_zero.mono_left (nhdsGT_le_nhdsNE 0)

theorem HasDerivAt.tendsto_slope_zero_left [Preorder 𝕜] (h : HasDerivAt f f' x) :
    Tendsto (fun t ↦ t⁻¹ • (f (x + t) - f x)) (𝓝[<] 0) (𝓝 f') :=
  h.tendsto_slope_zero.mono_left (nhdsLT_le_nhdsNE 0)

/-- Given a set `t` such that `s ∩ t` is dense in `s`, then the range of `derivWithin f s` is
contained in the closure of the submodule spanned by the image of `t`. -/
theorem range_derivWithin_subset_closure_span_image
    (f : 𝕜 → F) {s t : Set 𝕜} (h : s ⊆ closure (s ∩ t)) :
    range (derivWithin f s) ⊆ closure (Submodule.span 𝕜 (f '' t)) := by
  rintro - ⟨x, rfl⟩
  by_cases H : UniqueDiffWithinAt 𝕜 s x; swap
  · simpa [derivWithin_zero_of_not_uniqueDiffWithinAt H] using subset_closure (zero_mem _)
  by_cases H' : DifferentiableWithinAt 𝕜 f s x; swap
  · rw [derivWithin_zero_of_not_differentiableWithinAt H']
    exact subset_closure (zero_mem _)
  have I : (𝓝[(s ∩ t) \ {x}] x).NeBot := by
    rw [← accPt_principal_iff_nhdsWithin, ← uniqueDiffWithinAt_iff_accPt]
    exact H.mono_closure h
  have : Tendsto (slope f x) (𝓝[(s ∩ t) \ {x}] x) (𝓝 (derivWithin f s x)) := by
    apply Tendsto.mono_left (hasDerivWithinAt_iff_tendsto_slope.1 H'.hasDerivWithinAt)
    rw [inter_comm, inter_diff_assoc]
    exact nhdsWithin_mono _ inter_subset_right
  rw [← closure_closure, ← Submodule.topologicalClosure_coe]
  apply mem_closure_of_tendsto this
  filter_upwards [self_mem_nhdsWithin] with y hy
  simp only [slope, vsub_eq_sub, SetLike.mem_coe]
  refine Submodule.smul_mem _ _ (Submodule.sub_mem _ ?_ ?_)
  · apply Submodule.le_topologicalClosure
    apply Submodule.subset_span
    exact mem_image_of_mem _ hy.1.2
  · apply Submodule.closure_subset_topologicalClosure_span
    suffices A : f x ∈ closure (f '' (s ∩ t)) from
      closure_mono (image_subset _ inter_subset_right) A
    apply ContinuousWithinAt.mem_closure_image
    · apply H'.continuousWithinAt.mono inter_subset_left
    rw [mem_closure_iff_nhdsWithin_neBot]
    exact I.mono (nhdsWithin_mono _ diff_subset)

/-- Given a dense set `t`, then the range of `deriv f` is contained in the closure of the submodule
spanned by the image of `t`. -/
theorem range_deriv_subset_closure_span_image
    (f : 𝕜 → F) {t : Set 𝕜} (h : Dense t) :
    range (deriv f) ⊆ closure (Submodule.span 𝕜 (f '' t)) := by
  rw [← derivWithin_univ]
  apply range_derivWithin_subset_closure_span_image
  simp [dense_iff_closure_eq.1 h]

theorem isSeparable_range_derivWithin [SeparableSpace 𝕜] (f : 𝕜 → F) (s : Set 𝕜) :
    IsSeparable (range (derivWithin f s)) := by
  obtain ⟨t, ts, t_count, ht⟩ : ∃ t, t ⊆ s ∧ Set.Countable t ∧ s ⊆ closure t :=
    (IsSeparable.of_separableSpace s).exists_countable_dense_subset
  have : s ⊆ closure (s ∩ t) := by rwa [inter_eq_self_of_subset_right ts]
  apply IsSeparable.mono _ (range_derivWithin_subset_closure_span_image f this)
  exact (Countable.image t_count f).isSeparable.span.closure

theorem isSeparable_range_deriv [SeparableSpace 𝕜] (f : 𝕜 → F) :
    IsSeparable (range (deriv f)) := by
  rw [← derivWithin_univ]
  exact isSeparable_range_derivWithin _ _

lemma HasDerivAt.continuousAt_div [DecidableEq 𝕜] {f : 𝕜 → 𝕜} {c a : 𝕜} (hf : HasDerivAt f a c) :
    ContinuousAt (Function.update (fun x ↦ (f x - f c) / (x - c)) c a) c := by
  rw [← slope_fun_def_field]
  exact continuousAt_update_same.mpr <| hasDerivAt_iff_tendsto_slope.mp hf

section Order

variable [LinearOrder 𝕜] [IsStrictOrderedRing 𝕜] [OrderTopology 𝕜] {g : 𝕜 → 𝕜} {g' : 𝕜}

/-- If a monotone function has a derivative within a set at a non-isolated point, then this
derivative is nonnegative. -/
lemma HasDerivWithinAt.nonneg_of_monotoneOn (hx : AccPt x (𝓟 s))
    (hd : HasDerivWithinAt g g' s x) (hg : MonotoneOn g s) : 0 ≤ g' := by
  have : (𝓝[s \ {x}] x).NeBot := accPt_principal_iff_nhdsWithin.mp hx
  have h'g : MonotoneOn g (insert x s) :=
    hg.insert_of_continuousWithinAt hx.clusterPt hd.continuousWithinAt
  have : Tendsto (slope g x) (𝓝[s \ {x}] x) (𝓝 g') := hasDerivWithinAt_iff_tendsto_slope.mp hd
  apply ge_of_tendsto this
  filter_upwards [self_mem_nhdsWithin] with y hy
  simp only [mem_diff, mem_singleton_iff] at hy
  rcases lt_or_gt_of_ne hy.2 with h'y | h'y
  · simp only [slope, vsub_eq_sub, smul_eq_mul]
    apply mul_nonneg_of_nonpos_of_nonpos
    · simpa using h'y.le
    · simpa using h'g (by simp [hy]) (by simp) h'y.le
  · simp only [slope, vsub_eq_sub, smul_eq_mul]
    apply mul_nonneg
    · simpa using h'y.le
    · simpa [sub_nonneg] using h'g (by simp) (by simp [hy]) h'y.le

/-- The derivative within a set of a monotone function is nonnegative. -/
lemma MonotoneOn.derivWithin_nonneg (hg : MonotoneOn g s) :
    0 ≤ derivWithin g s x := by
  by_cases hd : DifferentiableWithinAt 𝕜 g s x; swap
  · simp [derivWithin_zero_of_not_differentiableWithinAt hd]
  by_cases hx : AccPt x (𝓟 s); swap
  · simp [derivWithin_zero_of_not_accPt hx]
  exact hd.hasDerivWithinAt.nonneg_of_monotoneOn hx hg

/-- If a monotone function has a derivative, then this derivative is nonnegative. -/
lemma HasDerivAt.nonneg_of_monotone (hd : HasDerivAt g g' x) (hg : Monotone g) : 0 ≤ g' := by
  rw [← hasDerivWithinAt_univ] at hd
  apply hd.nonneg_of_monotoneOn _ (hg.monotoneOn _)
  exact PerfectSpace.univ_preperfect _ (mem_univ _)

/-- The derivative of a monotone function is nonnegative. -/
lemma Monotone.deriv_nonneg (hg : Monotone g) : 0 ≤ deriv g x := by
  rw [← derivWithin_univ]
  exact (hg.monotoneOn univ).derivWithin_nonneg

/-- If an antitone function has a derivative within a set at a non-isolated point, then this
derivative is nonpositive. -/
lemma HasDerivWithinAt.nonpos_of_antitoneOn (hx : AccPt x (𝓟 s))
    (hd : HasDerivWithinAt g g' s x) (hg : AntitoneOn g s) : g' ≤ 0 := by
  have : MonotoneOn (-g) s := fun x hx y hy hxy ↦ by simpa using hg hx hy hxy
  simpa using hd.neg.nonneg_of_monotoneOn hx this

/-- The derivative within a set of an antitone function is nonpositive. -/
lemma AntitoneOn.derivWithin_nonpos (hg : AntitoneOn g s) :
    derivWithin g s x ≤ 0 := by
<<<<<<< HEAD
  have : MonotoneOn (fun x ↦ -g x) s := hg.neg
  simpa [derivWithin.fun_neg] using this.derivWithin_nonneg
=======
  simpa [derivWithin.fun_neg] using hg.neg.derivWithin_nonneg
>>>>>>> 6116fda8

/-- If an antitone function has a derivative, then this derivative is nonpositive. -/
lemma HasDerivAt.nonpos_of_antitone (hd : HasDerivAt g g' x) (hg : Antitone g) : g' ≤ 0 := by
  rw [← hasDerivWithinAt_univ] at hd
  apply hd.nonpos_of_antitoneOn _ (hg.antitoneOn _)
  exact PerfectSpace.univ_preperfect _ (mem_univ _)

/-- The derivative of an antitone function is nonpositive. -/
lemma Antitone.deriv_nonpos (hg : Antitone g) : deriv g x ≤ 0 := by
  rw [← derivWithin_univ]
  exact (hg.antitoneOn univ).derivWithin_nonpos

end Order

end NormedField

/-! ### Upper estimates on liminf and limsup -/

section Real

variable {f : ℝ → ℝ} {f' : ℝ} {s : Set ℝ} {x : ℝ} {r : ℝ}

theorem HasDerivWithinAt.limsup_slope_le (hf : HasDerivWithinAt f f' s x) (hr : f' < r) :
    ∀ᶠ z in 𝓝[s \ {x}] x, slope f x z < r :=
  hasDerivWithinAt_iff_tendsto_slope.1 hf (IsOpen.mem_nhds isOpen_Iio hr)

theorem HasDerivWithinAt.limsup_slope_le' (hf : HasDerivWithinAt f f' s x) (hs : x ∉ s)
    (hr : f' < r) : ∀ᶠ z in 𝓝[s] x, slope f x z < r :=
  (hasDerivWithinAt_iff_tendsto_slope' hs).1 hf (IsOpen.mem_nhds isOpen_Iio hr)

theorem HasDerivWithinAt.liminf_right_slope_le (hf : HasDerivWithinAt f f' (Ici x) x)
    (hr : f' < r) : ∃ᶠ z in 𝓝[>] x, slope f x z < r :=
  (hf.Ioi_of_Ici.limsup_slope_le' (lt_irrefl x) hr).frequently

end Real

section RealSpace

open Metric

variable {E : Type u} [NormedAddCommGroup E] [NormedSpace ℝ E] {f : ℝ → E} {f' : E} {s : Set ℝ}
  {x r : ℝ}

/-- If `f` has derivative `f'` within `s` at `x`, then for any `r > ‖f'‖` the ratio
`‖f z - f x‖ / ‖z - x‖` is less than `r` in some neighborhood of `x` within `s`.
In other words, the limit superior of this ratio as `z` tends to `x` along `s`
is less than or equal to `‖f'‖`. -/
theorem HasDerivWithinAt.limsup_norm_slope_le (hf : HasDerivWithinAt f f' s x) (hr : ‖f'‖ < r) :
    ∀ᶠ z in 𝓝[s] x, ‖z - x‖⁻¹ * ‖f z - f x‖ < r := by
  have hr₀ : 0 < r := lt_of_le_of_lt (norm_nonneg f') hr
  have A : ∀ᶠ z in 𝓝[s \ {x}] x, ‖(z - x)⁻¹ • (f z - f x)‖ ∈ Iio r :=
    (hasDerivWithinAt_iff_tendsto_slope.1 hf).norm (IsOpen.mem_nhds isOpen_Iio hr)
  have B : ∀ᶠ z in 𝓝[{x}] x, ‖(z - x)⁻¹ • (f z - f x)‖ ∈ Iio r :=
    mem_of_superset self_mem_nhdsWithin (singleton_subset_iff.2 <| by simp [hr₀])
  have C := mem_sup.2 ⟨A, B⟩
  rw [← nhdsWithin_union, diff_union_self, nhdsWithin_union, mem_sup] at C
  filter_upwards [C.1]
  simp only [norm_smul, mem_Iio, norm_inv]
  exact fun _ => id

/-- If `f` has derivative `f'` within `s` at `x`, then for any `r > ‖f'‖` the ratio
`(‖f z‖ - ‖f x‖) / ‖z - x‖` is less than `r` in some neighborhood of `x` within `s`.
In other words, the limit superior of this ratio as `z` tends to `x` along `s`
is less than or equal to `‖f'‖`.

This lemma is a weaker version of `HasDerivWithinAt.limsup_norm_slope_le`
where `‖f z‖ - ‖f x‖` is replaced by `‖f z - f x‖`. -/
theorem HasDerivWithinAt.limsup_slope_norm_le (hf : HasDerivWithinAt f f' s x) (hr : ‖f'‖ < r) :
    ∀ᶠ z in 𝓝[s] x, ‖z - x‖⁻¹ * (‖f z‖ - ‖f x‖) < r := by
  apply (hf.limsup_norm_slope_le hr).mono
  intro z hz
  refine lt_of_le_of_lt (mul_le_mul_of_nonneg_left (norm_sub_norm_le _ _) ?_) hz
  exact inv_nonneg.2 (norm_nonneg _)

/-- If `f` has derivative `f'` within `(x, +∞)` at `x`, then for any `r > ‖f'‖` the ratio
`‖f z - f x‖ / ‖z - x‖` is frequently less than `r` as `z → x+0`.
In other words, the limit inferior of this ratio as `z` tends to `x+0`
is less than or equal to `‖f'‖`. See also `HasDerivWithinAt.limsup_norm_slope_le`
for a stronger version using limit superior and any set `s`. -/
theorem HasDerivWithinAt.liminf_right_norm_slope_le (hf : HasDerivWithinAt f f' (Ici x) x)
    (hr : ‖f'‖ < r) : ∃ᶠ z in 𝓝[>] x, ‖z - x‖⁻¹ * ‖f z - f x‖ < r :=
  (hf.Ioi_of_Ici.limsup_norm_slope_le hr).frequently

/-- If `f` has derivative `f'` within `(x, +∞)` at `x`, then for any `r > ‖f'‖` the ratio
`(‖f z‖ - ‖f x‖) / (z - x)` is frequently less than `r` as `z → x+0`.
In other words, the limit inferior of this ratio as `z` tends to `x+0`
is less than or equal to `‖f'‖`.

See also

* `HasDerivWithinAt.limsup_norm_slope_le` for a stronger version using
  limit superior and any set `s`;
* `HasDerivWithinAt.liminf_right_norm_slope_le` for a stronger version using
  `‖f z - f xp‖` instead of `‖f z‖ - ‖f x‖`. -/
theorem HasDerivWithinAt.liminf_right_slope_norm_le (hf : HasDerivWithinAt f f' (Ici x) x)
    (hr : ‖f'‖ < r) : ∃ᶠ z in 𝓝[>] x, (z - x)⁻¹ * (‖f z‖ - ‖f x‖) < r := by
  have := (hf.Ioi_of_Ici.limsup_slope_norm_le hr).frequently
  refine this.mp (Eventually.mono self_mem_nhdsWithin fun z hxz hz ↦ ?_)
  rwa [Real.norm_eq_abs, abs_of_pos (sub_pos_of_lt hxz)] at hz

end RealSpace<|MERGE_RESOLUTION|>--- conflicted
+++ resolved
@@ -201,12 +201,7 @@
 /-- The derivative within a set of an antitone function is nonpositive. -/
 lemma AntitoneOn.derivWithin_nonpos (hg : AntitoneOn g s) :
     derivWithin g s x ≤ 0 := by
-<<<<<<< HEAD
-  have : MonotoneOn (fun x ↦ -g x) s := hg.neg
-  simpa [derivWithin.fun_neg] using this.derivWithin_nonneg
-=======
   simpa [derivWithin.fun_neg] using hg.neg.derivWithin_nonneg
->>>>>>> 6116fda8
 
 /-- If an antitone function has a derivative, then this derivative is nonpositive. -/
 lemma HasDerivAt.nonpos_of_antitone (hd : HasDerivAt g g' x) (hg : Antitone g) : g' ≤ 0 := by
