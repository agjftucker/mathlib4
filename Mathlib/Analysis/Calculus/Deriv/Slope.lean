--- conflicted
+++ resolved
@@ -154,18 +154,10 @@
 derivative is nonnegative. -/
 lemma HasDerivWithinAt.nonneg_of_monotoneOn (hx : AccPt x (𝓟 s))
     (hd : HasDerivWithinAt g g' s x) (hg : MonotoneOn g s) : 0 ≤ g' := by
-<<<<<<< HEAD
-  have :  (𝓝[s \ {x}] x).NeBot := accPt_principal_iff_nhdsWithin.mp hx
-  have h'g : MonotoneOn g (insert x s) :=
-    hg.insert_of_continuousWithinAt hx.clusterPt hd.continuousWithinAt
-  have : Tendsto (slope g x) (𝓝[s \ {x}] x) (𝓝 g') :=
-    hasDerivWithinAt_iff_tendsto_slope.mp hd
-=======
   have : (𝓝[s \ {x}] x).NeBot := accPt_principal_iff_nhdsWithin.mp hx
   have h'g : MonotoneOn g (insert x s) :=
     hg.insert_of_continuousWithinAt hx.clusterPt hd.continuousWithinAt
   have : Tendsto (slope g x) (𝓝[s \ {x}] x) (𝓝 g') := hasDerivWithinAt_iff_tendsto_slope.mp hd
->>>>>>> 30eab675
   apply ge_of_tendsto this
   filter_upwards [self_mem_nhdsWithin] with y hy
   simp only [mem_diff, mem_singleton_iff] at hy
@@ -173,21 +165,11 @@
   · simp only [slope, vsub_eq_sub, smul_eq_mul]
     apply mul_nonneg_of_nonpos_of_nonpos
     · simpa using h'y.le
-<<<<<<< HEAD
-    · simp only [tsub_le_iff_right, zero_add]
-      exact h'g (by simp [hy]) (by simp) h'y.le
-  · simp only [slope, vsub_eq_sub, smul_eq_mul]
-    apply mul_nonneg
-    · simpa using h'y.le
-    · simp only [sub_nonneg]
-      exact h'g (by simp) (by simp [hy]) h'y.le
-=======
     · simpa using h'g (by simp [hy]) (by simp) h'y.le
   · simp only [slope, vsub_eq_sub, smul_eq_mul]
     apply mul_nonneg
     · simpa using h'y.le
     · simpa [sub_nonneg] using h'g (by simp) (by simp [hy]) h'y.le
->>>>>>> 30eab675
 
 /-- The derivative within a set of a monotone function is nonnegative. -/
 lemma MonotoneOn.derivWithin_nonneg (hg : MonotoneOn g s) :
@@ -219,11 +201,7 @@
 /-- The derivative within a set of an antitone function is nonpositive. -/
 lemma AntitoneOn.derivWithin_nonpos (hg : AntitoneOn g s) :
     derivWithin g s x ≤ 0 := by
-<<<<<<< HEAD
-  have : MonotoneOn (-g) s := fun x hx y hy hxy ↦ by simpa using hg hx hy hxy
-=======
   have : MonotoneOn (fun x ↦ -g x) s := hg.neg
->>>>>>> 30eab675
   simpa [derivWithin.neg] using this.derivWithin_nonneg
 
 /-- If an antitone function has a derivative, then this derivative is nonpositive. -/
