/-
Copyright (c) 2020 Yury Kudryashov. All rights reserved.
Released under Apache 2.0 license as described in the file LICENSE.
Authors: Alexander Bentkamp, Yury Kudryashov
-/
import Mathlib.Analysis.Convex.Jensen
import Mathlib.Analysis.Convex.PathConnected
import Mathlib.Analysis.Convex.Topology
import Mathlib.Analysis.Normed.Group.Pointwise
import Mathlib.Analysis.Normed.Module.Basic

/-!
# Metric properties of convex sets in normed spaces

We prove the following facts:

* `convexOn_norm`, `convexOn_dist` : norm and distance to a fixed point is convex on any convex
  set;
* `convexOn_univ_norm`, `convexOn_univ_dist` : norm and distance to a fixed point is convex on
  the whole space;
* `convexHull_ediam`, `convexHull_diam` : convex hull of a set has the same (e)metric diameter
  as the original set;
* `isBounded_convexHull` : convex hull of a set is bounded if and only if the original set
  is bounded.
-/

-- TODO assert_not_exists Cardinal

variable {E : Type*}

open Metric Set

section SeminormedAddCommGroup
variable [SeminormedAddCommGroup E] [NormedSpace ℝ E]
variable {s : Set E}

/-- The norm on a real normed space is convex on any convex set. See also `Seminorm.convexOn`
and `convexOn_univ_norm`. -/
theorem convexOn_norm (hs : Convex ℝ s) : ConvexOn ℝ s norm :=
  ⟨hs, fun x _ y _ a b ha hb _ =>
    calc
      ‖a • x + b • y‖ ≤ ‖a • x‖ + ‖b • y‖ := norm_add_le _ _
      _ = a * ‖x‖ + b * ‖y‖ := by
        rw [norm_smul, norm_smul, Real.norm_of_nonneg ha, Real.norm_of_nonneg hb]⟩

/-- The norm on a real normed space is convex on the whole space. See also `Seminorm.convexOn`
and `convexOn_norm`. -/
theorem convexOn_univ_norm : ConvexOn ℝ univ (norm : E → ℝ) :=
  convexOn_norm convex_univ

theorem convexOn_dist (z : E) (hs : Convex ℝ s) : ConvexOn ℝ s fun z' => dist z' z := by
  simpa [dist_eq_norm, preimage_preimage] using
    (convexOn_norm (hs.translate (-z))).comp_affineMap (AffineMap.id ℝ E - AffineMap.const ℝ E z)

theorem convexOn_univ_dist (z : E) : ConvexOn ℝ univ fun z' => dist z' z :=
  convexOn_dist z convex_univ

theorem convex_ball (a : E) (r : ℝ) : Convex ℝ (Metric.ball a r) := by
  simpa only [Metric.ball, sep_univ] using (convexOn_univ_dist a).convex_lt r

theorem convex_closedBall (a : E) (r : ℝ) : Convex ℝ (Metric.closedBall a r) := by
  simpa only [Metric.closedBall, sep_univ] using (convexOn_univ_dist a).convex_le r

/-- Given a point `x` in the convex hull of `s` and a point `y`, there exists a point
of `s` at distance at least `dist x y` from `y`. -/
theorem convexHull_exists_dist_ge {s : Set E} {x : E} (hx : x ∈ convexHull ℝ s) (y : E) :
    ∃ x' ∈ s, dist x y ≤ dist x' y :=
  (convexOn_dist y (convex_convexHull ℝ _)).exists_ge_of_mem_convexHull (subset_convexHull ..) hx

theorem Convex.thickening (hs : Convex ℝ s) (δ : ℝ) : Convex ℝ (thickening δ s) := by
  rw [← add_ball_zero]
  exact hs.add (convex_ball 0 _)

theorem Convex.cthickening (hs : Convex ℝ s) (δ : ℝ) : Convex ℝ (cthickening δ s) := by
  obtain hδ | hδ := le_total 0 δ
  · rw [cthickening_eq_iInter_thickening hδ]
    exact convex_iInter₂ fun _ _ => hs.thickening _
  · rw [cthickening_of_nonpos hδ]
    exact hs.closure

/-- Given a point `x` in the convex hull of `s` and a point `y` in the convex hull of `t`,
there exist points `x' ∈ s` and `y' ∈ t` at distance at least `dist x y`. -/
theorem convexHull_exists_dist_ge2 {s t : Set E} {x y : E} (hx : x ∈ convexHull ℝ s)
    (hy : y ∈ convexHull ℝ t) : ∃ x' ∈ s, ∃ y' ∈ t, dist x y ≤ dist x' y' := by
  rcases convexHull_exists_dist_ge hx y with ⟨x', hx', Hx'⟩
  rcases convexHull_exists_dist_ge hy x' with ⟨y', hy', Hy'⟩
  use x', hx', y', hy'
  exact le_trans Hx' (dist_comm y x' ▸ dist_comm y' x' ▸ Hy')

/-- Emetric diameter of the convex hull of a set `s` equals the emetric diameter of `s`. -/
@[simp]
theorem convexHull_ediam (s : Set E) : EMetric.diam (convexHull ℝ s) = EMetric.diam s := by
  refine (EMetric.diam_le fun x hx y hy => ?_).antisymm (EMetric.diam_mono <| subset_convexHull ℝ s)
  rcases convexHull_exists_dist_ge2 hx hy with ⟨x', hx', y', hy', H⟩
  rw [edist_dist]
  apply le_trans (ENNReal.ofReal_le_ofReal H)
  rw [← edist_dist]
  exact EMetric.edist_le_diam_of_mem hx' hy'

/-- Diameter of the convex hull of a set `s` equals the emetric diameter of `s`. -/
@[simp]
theorem convexHull_diam (s : Set E) : Metric.diam (convexHull ℝ s) = Metric.diam s := by
  simp only [Metric.diam, convexHull_ediam]

/-- Convex hull of `s` is bounded if and only if `s` is bounded. -/
@[simp]
theorem isBounded_convexHull {s : Set E} :
    Bornology.IsBounded (convexHull ℝ s) ↔ Bornology.IsBounded s := by
  simp only [Metric.isBounded_iff_ediam_ne_top, convexHull_ediam]

instance (priority := 100) NormedSpace.instPathConnectedSpace : PathConnectedSpace E :=
  IsTopologicalAddGroup.pathConnectedSpace

/-- The set of vectors in the same ray as `x` is connected. -/
theorem isConnected_setOf_sameRay (x : E) : IsConnected { y | SameRay ℝ x y } := by
  by_cases hx : x = 0; · simpa [hx] using isConnected_univ (α := E)
  simp_rw [← exists_nonneg_left_iff_sameRay hx]
  exact isConnected_Ici.image _ (continuous_id.smul continuous_const).continuousOn

/-- The set of nonzero vectors in the same ray as the nonzero vector `x` is connected. -/
theorem isConnected_setOf_sameRay_and_ne_zero {x : E} (hx : x ≠ 0) :
    IsConnected { y | SameRay ℝ x y ∧ y ≠ 0 } := by
  simp_rw [← exists_pos_left_iff_sameRay_and_ne_zero hx]
  exact isConnected_Ioi.image _ (continuous_id.smul continuous_const).continuousOn

lemma norm_sub_le_of_mem_segment {x y z : E} (hy : y ∈ segment ℝ x z) :
    ‖y - x‖ ≤ ‖z - x‖ := by
  rw [segment_eq_image'] at hy
  simp only [mem_image, mem_Icc] at hy
  obtain ⟨u, ⟨hu_nonneg, hu_le_one⟩, rfl⟩ := hy
  simp only [add_sub_cancel_left, norm_smul, Real.norm_eq_abs]
  rw [abs_of_nonneg hu_nonneg]
  conv_rhs => rw [← one_mul (‖z - x‖)]
  gcongr

namespace Filter

open scoped Convex Topology
variable {α : Type*} {f : Filter α} {x : E} {y z : α → E} {r : α → E → Prop}

theorem Eventually.segment_of_prod_nhds (hy : Tendsto y f (𝓝 x)) (hz : Tendsto z f (𝓝 x))
    (hr : ∀ᶠ p in f ×ˢ 𝓝 x, r p.1 p.2) : ∀ᶠ χ in f, ∀ v ∈ [y χ -[ℝ] z χ], r χ v := by
<<<<<<< HEAD
  have ⟨p, hp, δ, hδ, hr⟩ := eventually_prod_nhds_iff.mp hr
=======
  obtain ⟨p, hp, δ, hδ, hr⟩ := eventually_prod_nhds_iff.mp hr
>>>>>>> c9d27f7d
  rw [Metric.tendsto_nhds] at hy hz
  filter_upwards [hp, hy δ hδ, hz δ hδ] with χ hp hy hz
  exact fun v hv => hr hp <| convex_iff_segment_subset.mp (convex_ball x δ) hy hz hv

theorem Eventually.segment_of_prod_nhdsWithin (hy : Tendsto y f (𝓝 x)) (hz : Tendsto z f (𝓝 x))
    (hr : ∀ᶠ p in f ×ˢ 𝓝[s] x, r p.1 p.2) (seg : ∀ᶠ χ in f, [y χ -[ℝ] z χ] ⊆ s) :
    ∀ᶠ χ in f, ∀ v ∈ [y χ -[ℝ] z χ], r χ v := by
  refine seg.mp <| .mono ?_ (fun _ => forall₂_imp)
  apply Eventually.segment_of_prod_nhds hy hz
  simpa [nhdsWithin, prod_eq_inf, ← inf_assoc, eventually_inf_principal] using hr

end Filter

end SeminormedAddCommGroup<|MERGE_RESOLUTION|>--- conflicted
+++ resolved
@@ -140,11 +140,7 @@
 
 theorem Eventually.segment_of_prod_nhds (hy : Tendsto y f (𝓝 x)) (hz : Tendsto z f (𝓝 x))
     (hr : ∀ᶠ p in f ×ˢ 𝓝 x, r p.1 p.2) : ∀ᶠ χ in f, ∀ v ∈ [y χ -[ℝ] z χ], r χ v := by
-<<<<<<< HEAD
-  have ⟨p, hp, δ, hδ, hr⟩ := eventually_prod_nhds_iff.mp hr
-=======
   obtain ⟨p, hp, δ, hδ, hr⟩ := eventually_prod_nhds_iff.mp hr
->>>>>>> c9d27f7d
   rw [Metric.tendsto_nhds] at hy hz
   filter_upwards [hp, hy δ hδ, hz δ hδ] with χ hp hy hz
   exact fun v hv => hr hp <| convex_iff_segment_subset.mp (convex_ball x δ) hy hz hv
