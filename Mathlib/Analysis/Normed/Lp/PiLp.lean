/-
Copyright (c) 2020 Sébastien Gouëzel. All rights reserved.
Released under Apache 2.0 license as described in the file LICENSE.
Authors: Sébastien Gouëzel, Jireh Loreaux
-/
import Mathlib.Analysis.MeanInequalities
import Mathlib.Data.Fintype.Order
import Mathlib.LinearAlgebra.Matrix.Basis
import Mathlib.Analysis.Normed.Lp.ProdLp

/-!
# `L^p` distance on finite products of metric spaces
Given finitely many metric spaces, one can put the max distance on their product, but there is also
a whole family of natural distances, indexed by a parameter `p : ℝ≥0∞`, that also induce
the product topology. We define them in this file. For `0 < p < ∞`, the distance on `Π i, α i`
is given by
$$
d(x, y) = \left(\sum d(x_i, y_i)^p\right)^{1/p}.
$$,
whereas for `p = 0` it is the cardinality of the set ${i | d (x_i, y_i) ≠ 0}$. For `p = ∞` the
distance is the supremum of the distances.

We give instances of this construction for emetric spaces, metric spaces, normed groups and normed
spaces.

To avoid conflicting instances, all these are defined on a copy of the original Π-type, named
`PiLp p α`. The assumption `[Fact (1 ≤ p)]` is required for the metric and normed space instances.

We ensure that the topology, bornology and uniform structure on `PiLp p α` are (defeq to) the
product topology, product bornology and product uniformity, to be able to use freely continuity
statements for the coordinate functions, for instance.

## Implementation notes

We only deal with the `L^p` distance on a product of finitely many metric spaces, which may be
distinct. A closely related construction is `lp`, the `L^p` norm on a product of (possibly
infinitely many) normed spaces, where the norm is
$$
\left(\sum ‖f (x)‖^p \right)^{1/p}.
$$
However, the topology induced by this construction is not the product topology, and some functions
have infinite `L^p` norm. These subtleties are not present in the case of finitely many metric
spaces, hence it is worth devoting a file to this specific case which is particularly well behaved.

Another related construction is `MeasureTheory.Lp`, the `L^p` norm on the space of functions from
a measure space to a normed space, where the norm is
$$
\left(\int ‖f (x)‖^p dμ\right)^{1/p}.
$$
This has all the same subtleties as `lp`, and the further subtlety that this only
defines a seminorm (as almost everywhere zero functions have zero `L^p` norm).
The construction `PiLp` corresponds to the special case of `MeasureTheory.Lp` in which the basis
is a finite space equipped with the counting measure.

To prove that the topology (and the uniform structure) on a finite product with the `L^p` distance
are the same as those coming from the `L^∞` distance, we could argue that the `L^p` and `L^∞` norms
are equivalent on `ℝ^n` for abstract (norm equivalence) reasons. Instead, we give a more explicit
(easy) proof which provides a comparison between these two norms with explicit constants.

We also set up the theory for `PseudoEMetricSpace` and `PseudoMetricSpace`.
-/


open Real Set Filter RCLike Bornology Uniformity Topology NNReal ENNReal WithLp

noncomputable section

/-- A copy of a Pi type, on which we will put the `L^p` distance. Since the Pi type itself is
already endowed with the `L^∞` distance, we need the type synonym to avoid confusing typeclass
resolution. Also, we let it depend on `p`, to get a whole family of type on which we can put
different distances. -/
abbrev PiLp (p : ℝ≥0∞) {ι : Type*} (α : ι → Type*) : Type _ :=
  WithLp p (∀ i : ι, α i)

/-The following should not be a `FunLike` instance because then the coercion `⇑` would get
unfolded to `FunLike.coe` instead of `WithLp.equiv`. -/
instance (p : ℝ≥0∞) {ι : Type*} (α : ι → Type*) : CoeFun (PiLp p α) (fun _ ↦ (i : ι) → α i) where
  coe := ofLp

instance (p : ℝ≥0∞) {ι : Type*} (α : ι → Type*) [∀ i, Inhabited (α i)] : Inhabited (PiLp p α) :=
  ⟨fun _ => default⟩

@[ext]
protected theorem PiLp.ext {p : ℝ≥0∞} {ι : Type*} {α : ι → Type*} {x y : PiLp p α}
    (h : ∀ i, x i = y i) : x = y := funext h

namespace PiLp

variable (p : ℝ≥0∞) (𝕜 : Type*) {ι : Type*} (α : ι → Type*) (β : ι → Type*)
section
/- Register simplification lemmas for the applications of `PiLp` elements, as the usual lemmas
for Pi types will not trigger. -/
variable {𝕜 p α}
variable [Semiring 𝕜] [∀ i, SeminormedAddCommGroup (β i)]
variable [∀ i, Module 𝕜 (β i)] (c : 𝕜)
variable (x y : PiLp p β) (i : ι)

@[simp]
theorem zero_apply : (0 : PiLp p β) i = 0 :=
  rfl

@[simp]
theorem add_apply : (x + y) i = x i + y i :=
  rfl

@[simp]
theorem sub_apply : (x - y) i = x i - y i :=
  rfl

@[simp]
theorem smul_apply : (c • x) i = c • x i :=
  rfl

@[simp]
theorem neg_apply : (-x) i = -x i :=
  rfl

variable (p) in
/-- The projection on the `i`-th coordinate of `WithLp p (∀ i, α i)`, as a linear map. -/
@[simps!]
def projₗ (i : ι) : PiLp p β →ₗ[𝕜] β i :=
  (LinearMap.proj i : (∀ i, β i) →ₗ[𝕜] β i) ∘ₗ (WithLp.linearEquiv p 𝕜 (∀ i, β i)).toLinearMap

end

/-! Note that the unapplied versions of these lemmas are deliberately omitted, as they break
the use of the type synonym. -/

@[simp] lemma ofLp_apply (x : PiLp p α) (i : ι) : ofLp x i = x i := rfl
@[simp] lemma toLp_apply (x : ∀ i, α i) (i : ι) : toLp p x i = x i := rfl

@[deprecated ofLp_apply (since := "2024-04-27")]
theorem _root_.WithLp.equiv_pi_apply (x : PiLp p α) (i : ι) : WithLp.equiv p _ x i = x i :=
  rfl

@[deprecated toLp_apply (since := "2024-04-27")]
theorem _root_.WithLp.equiv_symm_pi_apply (x : ∀ i, α i) (i : ι) :
    (WithLp.equiv p _).symm x i = x i :=
  rfl

section DistNorm

variable [Fintype ι]

/-!
### Definition of `edist`, `dist` and `norm` on `PiLp`

In this section we define the `edist`, `dist` and `norm` functions on `PiLp p α` without assuming
`[Fact (1 ≤ p)]` or metric properties of the spaces `α i`. This allows us to provide the rewrite
lemmas for each of three cases `p = 0`, `p = ∞` and `0 < p.to_real`.
-/


section Edist

variable [∀ i, EDist (β i)]

/-- Endowing the space `PiLp p β` with the `L^p` edistance. We register this instance
separate from `pi_Lp.pseudo_emetric` since the latter requires the type class hypothesis
`[Fact (1 ≤ p)]` in order to prove the triangle inequality.

Registering this separately allows for a future emetric-like structure on `PiLp p β` for `p < 1`
satisfying a relaxed triangle inequality. The terminology for this varies throughout the
literature, but it is sometimes called a *quasi-metric* or *semi-metric*. -/
instance : EDist (PiLp p β) where
  edist f g :=
    if p = 0 then {i | edist (f i) (g i) ≠ 0}.toFinite.toFinset.card
    else
      if p = ∞ then ⨆ i, edist (f i) (g i) else (∑ i, edist (f i) (g i) ^ p.toReal) ^ (1 / p.toReal)

variable {β}

theorem edist_eq_card (f g : PiLp 0 β) :
    edist f g = {i | edist (f i) (g i) ≠ 0}.toFinite.toFinset.card :=
  if_pos rfl

theorem edist_eq_sum {p : ℝ≥0∞} (hp : 0 < p.toReal) (f g : PiLp p β) :
    edist f g = (∑ i, edist (f i) (g i) ^ p.toReal) ^ (1 / p.toReal) :=
  let hp' := ENNReal.toReal_pos_iff.mp hp
  (if_neg hp'.1.ne').trans (if_neg hp'.2.ne)

theorem edist_eq_iSup (f g : PiLp ∞ β) : edist f g = ⨆ i, edist (f i) (g i) := rfl

end Edist

section EdistProp

variable {β}
variable [∀ i, PseudoEMetricSpace (β i)]

/-- This holds independent of `p` and does not require `[Fact (1 ≤ p)]`. We keep it separate
from `pi_Lp.pseudo_emetric_space` so it can be used also for `p < 1`. -/
protected theorem edist_self (f : PiLp p β) : edist f f = 0 := by
  rcases p.trichotomy with (rfl | rfl | h)
  · simp [edist_eq_card]
  · simp [edist_eq_iSup]
  · simp [edist_eq_sum h, ENNReal.zero_rpow_of_pos h, ENNReal.zero_rpow_of_pos (inv_pos.2 <| h)]

/-- This holds independent of `p` and does not require `[Fact (1 ≤ p)]`. We keep it separate
from `pi_Lp.pseudo_emetric_space` so it can be used also for `p < 1`. -/
protected theorem edist_comm (f g : PiLp p β) : edist f g = edist g f := by
  rcases p.trichotomy with (rfl | rfl | h)
  · simp only [edist_eq_card, edist_comm]
  · simp only [edist_eq_iSup, edist_comm]
  · simp only [edist_eq_sum h, edist_comm]

end EdistProp

section Dist

variable [∀ i, Dist (α i)]

/-- Endowing the space `PiLp p β` with the `L^p` distance. We register this instance
separate from `pi_Lp.pseudo_metric` since the latter requires the type class hypothesis
`[Fact (1 ≤ p)]` in order to prove the triangle inequality.

Registering this separately allows for a future metric-like structure on `PiLp p β` for `p < 1`
satisfying a relaxed triangle inequality. The terminology for this varies throughout the
literature, but it is sometimes called a *quasi-metric* or *semi-metric*. -/
instance : Dist (PiLp p α) where
  dist f g :=
    if p = 0 then {i | dist (f i) (g i) ≠ 0}.toFinite.toFinset.card
    else
      if p = ∞ then ⨆ i, dist (f i) (g i) else (∑ i, dist (f i) (g i) ^ p.toReal) ^ (1 / p.toReal)

variable {α}

theorem dist_eq_card (f g : PiLp 0 α) :
    dist f g = {i | dist (f i) (g i) ≠ 0}.toFinite.toFinset.card :=
  if_pos rfl

theorem dist_eq_sum {p : ℝ≥0∞} (hp : 0 < p.toReal) (f g : PiLp p α) :
    dist f g = (∑ i, dist (f i) (g i) ^ p.toReal) ^ (1 / p.toReal) :=
  let hp' := ENNReal.toReal_pos_iff.mp hp
  (if_neg hp'.1.ne').trans (if_neg hp'.2.ne)

theorem dist_eq_iSup (f g : PiLp ∞ α) : dist f g = ⨆ i, dist (f i) (g i) := rfl

end Dist

section Norm

variable [∀ i, Norm (β i)]

/-- Endowing the space `PiLp p β` with the `L^p` norm. We register this instance
separate from `PiLp.seminormedAddCommGroup` since the latter requires the type class hypothesis
`[Fact (1 ≤ p)]` in order to prove the triangle inequality.

Registering this separately allows for a future norm-like structure on `PiLp p β` for `p < 1`
satisfying a relaxed triangle inequality. These are called *quasi-norms*. -/
instance instNorm : Norm (PiLp p β) where
  norm f :=
    if p = 0 then {i | ‖f i‖ ≠ 0}.toFinite.toFinset.card
    else if p = ∞ then ⨆ i, ‖f i‖ else (∑ i, ‖f i‖ ^ p.toReal) ^ (1 / p.toReal)

variable {p β}

theorem norm_eq_card (f : PiLp 0 β) : ‖f‖ = {i | ‖f i‖ ≠ 0}.toFinite.toFinset.card :=
  if_pos rfl

theorem norm_eq_ciSup (f : PiLp ∞ β) : ‖f‖ = ⨆ i, ‖f i‖ := rfl

theorem norm_eq_sum (hp : 0 < p.toReal) (f : PiLp p β) :
    ‖f‖ = (∑ i, ‖f i‖ ^ p.toReal) ^ (1 / p.toReal) :=
  let hp' := ENNReal.toReal_pos_iff.mp hp
  (if_neg hp'.1.ne').trans (if_neg hp'.2.ne)

end Norm

end DistNorm

section Aux

/-!
### The uniformity on finite `L^p` products is the product uniformity

In this section, we put the `L^p` edistance on `PiLp p α`, and we check that the uniformity
coming from this edistance coincides with the product uniformity, by showing that the canonical
map to the Pi type (with the `L^∞` distance) is a uniform embedding, as it is both Lipschitz and
antiLipschitz.

We only register this emetric space structure as a temporary instance, as the true instance (to be
registered later) will have as uniformity exactly the product uniformity, instead of the one coming
from the edistance (which is equal to it, but not defeq). See Note [forgetful inheritance]
explaining why having definitionally the right uniformity is often important.
-/


variable [Fact (1 ≤ p)] [∀ i, PseudoMetricSpace (α i)] [∀ i, PseudoEMetricSpace (β i)]
variable [Fintype ι]

/-- Endowing the space `PiLp p β` with the `L^p` pseudoemetric structure. This definition is not
satisfactory, as it does not register the fact that the topology and the uniform structure coincide
with the product one. Therefore, we do not register it as an instance. Using this as a temporary
pseudoemetric space instance, we will show that the uniform structure is equal (but not defeq) to
the product one, and then register an instance in which we replace the uniform structure by the
product one using this pseudoemetric space and `PseudoEMetricSpace.replaceUniformity`. -/
def pseudoEmetricAux : PseudoEMetricSpace (PiLp p β) where
  edist_self := PiLp.edist_self p
  edist_comm := PiLp.edist_comm p
  edist_triangle f g h := by
    rcases p.dichotomy with (rfl | hp)
    · simp only [edist_eq_iSup]
      cases isEmpty_or_nonempty ι
      · simp only [ciSup_of_empty, ENNReal.bot_eq_zero, add_zero, nonpos_iff_eq_zero]
      -- Porting note: `le_iSup` needed some help
      refine
        iSup_le fun i => (edist_triangle _ (g i) _).trans <| add_le_add
            (le_iSup (fun k => edist (f k) (g k)) i) (le_iSup (fun k => edist (g k) (h k)) i)
    · simp only [edist_eq_sum (zero_lt_one.trans_le hp)]
      calc
        (∑ i, edist (f i) (h i) ^ p.toReal) ^ (1 / p.toReal) ≤
            (∑ i, (edist (f i) (g i) + edist (g i) (h i)) ^ p.toReal) ^ (1 / p.toReal) := by
          gcongr
          apply edist_triangle
        _ ≤
            (∑ i, edist (f i) (g i) ^ p.toReal) ^ (1 / p.toReal) +
              (∑ i, edist (g i) (h i) ^ p.toReal) ^ (1 / p.toReal) :=
          ENNReal.Lp_add_le _ _ _ hp

attribute [local instance] PiLp.pseudoEmetricAux

/-- An auxiliary lemma used twice in the proof of `PiLp.pseudoMetricAux` below. Not intended for
use outside this file. -/
theorem iSup_edist_ne_top_aux {ι : Type*} [Finite ι] {α : ι → Type*}
    [∀ i, PseudoMetricSpace (α i)] (f g : PiLp ∞ α) : (⨆ i, edist (f i) (g i)) ≠ ⊤ := by
  cases nonempty_fintype ι
  obtain ⟨M, hM⟩ := Finite.exists_le fun i => (⟨dist (f i) (g i), dist_nonneg⟩ : ℝ≥0)
  refine ne_of_lt ((iSup_le fun i => ?_).trans_lt (@ENNReal.coe_lt_top M))
  simp only [edist, PseudoMetricSpace.edist_dist, ENNReal.ofReal_eq_coe_nnreal dist_nonneg]
  exact mod_cast hM i

/-- Endowing the space `PiLp p α` with the `L^p` pseudometric structure. This definition is not
satisfactory, as it does not register the fact that the topology, the uniform structure, and the
bornology coincide with the product ones. Therefore, we do not register it as an instance. Using
this as a temporary pseudoemetric space instance, we will show that the uniform structure is equal
(but not defeq) to the product one, and then register an instance in which we replace the uniform
structure and the bornology by the product ones using this pseudometric space,
`PseudoMetricSpace.replaceUniformity`, and `PseudoMetricSpace.replaceBornology`.

See note [reducible non-instances] -/
abbrev pseudoMetricAux : PseudoMetricSpace (PiLp p α) :=
  PseudoEMetricSpace.toPseudoMetricSpaceOfDist dist
    (fun f g => by
      rcases p.dichotomy with (rfl | h)
      · exact iSup_edist_ne_top_aux f g
      · rw [edist_eq_sum (zero_lt_one.trans_le h)]
        exact ENNReal.rpow_ne_top_of_nonneg (by positivity) <| ENNReal.sum_ne_top.2 fun _ _ ↦
          by finiteness)
    fun f g => by
    rcases p.dichotomy with (rfl | h)
    · rw [edist_eq_iSup, dist_eq_iSup]
      cases isEmpty_or_nonempty ι
      · simp only [Real.iSup_of_isEmpty, ciSup_of_empty, ENNReal.bot_eq_zero, ENNReal.toReal_zero]
      · refine le_antisymm (ciSup_le fun i => ?_) ?_
        · rw [← ENNReal.ofReal_le_iff_le_toReal (iSup_edist_ne_top_aux f g), ←
            PseudoMetricSpace.edist_dist]
          -- Porting note: `le_iSup` needed some help
          exact le_iSup (fun k => edist (f k) (g k)) i
        · refine ENNReal.toReal_le_of_le_ofReal (Real.sSup_nonneg ?_) (iSup_le fun i => ?_)
          · rintro - ⟨i, rfl⟩
            exact dist_nonneg
          · change PseudoMetricSpace.edist _ _ ≤ _
            rw [PseudoMetricSpace.edist_dist]
            -- Porting note: `le_ciSup` needed some help
            exact ENNReal.ofReal_le_ofReal
              (le_ciSup (Finite.bddAbove_range (fun k => dist (f k) (g k))) i)
    · have A (i) : edist (f i) (g i) ^ p.toReal ≠ ⊤ := by finiteness
      simp only [edist_eq_sum (zero_lt_one.trans_le h), dist_edist, ENNReal.toReal_rpow,
        dist_eq_sum (zero_lt_one.trans_le h), ← ENNReal.toReal_sum fun i _ => A i]

attribute [local instance] PiLp.pseudoMetricAux

variable {p β} in
private theorem edist_apply_le_edist_aux (x y : PiLp p β) (i : ι) :
    edist (x i) (y i) ≤ edist x y := by
  rcases p.dichotomy with (rfl | h)
  · simpa only [edist_eq_iSup] using le_iSup (fun i => edist (x i) (y i)) i
  · have cancel : p.toReal * (1 / p.toReal) = 1 := mul_div_cancel₀ 1 (zero_lt_one.trans_le h).ne'
    rw [edist_eq_sum (zero_lt_one.trans_le h)]
    calc
      edist (x i) (y i) = (edist (x i) (y i) ^ p.toReal) ^ (1 / p.toReal) := by
        simp [← ENNReal.rpow_mul, cancel, -one_div]
      _ ≤ (∑ i, edist (x i) (y i) ^ p.toReal) ^ (1 / p.toReal) := by
        gcongr
        exact Finset.single_le_sum (fun i _ => (bot_le : (0 : ℝ≥0∞) ≤ _)) (Finset.mem_univ i)

private lemma lipschitzWith_ofLp_aux : LipschitzWith 1 (@ofLp p (∀ i, β i)) :=
  .of_edist_le fun x y => by
    simp_rw [edist_pi_def, Finset.sup_le_iff, Finset.mem_univ,
      forall_true_left, ofLp_apply]
    exact edist_apply_le_edist_aux _ _

private lemma antilipschitzWith_ofLp_aux :
    AntilipschitzWith ((Fintype.card ι : ℝ≥0) ^ (1 / p).toReal) (@ofLp p (∀ i, β i)) := by
  intro x y
  rcases p.dichotomy with (rfl | h)
  · simp only [edist_eq_iSup, ENNReal.div_top, ENNReal.toReal_zero, NNReal.rpow_zero,
      ENNReal.coe_one, one_mul, iSup_le_iff]
    -- Porting note: `Finset.le_sup` needed some help
    exact fun i => Finset.le_sup (f := fun i => edist (x i) (y i)) (Finset.mem_univ i)
  · have pos : 0 < p.toReal := zero_lt_one.trans_le h
    have nonneg : 0 ≤ 1 / p.toReal := one_div_nonneg.2 (le_of_lt pos)
    have cancel : p.toReal * (1 / p.toReal) = 1 := mul_div_cancel₀ 1 (ne_of_gt pos)
    rw [edist_eq_sum pos, ENNReal.toReal_div 1 p]
    simp only [edist, ENNReal.toReal_one]
    calc
      (∑ i, edist (x i) (y i) ^ p.toReal) ^ (1 / p.toReal) ≤
          (∑ _i, edist (ofLp x) (ofLp y) ^ p.toReal) ^ (1 / p.toReal) := by
        gcongr with i
        exact Finset.le_sup (f := fun i => edist (x i) (y i)) (Finset.mem_univ i)
      _ =
          ((Fintype.card ι : ℝ≥0) ^ (1 / p.toReal) : ℝ≥0) *
            edist (ofLp x) (ofLp y) := by
        simp only [nsmul_eq_mul, Finset.card_univ, ENNReal.rpow_one, Finset.sum_const,
          ENNReal.mul_rpow_of_nonneg _ _ nonneg, ← ENNReal.rpow_mul, cancel]
        have : (Fintype.card ι : ℝ≥0∞) = (Fintype.card ι : ℝ≥0) :=
          (ENNReal.coe_natCast (Fintype.card ι)).symm
        rw [this, ENNReal.coe_rpow_of_nonneg _ nonneg]

private lemma isUniformInducing_ofLp_aux : IsUniformInducing (@ofLp p (∀ i, β i)) :=
    (antilipschitzWith_ofLp_aux p β).isUniformInducing
      (lipschitzWith_ofLp_aux p β).uniformContinuous

private lemma uniformity_aux : 𝓤 (PiLp p β) = 𝓤[Pi.uniformSpace _] := by
  have : (fun x : PiLp p β × PiLp p β => (ofLp x.fst, ofLp x.snd)) = id := rfl
  rw [← (isUniformInducing_ofLp_aux p β).comap_uniformity, this, comap_id]

private lemma cobounded_aux : cobounded (PiLp p α) = @cobounded _ Pi.instBornology :=
  calc
    cobounded (PiLp p α) = comap ofLp (cobounded _) :=
      le_antisymm (antilipschitzWith_ofLp_aux p α).tendsto_cobounded.le_comap
        (lipschitzWith_ofLp_aux p α).comap_cobounded_le
    _ = _ := comap_id

end Aux

/-! ### Instances on finite `L^p` products -/

instance topologicalSpace [∀ i, TopologicalSpace (β i)] : TopologicalSpace (PiLp p β) :=
  inferInstanceAs <| TopologicalSpace (Π i, β i)

@[fun_prop, continuity]
theorem continuous_ofLp [∀ i, TopologicalSpace (β i)] : Continuous (@ofLp p (∀ i, β i)) :=
  continuous_id

@[deprecated continuous_ofLp (since := "2024-04-27")]
theorem continuous_equiv [∀ i, TopologicalSpace (β i)] : Continuous (WithLp.equiv p (Π i, β i)) :=
  continuous_ofLp _ _

@[fun_prop, continuity]
theorem continuous_toLp [∀ i, TopologicalSpace (β i)] : Continuous (@toLp p (∀ i, β i)) :=
  continuous_id

@[deprecated continuous_toLp (since := "2024-04-27")]
theorem continuous_equiv_symm [∀ i, TopologicalSpace (β i)] :
    Continuous (WithLp.equiv p (Π i, β i)).symm :=
  continuous_toLp _ _

instance secondCountableTopology [Countable ι] [∀ i, TopologicalSpace (β i)]
    [∀ i, SecondCountableTopology (β i)] : SecondCountableTopology (PiLp p β) :=
  inferInstanceAs <| SecondCountableTopology (Π i, β i)

instance uniformSpace [∀ i, UniformSpace (β i)] : UniformSpace (PiLp p β) :=
  Pi.uniformSpace _

lemma uniformContinuous_ofLp [∀ i, UniformSpace (β i)] :
    UniformContinuous (@ofLp p (∀ i, β i)) :=
  uniformContinuous_id

@[deprecated uniformContinuous_ofLp (since := "2024-04-27")]
theorem uniformContinuous_equiv [∀ i, UniformSpace (β i)] :
    UniformContinuous (WithLp.equiv p (∀ i, β i)) :=
  uniformContinuous_ofLp _ _

lemma uniformContinuous_toLp [∀ i, UniformSpace (β i)] :
    UniformContinuous (@toLp p (∀ i, β i)) :=
  uniformContinuous_id

@[deprecated uniformContinuous_toLp (since := "2024-04-27")]
theorem uniformContinuous_equiv_symm [∀ i, UniformSpace (β i)] :
    UniformContinuous (WithLp.equiv p (∀ i, β i)).symm :=
  uniformContinuous_toLp _ _

instance completeSpace [∀ i, UniformSpace (β i)] [∀ i, CompleteSpace (β i)] :
    CompleteSpace (PiLp p β) :=
  inferInstanceAs <| CompleteSpace (Π i, β i)

instance bornology [∀ i, Bornology (β i)] : Bornology (PiLp p β) :=
  Pi.instBornology


section Fintype
variable [hp : Fact (1 ≤ p)]
variable [Fintype ι]

/-- pseudoemetric space instance on the product of finitely many pseudoemetric spaces, using the
`L^p` pseudoedistance, and having as uniformity the product uniformity. -/
instance [∀ i, PseudoEMetricSpace (β i)] : PseudoEMetricSpace (PiLp p β) :=
  (pseudoEmetricAux p β).replaceUniformity (uniformity_aux p β).symm

/-- emetric space instance on the product of finitely many emetric spaces, using the `L^p`
edistance, and having as uniformity the product uniformity. -/
instance [∀ i, EMetricSpace (α i)] : EMetricSpace (PiLp p α) :=
  @EMetricSpace.ofT0PseudoEMetricSpace (PiLp p α) _ Pi.instT0Space

/-- pseudometric space instance on the product of finitely many pseudometric spaces, using the
`L^p` distance, and having as uniformity the product uniformity. -/
instance [∀ i, PseudoMetricSpace (β i)] : PseudoMetricSpace (PiLp p β) :=
  ((pseudoMetricAux p β).replaceUniformity (uniformity_aux p β).symm).replaceBornology fun s =>
    Filter.ext_iff.1 (cobounded_aux p β).symm sᶜ

/-- metric space instance on the product of finitely many metric spaces, using the `L^p` distance,
and having as uniformity the product uniformity. -/
instance [∀ i, MetricSpace (α i)] : MetricSpace (PiLp p α) :=
  MetricSpace.ofT0PseudoMetricSpace _

theorem nndist_eq_sum {p : ℝ≥0∞} [Fact (1 ≤ p)] {β : ι → Type*} [∀ i, PseudoMetricSpace (β i)]
    (hp : p ≠ ∞) (x y : PiLp p β) :
    nndist x y = (∑ i : ι, nndist (x i) (y i) ^ p.toReal) ^ (1 / p.toReal) :=
  NNReal.eq <| by
    push_cast
    exact dist_eq_sum (p.toReal_pos_iff_ne_top.mpr hp) _ _

theorem nndist_eq_iSup {β : ι → Type*} [∀ i, PseudoMetricSpace (β i)] (x y : PiLp ∞ β) :
    nndist x y = ⨆ i, nndist (x i) (y i) :=
  NNReal.eq <| by
    push_cast
    exact dist_eq_iSup _ _

section
variable {β p}

theorem edist_apply_le [∀ i, PseudoEMetricSpace (β i)] (x y : PiLp p β) (i : ι) :
    edist (x i) (y i) ≤ edist x y :=
  edist_apply_le_edist_aux x y i

theorem nndist_apply_le [∀ i, PseudoMetricSpace (β i)] (x y : PiLp p β) (i : ι) :
    nndist (x i) (y i) ≤ nndist x y := by
  simpa [← coe_nnreal_ennreal_nndist] using edist_apply_le x y i

theorem dist_apply_le [∀ i, PseudoMetricSpace (β i)] (x y : PiLp p β) (i : ι) :
    dist (x i) (y i) ≤ dist x y :=
  nndist_apply_le x y i

end

lemma lipschitzWith_ofLp [∀ i, PseudoEMetricSpace (β i)] :
    LipschitzWith 1 (@ofLp p (∀ i, β i)) :=
  lipschitzWith_ofLp_aux p β

@[deprecated lipschitzWith_ofLp (since := "2024-04-27")]
theorem lipschitzWith_equiv [∀ i, PseudoEMetricSpace (β i)] :
    LipschitzWith 1 (WithLp.equiv p (∀ i, β i)) :=
  lipschitzWith_ofLp p β

theorem antilipschitzWith_ofLp [∀ i, PseudoEMetricSpace (β i)] :
    AntilipschitzWith ((Fintype.card ι : ℝ≥0) ^ (1 / p).toReal) (@ofLp p (∀ i, β i)) :=
  antilipschitzWith_ofLp_aux p β

@[deprecated antilipschitzWith_ofLp (since := "2024-04-27")]
theorem antilipschitzWith_equiv [∀ i, PseudoEMetricSpace (β i)] :
    AntilipschitzWith ((Fintype.card ι : ℝ≥0) ^ (1 / p).toReal) (WithLp.equiv p (∀ i, β i)) :=
  antilipschitzWith_ofLp p β

lemma isometry_ofLp_infty [∀ i, PseudoEMetricSpace (β i)] :
    Isometry (@ofLp ∞ (∀ i, β i)) :=
  fun x y =>
  le_antisymm (by simpa only [ENNReal.coe_one, one_mul] using lipschitzWith_ofLp ∞ β x y)
    (by simpa only [ENNReal.div_top, ENNReal.toReal_zero, NNReal.rpow_zero, ENNReal.coe_one,
      one_mul] using antilipschitzWith_ofLp ∞ β x y)

@[deprecated isometry_ofLp_infty (since := "2024-04-27")]
theorem infty_equiv_isometry [∀ i, PseudoEMetricSpace (β i)] :
    Isometry (WithLp.equiv ∞ (∀ i, β i)) :=
  isometry_ofLp_infty _

/-- seminormed group instance on the product of finitely many normed groups, using the `L^p`
norm. -/
instance seminormedAddCommGroup [∀ i, SeminormedAddCommGroup (β i)] :
    SeminormedAddCommGroup (PiLp p β) :=
  { Pi.addCommGroup with
    dist_eq := fun x y => by
      rcases p.dichotomy with (rfl | h)
      · simp only [dist_eq_iSup, norm_eq_ciSup, dist_eq_norm, sub_apply]
      · have : p ≠ ∞ := by
          intro hp
          rw [hp, ENNReal.toReal_top] at h
          linarith
        simp only [dist_eq_sum (zero_lt_one.trans_le h), norm_eq_sum (zero_lt_one.trans_le h),
          dist_eq_norm, sub_apply] }

section
variable {β p}

theorem enorm_apply_le [∀ i, SeminormedAddCommGroup (β i)] (x : PiLp p β) (i : ι) :
    ‖x i‖ₑ ≤ ‖x‖ₑ := by
  simpa using edist_apply_le x 0 i

theorem nnnorm_apply_le [∀ i, SeminormedAddCommGroup (β i)] (x : PiLp p β) (i : ι) :
    ‖x i‖₊ ≤ ‖x‖₊ := by
  simpa using nndist_apply_le x 0 i

theorem norm_apply_le [∀ i, SeminormedAddCommGroup (β i)] (x : PiLp p β) (i : ι) :
    ‖x i‖ ≤ ‖x‖ := by
  simpa using dist_apply_le x 0 i

end

/-- normed group instance on the product of finitely many normed groups, using the `L^p` norm. -/
instance normedAddCommGroup [∀ i, NormedAddCommGroup (α i)] : NormedAddCommGroup (PiLp p α) :=
  { PiLp.seminormedAddCommGroup p α with
    eq_of_dist_eq_zero := eq_of_dist_eq_zero }

theorem nnnorm_eq_sum {p : ℝ≥0∞} [Fact (1 ≤ p)] {β : ι → Type*} (hp : p ≠ ∞)
    [∀ i, SeminormedAddCommGroup (β i)] (f : PiLp p β) :
    ‖f‖₊ = (∑ i, ‖f i‖₊ ^ p.toReal) ^ (1 / p.toReal) := by
  ext
  simp [NNReal.coe_sum, norm_eq_sum (p.toReal_pos_iff_ne_top.mpr hp)]

section Linfty
variable {β}
variable [∀ i, SeminormedAddCommGroup (β i)]

theorem nnnorm_eq_ciSup (f : PiLp ∞ β) : ‖f‖₊ = ⨆ i, ‖f i‖₊ := by
  ext
  simp [NNReal.coe_iSup, norm_eq_ciSup]

@[simp] lemma nnnorm_ofLp (f : PiLp ∞ β) : ‖ofLp f‖₊ = ‖f‖₊ := by
  rw [nnnorm_eq_ciSup, Pi.nnnorm_def, Finset.sup_univ_eq_ciSup]
  dsimp only [ofLp_apply]

@[deprecated nnnorm_ofLp (since := "2024-04-27")]
theorem nnnorm_equiv (f : PiLp ∞ β) : ‖WithLp.equiv ⊤ _ f‖₊ = ‖f‖₊ := nnnorm_ofLp _

@[simp] lemma nnnorm_toLp (f : ∀ i, β i) : ‖toLp ∞ f‖₊ = ‖f‖₊ := (nnnorm_ofLp _).symm

@[deprecated nnnorm_toLp (since := "2024-04-27")]
theorem nnnorm_equiv_symm (f : ∀ i, β i) : ‖(WithLp.equiv ⊤ _).symm f‖₊ = ‖f‖₊ := nnnorm_toLp _

@[simp] lemma norm_ofLp (f : PiLp ∞ β) : ‖ofLp f‖ = ‖f‖ := congr_arg NNReal.toReal <| nnnorm_ofLp f
@[simp] lemma norm_toLp (f : ∀ i, β i) : ‖toLp ∞ f‖ = ‖f‖ := (norm_ofLp _).symm

@[deprecated norm_ofLp (since := "2024-04-27")]
theorem norm_equiv (f : PiLp ∞ β) : ‖WithLp.equiv ⊤ _ f‖ = ‖f‖ := norm_ofLp _
@[deprecated norm_toLp (since := "2024-04-27")]
theorem norm_equiv_symm (f : ∀ i, β i) : ‖(WithLp.equiv ⊤ _).symm f‖ = ‖f‖ := norm_toLp _

end Linfty

theorem norm_eq_of_nat {p : ℝ≥0∞} [Fact (1 ≤ p)] {β : ι → Type*}
    [∀ i, SeminormedAddCommGroup (β i)] (n : ℕ) (h : p = n) (f : PiLp p β) :
    ‖f‖ = (∑ i, ‖f i‖ ^ n) ^ (1 / (n : ℝ)) := by
  have := p.toReal_pos_iff_ne_top.mpr (ne_of_eq_of_ne h <| ENNReal.natCast_ne_top n)
  simp only [one_div, h, Real.rpow_natCast, ENNReal.toReal_natCast,
    norm_eq_sum this]

section L1
variable {β} [∀ i, SeminormedAddCommGroup (β i)]

theorem norm_eq_of_L1 (x : PiLp 1 β) : ‖x‖ = ∑ i : ι, ‖x i‖ := by
  simp [norm_eq_sum]

theorem nnnorm_eq_of_L1 (x : PiLp 1 β) : ‖x‖₊ = ∑ i : ι, ‖x i‖₊ :=
  NNReal.eq <| by push_cast; exact norm_eq_of_L1 x

theorem dist_eq_of_L1 (x y : PiLp 1 β) : dist x y = ∑ i, dist (x i) (y i) := by
  simp_rw [dist_eq_norm, norm_eq_of_L1, sub_apply]

theorem nndist_eq_of_L1 (x y : PiLp 1 β) : nndist x y = ∑ i, nndist (x i) (y i) :=
  NNReal.eq <| by push_cast; exact dist_eq_of_L1 _ _

theorem edist_eq_of_L1 (x y : PiLp 1 β) : edist x y = ∑ i, edist (x i) (y i) := by
  simp [PiLp.edist_eq_sum]

end L1

section L2
variable {β} [∀ i, SeminormedAddCommGroup (β i)]

theorem norm_eq_of_L2 (x : PiLp 2 β) :
    ‖x‖ = √(∑ i : ι, ‖x i‖ ^ 2) := by
  rw [norm_eq_of_nat 2 (by norm_cast) _]
  rw [Real.sqrt_eq_rpow]
  norm_cast

theorem nnnorm_eq_of_L2 (x : PiLp 2 β) :
    ‖x‖₊ = NNReal.sqrt (∑ i : ι, ‖x i‖₊ ^ 2) :=
  NNReal.eq <| by
    push_cast
    exact norm_eq_of_L2 x

theorem norm_sq_eq_of_L2 (β : ι → Type*) [∀ i, SeminormedAddCommGroup (β i)] (x : PiLp 2 β) :
    ‖x‖ ^ 2 = ∑ i : ι, ‖x i‖ ^ 2 := by
  suffices ‖x‖₊ ^ 2 = ∑ i : ι, ‖x i‖₊ ^ 2 by
    simpa only [NNReal.coe_sum] using congr_arg ((↑) : ℝ≥0 → ℝ) this
  rw [nnnorm_eq_of_L2, NNReal.sq_sqrt]

theorem dist_eq_of_L2 (x y : PiLp 2 β) :
    dist x y = √(∑ i, dist (x i) (y i) ^ 2) := by
  simp_rw [dist_eq_norm, norm_eq_of_L2, sub_apply]

theorem dist_sq_eq_of_L2 (x y : PiLp 2 β) :
    dist x y ^ 2 = ∑ i, dist (x i) (y i) ^ 2 := by
  simp_rw [dist_eq_norm, norm_sq_eq_of_L2, sub_apply]

theorem nndist_eq_of_L2 (x y : PiLp 2 β) :
    nndist x y = NNReal.sqrt (∑ i, nndist (x i) (y i) ^ 2) :=
  NNReal.eq <| by
    push_cast
    exact dist_eq_of_L2 _ _

theorem edist_eq_of_L2 (x y : PiLp 2 β) :
    edist x y = (∑ i, edist (x i) (y i) ^ 2) ^ (1 / 2 : ℝ) := by simp [PiLp.edist_eq_sum]

end L2

instance instIsBoundedSMul [SeminormedRing 𝕜] [∀ i, SeminormedAddCommGroup (β i)]
    [∀ i, Module 𝕜 (β i)] [∀ i, IsBoundedSMul 𝕜 (β i)] :
    IsBoundedSMul 𝕜 (PiLp p β) :=
  .of_nnnorm_smul_le fun c f => by
    rcases p.dichotomy with (rfl | hp)
    · rw [← nnnorm_ofLp, ← nnnorm_ofLp, ofLp_smul]
      exact nnnorm_smul_le c (ofLp f)
    · have hp0 : 0 < p.toReal := zero_lt_one.trans_le hp
      have hpt : p ≠ ⊤ := p.toReal_pos_iff_ne_top.mp hp0
      rw [nnnorm_eq_sum hpt, nnnorm_eq_sum hpt, one_div, NNReal.rpow_inv_le_iff hp0,
        NNReal.mul_rpow, ← NNReal.rpow_mul, inv_mul_cancel₀ hp0.ne', NNReal.rpow_one,
        Finset.mul_sum]
      simp_rw [← NNReal.mul_rpow, smul_apply]
      gcongr
      apply nnnorm_smul_le

instance instNormSMulClass [SeminormedRing 𝕜] [∀ i, SeminormedAddCommGroup (β i)]
    [∀ i, Module 𝕜 (β i)] [∀ i, NormSMulClass 𝕜 (β i)] :
    NormSMulClass 𝕜 (PiLp p β) :=
  .of_nnnorm_smul fun c f => by
    rcases p.dichotomy with (rfl | hp)
    · rw [← nnnorm_ofLp, ← nnnorm_ofLp, WithLp.ofLp_smul, nnnorm_smul]
    · have hp0 : 0 < p.toReal := zero_lt_one.trans_le hp
      have hpt : p ≠ ⊤ := p.toReal_pos_iff_ne_top.mp hp0
      rw [nnnorm_eq_sum hpt, nnnorm_eq_sum hpt, one_div, NNReal.rpow_inv_eq_iff hp0.ne',
        NNReal.mul_rpow, ← NNReal.rpow_mul, inv_mul_cancel₀ hp0.ne', NNReal.rpow_one,
        Finset.mul_sum]
      simp_rw [← NNReal.mul_rpow, smul_apply, nnnorm_smul]

/-- The product of finitely many normed spaces is a normed space, with the `L^p` norm. -/
instance normedSpace [NormedField 𝕜] [∀ i, SeminormedAddCommGroup (β i)]
    [∀ i, NormedSpace 𝕜 (β i)] : NormedSpace 𝕜 (PiLp p β) where
  norm_smul_le := norm_smul_le

variable {𝕜 p α}
variable [Semiring 𝕜] [∀ i, SeminormedAddCommGroup (α i)] [∀ i, SeminormedAddCommGroup (β i)]
variable [∀ i, Module 𝕜 (α i)] [∀ i, Module 𝕜 (β i)] (c : 𝕜)

/-- The canonical map `WithLp.equiv` between `PiLp ∞ β` and `Π i, β i` as a linear isometric
equivalence. -/
def equivₗᵢ : PiLp ∞ β ≃ₗᵢ[𝕜] (∀ i, β i) where
  __ := WithLp.linearEquiv p 𝕜 _
  norm_map' := norm_ofLp

section piLpCongrLeft
variable {ι' : Type*}
variable [Fintype ι']
variable (p 𝕜)
variable (E : Type*) [SeminormedAddCommGroup E] [Module 𝕜 E]

/-- An equivalence of finite domains induces a linearly isometric equivalence of finitely supported
functions -/
def _root_.LinearIsometryEquiv.piLpCongrLeft (e : ι ≃ ι') :
    (PiLp p fun _ : ι => E) ≃ₗᵢ[𝕜] PiLp p fun _ : ι' => E where
  toLinearEquiv := LinearEquiv.piCongrLeft' 𝕜 (fun _ : ι => E) e
  norm_map' x' := by
    rcases p.dichotomy with (rfl | h)
    · simp_rw [norm_eq_ciSup]
      exact e.symm.iSup_congr fun _ => rfl
    · simp only [norm_eq_sum (zero_lt_one.trans_le h)]
      congr 1
      exact Fintype.sum_equiv e.symm _ _ fun _ => rfl

variable {p 𝕜 E}

@[simp]
theorem _root_.LinearIsometryEquiv.piLpCongrLeft_apply (e : ι ≃ ι') (v : PiLp p fun _ : ι => E) :
    LinearIsometryEquiv.piLpCongrLeft p 𝕜 E e v = Equiv.piCongrLeft' (fun _ : ι => E) e v :=
  rfl

@[simp]
theorem _root_.LinearIsometryEquiv.piLpCongrLeft_symm (e : ι ≃ ι') :
    (LinearIsometryEquiv.piLpCongrLeft p 𝕜 E e).symm =
      LinearIsometryEquiv.piLpCongrLeft p 𝕜 E e.symm :=
  LinearIsometryEquiv.ext fun z ↦
    congr_arg (Equiv.toFun · z) (Equiv.piCongrLeft'_symm _ _)

@[simp high]
theorem _root_.LinearIsometryEquiv.piLpCongrLeft_single [DecidableEq ι] [DecidableEq ι']
    (e : ι ≃ ι') (i : ι) (v : E) :
    LinearIsometryEquiv.piLpCongrLeft p 𝕜 E e (toLp p <| Pi.single i v) =
      toLp p (Pi.single (e i) v) := by
  funext x
  simp [LinearIsometryEquiv.piLpCongrLeft_apply, Equiv.piCongrLeft',
    Pi.single, Function.update, Equiv.symm_apply_eq]

end piLpCongrLeft

section piLpCongrRight
variable {β}

variable (p) in
/-- A family of linearly isometric equivalences in the codomain induces an isometric equivalence
between Pi types with the Lp norm.

This is the isometry version of `LinearEquiv.piCongrRight`. -/
protected def _root_.LinearIsometryEquiv.piLpCongrRight (e : ∀ i, α i ≃ₗᵢ[𝕜] β i) :
    PiLp p α ≃ₗᵢ[𝕜] PiLp p β where
  toLinearEquiv :=
    WithLp.linearEquiv _ _ _
      ≪≫ₗ (LinearEquiv.piCongrRight fun i => (e i).toLinearEquiv)
      ≪≫ₗ (WithLp.linearEquiv _ _ _).symm
  norm_map' := (WithLp.linearEquiv p 𝕜 _).symm.surjective.forall.2 fun x => by
<<<<<<< HEAD
    simp only [LinearEquiv.trans_apply,
      WithLp.linearEquiv_symm_apply, WithLp.linearEquiv_apply]
=======
    simp only [LinearEquiv.trans_apply, WithLp.linearEquiv_symm_apply, WithLp.linearEquiv_apply]
>>>>>>> 89823940
    obtain rfl | hp := p.dichotomy
    · simp_rw [PiLp.norm_toLp, Pi.norm_def, LinearEquiv.piCongrRight_apply,
        LinearIsometryEquiv.coe_toLinearEquiv, LinearIsometryEquiv.nnnorm_map,
        ofLp_apply, toLp_apply]
    · have : 0 < p.toReal := zero_lt_one.trans_le <| by norm_cast
      simp only [PiLp.norm_eq_sum this, toLp_apply, LinearEquiv.piCongrRight_apply,
        LinearIsometryEquiv.coe_toLinearEquiv, LinearIsometryEquiv.norm_map,
        ofLp_apply, toLp_apply]

@[simp]
theorem _root_.LinearIsometryEquiv.piLpCongrRight_apply (e : ∀ i, α i ≃ₗᵢ[𝕜] β i) (x : PiLp p α) :
    LinearIsometryEquiv.piLpCongrRight p e x = toLp p fun i => e i (x i) := rfl

@[simp]
theorem _root_.LinearIsometryEquiv.piLpCongrRight_refl :
    LinearIsometryEquiv.piLpCongrRight p (fun i => .refl 𝕜 (α i)) = .refl _ _ :=
  rfl

@[simp]
theorem _root_.LinearIsometryEquiv.piLpCongrRight_symm (e : ∀ i, α i ≃ₗᵢ[𝕜] β i) :
    (LinearIsometryEquiv.piLpCongrRight p e).symm =
      LinearIsometryEquiv.piLpCongrRight p (fun i => (e i).symm) :=
  rfl

@[simp high]
theorem _root_.LinearIsometryEquiv.piLpCongrRight_single (e : ∀ i, α i ≃ₗᵢ[𝕜] β i) [DecidableEq ι]
    (i : ι) (v : α i) :
    LinearIsometryEquiv.piLpCongrRight p e (toLp p <| Pi.single i v) =
      toLp p (Pi.single i (e _ v)) :=
  funext <| Pi.apply_single (e ·) (fun _ => map_zero _) _ _

end piLpCongrRight

section piLpCurry

variable {ι : Type*} {κ : ι → Type*} (p : ℝ≥0∞) [Fact (1 ≤ p)]
  [Fintype ι] [∀ i, Fintype (κ i)]
  (α : ∀ i, κ i → Type*) [∀ i k, SeminormedAddCommGroup (α i k)] [∀ i k, Module 𝕜 (α i k)]

variable (𝕜) in
/-- `LinearEquiv.piCurry` for `PiLp`, as an isometry. -/
def _root_.LinearIsometryEquiv.piLpCurry :
    PiLp p (fun i : Sigma _ => α i.1 i.2) ≃ₗᵢ[𝕜] PiLp p (fun i => PiLp p (α i)) where
  toLinearEquiv :=
    WithLp.linearEquiv _ _ _
      ≪≫ₗ LinearEquiv.piCurry 𝕜 α
      ≪≫ₗ (LinearEquiv.piCongrRight fun _ => (WithLp.linearEquiv _ _ _).symm)
      ≪≫ₗ (WithLp.linearEquiv _ _ _).symm
  norm_map' := (WithLp.linearEquiv p 𝕜 _).symm.surjective.forall.2 fun x => by
    simp_rw [← coe_nnnorm, NNReal.coe_inj]
    dsimp only [WithLp.linearEquiv_symm_apply]
    obtain rfl | hp := eq_or_ne p ⊤
    · simp_rw [← PiLp.nnnorm_ofLp, Pi.nnnorm_def, ← PiLp.nnnorm_ofLp, Pi.nnnorm_def]
      dsimp [Sigma.curry]
      rw [← Finset.univ_sigma_univ, Finset.sup_sigma]
    · have : 0 < p.toReal := (toReal_pos_iff_ne_top _).mpr hp
      simp_rw [PiLp.nnnorm_eq_sum hp, toLp_apply]
      dsimp [Sigma.curry]
      simp_rw [one_div, NNReal.rpow_inv_rpow this.ne', ← Finset.univ_sigma_univ, Finset.sum_sigma]

@[simp] theorem _root_.LinearIsometryEquiv.piLpCurry_apply
    (f : PiLp p (fun i : Sigma κ => α i.1 i.2)) :
    _root_.LinearIsometryEquiv.piLpCurry 𝕜 p α f =
      toLp p (fun i => (toLp p) <| Sigma.curry (ofLp f) i) :=
  rfl

@[simp] theorem _root_.LinearIsometryEquiv.piLpCurry_symm_apply
    (f : PiLp p (fun i => PiLp p (α i))) :
    (_root_.LinearIsometryEquiv.piLpCurry 𝕜 p α).symm f =
      toLp p (Sigma.uncurry fun i j => f i j) :=
  rfl

end piLpCurry

section sumPiLpEquivProdLpPiLp

variable {ι κ : Type*} (p : ℝ≥0∞) (α : ι ⊕ κ → Type*) [Fintype ι] [Fintype κ] [Fact (1 ≤ p)]
variable [∀ i, SeminormedAddCommGroup (α i)] [∀ i, Module 𝕜 (α i)]

/-- `LinearEquiv.sumPiEquivProdPi` for `PiLp`, as an isometry. -/
@[simps! +simpRhs]
def sumPiLpEquivProdLpPiLp :
    WithLp p (Π i, α i) ≃ₗᵢ[𝕜]
      WithLp p (WithLp p (Π i, α (.inl i)) × WithLp p (Π i, α (.inr i))) where
  toLinearEquiv :=
    WithLp.linearEquiv p _ _
      ≪≫ₗ LinearEquiv.sumPiEquivProdPi _ _ _ α
      ≪≫ₗ LinearEquiv.prodCongr (WithLp.linearEquiv p _ _).symm
        (WithLp.linearEquiv _ _ _).symm
      ≪≫ₗ (WithLp.linearEquiv  p _ _).symm
  norm_map' := (WithLp.linearEquiv p 𝕜 _).symm.surjective.forall.2 fun x => by
    obtain rfl | hp := p.dichotomy
    · simp [← Finset.univ_disjSum_univ, Finset.sup_disjSum, Pi.norm_def]
    · have : 0 < p.toReal := by positivity
      have hpt : p ≠ ⊤ := (toReal_pos_iff_ne_top p).mp this
      simp_rw [← coe_nnnorm]; congr 1 -- convert to nnnorm to avoid needing positivity arguments
      simp [nnnorm_eq_sum hpt, WithLp.prod_nnnorm_eq_add hpt, NNReal.rpow_inv_rpow this.ne']

end sumPiLpEquivProdLpPiLp

section Single

variable (p)
variable [DecidableEq ι]

@[simp]
theorem nnnorm_toLp_single (i : ι) (b : β i) :
    ‖toLp p (Pi.single i b)‖₊ = ‖b‖₊ := by
  haveI : Nonempty ι := ⟨i⟩
  induction p generalizing hp with
  | top =>
    simp_rw [nnnorm_eq_ciSup, toLp_apply]
    refine
      ciSup_eq_of_forall_le_of_forall_lt_exists_gt (fun j => ?_) fun n hn => ⟨i, hn.trans_eq ?_⟩
    · obtain rfl | hij := Decidable.eq_or_ne i j
      · rw [Pi.single_eq_same]
      · rw [Pi.single_eq_of_ne' hij, nnnorm_zero]
        exact zero_le _
    · rw [Pi.single_eq_same]
  | coe p =>
    have hp0 : (p : ℝ) ≠ 0 :=
      mod_cast (zero_lt_one.trans_le <| Fact.out (p := 1 ≤ (p : ℝ≥0∞))).ne'
    rw [nnnorm_eq_sum ENNReal.coe_ne_top, ENNReal.coe_toReal, Fintype.sum_eq_single i,
      toLp_apply, Pi.single_eq_same, ← NNReal.rpow_mul, one_div,
      mul_inv_cancel₀ hp0, NNReal.rpow_one]
    intro j hij
    rw [toLp_apply, Pi.single_eq_of_ne hij, nnnorm_zero, NNReal.zero_rpow hp0]

@[deprecated nnnorm_toLp_single (since := "2024-04-27")]
theorem nnnorm_equiv_symm_single (i : ι) (b : β i) :
    ‖(WithLp.equiv p (∀ i, β i)).symm (Pi.single i b)‖₊ = ‖b‖₊ :=
  nnnorm_toLp_single _ _ _ _

@[simp]
lemma norm_toLp_single (i : ι) (b : β i) : ‖toLp p (Pi.single i b)‖ = ‖b‖ :=
  congr_arg ((↑) : ℝ≥0 → ℝ) <| nnnorm_toLp_single p β i b

@[deprecated norm_toLp_single (since := "2024-04-27")]
theorem norm_equiv_symm_single (i : ι) (b : β i) :
    ‖(WithLp.equiv p (∀ i, β i)).symm (Pi.single i b)‖ = ‖b‖ :=
  norm_toLp_single _ _ _ _

@[simp]
lemma nndist_toLp_single_same (i : ι) (b₁ b₂ : β i) :
    nndist (toLp p (Pi.single i b₁)) (toLp p (Pi.single i b₂)) = nndist b₁ b₂ := by
  rw [nndist_eq_nnnorm, nndist_eq_nnnorm, ← toLp_sub, ← Pi.single_sub, nnnorm_toLp_single]

@[deprecated nndist_toLp_single_same (since := "2024-04-27")]
theorem nndist_equiv_symm_single_same (i : ι) (b₁ b₂ : β i) :
    nndist
        ((WithLp.equiv p (∀ i, β i)).symm (Pi.single i b₁))
        ((WithLp.equiv p (∀ i, β i)).symm (Pi.single i b₂)) =
      nndist b₁ b₂ :=
  nndist_toLp_single_same _ _ _ _ _

@[simp]
lemma dist_toLp_single_same (i : ι) (b₁ b₂ : β i) :
    dist (toLp p (Pi.single i b₁)) (toLp p (Pi.single i b₂)) = dist b₁ b₂ :=
  congr_arg ((↑) : ℝ≥0 → ℝ) <| nndist_toLp_single_same p β i b₁ b₂

@[deprecated dist_toLp_single_same (since := "2024-04-27")]
theorem dist_equiv_symm_single_same (i : ι) (b₁ b₂ : β i) :
    dist
        ((WithLp.equiv p (∀ i, β i)).symm (Pi.single i b₁))
        ((WithLp.equiv p (∀ i, β i)).symm (Pi.single i b₂)) =
      dist b₁ b₂ :=
  dist_toLp_single_same _ _ _ _ _

@[simp]
lemma edist_toLp_single_same (i : ι) (b₁ b₂ : β i) :
    edist (toLp p (Pi.single i b₁)) (toLp p (Pi.single i b₂)) = edist b₁ b₂ := by
  simp only [edist_nndist, nndist_toLp_single_same p β i b₁ b₂]

@[deprecated "WithLp.equiv has been deprecated, use `ofLp` instead" (since := "2024-04-27")]
theorem edist_equiv_symm_single_same (i : ι) (b₁ b₂ : β i) :
    edist
        ((WithLp.equiv p (∀ i, β i)).symm (Pi.single i b₁))
        ((WithLp.equiv p (∀ i, β i)).symm (Pi.single i b₂)) =
      edist b₁ b₂ :=
  edist_toLp_single_same _ _ _ _ _

end Single

/-- When `p = ∞`, this lemma does not hold without the additional assumption `Nonempty ι` because
the left-hand side simplifies to `0`, while the right-hand side simplifies to `‖b‖₊`. See
`PiLp.nnnorm_equiv_symm_const'` for a version which exchanges the hypothesis `p ≠ ∞` for
`Nonempty ι`. -/
lemma nnnorm_toLp_const {β} [SeminormedAddCommGroup β] (hp : p ≠ ∞) (b : β) :
    ‖toLp p (Function.const ι b)‖₊ =
      (Fintype.card ι : ℝ≥0) ^ (1 / p).toReal * ‖b‖₊ := by
  rcases p.dichotomy with (h | h)
  · exact False.elim (hp h)
  · have ne_zero : p.toReal ≠ 0 := (zero_lt_one.trans_le h).ne'
    simp_rw [nnnorm_eq_sum hp, toLp_apply, Function.const_apply, Finset.sum_const,
      Finset.card_univ, nsmul_eq_mul, NNReal.mul_rpow, ← NNReal.rpow_mul,
      mul_one_div_cancel ne_zero, NNReal.rpow_one, ENNReal.toReal_div, ENNReal.toReal_one]

@[deprecated nnnorm_toLp_const (since := "2024-04-27")]
theorem nnnorm_equiv_symm_const {β} [SeminormedAddCommGroup β] (hp : p ≠ ∞) (b : β) :
    ‖(WithLp.equiv p (ι → β)).symm (Function.const _ b)‖₊ =
      (Fintype.card ι : ℝ≥0) ^ (1 / p).toReal * ‖b‖₊ :=
  nnnorm_toLp_const hp _

/-- When `IsEmpty ι`, this lemma does not hold without the additional assumption `p ≠ ∞` because
the left-hand side simplifies to `0`, while the right-hand side simplifies to `‖b‖₊`. See
`PiLp.nnnorm_toLp_const` for a version which exchanges the hypothesis `Nonempty ι`.
for `p ≠ ∞`. -/
lemma nnnorm_toLp_const' {β} [SeminormedAddCommGroup β] [Nonempty ι] (b : β) :
    ‖toLp p (Function.const ι b)‖₊ =
      (Fintype.card ι : ℝ≥0) ^ (1 / p).toReal * ‖b‖₊ := by
  rcases em <| p = ∞ with (rfl | hp)
  · simp only [toLp_apply, ENNReal.div_top, ENNReal.toReal_zero, NNReal.rpow_zero,
      one_mul, nnnorm_eq_ciSup, Function.const_apply, ciSup_const]
  · exact nnnorm_toLp_const hp b

@[deprecated nnnorm_toLp_const' (since := "2024-04-27")]
theorem nnnorm_equiv_symm_const' {β} [SeminormedAddCommGroup β] [Nonempty ι] (b : β) :
    ‖(WithLp.equiv p (ι → β)).symm (Function.const _ b)‖₊ =
      (Fintype.card ι : ℝ≥0) ^ (1 / p).toReal * ‖b‖₊ :=
  nnnorm_toLp_const' b

/-- When `p = ∞`, this lemma does not hold without the additional assumption `Nonempty ι` because
the left-hand side simplifies to `0`, while the right-hand side simplifies to `‖b‖₊`. See
`PiLp.norm_toLp_const'` for a version which exchanges the hypothesis `p ≠ ∞` for
`Nonempty ι`. -/
lemma norm_toLp_const {β} [SeminormedAddCommGroup β] (hp : p ≠ ∞) (b : β) :
    ‖toLp p (Function.const ι b)‖ =
      (Fintype.card ι : ℝ≥0) ^ (1 / p).toReal * ‖b‖ :=
  (congr_arg ((↑) : ℝ≥0 → ℝ) <| nnnorm_toLp_const hp b).trans <| by simp

@[deprecated norm_toLp_const (since := "2024-04-27")]
theorem norm_equiv_symm_const {β} [SeminormedAddCommGroup β] (hp : p ≠ ∞) (b : β) :
    ‖(WithLp.equiv p (ι → β)).symm (Function.const _ b)‖ =
      (Fintype.card ι : ℝ≥0) ^ (1 / p).toReal * ‖b‖ :=
  norm_toLp_const hp  _

/-- When `IsEmpty ι`, this lemma does not hold without the additional assumption `p ≠ ∞` because
the left-hand side simplifies to `0`, while the right-hand side simplifies to `‖b‖₊`. See
`PiLp.norm_equiv_symm_const` for a version which exchanges the hypothesis `Nonempty ι`.
for `p ≠ ∞`. -/
lemma norm_toLp_const' {β} [SeminormedAddCommGroup β] [Nonempty ι] (b : β) :
    ‖toLp p (Function.const ι b)‖ =
      (Fintype.card ι : ℝ≥0) ^ (1 / p).toReal * ‖b‖ :=
  (congr_arg ((↑) : ℝ≥0 → ℝ) <| nnnorm_toLp_const' b).trans <| by simp

@[deprecated norm_toLp_const' (since := "2024-04-27")]
theorem norm_equiv_symm_const' {β} [SeminormedAddCommGroup β] [Nonempty ι] (b : β) :
    ‖(WithLp.equiv p (ι → β)).symm (Function.const _ b)‖ =
      (Fintype.card ι : ℝ≥0) ^ (1 / p).toReal * ‖b‖ :=
  norm_toLp_const' _

lemma nnnorm_toLp_one {β} [SeminormedAddCommGroup β] (hp : p ≠ ∞) [One β] :
    ‖toLp p (1 : ι → β)‖₊ = (Fintype.card ι : ℝ≥0) ^ (1 / p).toReal * ‖(1 : β)‖₊ :=
  (nnnorm_toLp_const hp (1 : β)).trans rfl

@[deprecated nnnorm_toLp_one (since := "2024-04-27")]
theorem nnnorm_equiv_symm_one {β} [SeminormedAddCommGroup β] (hp : p ≠ ∞) [One β] :
    ‖(WithLp.equiv p (ι → β)).symm 1‖₊ =
      (Fintype.card ι : ℝ≥0) ^ (1 / p).toReal * ‖(1 : β)‖₊ :=
  nnnorm_toLp_one hp

lemma norm_toLp_one {β} [SeminormedAddCommGroup β] (hp : p ≠ ∞) [One β] :
    ‖toLp p (1 : ι → β)‖ = (Fintype.card ι : ℝ≥0) ^ (1 / p).toReal * ‖(1 : β)‖ :=
  (norm_toLp_const hp (1 : β)).trans rfl

@[deprecated norm_toLp_one (since := "2024-04-27")]
theorem norm_equiv_symm_one {β} [SeminormedAddCommGroup β] (hp : p ≠ ∞) [One β] :
    ‖(WithLp.equiv p (ι → β)).symm 1‖ = (Fintype.card ι : ℝ≥0) ^ (1 / p).toReal * ‖(1 : β)‖ :=
  norm_toLp_one hp

variable (𝕜 p)

/-- `WithLp.linearEquiv` as a continuous linear equivalence. -/
@[simps! -fullyApplied apply symm_apply]
def continuousLinearEquiv : PiLp p β ≃L[𝕜] ∀ i, β i where
  toLinearEquiv := WithLp.linearEquiv _ _ _
  continuous_toFun := continuous_ofLp _ _
  continuous_invFun := continuous_toLp p _

variable {𝕜} in
/-- The projection on the `i`-th coordinate of `PiLp p β`, as a continuous linear map. -/
@[simps!]
def proj (i : ι) : PiLp p β →L[𝕜] β i where
  __ := projₗ p β i
  cont := continuous_apply i

end Fintype

section Basis

variable [Finite ι] [Ring 𝕜]
variable (ι)

/-- A version of `Pi.basisFun` for `PiLp`. -/
def basisFun : Basis ι 𝕜 (PiLp p fun _ : ι => 𝕜) :=
  Basis.ofEquivFun (WithLp.linearEquiv p 𝕜 (ι → 𝕜))

@[simp]
theorem basisFun_apply [DecidableEq ι] (i) :
    basisFun p 𝕜 ι i = toLp p (Pi.single i 1) := by
  simp_rw [basisFun, Basis.coe_ofEquivFun, WithLp.linearEquiv_symm_apply]

@[simp]
theorem basisFun_repr (x : PiLp p fun _ : ι => 𝕜) (i : ι) : (basisFun p 𝕜 ι).repr x i = x i :=
  rfl

@[simp]
theorem basisFun_equivFun : (basisFun p 𝕜 ι).equivFun = WithLp.linearEquiv p 𝕜 (ι → 𝕜) :=
  Basis.equivFun_ofEquivFun _

theorem basisFun_eq_pi_basisFun :
    basisFun p 𝕜 ι = (Pi.basisFun 𝕜 ι).map (WithLp.linearEquiv p 𝕜 (ι → 𝕜)).symm :=
  rfl

@[simp]
theorem basisFun_map :
    (basisFun p 𝕜 ι).map (WithLp.linearEquiv p 𝕜 (ι → 𝕜)) = Pi.basisFun 𝕜 ι := rfl

end Basis

open Matrix

nonrec theorem basis_toMatrix_basisFun_mul [Fintype ι]
    {𝕜} [SeminormedCommRing 𝕜] (b : Basis ι 𝕜 (PiLp p fun _ : ι => 𝕜))
    (A : Matrix ι ι 𝕜) :
    b.toMatrix (PiLp.basisFun _ _ _) * A =
      Matrix.of fun i j => b.repr (toLp p (Aᵀ j)) i := by
  have := basis_toMatrix_basisFun_mul (b.map (WithLp.linearEquiv _ 𝕜 _)) A
  simp_rw [← PiLp.basisFun_map p, Basis.map_repr, LinearEquiv.trans_apply,
    WithLp.linearEquiv_symm_apply, Basis.toMatrix_map, Function.comp_def, Basis.map_apply,
    LinearEquiv.symm_apply_apply] at this
  exact this

end PiLp<|MERGE_RESOLUTION|>--- conflicted
+++ resolved
@@ -818,12 +818,7 @@
       ≪≫ₗ (LinearEquiv.piCongrRight fun i => (e i).toLinearEquiv)
       ≪≫ₗ (WithLp.linearEquiv _ _ _).symm
   norm_map' := (WithLp.linearEquiv p 𝕜 _).symm.surjective.forall.2 fun x => by
-<<<<<<< HEAD
-    simp only [LinearEquiv.trans_apply,
-      WithLp.linearEquiv_symm_apply, WithLp.linearEquiv_apply]
-=======
     simp only [LinearEquiv.trans_apply, WithLp.linearEquiv_symm_apply, WithLp.linearEquiv_apply]
->>>>>>> 89823940
     obtain rfl | hp := p.dichotomy
     · simp_rw [PiLp.norm_toLp, Pi.norm_def, LinearEquiv.piCongrRight_apply,
         LinearIsometryEquiv.coe_toLinearEquiv, LinearIsometryEquiv.nnnorm_map,
