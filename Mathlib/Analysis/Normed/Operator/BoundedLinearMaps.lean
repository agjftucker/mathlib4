--- conflicted
+++ resolved
@@ -469,16 +469,6 @@
   isBoundedBilinearMap_apply.continuous.comp_continuousOn (hf.prodMk hg)
 
 @[continuity, fun_prop]
-<<<<<<< HEAD
-theorem ContinuousAt.clm_apply {X} [TopologicalSpace X] {f : X → (E →L[𝕜] F)} {g : X → E} {x : X}
-    (hf : ContinuousAt f x) (hg : ContinuousAt g x) : ContinuousAt (fun x ↦ (f x) (g x)) x :=
-  isBoundedBilinearMap_apply.continuous.continuousAt.comp₂ hf hg
-
-@[continuity, fun_prop]
-theorem ContinuousWithinAt.clm_apply {X} [TopologicalSpace X] {f : X → (E →L[𝕜] F)} {g : X → E}
-    {s : Set X} {x : X} (hf : ContinuousWithinAt f s x) (hg : ContinuousWithinAt g s x) :
-    ContinuousWithinAt (fun x ↦ (f x) (g x)) s x :=
-=======
 theorem ContinuousAt.clm_apply {X} [TopologicalSpace X] {f : X → E →L[𝕜] F} {g : X → E} {x : X}
     (hf : ContinuousAt f x) (hg : ContinuousAt g x) : ContinuousAt (fun x ↦ f x (g x)) x :=
   isBoundedBilinearMap_apply.continuous.continuousAt.comp₂ hf hg
@@ -487,7 +477,6 @@
 theorem ContinuousWithinAt.clm_apply {X} [TopologicalSpace X] {f : X → E →L[𝕜] F} {g : X → E}
     {s : Set X} {x : X} (hf : ContinuousWithinAt f s x) (hg : ContinuousWithinAt g s x) :
     ContinuousWithinAt (fun x ↦ f x (g x)) s x :=
->>>>>>> 30eab675
   isBoundedBilinearMap_apply.continuous.continuousAt.comp_continuousWithinAt (hf.prodMk hg)
 
 end
