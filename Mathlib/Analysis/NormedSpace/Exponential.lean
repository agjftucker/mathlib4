--- conflicted
+++ resolved
@@ -32,49 +32,24 @@
 
 ### General case
 
-<<<<<<< HEAD
-- `exp_add_of_commute_of_mem_ball` : if `𝕂` has characteristic zero, then given two commuting
-  elements `x` and `y` in the disk of convergence, we have
-  `exp (x+y) = (exp x) * (exp y)`
-- `exp_add_of_mem_ball` : if `𝕂` has characteristic zero and `𝔸` is commutative, then given two
-  elements `x` and `y` in the disk of convergence, we have
-  `exp (x+y) = (exp x) * (exp y)`
-- `exp_neg_of_mem_ball` : if `𝕂` has characteristic zero and `𝔸` is a division ring, then given an
-  element `x` in the disk of convergence, we have `exp (-x) = (exp x)⁻¹`.
-=======
 - `NormedSpace.exp_add_of_commute_of_mem_ball` : if `𝕂` has characteristic zero,
   then given two commuting elements `x` and `y` in the disk of convergence, we have
-  `exp 𝕂 (x+y) = (exp 𝕂 x) * (exp 𝕂 y)`
+  `exp (x+y) = (exp x) * (exp y)`
 - `NormedSpace.exp_add_of_mem_ball` : if `𝕂` has characteristic zero and `𝔸` is commutative,
   then given two elements `x` and `y` in the disk of convergence, we have
-  `exp 𝕂 (x+y) = (exp 𝕂 x) * (exp 𝕂 y)`
+  `exp (x+y) = (exp x) * (exp y)`
 - `NormedSpace.exp_neg_of_mem_ball` : if `𝕂` has characteristic zero and `𝔸` is a division ring,
-  then given an element `x` in the disk of convergence, we have `exp 𝕂 (-x) = (exp 𝕂 x)⁻¹`.
->>>>>>> a8a6713b
+  then given an element `x` in the disk of convergence, we have `exp (-x) = (exp x)⁻¹`.
 
 ### `𝕂 = ℝ` or `𝕂 = ℂ`
 
 - `expSeries_radius_eq_top` : the `FormalMultilinearSeries` defining `exp` has infinite
   radius of convergence
-<<<<<<< HEAD
-- `exp_add_of_commute` : given two commuting elements `x` and `y`, we have
+- `NormedSpace.exp_add_of_commute` : given two commuting elements `x` and `y`, we have
   `exp (x+y) = (exp x) * (exp y)`
-- `exp_add` : if `𝔸` is commutative, then we have `exp (x+y) = (exp x) * (exp y)`
+- `NormedSpace.exp_add` : if `𝔸` is commutative, then we have `exp (x+y) = (exp x) * (exp y)`
   for any `x` and `y`
-- `exp_neg` : if `𝔸` is a division ring, then we have `exp (-x) = (exp x)⁻¹`.
-- `exp_sum_of_commute` : the analogous result to `exp_add_of_commute` for `Finset.sum`.
-- `exp_sum` : the analogous result to `exp_add` for `Finset.sum`.
-- `exp_nsmul` : repeated addition in the domain corresponds to repeated multiplication in the
-  codomain.
-- `exp_zsmul` : repeated addition in the domain corresponds to repeated multiplication in the
-  codomain.
-
-=======
-- `NormedSpace.exp_add_of_commute` : given two commuting elements `x` and `y`, we have
-  `exp 𝕂 (x+y) = (exp 𝕂 x) * (exp 𝕂 y)`
-- `NormedSpace.exp_add` : if `𝔸` is commutative, then we have `exp 𝕂 (x+y) = (exp 𝕂 x) * (exp 𝕂 y)`
-  for any `x` and `y`
-- `NormedSpace.exp_neg` : if `𝔸` is a division ring, then we have `exp 𝕂 (-x) = (exp 𝕂 x)⁻¹`.
+- `NormedSpace.exp_neg` : if `𝔸` is a division ring, then we have `exp (-x) = (exp x)⁻¹`.
 - `exp_sum_of_commute` : the analogous result to `NormedSpace.exp_add_of_commute` for `Finset.sum`.
 - `exp_sum` : the analogous result to `NormedSpace.exp_add` for `Finset.sum`.
 - `NormedSpace.exp_nsmul` : repeated addition in the domain corresponds to
@@ -82,12 +57,6 @@
 - `NormedSpace.exp_zsmul` : repeated addition in the domain corresponds to
   repeated multiplication in the codomain.
 
-### Other useful compatibility results
-
-- `NormedSpace.exp_eq_exp` : if `𝔸` is a normed algebra over two fields `𝕂` and `𝕂'`,
-  then `exp 𝕂 = exp 𝕂' 𝔸`
-
->>>>>>> a8a6713b
 ### Notes
 
 We put nearly all the statements in this file in the `NormedSpace` namespace,
@@ -598,13 +567,7 @@
   · rw [succ_nsmul, pow_succ, exp_add_of_commute 𝕂 ((Commute.refl x).smul_left n), ih]
 #align exp_nsmul NormedSpace.exp_nsmul
 
-<<<<<<< HEAD
-/-- Any continuous ring homomorphism commutes with `exp`. -/
-=======
-variable (𝕂)
-
 /-- Any continuous ring homomorphism commutes with `NormedSpace.exp`. -/
->>>>>>> a8a6713b
 theorem map_exp {F} [FunLike F 𝔸 𝔹] [RingHomClass F 𝔸 𝔹] (f : F) (hf : Continuous f) (x : 𝔸) :
     f (exp x) = exp (f x) :=
   map_exp_of_mem_ball 𝕂 f hf x <| (expSeries_radius_eq_top 𝕂 𝔸).symm ▸ edist_lt_top _ _
@@ -723,15 +686,9 @@
     ((expSeries_radius_eq_top 𝕂 𝔸).symm ▸ edist_lt_top _ _)
 #align exp_add NormedSpace.exp_add
 
-<<<<<<< HEAD
-/-- A version of `exp_sum_of_commute` for a commutative Banach-algebra. -/
+/-- A version of `NormedSpace.exp_sum_of_commute` for a commutative Banach-algebra. -/
 theorem exp_sum {ι} (s : Finset ι) (f : ι → 𝔸) : exp (∑ i in s, f i) = ∏ i in s, exp (f i) := by
   rw [exp_sum_of_commute 𝕂, Finset.noncommProd_eq_prod]
-=======
-/-- A version of `NormedSpace.exp_sum_of_commute` for a commutative Banach-algebra. -/
-theorem exp_sum {ι} (s : Finset ι) (f : ι → 𝔸) : exp 𝕂 (∑ i in s, f i) = ∏ i in s, exp 𝕂 (f i) := by
-  rw [exp_sum_of_commute, Finset.noncommProd_eq_prod]
->>>>>>> a8a6713b
   exact fun i _hi j _hj _ => Commute.all _ _
 #align exp_sum NormedSpace.exp_sum
 
@@ -753,9 +710,6 @@
   rw [expSeries_apply_eq, expSeries_apply_eq, inv_nat_cast_smul_eq 𝕂 𝕂']
 #align exp_series_eq_exp_series NormedSpace.expSeries_eq_expSeries
 
-#noalign exp_eq_exp
-#noalign exp_ℝ_ℂ_eq_exp_ℂ_ℂ
-
 /-- A version of `Complex.ofReal_exp` for `NormedSpace.exp` instead of `Complex.exp` -/
 @[simp, norm_cast]
 theorem of_real_exp_ℝ_ℝ (r : ℝ) : ↑(exp r) = exp (r : ℂ) :=
