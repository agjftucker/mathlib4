/-
Copyright (c) 2020 Sébastien Gouëzel. All rights reserved.
Released under Apache 2.0 license as described in the file LICENSE.
Authors: Anatole Dedecker, Sébastien Gouëzel, Yury G. Kudryashov, Dylan MacKenzie, Patrick Massot
-/
import Mathlib.Algebra.BigOperators.Module
import Mathlib.Algebra.Order.Field.Basic
import Mathlib.Analysis.Asymptotics.Asymptotics
import Mathlib.Analysis.SpecificLimits.Basic
import Mathlib.Data.List.TFAE
import Mathlib.Analysis.NormedSpace.Basic

#align_import analysis.specific_limits.normed from "leanprover-community/mathlib"@"f2ce6086713c78a7f880485f7917ea547a215982"

/-!
# A collection of specific limit computations

This file contains important specific limit computations in (semi-)normed groups/rings/spaces, as
well as such computations in `ℝ` when the natural proof passes through a fact about normed spaces.

-/


noncomputable section

open scoped Classical
open Set Function Filter Finset Metric Asymptotics

open scoped Classical
open Topology Nat BigOperators uniformity NNReal ENNReal

variable {α : Type*} {β : Type*} {ι : Type*}

theorem tendsto_norm_atTop_atTop : Tendsto (norm : ℝ → ℝ) atTop atTop :=
  tendsto_abs_atTop_atTop
#align tendsto_norm_at_top_at_top tendsto_norm_atTop_atTop

theorem summable_of_absolute_convergence_real {f : ℕ → ℝ} :
    (∃ r, Tendsto (fun n ↦ ∑ i in range n, |f i|) atTop (𝓝 r)) → Summable f
  | ⟨r, hr⟩ => by
    refine .of_norm ⟨r, (hasSum_iff_tendsto_nat_of_nonneg ?_ _).2 ?_⟩
    · exact fun i ↦ norm_nonneg _
    · simpa only using hr
#align summable_of_absolute_convergence_real summable_of_absolute_convergence_real

/-! ### Powers -/


theorem tendsto_norm_zero' {𝕜 : Type*} [NormedAddCommGroup 𝕜] :
    Tendsto (norm : 𝕜 → ℝ) (𝓝[≠] 0) (𝓝[>] 0) :=
  tendsto_norm_zero.inf <| tendsto_principal_principal.2 fun _ hx ↦ norm_pos_iff.2 hx
#align tendsto_norm_zero' tendsto_norm_zero'

namespace NormedField

theorem tendsto_norm_inverse_nhdsWithin_0_atTop {𝕜 : Type*} [NormedField 𝕜] :
    Tendsto (fun x : 𝕜 ↦ ‖x⁻¹‖) (𝓝[≠] 0) atTop :=
  (tendsto_inv_zero_atTop.comp tendsto_norm_zero').congr fun x ↦ (norm_inv x).symm
#align normed_field.tendsto_norm_inverse_nhds_within_0_at_top NormedField.tendsto_norm_inverse_nhdsWithin_0_atTop

theorem tendsto_norm_zpow_nhdsWithin_0_atTop {𝕜 : Type*} [NormedField 𝕜] {m : ℤ} (hm : m < 0) :
    Tendsto (fun x : 𝕜 ↦ ‖x ^ m‖) (𝓝[≠] 0) atTop := by
  rcases neg_surjective m with ⟨m, rfl⟩
  rw [neg_lt_zero] at hm; lift m to ℕ using hm.le; rw [Int.natCast_pos] at hm
  simp only [norm_pow, zpow_neg, zpow_natCast, ← inv_pow]
  exact (tendsto_pow_atTop hm.ne').comp NormedField.tendsto_norm_inverse_nhdsWithin_0_atTop
#align normed_field.tendsto_norm_zpow_nhds_within_0_at_top NormedField.tendsto_norm_zpow_nhdsWithin_0_atTop

/-- The (scalar) product of a sequence that tends to zero with a bounded one also tends to zero. -/
theorem tendsto_zero_smul_of_tendsto_zero_of_bounded {ι 𝕜 𝔸 : Type*} [NormedField 𝕜]
    [NormedAddCommGroup 𝔸] [NormedSpace 𝕜 𝔸] {l : Filter ι} {ε : ι → 𝕜} {f : ι → 𝔸}
    (hε : Tendsto ε l (𝓝 0)) (hf : Filter.IsBoundedUnder (· ≤ ·) l (norm ∘ f)) :
    Tendsto (ε • f) l (𝓝 0) := by
  rw [← isLittleO_one_iff 𝕜] at hε ⊢
  simpa using IsLittleO.smul_isBigO hε (hf.isBigO_const (one_ne_zero : (1 : 𝕜) ≠ 0))
#align normed_field.tendsto_zero_smul_of_tendsto_zero_of_bounded NormedField.tendsto_zero_smul_of_tendsto_zero_of_bounded

@[simp]
theorem continuousAt_zpow {𝕜 : Type*} [NontriviallyNormedField 𝕜] {m : ℤ} {x : 𝕜} :
    ContinuousAt (fun x ↦ x ^ m) x ↔ x ≠ 0 ∨ 0 ≤ m := by
  refine' ⟨_, continuousAt_zpow₀ _ _⟩
  contrapose!; rintro ⟨rfl, hm⟩ hc
  exact not_tendsto_atTop_of_tendsto_nhds (hc.tendsto.mono_left nhdsWithin_le_nhds).norm
    (tendsto_norm_zpow_nhdsWithin_0_atTop hm)
#align normed_field.continuous_at_zpow NormedField.continuousAt_zpow

@[simp]
theorem continuousAt_inv {𝕜 : Type*} [NontriviallyNormedField 𝕜] {x : 𝕜} :
    ContinuousAt Inv.inv x ↔ x ≠ 0 := by
  simpa [(zero_lt_one' ℤ).not_le] using @continuousAt_zpow _ _ (-1) x
#align normed_field.continuous_at_inv NormedField.continuousAt_inv

end NormedField

theorem isLittleO_pow_pow_of_lt_left {r₁ r₂ : ℝ} (h₁ : 0 ≤ r₁) (h₂ : r₁ < r₂) :
    (fun n : ℕ ↦ r₁ ^ n) =o[atTop] fun n ↦ r₂ ^ n :=
  have H : 0 < r₂ := h₁.trans_lt h₂
  (isLittleO_of_tendsto fun _ hn ↦ False.elim <| H.ne' <| pow_eq_zero hn) <|
    (tendsto_pow_atTop_nhds_zero_of_lt_one
      (div_nonneg h₁ (h₁.trans h₂.le)) ((div_lt_one H).2 h₂)).congr fun _ ↦ div_pow _ _ _
#align is_o_pow_pow_of_lt_left isLittleO_pow_pow_of_lt_left

theorem isBigO_pow_pow_of_le_left {r₁ r₂ : ℝ} (h₁ : 0 ≤ r₁) (h₂ : r₁ ≤ r₂) :
    (fun n : ℕ ↦ r₁ ^ n) =O[atTop] fun n ↦ r₂ ^ n :=
  h₂.eq_or_lt.elim (fun h ↦ h ▸ isBigO_refl _ _) fun h ↦ (isLittleO_pow_pow_of_lt_left h₁ h).isBigO
set_option linter.uppercaseLean3 false in
#align is_O_pow_pow_of_le_left isBigO_pow_pow_of_le_left

theorem isLittleO_pow_pow_of_abs_lt_left {r₁ r₂ : ℝ} (h : |r₁| < |r₂|) :
    (fun n : ℕ ↦ r₁ ^ n) =o[atTop] fun n ↦ r₂ ^ n := by
  refine' (IsLittleO.of_norm_left _).of_norm_right
  exact (isLittleO_pow_pow_of_lt_left (abs_nonneg r₁) h).congr (pow_abs r₁) (pow_abs r₂)
#align is_o_pow_pow_of_abs_lt_left isLittleO_pow_pow_of_abs_lt_left

open List in
/-- Various statements equivalent to the fact that `f n` grows exponentially slower than `R ^ n`.

* 0: $f n = o(a ^ n)$ for some $-R < a < R$;
* 1: $f n = o(a ^ n)$ for some $0 < a < R$;
* 2: $f n = O(a ^ n)$ for some $-R < a < R$;
* 3: $f n = O(a ^ n)$ for some $0 < a < R$;
* 4: there exist `a < R` and `C` such that one of `C` and `R` is positive and $|f n| ≤ Ca^n$
     for all `n`;
* 5: there exists `0 < a < R` and a positive `C` such that $|f n| ≤ Ca^n$ for all `n`;
* 6: there exists `a < R` such that $|f n| ≤ a ^ n$ for sufficiently large `n`;
* 7: there exists `0 < a < R` such that $|f n| ≤ a ^ n$ for sufficiently large `n`.

NB: For backwards compatibility, if you add more items to the list, please append them at the end of
the list. -/
theorem TFAE_exists_lt_isLittleO_pow (f : ℕ → ℝ) (R : ℝ) :
    TFAE
      [∃ a ∈ Ioo (-R) R, f =o[atTop] (a ^ ·), ∃ a ∈ Ioo 0 R, f =o[atTop] (a ^ ·),
        ∃ a ∈ Ioo (-R) R, f =O[atTop] (a ^ ·), ∃ a ∈ Ioo 0 R, f =O[atTop] (a ^ ·),
        ∃ a < R, ∃ C : ℝ, (0 < C ∨ 0 < R) ∧ ∀ n, |f n| ≤ C * a ^ n,
        ∃ a ∈ Ioo 0 R, ∃ C > 0, ∀ n, |f n| ≤ C * a ^ n, ∃ a < R, ∀ᶠ n in atTop, |f n| ≤ a ^ n,
        ∃ a ∈ Ioo 0 R, ∀ᶠ n in atTop, |f n| ≤ a ^ n] := by
  have A : Ico 0 R ⊆ Ioo (-R) R :=
    fun x hx ↦ ⟨(neg_lt_zero.2 (hx.1.trans_lt hx.2)).trans_le hx.1, hx.2⟩
  have B : Ioo 0 R ⊆ Ioo (-R) R := Subset.trans Ioo_subset_Ico_self A
  -- First we prove that 1-4 are equivalent using 2 → 3 → 4, 1 → 3, and 2 → 1
  tfae_have 1 → 3
  exact fun ⟨a, ha, H⟩ ↦ ⟨a, ha, H.isBigO⟩
  tfae_have 2 → 1
  exact fun ⟨a, ha, H⟩ ↦ ⟨a, B ha, H⟩
  tfae_have 3 → 2
  · rintro ⟨a, ha, H⟩
    rcases exists_between (abs_lt.2 ha) with ⟨b, hab, hbR⟩
    exact ⟨b, ⟨(abs_nonneg a).trans_lt hab, hbR⟩,
      H.trans_isLittleO (isLittleO_pow_pow_of_abs_lt_left (hab.trans_le (le_abs_self b)))⟩
  tfae_have 2 → 4
  exact fun ⟨a, ha, H⟩ ↦ ⟨a, ha, H.isBigO⟩
  tfae_have 4 → 3
  exact fun ⟨a, ha, H⟩ ↦ ⟨a, B ha, H⟩
  -- Add 5 and 6 using 4 → 6 → 5 → 3
  tfae_have 4 → 6
  · rintro ⟨a, ha, H⟩
    rcases bound_of_isBigO_nat_atTop H with ⟨C, hC₀, hC⟩
    refine' ⟨a, ha, C, hC₀, fun n ↦ _⟩
    simpa only [Real.norm_eq_abs, abs_pow, abs_of_nonneg ha.1.le] using hC (pow_ne_zero n ha.1.ne')
  tfae_have 6 → 5
  exact fun ⟨a, ha, C, H₀, H⟩ ↦ ⟨a, ha.2, C, Or.inl H₀, H⟩
  tfae_have 5 → 3
  · rintro ⟨a, ha, C, h₀, H⟩
    rcases sign_cases_of_C_mul_pow_nonneg fun n ↦ (abs_nonneg _).trans (H n) with (rfl | ⟨hC₀, ha₀⟩)
    · obtain rfl : f = 0 := by
        ext n
        simpa using H n
      simp only [lt_irrefl, false_or_iff] at h₀
      exact ⟨0, ⟨neg_lt_zero.2 h₀, h₀⟩, isBigO_zero _ _⟩
    exact ⟨a, A ⟨ha₀, ha⟩,
      isBigO_of_le' _ fun n ↦ (H n).trans <| mul_le_mul_of_nonneg_left (le_abs_self _) hC₀.le⟩
  -- Add 7 and 8 using 2 → 8 → 7 → 3
  tfae_have 2 → 8
  · rintro ⟨a, ha, H⟩
    refine' ⟨a, ha, (H.def zero_lt_one).mono fun n hn ↦ _⟩
    rwa [Real.norm_eq_abs, Real.norm_eq_abs, one_mul, abs_pow, abs_of_pos ha.1] at hn
  tfae_have 8 → 7
  exact fun ⟨a, ha, H⟩ ↦ ⟨a, ha.2, H⟩
  tfae_have 7 → 3
  · rintro ⟨a, ha, H⟩
    have : 0 ≤ a := nonneg_of_eventually_pow_nonneg (H.mono fun n ↦ (abs_nonneg _).trans)
    refine' ⟨a, A ⟨this, ha⟩, IsBigO.of_bound 1 _⟩
    simpa only [Real.norm_eq_abs, one_mul, abs_pow, abs_of_nonneg this]
  -- Porting note: used to work without explicitly having 6 → 7
  tfae_have 6 → 7
  · exact fun h ↦ tfae_8_to_7 <| tfae_2_to_8 <| tfae_3_to_2 <| tfae_5_to_3 <| tfae_6_to_5 h
  tfae_finish
#align tfae_exists_lt_is_o_pow TFAE_exists_lt_isLittleO_pow

/-- For any natural `k` and a real `r > 1` we have `n ^ k = o(r ^ n)` as `n → ∞`. -/
theorem isLittleO_pow_const_const_pow_of_one_lt {R : Type*} [NormedRing R] (k : ℕ) {r : ℝ}
    (hr : 1 < r) : (fun n ↦ (n : R) ^ k : ℕ → R) =o[atTop] fun n ↦ r ^ n := by
  have : Tendsto (fun x : ℝ ↦ x ^ k) (𝓝[>] 1) (𝓝 1) :=
    ((continuous_id.pow k).tendsto' (1 : ℝ) 1 (one_pow _)).mono_left inf_le_left
  obtain ⟨r' : ℝ, hr' : r' ^ k < r, h1 : 1 < r'⟩ :=
    ((this.eventually (gt_mem_nhds hr)).and self_mem_nhdsWithin).exists
  have h0 : 0 ≤ r' := zero_le_one.trans h1.le
  suffices (fun n ↦ (n : R) ^ k : ℕ → R) =O[atTop] fun n : ℕ ↦ (r' ^ k) ^ n from
    this.trans_isLittleO (isLittleO_pow_pow_of_lt_left (pow_nonneg h0 _) hr')
  conv in (r' ^ _) ^ _ => rw [← pow_mul, mul_comm, pow_mul]
  suffices ∀ n : ℕ, ‖(n : R)‖ ≤ (r' - 1)⁻¹ * ‖(1 : R)‖ * ‖r' ^ n‖ from
    (isBigO_of_le' _ this).pow _
  intro n
  rw [mul_right_comm]
  refine' n.norm_cast_le.trans (mul_le_mul_of_nonneg_right _ (norm_nonneg _))
  simpa [_root_.div_eq_inv_mul, Real.norm_eq_abs, abs_of_nonneg h0] using n.cast_le_pow_div_sub h1
#align is_o_pow_const_const_pow_of_one_lt isLittleO_pow_const_const_pow_of_one_lt

/-- For a real `r > 1` we have `n = o(r ^ n)` as `n → ∞`. -/
theorem isLittleO_coe_const_pow_of_one_lt {R : Type*} [NormedRing R] {r : ℝ} (hr : 1 < r) :
    ((↑) : ℕ → R) =o[atTop] fun n ↦ r ^ n := by
  simpa only [pow_one] using @isLittleO_pow_const_const_pow_of_one_lt R _ 1 _ hr
#align is_o_coe_const_pow_of_one_lt isLittleO_coe_const_pow_of_one_lt

/-- If `‖r₁‖ < r₂`, then for any natural `k` we have `n ^ k r₁ ^ n = o (r₂ ^ n)` as `n → ∞`. -/
theorem isLittleO_pow_const_mul_const_pow_const_pow_of_norm_lt {R : Type*} [NormedRing R] (k : ℕ)
    {r₁ : R} {r₂ : ℝ} (h : ‖r₁‖ < r₂) :
    (fun n ↦ (n : R) ^ k * r₁ ^ n : ℕ → R) =o[atTop] fun n ↦ r₂ ^ n := by
  by_cases h0 : r₁ = 0
  · refine' (isLittleO_zero _ _).congr' (mem_atTop_sets.2 <| ⟨1, fun n hn ↦ _⟩) EventuallyEq.rfl
    simp [zero_pow (one_le_iff_ne_zero.1 hn), h0]
<<<<<<< HEAD
  rw [← Ne.eq_def, ← norm_pos_iff] at h0
=======
  rw [← Ne, ← norm_pos_iff] at h0
>>>>>>> 252575a0
  have A : (fun n ↦ (n : R) ^ k : ℕ → R) =o[atTop] fun n ↦ (r₂ / ‖r₁‖) ^ n :=
    isLittleO_pow_const_const_pow_of_one_lt k ((one_lt_div h0).2 h)
  suffices (fun n ↦ r₁ ^ n) =O[atTop] fun n ↦ ‖r₁‖ ^ n by
    simpa [div_mul_cancel₀ _ (pow_pos h0 _).ne'] using A.mul_isBigO this
  exact IsBigO.of_bound 1 (by simpa using eventually_norm_pow_le r₁)
#align is_o_pow_const_mul_const_pow_const_pow_of_norm_lt isLittleO_pow_const_mul_const_pow_const_pow_of_norm_lt

theorem tendsto_pow_const_div_const_pow_of_one_lt (k : ℕ) {r : ℝ} (hr : 1 < r) :
    Tendsto (fun n ↦ (n : ℝ) ^ k / r ^ n : ℕ → ℝ) atTop (𝓝 0) :=
  (isLittleO_pow_const_const_pow_of_one_lt k hr).tendsto_div_nhds_zero
#align tendsto_pow_const_div_const_pow_of_one_lt tendsto_pow_const_div_const_pow_of_one_lt

/-- If `|r| < 1`, then `n ^ k r ^ n` tends to zero for any natural `k`. -/
theorem tendsto_pow_const_mul_const_pow_of_abs_lt_one (k : ℕ) {r : ℝ} (hr : |r| < 1) :
    Tendsto (fun n ↦ (n : ℝ) ^ k * r ^ n : ℕ → ℝ) atTop (𝓝 0) := by
  by_cases h0 : r = 0
  · exact tendsto_const_nhds.congr'
      (mem_atTop_sets.2 ⟨1, fun n hn ↦ by simp [zero_lt_one.trans_le hn |>.ne', h0]⟩)
  have hr' : 1 < |r|⁻¹ := one_lt_inv (abs_pos.2 h0) hr
  rw [tendsto_zero_iff_norm_tendsto_zero]
  simpa [div_eq_mul_inv] using tendsto_pow_const_div_const_pow_of_one_lt k hr'
#align tendsto_pow_const_mul_const_pow_of_abs_lt_one tendsto_pow_const_mul_const_pow_of_abs_lt_one

/-- If `0 ≤ r < 1`, then `n ^ k r ^ n` tends to zero for any natural `k`.
This is a specialized version of `tendsto_pow_const_mul_const_pow_of_abs_lt_one`, singled out
for ease of application. -/
theorem tendsto_pow_const_mul_const_pow_of_lt_one (k : ℕ) {r : ℝ} (hr : 0 ≤ r) (h'r : r < 1) :
    Tendsto (fun n ↦ (n : ℝ) ^ k * r ^ n : ℕ → ℝ) atTop (𝓝 0) :=
  tendsto_pow_const_mul_const_pow_of_abs_lt_one k (abs_lt.2 ⟨neg_one_lt_zero.trans_le hr, h'r⟩)
#align tendsto_pow_const_mul_const_pow_of_lt_one tendsto_pow_const_mul_const_pow_of_lt_one

/-- If `|r| < 1`, then `n * r ^ n` tends to zero. -/
theorem tendsto_self_mul_const_pow_of_abs_lt_one {r : ℝ} (hr : |r| < 1) :
    Tendsto (fun n ↦ n * r ^ n : ℕ → ℝ) atTop (𝓝 0) := by
  simpa only [pow_one] using tendsto_pow_const_mul_const_pow_of_abs_lt_one 1 hr
#align tendsto_self_mul_const_pow_of_abs_lt_one tendsto_self_mul_const_pow_of_abs_lt_one

/-- If `0 ≤ r < 1`, then `n * r ^ n` tends to zero. This is a specialized version of
`tendsto_self_mul_const_pow_of_abs_lt_one`, singled out for ease of application. -/
theorem tendsto_self_mul_const_pow_of_lt_one {r : ℝ} (hr : 0 ≤ r) (h'r : r < 1) :
    Tendsto (fun n ↦ n * r ^ n : ℕ → ℝ) atTop (𝓝 0) := by
  simpa only [pow_one] using tendsto_pow_const_mul_const_pow_of_lt_one 1 hr h'r
#align tendsto_self_mul_const_pow_of_lt_one tendsto_self_mul_const_pow_of_lt_one

/-- In a normed ring, the powers of an element x with `‖x‖ < 1` tend to zero. -/
theorem tendsto_pow_atTop_nhds_zero_of_norm_lt_one {R : Type*} [NormedRing R] {x : R}
    (h : ‖x‖ < 1) :
    Tendsto (fun n : ℕ ↦ x ^ n) atTop (𝓝 0) := by
  apply squeeze_zero_norm' (eventually_norm_pow_le x)
  exact tendsto_pow_atTop_nhds_zero_of_lt_one (norm_nonneg _) h
#align tendsto_pow_at_top_nhds_0_of_norm_lt_1 tendsto_pow_atTop_nhds_zero_of_norm_lt_one
@[deprecated] alias tendsto_pow_atTop_nhds_0_of_norm_lt_1 :=
  tendsto_pow_atTop_nhds_zero_of_norm_lt_one

theorem tendsto_pow_atTop_nhds_zero_of_abs_lt_one {r : ℝ} (h : |r| < 1) :
    Tendsto (fun n : ℕ ↦ r ^ n) atTop (𝓝 0) :=
  tendsto_pow_atTop_nhds_zero_of_norm_lt_one h
#align tendsto_pow_at_top_nhds_0_of_abs_lt_1 tendsto_pow_atTop_nhds_zero_of_abs_lt_one
@[deprecated] alias tendsto_pow_atTop_nhds_0_of_abs_lt_1 :=
  tendsto_pow_atTop_nhds_zero_of_abs_lt_one

/-! ### Geometric series-/


section Geometric

variable {K : Type*} [NormedField K] {ξ : K}

theorem hasSum_geometric_of_norm_lt_one (h : ‖ξ‖ < 1) : HasSum (fun n : ℕ ↦ ξ ^ n) (1 - ξ)⁻¹ := by
  have xi_ne_one : ξ ≠ 1 := by
    contrapose! h
    simp [h]
  have A : Tendsto (fun n ↦ (ξ ^ n - 1) * (ξ - 1)⁻¹) atTop (𝓝 ((0 - 1) * (ξ - 1)⁻¹)) :=
    ((tendsto_pow_atTop_nhds_zero_of_norm_lt_one h).sub tendsto_const_nhds).mul tendsto_const_nhds
  rw [hasSum_iff_tendsto_nat_of_summable_norm]
  · simpa [geom_sum_eq, xi_ne_one, neg_inv, div_eq_mul_inv] using A
  · simp [norm_pow, summable_geometric_of_lt_one (norm_nonneg _) h]
#align has_sum_geometric_of_norm_lt_1 hasSum_geometric_of_norm_lt_one
@[deprecated] alias hasSum_geometric_of_norm_lt_1 := hasSum_geometric_of_norm_lt_one

theorem summable_geometric_of_norm_lt_one (h : ‖ξ‖ < 1) : Summable fun n : ℕ ↦ ξ ^ n :=
  ⟨_, hasSum_geometric_of_norm_lt_one h⟩
#align summable_geometric_of_norm_lt_1 summable_geometric_of_norm_lt_one
@[deprecated] alias summable_geometric_of_norm_lt_1 := summable_geometric_of_norm_lt_one

theorem tsum_geometric_of_norm_lt_one (h : ‖ξ‖ < 1) : ∑' n : ℕ, ξ ^ n = (1 - ξ)⁻¹ :=
  (hasSum_geometric_of_norm_lt_one h).tsum_eq
#align tsum_geometric_of_norm_lt_1 tsum_geometric_of_norm_lt_one
@[deprecated] alias tsum_geometric_of_norm_lt_1 := tsum_geometric_of_norm_lt_one

theorem hasSum_geometric_of_abs_lt_one {r : ℝ} (h : |r| < 1) :
    HasSum (fun n : ℕ ↦ r ^ n) (1 - r)⁻¹ :=
  hasSum_geometric_of_norm_lt_one h
#align has_sum_geometric_of_abs_lt_1 hasSum_geometric_of_abs_lt_one
@[deprecated] alias hasSum_geometric_of_abs_lt_1 := hasSum_geometric_of_abs_lt_one

theorem summable_geometric_of_abs_lt_one {r : ℝ} (h : |r| < 1) : Summable fun n : ℕ ↦ r ^ n :=
  summable_geometric_of_norm_lt_one h
#align summable_geometric_of_abs_lt_1 summable_geometric_of_abs_lt_one
@[deprecated] alias summable_geometric_of_abs_lt_1 := summable_geometric_of_abs_lt_one

theorem tsum_geometric_of_abs_lt_one {r : ℝ} (h : |r| < 1) : ∑' n : ℕ, r ^ n = (1 - r)⁻¹ :=
  tsum_geometric_of_norm_lt_one h
#align tsum_geometric_of_abs_lt_1 tsum_geometric_of_abs_lt_one
@[deprecated] alias tsum_geometric_of_abs_lt_1 := tsum_geometric_of_abs_lt_one

/-- A geometric series in a normed field is summable iff the norm of the common ratio is less than
one. -/
@[simp]
theorem summable_geometric_iff_norm_lt_one : (Summable fun n : ℕ ↦ ξ ^ n) ↔ ‖ξ‖ < 1 := by
  refine' ⟨fun h ↦ _, summable_geometric_of_norm_lt_one⟩
  obtain ⟨k : ℕ, hk : dist (ξ ^ k) 0 < 1⟩ :=
    (h.tendsto_cofinite_zero.eventually (ball_mem_nhds _ zero_lt_one)).exists
  simp only [norm_pow, dist_zero_right] at hk
  rw [← one_pow k] at hk
  exact lt_of_pow_lt_pow_left _ zero_le_one hk
#align summable_geometric_iff_norm_lt_1 summable_geometric_iff_norm_lt_one
@[deprecated] alias summable_geometric_iff_norm_lt_1 := summable_geometric_iff_norm_lt_one

end Geometric

section MulGeometric

theorem summable_norm_pow_mul_geometric_of_norm_lt_one {R : Type*} [NormedRing R] (k : ℕ) {r : R}
    (hr : ‖r‖ < 1) : Summable fun n : ℕ ↦ ‖((n : R) ^ k * r ^ n : R)‖ := by
  rcases exists_between hr with ⟨r', hrr', h⟩
  exact summable_of_isBigO_nat (summable_geometric_of_lt_one ((norm_nonneg _).trans hrr'.le) h)
    (isLittleO_pow_const_mul_const_pow_const_pow_of_norm_lt _ hrr').isBigO.norm_left
#align summable_norm_pow_mul_geometric_of_norm_lt_1 summable_norm_pow_mul_geometric_of_norm_lt_one
@[deprecated] alias summable_norm_pow_mul_geometric_of_norm_lt_1 :=
  summable_norm_pow_mul_geometric_of_norm_lt_one

theorem summable_pow_mul_geometric_of_norm_lt_one {R : Type*} [NormedRing R] [CompleteSpace R]
    (k : ℕ) {r : R} (hr : ‖r‖ < 1) : Summable (fun n ↦ (n : R) ^ k * r ^ n : ℕ → R) :=
  .of_norm <| summable_norm_pow_mul_geometric_of_norm_lt_one _ hr
#align summable_pow_mul_geometric_of_norm_lt_1 summable_pow_mul_geometric_of_norm_lt_one
@[deprecated] alias summable_pow_mul_geometric_of_norm_lt_1 :=
  summable_pow_mul_geometric_of_norm_lt_one

/-- If `‖r‖ < 1`, then `∑' n : ℕ, n * r ^ n = r / (1 - r) ^ 2`, `HasSum` version. -/
theorem hasSum_coe_mul_geometric_of_norm_lt_one {𝕜 : Type*} [NormedField 𝕜] [CompleteSpace 𝕜]
    {r : 𝕜} (hr : ‖r‖ < 1) : HasSum (fun n ↦ n * r ^ n : ℕ → 𝕜) (r / (1 - r) ^ 2) := by
  have A : Summable (fun n ↦ (n : 𝕜) * r ^ n : ℕ → 𝕜) := by
    simpa only [pow_one] using summable_pow_mul_geometric_of_norm_lt_one 1 hr
  have B : HasSum (r ^ · : ℕ → 𝕜) (1 - r)⁻¹ := hasSum_geometric_of_norm_lt_one hr
  refine' A.hasSum_iff.2 _
  have hr' : r ≠ 1 := by
    rintro rfl
    simp [lt_irrefl] at hr
  set s : 𝕜 := ∑' n : ℕ, n * r ^ n
  calc
    s = (1 - r) * s / (1 - r) := (mul_div_cancel_left₀ _ (sub_ne_zero.2 hr'.symm)).symm
    _ = (s - r * s) / (1 - r) := by rw [_root_.sub_mul, one_mul]
    _ = (((0 : ℕ) * r ^ 0 + ∑' n : ℕ, (n + 1 : ℕ) * r ^ (n + 1)) - r * s) / (1 - r) := by
      rw [← tsum_eq_zero_add A]
    _ = ((r * ∑' n : ℕ, (n + 1) * r ^ n) - r * s) / (1 - r) := by
      simp [_root_.pow_succ', mul_left_comm _ r, _root_.tsum_mul_left]
    _ = r / (1 - r) ^ 2 := by
      simp [add_mul, tsum_add A B.summable, mul_add, B.tsum_eq, ← div_eq_mul_inv, sq, div_div]
#align has_sum_coe_mul_geometric_of_norm_lt_1 hasSum_coe_mul_geometric_of_norm_lt_one
@[deprecated] alias hasSum_coe_mul_geometric_of_norm_lt_1 :=
  hasSum_coe_mul_geometric_of_norm_lt_one

/-- If `‖r‖ < 1`, then `∑' n : ℕ, n * r ^ n = r / (1 - r) ^ 2`. -/
theorem tsum_coe_mul_geometric_of_norm_lt_one {𝕜 : Type*} [NormedField 𝕜] [CompleteSpace 𝕜] {r : 𝕜}
    (hr : ‖r‖ < 1) : (∑' n : ℕ, n * r ^ n : 𝕜) = r / (1 - r) ^ 2 :=
  (hasSum_coe_mul_geometric_of_norm_lt_one hr).tsum_eq
#align tsum_coe_mul_geometric_of_norm_lt_1 tsum_coe_mul_geometric_of_norm_lt_one
@[deprecated] alias tsum_coe_mul_geometric_of_norm_lt_1 := tsum_coe_mul_geometric_of_norm_lt_one

end MulGeometric

section SummableLeGeometric

variable [SeminormedAddCommGroup α] {r C : ℝ} {f : ℕ → α}

nonrec theorem SeminormedAddCommGroup.cauchySeq_of_le_geometric {C : ℝ} {r : ℝ} (hr : r < 1)
    {u : ℕ → α} (h : ∀ n, ‖u n - u (n + 1)‖ ≤ C * r ^ n) : CauchySeq u :=
  cauchySeq_of_le_geometric r C hr (by simpa [dist_eq_norm] using h)
#align seminormed_add_comm_group.cauchy_seq_of_le_geometric SeminormedAddCommGroup.cauchySeq_of_le_geometric

theorem dist_partial_sum_le_of_le_geometric (hf : ∀ n, ‖f n‖ ≤ C * r ^ n) (n : ℕ) :
    dist (∑ i in range n, f i) (∑ i in range (n + 1), f i) ≤ C * r ^ n := by
  rw [sum_range_succ, dist_eq_norm, ← norm_neg, neg_sub, add_sub_cancel_left]
  exact hf n
#align dist_partial_sum_le_of_le_geometric dist_partial_sum_le_of_le_geometric

/-- If `‖f n‖ ≤ C * r ^ n` for all `n : ℕ` and some `r < 1`, then the partial sums of `f` form a
Cauchy sequence. This lemma does not assume `0 ≤ r` or `0 ≤ C`. -/
theorem cauchySeq_finset_of_geometric_bound (hr : r < 1) (hf : ∀ n, ‖f n‖ ≤ C * r ^ n) :
    CauchySeq fun s : Finset ℕ ↦ ∑ x in s, f x :=
  cauchySeq_finset_of_norm_bounded _
    (aux_hasSum_of_le_geometric hr (dist_partial_sum_le_of_le_geometric hf)).summable hf
#align cauchy_seq_finset_of_geometric_bound cauchySeq_finset_of_geometric_bound

/-- If `‖f n‖ ≤ C * r ^ n` for all `n : ℕ` and some `r < 1`, then the partial sums of `f` are within
distance `C * r ^ n / (1 - r)` of the sum of the series. This lemma does not assume `0 ≤ r` or
`0 ≤ C`. -/
theorem norm_sub_le_of_geometric_bound_of_hasSum (hr : r < 1) (hf : ∀ n, ‖f n‖ ≤ C * r ^ n) {a : α}
    (ha : HasSum f a) (n : ℕ) : ‖(∑ x in Finset.range n, f x) - a‖ ≤ C * r ^ n / (1 - r) := by
  rw [← dist_eq_norm]
  apply dist_le_of_le_geometric_of_tendsto r C hr (dist_partial_sum_le_of_le_geometric hf)
  exact ha.tendsto_sum_nat
#align norm_sub_le_of_geometric_bound_of_has_sum norm_sub_le_of_geometric_bound_of_hasSum

@[simp]
theorem dist_partial_sum (u : ℕ → α) (n : ℕ) :
    dist (∑ k in range (n + 1), u k) (∑ k in range n, u k) = ‖u n‖ := by
  simp [dist_eq_norm, sum_range_succ]
#align dist_partial_sum dist_partial_sum

@[simp]
theorem dist_partial_sum' (u : ℕ → α) (n : ℕ) :
    dist (∑ k in range n, u k) (∑ k in range (n + 1), u k) = ‖u n‖ := by
  simp [dist_eq_norm', sum_range_succ]
#align dist_partial_sum' dist_partial_sum'

theorem cauchy_series_of_le_geometric {C : ℝ} {u : ℕ → α} {r : ℝ} (hr : r < 1)
    (h : ∀ n, ‖u n‖ ≤ C * r ^ n) : CauchySeq fun n ↦ ∑ k in range n, u k :=
  cauchySeq_of_le_geometric r C hr (by simp [h])
#align cauchy_series_of_le_geometric cauchy_series_of_le_geometric

theorem NormedAddCommGroup.cauchy_series_of_le_geometric' {C : ℝ} {u : ℕ → α} {r : ℝ} (hr : r < 1)
    (h : ∀ n, ‖u n‖ ≤ C * r ^ n) : CauchySeq fun n ↦ ∑ k in range (n + 1), u k :=
  (cauchy_series_of_le_geometric hr h).comp_tendsto <| tendsto_add_atTop_nat 1
#align normed_add_comm_group.cauchy_series_of_le_geometric' NormedAddCommGroup.cauchy_series_of_le_geometric'

theorem NormedAddCommGroup.cauchy_series_of_le_geometric'' {C : ℝ} {u : ℕ → α} {N : ℕ} {r : ℝ}
    (hr₀ : 0 < r) (hr₁ : r < 1) (h : ∀ n ≥ N, ‖u n‖ ≤ C * r ^ n) :
    CauchySeq fun n ↦ ∑ k in range (n + 1), u k := by
  set v : ℕ → α := fun n ↦ if n < N then 0 else u n
  have hC : 0 ≤ C :=
    (mul_nonneg_iff_of_pos_right <| pow_pos hr₀ N).mp ((norm_nonneg _).trans <| h N <| le_refl N)
  have : ∀ n ≥ N, u n = v n := by
    intro n hn
    simp [v, hn, if_neg (not_lt.mpr hn)]
  refine'
    cauchySeq_sum_of_eventually_eq this (NormedAddCommGroup.cauchy_series_of_le_geometric' hr₁ _)
  · exact C
  intro n
  simp only [v]
  split_ifs with H
  · rw [norm_zero]
    exact mul_nonneg hC (pow_nonneg hr₀.le _)
  · push_neg at H
    exact h _ H
#align normed_add_comm_group.cauchy_series_of_le_geometric'' NormedAddCommGroup.cauchy_series_of_le_geometric''

/-- The term norms of any convergent series are bounded by a constant. -/
lemma exists_norm_le_of_cauchySeq (h : CauchySeq fun n ↦ ∑ k in range n, f k) :
    ∃ C, ∀ n, ‖f n‖ ≤ C := by
  obtain ⟨b, ⟨_, key, _⟩⟩ := cauchySeq_iff_le_tendsto_0.mp h
  refine ⟨b 0, fun n ↦ ?_⟩
  simpa only [dist_partial_sum'] using key n (n + 1) 0 (_root_.zero_le _) (_root_.zero_le _)

end SummableLeGeometric

section NormedRingGeometric

variable {R : Type*} [NormedRing R] [CompleteSpace R]

open NormedSpace

/-- A geometric series in a complete normed ring is summable.
Proved above (same name, different namespace) for not-necessarily-complete normed fields. -/
theorem NormedRing.summable_geometric_of_norm_lt_one (x : R) (h : ‖x‖ < 1) :
    Summable fun n : ℕ ↦ x ^ n :=
  have h1 : Summable fun n : ℕ ↦ ‖x‖ ^ n := summable_geometric_of_lt_one (norm_nonneg _) h
  h1.of_norm_bounded_eventually_nat _ (eventually_norm_pow_le x)
#align normed_ring.summable_geometric_of_norm_lt_1 NormedRing.summable_geometric_of_norm_lt_one
@[deprecated] alias NormedRing.summable_geometric_of_norm_lt_1 :=
  NormedRing.summable_geometric_of_norm_lt_one

/-- Bound for the sum of a geometric series in a normed ring. This formula does not assume that the
normed ring satisfies the axiom `‖1‖ = 1`. -/
theorem NormedRing.tsum_geometric_of_norm_lt_one (x : R) (h : ‖x‖ < 1) :
    ‖∑' n : ℕ, x ^ n‖ ≤ ‖(1 : R)‖ - 1 + (1 - ‖x‖)⁻¹ := by
  rw [tsum_eq_zero_add (summable_geometric_of_norm_lt_one x h)]
  simp only [_root_.pow_zero]
  refine' le_trans (norm_add_le _ _) _
  have : ‖∑' b : ℕ, (fun n ↦ x ^ (n + 1)) b‖ ≤ (1 - ‖x‖)⁻¹ - 1 := by
    refine' tsum_of_norm_bounded _ fun b ↦ norm_pow_le' _ (Nat.succ_pos b)
    convert (hasSum_nat_add_iff' 1).mpr (hasSum_geometric_of_lt_one (norm_nonneg x) h)
    simp
  linarith
#align normed_ring.tsum_geometric_of_norm_lt_1 NormedRing.tsum_geometric_of_norm_lt_one
@[deprecated] alias NormedRing.tsum_geometric_of_norm_lt_1 :=
  NormedRing.tsum_geometric_of_norm_lt_one

theorem geom_series_mul_neg (x : R) (h : ‖x‖ < 1) : (∑' i : ℕ, x ^ i) * (1 - x) = 1 := by
  have := (NormedRing.summable_geometric_of_norm_lt_one x h).hasSum.mul_right (1 - x)
  refine' tendsto_nhds_unique this.tendsto_sum_nat _
  have : Tendsto (fun n : ℕ ↦ 1 - x ^ n) atTop (𝓝 1) := by
    simpa using tendsto_const_nhds.sub (tendsto_pow_atTop_nhds_zero_of_norm_lt_one h)
  convert← this
  rw [← geom_sum_mul_neg, Finset.sum_mul]
#align geom_series_mul_neg geom_series_mul_neg

theorem mul_neg_geom_series (x : R) (h : ‖x‖ < 1) : ((1 - x) * ∑' i : ℕ, x ^ i) = 1 := by
  have := (NormedRing.summable_geometric_of_norm_lt_one x h).hasSum.mul_left (1 - x)
  refine' tendsto_nhds_unique this.tendsto_sum_nat _
  have : Tendsto (fun n : ℕ ↦ 1 - x ^ n) atTop (𝓝 1) := by
    simpa using tendsto_const_nhds.sub (tendsto_pow_atTop_nhds_zero_of_norm_lt_one h)
  convert← this
  rw [← mul_neg_geom_sum, Finset.mul_sum]
#align mul_neg_geom_series mul_neg_geom_series

end NormedRingGeometric

/-! ### Summability tests based on comparison with geometric series -/

theorem summable_of_ratio_norm_eventually_le {α : Type*} [SeminormedAddCommGroup α]
    [CompleteSpace α] {f : ℕ → α} {r : ℝ} (hr₁ : r < 1)
    (h : ∀ᶠ n in atTop, ‖f (n + 1)‖ ≤ r * ‖f n‖) : Summable f := by
  by_cases hr₀ : 0 ≤ r
  · rw [eventually_atTop] at h
    rcases h with ⟨N, hN⟩
    rw [← @summable_nat_add_iff α _ _ _ _ N]
    refine .of_norm_bounded (fun n ↦ ‖f N‖ * r ^ n)
      (Summable.mul_left _ <| summable_geometric_of_lt_one hr₀ hr₁) fun n ↦ ?_
    simp only
    conv_rhs => rw [mul_comm, ← zero_add N]
    refine' le_geom (u := fun n ↦ ‖f (n + N)‖) hr₀ n fun i _ ↦ _
    convert hN (i + N) (N.le_add_left i) using 3
    ac_rfl
  · push_neg at hr₀
    refine' .of_norm_bounded_eventually_nat 0 summable_zero _
    filter_upwards [h] with _ hn
    by_contra! h
    exact not_lt.mpr (norm_nonneg _) (lt_of_le_of_lt hn <| mul_neg_of_neg_of_pos hr₀ h)
#align summable_of_ratio_norm_eventually_le summable_of_ratio_norm_eventually_le

theorem summable_of_ratio_test_tendsto_lt_one {α : Type*} [NormedAddCommGroup α] [CompleteSpace α]
    {f : ℕ → α} {l : ℝ} (hl₁ : l < 1) (hf : ∀ᶠ n in atTop, f n ≠ 0)
    (h : Tendsto (fun n ↦ ‖f (n + 1)‖ / ‖f n‖) atTop (𝓝 l)) : Summable f := by
  rcases exists_between hl₁ with ⟨r, hr₀, hr₁⟩
  refine' summable_of_ratio_norm_eventually_le hr₁ _
  filter_upwards [eventually_le_of_tendsto_lt hr₀ h, hf] with _ _ h₁
  rwa [← div_le_iff (norm_pos_iff.mpr h₁)]
#align summable_of_ratio_test_tendsto_lt_one summable_of_ratio_test_tendsto_lt_one

theorem not_summable_of_ratio_norm_eventually_ge {α : Type*} [SeminormedAddCommGroup α] {f : ℕ → α}
    {r : ℝ} (hr : 1 < r) (hf : ∃ᶠ n in atTop, ‖f n‖ ≠ 0)
    (h : ∀ᶠ n in atTop, r * ‖f n‖ ≤ ‖f (n + 1)‖) : ¬Summable f := by
  rw [eventually_atTop] at h
  rcases h with ⟨N₀, hN₀⟩
  rw [frequently_atTop] at hf
  rcases hf N₀ with ⟨N, hNN₀ : N₀ ≤ N, hN⟩
  rw [← @summable_nat_add_iff α _ _ _ _ N]
  refine' mt Summable.tendsto_atTop_zero
    fun h' ↦ not_tendsto_atTop_of_tendsto_nhds (tendsto_norm_zero.comp h') _
  convert tendsto_atTop_of_geom_le _ hr _
  · refine' lt_of_le_of_ne (norm_nonneg _) _
    intro h''
    specialize hN₀ N hNN₀
    simp only [comp_apply, zero_add] at h''
    exact hN h''.symm
  · intro i
    dsimp only [comp_apply]
    convert hN₀ (i + N) (hNN₀.trans (N.le_add_left i)) using 3
    ac_rfl
#align not_summable_of_ratio_norm_eventually_ge not_summable_of_ratio_norm_eventually_ge

theorem not_summable_of_ratio_test_tendsto_gt_one {α : Type*} [SeminormedAddCommGroup α]
    {f : ℕ → α} {l : ℝ} (hl : 1 < l) (h : Tendsto (fun n ↦ ‖f (n + 1)‖ / ‖f n‖) atTop (𝓝 l)) :
    ¬Summable f := by
  have key : ∀ᶠ n in atTop, ‖f n‖ ≠ 0 := by
    filter_upwards [eventually_ge_of_tendsto_gt hl h] with _ hn hc
    rw [hc, _root_.div_zero] at hn
    linarith
  rcases exists_between hl with ⟨r, hr₀, hr₁⟩
  refine' not_summable_of_ratio_norm_eventually_ge hr₀ key.frequently _
  filter_upwards [eventually_ge_of_tendsto_gt hr₁ h, key] with _ _ h₁
  rwa [← le_div_iff (lt_of_le_of_ne (norm_nonneg _) h₁.symm)]
#align not_summable_of_ratio_test_tendsto_gt_one not_summable_of_ratio_test_tendsto_gt_one

section NormedDivisionRing

variable [NormedDivisionRing α] [CompleteSpace α] {f : ℕ → α}

/-- If a power series converges at `w`, it converges absolutely at all `z` of smaller norm. -/
theorem summable_powerSeries_of_norm_lt {w z : α}
    (h : CauchySeq fun n ↦ ∑ i in range n, f i * w ^ i) (hz : ‖z‖ < ‖w‖) :
    Summable fun n ↦ f n * z ^ n := by
  have hw : 0 < ‖w‖ := (norm_nonneg z).trans_lt hz
  obtain ⟨C, hC⟩ := exists_norm_le_of_cauchySeq h
  rw [summable_iff_cauchySeq_finset]
  refine cauchySeq_finset_of_geometric_bound (r := ‖z‖ / ‖w‖) (C := C) ((div_lt_one hw).mpr hz)
    (fun n ↦ ?_)
  rw [norm_mul, norm_pow, div_pow, ← mul_comm_div]
  conv at hC => enter [n]; rw [norm_mul, norm_pow, ← _root_.le_div_iff (by positivity)]
  exact mul_le_mul_of_nonneg_right (hC n) (pow_nonneg (norm_nonneg z) n)

/-- If a power series converges at 1, it converges absolutely at all `z` of smaller norm. -/
theorem summable_powerSeries_of_norm_lt_one {z : α}
    (h : CauchySeq fun n ↦ ∑ i in range n, f i) (hz : ‖z‖ < 1) :
    Summable fun n ↦ f n * z ^ n :=
  summable_powerSeries_of_norm_lt (w := 1) (by simp [h]) (by simp [hz])

end NormedDivisionRing

section

/-! ### Dirichlet and alternating series tests -/


variable {E : Type*} [NormedAddCommGroup E] [NormedSpace ℝ E]
variable {b : ℝ} {f : ℕ → ℝ} {z : ℕ → E}

/-- **Dirichlet's test** for monotone sequences. -/
theorem Monotone.cauchySeq_series_mul_of_tendsto_zero_of_bounded (hfa : Monotone f)
    (hf0 : Tendsto f atTop (𝓝 0)) (hgb : ∀ n, ‖∑ i in range n, z i‖ ≤ b) :
    CauchySeq fun n ↦ ∑ i in range n, f i • z i := by
  rw [← cauchySeq_shift 1]
  simp_rw [Finset.sum_range_by_parts _ _ (Nat.succ _), sub_eq_add_neg, Nat.succ_sub_succ_eq_sub,
    tsub_zero]
  apply (NormedField.tendsto_zero_smul_of_tendsto_zero_of_bounded hf0
    ⟨b, eventually_map.mpr <| eventually_of_forall fun n ↦ hgb <| n + 1⟩).cauchySeq.add
  refine' CauchySeq.neg _
  refine' cauchySeq_range_of_norm_bounded _ _
    (fun n ↦ _ : ∀ n, ‖(f (n + 1) + -f n) • (Finset.range (n + 1)).sum z‖ ≤ b * |f (n + 1) - f n|)
  · simp_rw [abs_of_nonneg (sub_nonneg_of_le (hfa (Nat.le_succ _))), ← mul_sum]
    apply Real.uniformContinuous_const_mul.comp_cauchySeq
    simp_rw [sum_range_sub, sub_eq_add_neg]
    exact (Tendsto.cauchySeq hf0).add_const
  · rw [norm_smul, mul_comm]
    exact mul_le_mul_of_nonneg_right (hgb _) (abs_nonneg _)
#align monotone.cauchy_seq_series_mul_of_tendsto_zero_of_bounded Monotone.cauchySeq_series_mul_of_tendsto_zero_of_bounded

/-- **Dirichlet's test** for antitone sequences. -/
theorem Antitone.cauchySeq_series_mul_of_tendsto_zero_of_bounded (hfa : Antitone f)
    (hf0 : Tendsto f atTop (𝓝 0)) (hzb : ∀ n, ‖∑ i in range n, z i‖ ≤ b) :
    CauchySeq fun n ↦ ∑ i in range n, f i • z i := by
  have hfa' : Monotone fun n ↦ -f n := fun _ _ hab ↦ neg_le_neg <| hfa hab
  have hf0' : Tendsto (fun n ↦ -f n) atTop (𝓝 0) := by
    convert hf0.neg
    norm_num
  convert (hfa'.cauchySeq_series_mul_of_tendsto_zero_of_bounded hf0' hzb).neg
  simp
#align antitone.cauchy_seq_series_mul_of_tendsto_zero_of_bounded Antitone.cauchySeq_series_mul_of_tendsto_zero_of_bounded

theorem norm_sum_neg_one_pow_le (n : ℕ) : ‖∑ i in range n, (-1 : ℝ) ^ i‖ ≤ 1 := by
  rw [neg_one_geom_sum]
  split_ifs <;> set_option tactic.skipAssignedInstances false in norm_num
#align norm_sum_neg_one_pow_le norm_sum_neg_one_pow_le

/-- The **alternating series test** for monotone sequences.
See also `Monotone.tendsto_alternating_series_of_tendsto_zero`. -/
theorem Monotone.cauchySeq_alternating_series_of_tendsto_zero (hfa : Monotone f)
    (hf0 : Tendsto f atTop (𝓝 0)) : CauchySeq fun n ↦ ∑ i in range n, (-1) ^ i * f i := by
  simp_rw [mul_comm]
  exact hfa.cauchySeq_series_mul_of_tendsto_zero_of_bounded hf0 norm_sum_neg_one_pow_le
#align monotone.cauchy_seq_alternating_series_of_tendsto_zero Monotone.cauchySeq_alternating_series_of_tendsto_zero

/-- The **alternating series test** for monotone sequences. -/
theorem Monotone.tendsto_alternating_series_of_tendsto_zero (hfa : Monotone f)
    (hf0 : Tendsto f atTop (𝓝 0)) :
    ∃ l, Tendsto (fun n ↦ ∑ i in range n, (-1) ^ i * f i) atTop (𝓝 l) :=
  cauchySeq_tendsto_of_complete <| hfa.cauchySeq_alternating_series_of_tendsto_zero hf0
#align monotone.tendsto_alternating_series_of_tendsto_zero Monotone.tendsto_alternating_series_of_tendsto_zero

/-- The **alternating series test** for antitone sequences.
See also `Antitone.tendsto_alternating_series_of_tendsto_zero`. -/
theorem Antitone.cauchySeq_alternating_series_of_tendsto_zero (hfa : Antitone f)
    (hf0 : Tendsto f atTop (𝓝 0)) : CauchySeq fun n ↦ ∑ i in range n, (-1) ^ i * f i := by
  simp_rw [mul_comm]
  exact hfa.cauchySeq_series_mul_of_tendsto_zero_of_bounded hf0 norm_sum_neg_one_pow_le
#align antitone.cauchy_seq_alternating_series_of_tendsto_zero Antitone.cauchySeq_alternating_series_of_tendsto_zero

/-- The **alternating series test** for antitone sequences. -/
theorem Antitone.tendsto_alternating_series_of_tendsto_zero (hfa : Antitone f)
    (hf0 : Tendsto f atTop (𝓝 0)) :
    ∃ l, Tendsto (fun n ↦ ∑ i in range n, (-1) ^ i * f i) atTop (𝓝 l) :=
  cauchySeq_tendsto_of_complete <| hfa.cauchySeq_alternating_series_of_tendsto_zero hf0
#align antitone.tendsto_alternating_series_of_tendsto_zero Antitone.tendsto_alternating_series_of_tendsto_zero

end

/-! ### Partial sum bounds on alternating convergent series -/

section

variable {E : Type*} [OrderedRing E] [TopologicalSpace E] [OrderClosedTopology E]
  {l : E} {f : ℕ → E}

/-- Partial sums of an alternating monotone series with an even number of terms provide
upper bounds on the limit. -/
theorem Monotone.tendsto_le_alternating_series
    (hfl : Tendsto (fun n ↦ ∑ i in range n, (-1) ^ i * f i) atTop (𝓝 l))
    (hfm : Monotone f) (k : ℕ) : l ≤ ∑ i in range (2 * k), (-1) ^ i * f i := by
  have ha : Antitone (fun n ↦ ∑ i in range (2 * n), (-1) ^ i * f i) := by
    refine' antitone_nat_of_succ_le (fun n ↦ _)
    rw [show 2 * (n + 1) = 2 * n + 1 + 1 by ring, sum_range_succ, sum_range_succ]
    simp_rw [_root_.pow_succ', show (-1 : E) ^ (2 * n) = 1 by simp, neg_one_mul, one_mul,
      ← sub_eq_add_neg, sub_le_iff_le_add]
    gcongr
    exact hfm (by omega)
  exact ha.le_of_tendsto (hfl.comp (tendsto_atTop_mono (fun n ↦ by dsimp; omega) tendsto_id)) _

/-- Partial sums of an alternating monotone series with an odd number of terms provide
lower bounds on the limit. -/
theorem Monotone.alternating_series_le_tendsto
    (hfl : Tendsto (fun n ↦ ∑ i in range n, (-1) ^ i * f i) atTop (𝓝 l))
    (hfm : Monotone f) (k : ℕ) : ∑ i in range (2 * k + 1), (-1) ^ i * f i ≤ l := by
  have hm : Monotone (fun n ↦ ∑ i in range (2 * n + 1), (-1) ^ i * f i) := by
    refine' monotone_nat_of_le_succ (fun n ↦ _)
    rw [show 2 * (n + 1) = 2 * n + 1 + 1 by ring,
      sum_range_succ _ (2 * n + 1 + 1), sum_range_succ _ (2 * n + 1)]
    simp_rw [_root_.pow_succ', show (-1 : E) ^ (2 * n) = 1 by simp, neg_one_mul, neg_neg, one_mul,
      ← sub_eq_add_neg, sub_add_eq_add_sub, le_sub_iff_add_le]
    gcongr
    exact hfm (by omega)
  exact hm.ge_of_tendsto (hfl.comp (tendsto_atTop_mono (fun n ↦ by dsimp; omega) tendsto_id)) _

/-- Partial sums of an alternating antitone series with an even number of terms provide
lower bounds on the limit. -/
theorem Antitone.alternating_series_le_tendsto
    (hfl : Tendsto (fun n ↦ ∑ i in range n, (-1) ^ i * f i) atTop (𝓝 l))
    (hfa : Antitone f) (k : ℕ) : ∑ i in range (2 * k), (-1) ^ i * f i ≤ l := by
  have hm : Monotone (fun n ↦ ∑ i in range (2 * n), (-1) ^ i * f i) := by
    refine' monotone_nat_of_le_succ (fun n ↦ _)
    rw [show 2 * (n + 1) = 2 * n + 1 + 1 by ring, sum_range_succ, sum_range_succ]
    simp_rw [_root_.pow_succ', show (-1 : E) ^ (2 * n) = 1 by simp, neg_one_mul, one_mul,
      ← sub_eq_add_neg, le_sub_iff_add_le]
    gcongr
    exact hfa (by omega)
  exact hm.ge_of_tendsto (hfl.comp (tendsto_atTop_mono (fun n ↦ by dsimp; omega) tendsto_id)) _

/-- Partial sums of an alternating antitone series with an odd number of terms provide
upper bounds on the limit. -/
theorem Antitone.tendsto_le_alternating_series
    (hfl : Tendsto (fun n ↦ ∑ i in range n, (-1) ^ i * f i) atTop (𝓝 l))
    (hfa : Antitone f) (k : ℕ) : l ≤ ∑ i in range (2 * k + 1), (-1) ^ i * f i := by
  have ha : Antitone (fun n ↦ ∑ i in range (2 * n + 1), (-1) ^ i * f i) := by
    refine' antitone_nat_of_succ_le (fun n ↦ _)
    rw [show 2 * (n + 1) = 2 * n + 1 + 1 by ring, sum_range_succ, sum_range_succ]
    simp_rw [_root_.pow_succ', show (-1 : E) ^ (2 * n) = 1 by simp, neg_one_mul, neg_neg, one_mul,
      ← sub_eq_add_neg, sub_add_eq_add_sub, sub_le_iff_le_add]
    gcongr
    exact hfa (by omega)
  exact ha.le_of_tendsto (hfl.comp (tendsto_atTop_mono (fun n ↦ by dsimp; omega) tendsto_id)) _

end

/-!
### Factorial
-/

/-- The series `∑' n, x ^ n / n!` is summable of any `x : ℝ`. See also `expSeries_div_summable`
for a version that also works in `ℂ`, and `NormedSpace.expSeries_summable'` for a version
that works inany normed algebra over `ℝ` or `ℂ`. -/
theorem Real.summable_pow_div_factorial (x : ℝ) : Summable (fun n ↦ x ^ n / n ! : ℕ → ℝ) := by
  -- We start with trivial estimates
  have A : (0 : ℝ) < ⌊‖x‖⌋₊ + 1 := zero_lt_one.trans_le (by simp)
  have B : ‖x‖ / (⌊‖x‖⌋₊ + 1) < 1 := (div_lt_one A).2 (Nat.lt_floor_add_one _)
  -- Then we apply the ratio test. The estimate works for `n ≥ ⌊‖x‖⌋₊`.
  suffices ∀ n ≥ ⌊‖x‖⌋₊, ‖x ^ (n + 1) / (n + 1)!‖ ≤ ‖x‖ / (⌊‖x‖⌋₊ + 1) * ‖x ^ n / ↑n !‖ from
    summable_of_ratio_norm_eventually_le B (eventually_atTop.2 ⟨⌊‖x‖⌋₊, this⟩)
  -- Finally, we prove the upper estimate
  intro n hn
  calc
    ‖x ^ (n + 1) / (n + 1)!‖ = ‖x‖ / (n + 1) * ‖x ^ n / (n !)‖ := by
      rw [_root_.pow_succ', Nat.factorial_succ, Nat.cast_mul, ← _root_.div_mul_div_comm, norm_mul,
        norm_div, Real.norm_natCast, Nat.cast_succ]
    _ ≤ ‖x‖ / (⌊‖x‖⌋₊ + 1) * ‖x ^ n / (n !)‖ :=
      -- Porting note: this was `by mono* with 0 ≤ ‖x ^ n / (n !)‖, 0 ≤ ‖x‖ <;> apply norm_nonneg`
      -- but we can't wait on `mono`.
      mul_le_mul_of_nonneg_right
        (div_le_div (norm_nonneg x) (le_refl ‖x‖) A (add_le_add (mono_cast hn) (le_refl 1)))
        (norm_nonneg (x ^ n / n !))
#align real.summable_pow_div_factorial Real.summable_pow_div_factorial

theorem Real.tendsto_pow_div_factorial_atTop (x : ℝ) :
    Tendsto (fun n ↦ x ^ n / n ! : ℕ → ℝ) atTop (𝓝 0) :=
  (Real.summable_pow_div_factorial x).tendsto_atTop_zero
#align real.tendsto_pow_div_factorial_at_top Real.tendsto_pow_div_factorial_atTop<|MERGE_RESOLUTION|>--- conflicted
+++ resolved
@@ -219,11 +219,7 @@
   by_cases h0 : r₁ = 0
   · refine' (isLittleO_zero _ _).congr' (mem_atTop_sets.2 <| ⟨1, fun n hn ↦ _⟩) EventuallyEq.rfl
     simp [zero_pow (one_le_iff_ne_zero.1 hn), h0]
-<<<<<<< HEAD
-  rw [← Ne.eq_def, ← norm_pos_iff] at h0
-=======
   rw [← Ne, ← norm_pos_iff] at h0
->>>>>>> 252575a0
   have A : (fun n ↦ (n : R) ^ k : ℕ → R) =o[atTop] fun n ↦ (r₂ / ‖r₁‖) ^ n :=
     isLittleO_pow_const_const_pow_of_one_lt k ((one_lt_div h0).2 h)
   suffices (fun n ↦ r₁ ^ n) =O[atTop] fun n ↦ ‖r₁‖ ^ n by
