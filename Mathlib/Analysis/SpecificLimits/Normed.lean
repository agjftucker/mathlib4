/-
Copyright (c) 2020 Sébastien Gouëzel. All rights reserved.
Released under Apache 2.0 license as described in the file LICENSE.
Authors: Anatole Dedecker, Sébastien Gouëzel, Yury Kudryashov, Dylan MacKenzie, Patrick Massot
-/
import Mathlib.Algebra.BigOperators.Module
<<<<<<< HEAD
import Mathlib.Algebra.Order.Field.Basic
=======
import Mathlib.Algebra.Order.Field.Power
import Mathlib.Algebra.Polynomial.Monic
>>>>>>> d0df76bd
import Mathlib.Analysis.Asymptotics.Asymptotics
import Mathlib.Analysis.Normed.Field.InfiniteSum
import Mathlib.Analysis.Normed.Module.Basic
import Mathlib.Analysis.SpecificLimits.Basic
import Mathlib.Data.List.TFAE
import Mathlib.Data.Nat.Choose.Bounds
import Mathlib.Order.Filter.AtTopBot.ModEq
import Mathlib.RingTheory.Polynomial.Pochhammer
import Mathlib.Tactic.NoncommRing

/-!
# A collection of specific limit computations

This file contains important specific limit computations in (semi-)normed groups/rings/spaces, as
well as such computations in `ℝ` when the natural proof passes through a fact about normed spaces.
-/

noncomputable section

open Set Function Filter Finset Metric Asymptotics Topology Nat NNReal ENNReal

variable {α : Type*}

/-! ### Powers -/

theorem isLittleO_pow_pow_of_lt_left {r₁ r₂ : ℝ} (h₁ : 0 ≤ r₁) (h₂ : r₁ < r₂) :
    (fun n : ℕ ↦ r₁ ^ n) =o[atTop] fun n ↦ r₂ ^ n :=
  have H : 0 < r₂ := h₁.trans_lt h₂
  (isLittleO_of_tendsto fun _ hn ↦ False.elim <| H.ne' <| pow_eq_zero hn) <|
    (tendsto_pow_atTop_nhds_zero_of_lt_one
      (div_nonneg h₁ (h₁.trans h₂.le)) ((div_lt_one H).2 h₂)).congr fun _ ↦ div_pow _ _ _

theorem isBigO_pow_pow_of_le_left {r₁ r₂ : ℝ} (h₁ : 0 ≤ r₁) (h₂ : r₁ ≤ r₂) :
    (fun n : ℕ ↦ r₁ ^ n) =O[atTop] fun n ↦ r₂ ^ n :=
  h₂.eq_or_lt.elim (fun h ↦ h ▸ isBigO_refl _ _) fun h ↦ (isLittleO_pow_pow_of_lt_left h₁ h).isBigO

theorem isLittleO_pow_pow_of_abs_lt_left {r₁ r₂ : ℝ} (h : |r₁| < |r₂|) :
    (fun n : ℕ ↦ r₁ ^ n) =o[atTop] fun n ↦ r₂ ^ n := by
  refine (IsLittleO.of_norm_left ?_).of_norm_right
  exact (isLittleO_pow_pow_of_lt_left (abs_nonneg r₁) h).congr (pow_abs r₁) (pow_abs r₂)

open List in
/-- Various statements equivalent to the fact that `f n` grows exponentially slower than `R ^ n`.

* 0: $f n = o(a ^ n)$ for some $-R < a < R$;
* 1: $f n = o(a ^ n)$ for some $0 < a < R$;
* 2: $f n = O(a ^ n)$ for some $-R < a < R$;
* 3: $f n = O(a ^ n)$ for some $0 < a < R$;
* 4: there exist `a < R` and `C` such that one of `C` and `R` is positive and $|f n| ≤ Ca^n$
     for all `n`;
* 5: there exists `0 < a < R` and a positive `C` such that $|f n| ≤ Ca^n$ for all `n`;
* 6: there exists `a < R` such that $|f n| ≤ a ^ n$ for sufficiently large `n`;
* 7: there exists `0 < a < R` such that $|f n| ≤ a ^ n$ for sufficiently large `n`.

NB: For backwards compatibility, if you add more items to the list, please append them at the end of
the list. -/
theorem TFAE_exists_lt_isLittleO_pow (f : ℕ → ℝ) (R : ℝ) :
    TFAE
      [∃ a ∈ Ioo (-R) R, f =o[atTop] (a ^ ·), ∃ a ∈ Ioo 0 R, f =o[atTop] (a ^ ·),
        ∃ a ∈ Ioo (-R) R, f =O[atTop] (a ^ ·), ∃ a ∈ Ioo 0 R, f =O[atTop] (a ^ ·),
        ∃ a < R, ∃ C : ℝ, (0 < C ∨ 0 < R) ∧ ∀ n, |f n| ≤ C * a ^ n,
        ∃ a ∈ Ioo 0 R, ∃ C > 0, ∀ n, |f n| ≤ C * a ^ n, ∃ a < R, ∀ᶠ n in atTop, |f n| ≤ a ^ n,
        ∃ a ∈ Ioo 0 R, ∀ᶠ n in atTop, |f n| ≤ a ^ n] := by
  have A : Ico 0 R ⊆ Ioo (-R) R :=
    fun x hx ↦ ⟨(neg_lt_zero.2 (hx.1.trans_lt hx.2)).trans_le hx.1, hx.2⟩
  have B : Ioo 0 R ⊆ Ioo (-R) R := Subset.trans Ioo_subset_Ico_self A
  -- First we prove that 1-4 are equivalent using 2 → 3 → 4, 1 → 3, and 2 → 1
  tfae_have 1 → 3 := fun ⟨a, ha, H⟩ ↦ ⟨a, ha, H.isBigO⟩
  tfae_have 2 → 1 := fun ⟨a, ha, H⟩ ↦ ⟨a, B ha, H⟩
  tfae_have 3 → 2
  | ⟨a, ha, H⟩ => by
    rcases exists_between (abs_lt.2 ha) with ⟨b, hab, hbR⟩
    exact ⟨b, ⟨(abs_nonneg a).trans_lt hab, hbR⟩,
      H.trans_isLittleO (isLittleO_pow_pow_of_abs_lt_left (hab.trans_le (le_abs_self b)))⟩
  tfae_have 2 → 4 := fun ⟨a, ha, H⟩ ↦ ⟨a, ha, H.isBigO⟩
  tfae_have 4 → 3 := fun ⟨a, ha, H⟩ ↦ ⟨a, B ha, H⟩
  -- Add 5 and 6 using 4 → 6 → 5 → 3
  tfae_have 4 → 6
  | ⟨a, ha, H⟩ => by
    rcases bound_of_isBigO_nat_atTop H with ⟨C, hC₀, hC⟩
    refine ⟨a, ha, C, hC₀, fun n ↦ ?_⟩
    simpa only [Real.norm_eq_abs, abs_pow, abs_of_nonneg ha.1.le] using hC (pow_ne_zero n ha.1.ne')
  tfae_have 6 → 5 := fun ⟨a, ha, C, H₀, H⟩ ↦ ⟨a, ha.2, C, Or.inl H₀, H⟩
  tfae_have 5 → 3
  | ⟨a, ha, C, h₀, H⟩ => by
    rcases sign_cases_of_C_mul_pow_nonneg fun n ↦ (abs_nonneg _).trans (H n) with (rfl | ⟨hC₀, ha₀⟩)
    · obtain rfl : f = 0 := by
        ext n
        simpa using H n
      simp only [lt_irrefl, false_or] at h₀
      exact ⟨0, ⟨neg_lt_zero.2 h₀, h₀⟩, isBigO_zero _ _⟩
    exact ⟨a, A ⟨ha₀, ha⟩,
      isBigO_of_le' _ fun n ↦ (H n).trans <| mul_le_mul_of_nonneg_left (le_abs_self _) hC₀.le⟩
  -- Add 7 and 8 using 2 → 8 → 7 → 3
  tfae_have 2 → 8
  | ⟨a, ha, H⟩ => by
    refine ⟨a, ha, (H.def zero_lt_one).mono fun n hn ↦ ?_⟩
    rwa [Real.norm_eq_abs, Real.norm_eq_abs, one_mul, abs_pow, abs_of_pos ha.1] at hn
  tfae_have 8 → 7 := fun ⟨a, ha, H⟩ ↦ ⟨a, ha.2, H⟩
  tfae_have 7 → 3
  | ⟨a, ha, H⟩ => by
    have : 0 ≤ a := nonneg_of_eventually_pow_nonneg (H.mono fun n ↦ (abs_nonneg _).trans)
    refine ⟨a, A ⟨this, ha⟩, IsBigO.of_bound 1 ?_⟩
    simpa only [Real.norm_eq_abs, one_mul, abs_pow, abs_of_nonneg this]
  tfae_finish

/-- For any natural `k` and a real `r > 1` we have `n ^ k = o(r ^ n)` as `n → ∞`. -/
theorem isLittleO_pow_const_const_pow_of_one_lt {R : Type*} [NormedRing R] (k : ℕ) {r : ℝ}
    (hr : 1 < r) : (fun n ↦ (n : R) ^ k : ℕ → R) =o[atTop] fun n ↦ r ^ n := by
  have : Tendsto (fun x : ℝ ↦ x ^ k) (𝓝[>] 1) (𝓝 1) :=
    ((continuous_id.pow k).tendsto' (1 : ℝ) 1 (one_pow _)).mono_left inf_le_left
  obtain ⟨r' : ℝ, hr' : r' ^ k < r, h1 : 1 < r'⟩ :=
    ((this.eventually (gt_mem_nhds hr)).and self_mem_nhdsWithin).exists
  have h0 : 0 ≤ r' := zero_le_one.trans h1.le
  suffices (fun n ↦ (n : R) ^ k : ℕ → R) =O[atTop] fun n : ℕ ↦ (r' ^ k) ^ n from
    this.trans_isLittleO (isLittleO_pow_pow_of_lt_left (pow_nonneg h0 _) hr')
  conv in (r' ^ _) ^ _ => rw [← pow_mul, mul_comm, pow_mul]
  suffices ∀ n : ℕ, ‖(n : R)‖ ≤ (r' - 1)⁻¹ * ‖(1 : R)‖ * ‖r' ^ n‖ from
    (isBigO_of_le' _ this).pow _
  intro n
  rw [mul_right_comm]
  refine n.norm_cast_le.trans (mul_le_mul_of_nonneg_right ?_ (norm_nonneg _))
  simpa [_root_.div_eq_inv_mul, Real.norm_eq_abs, abs_of_nonneg h0] using n.cast_le_pow_div_sub h1

/-- For a real `r > 1` we have `n = o(r ^ n)` as `n → ∞`. -/
theorem isLittleO_coe_const_pow_of_one_lt {R : Type*} [NormedRing R] {r : ℝ} (hr : 1 < r) :
    ((↑) : ℕ → R) =o[atTop] fun n ↦ r ^ n := by
  simpa only [pow_one] using @isLittleO_pow_const_const_pow_of_one_lt R _ 1 _ hr

/-- If `‖r₁‖ < r₂`, then for any natural `k` we have `n ^ k r₁ ^ n = o (r₂ ^ n)` as `n → ∞`. -/
theorem isLittleO_pow_const_mul_const_pow_const_pow_of_norm_lt {R : Type*} [NormedRing R] (k : ℕ)
    {r₁ : R} {r₂ : ℝ} (h : ‖r₁‖ < r₂) :
    (fun n ↦ (n : R) ^ k * r₁ ^ n : ℕ → R) =o[atTop] fun n ↦ r₂ ^ n := by
  by_cases h0 : r₁ = 0
  · refine (isLittleO_zero _ _).congr' (mem_atTop_sets.2 <| ⟨1, fun n hn ↦ ?_⟩) EventuallyEq.rfl
    simp [zero_pow (one_le_iff_ne_zero.1 hn), h0]
  rw [← Ne, ← norm_pos_iff] at h0
  have A : (fun n ↦ (n : R) ^ k : ℕ → R) =o[atTop] fun n ↦ (r₂ / ‖r₁‖) ^ n :=
    isLittleO_pow_const_const_pow_of_one_lt k ((one_lt_div h0).2 h)
  suffices (fun n ↦ r₁ ^ n) =O[atTop] fun n ↦ ‖r₁‖ ^ n by
    simpa [div_mul_cancel₀ _ (pow_pos h0 _).ne', div_pow] using A.mul_isBigO this
  exact IsBigO.of_bound 1 (by simpa using eventually_norm_pow_le r₁)

theorem tendsto_pow_const_div_const_pow_of_one_lt (k : ℕ) {r : ℝ} (hr : 1 < r) :
    Tendsto (fun n ↦ (n : ℝ) ^ k / r ^ n : ℕ → ℝ) atTop (𝓝 0) :=
  (isLittleO_pow_const_const_pow_of_one_lt k hr).tendsto_div_nhds_zero

/-- If `|r| < 1`, then `n ^ k r ^ n` tends to zero for any natural `k`. -/
theorem tendsto_pow_const_mul_const_pow_of_abs_lt_one (k : ℕ) {r : ℝ} (hr : |r| < 1) :
    Tendsto (fun n ↦ (n : ℝ) ^ k * r ^ n : ℕ → ℝ) atTop (𝓝 0) := by
  by_cases h0 : r = 0
  · exact tendsto_const_nhds.congr'
      (mem_atTop_sets.2 ⟨1, fun n hn ↦ by simp [zero_lt_one.trans_le hn |>.ne', h0]⟩)
  have hr' : 1 < |r|⁻¹ := (one_lt_inv₀ (abs_pos.2 h0)).2 hr
  rw [tendsto_zero_iff_norm_tendsto_zero]
  simpa [div_eq_mul_inv] using tendsto_pow_const_div_const_pow_of_one_lt k hr'

/--For `k ≠ 0` and a constant `r` the function `r / n ^ k` tends to zero. -/
lemma tendsto_const_div_pow (r : ℝ) (k : ℕ) (hk : k ≠ 0) :
    Tendsto (fun n : ℕ => r / n ^ k) atTop (𝓝 0) := by
  simpa using Filter.Tendsto.const_div_atTop (tendsto_natCast_atTop_atTop (R := ℝ).comp
    (tendsto_pow_atTop hk) ) r

/-- If `0 ≤ r < 1`, then `n ^ k r ^ n` tends to zero for any natural `k`.
This is a specialized version of `tendsto_pow_const_mul_const_pow_of_abs_lt_one`, singled out
for ease of application. -/
theorem tendsto_pow_const_mul_const_pow_of_lt_one (k : ℕ) {r : ℝ} (hr : 0 ≤ r) (h'r : r < 1) :
    Tendsto (fun n ↦ (n : ℝ) ^ k * r ^ n : ℕ → ℝ) atTop (𝓝 0) :=
  tendsto_pow_const_mul_const_pow_of_abs_lt_one k (abs_lt.2 ⟨neg_one_lt_zero.trans_le hr, h'r⟩)

/-- If `|r| < 1`, then `n * r ^ n` tends to zero. -/
theorem tendsto_self_mul_const_pow_of_abs_lt_one {r : ℝ} (hr : |r| < 1) :
    Tendsto (fun n ↦ n * r ^ n : ℕ → ℝ) atTop (𝓝 0) := by
  simpa only [pow_one] using tendsto_pow_const_mul_const_pow_of_abs_lt_one 1 hr

/-- If `0 ≤ r < 1`, then `n * r ^ n` tends to zero. This is a specialized version of
`tendsto_self_mul_const_pow_of_abs_lt_one`, singled out for ease of application. -/
theorem tendsto_self_mul_const_pow_of_lt_one {r : ℝ} (hr : 0 ≤ r) (h'r : r < 1) :
    Tendsto (fun n ↦ n * r ^ n : ℕ → ℝ) atTop (𝓝 0) := by
  simpa only [pow_one] using tendsto_pow_const_mul_const_pow_of_lt_one 1 hr h'r

/-- In a normed ring, the powers of an element x with `‖x‖ < 1` tend to zero. -/
theorem tendsto_pow_atTop_nhds_zero_of_norm_lt_one {R : Type*} [NormedRing R] {x : R}
    (h : ‖x‖ < 1) :
    Tendsto (fun n : ℕ ↦ x ^ n) atTop (𝓝 0) := by
  apply squeeze_zero_norm' (eventually_norm_pow_le x)
  exact tendsto_pow_atTop_nhds_zero_of_lt_one (norm_nonneg _) h

theorem tendsto_pow_atTop_nhds_zero_of_abs_lt_one {r : ℝ} (h : |r| < 1) :
    Tendsto (fun n : ℕ ↦ r ^ n) atTop (𝓝 0) :=
  tendsto_pow_atTop_nhds_zero_of_norm_lt_one h

/-! ### Geometric series -/
<<<<<<< HEAD
=======

/-- A normed ring has summable geometric series if, for all `ξ` of norm `< 1`, the geometric series
`∑ ξ ^ n` converges. This holds both in complete normed rings and in normed fields, providing a
convenient abstraction of these two classes to avoid repeating the same proofs. -/
class HasSummableGeomSeries (K : Type*) [NormedRing K] : Prop where
  summable_geometric_of_norm_lt_one : ∀ (ξ : K), ‖ξ‖ < 1 → Summable (fun n ↦ ξ ^ n)

lemma summable_geometric_of_norm_lt_one {K : Type*} [NormedRing K] [HasSummableGeomSeries K]
    {x : K} (h : ‖x‖ < 1) : Summable (fun n ↦ x ^ n) :=
  HasSummableGeomSeries.summable_geometric_of_norm_lt_one x h

instance {R : Type*} [NormedRing R] [CompleteSpace R] : HasSummableGeomSeries R := by
  constructor
  intro x hx
  have h1 : Summable fun n : ℕ ↦ ‖x‖ ^ n := summable_geometric_of_lt_one (norm_nonneg _) hx
  exact h1.of_norm_bounded_eventually_nat _ (eventually_norm_pow_le x)

section HasSummableGeometricSeries

variable {R : Type*} [NormedRing R]

open NormedSpace

/-- Bound for the sum of a geometric series in a normed ring. This formula does not assume that the
normed ring satisfies the axiom `‖1‖ = 1`. -/
theorem tsum_geometric_le_of_norm_lt_one (x : R) (h : ‖x‖ < 1) :
    ‖∑' n : ℕ, x ^ n‖ ≤ ‖(1 : R)‖ - 1 + (1 - ‖x‖)⁻¹ := by
  by_cases hx : Summable (fun n ↦ x ^ n)
  · rw [tsum_eq_zero_add hx]
    simp only [_root_.pow_zero]
    refine le_trans (norm_add_le _ _) ?_
    have : ‖∑' b : ℕ, (fun n ↦ x ^ (n + 1)) b‖ ≤ (1 - ‖x‖)⁻¹ - 1 := by
      refine tsum_of_norm_bounded ?_ fun b ↦ norm_pow_le' _ (Nat.succ_pos b)
      convert (hasSum_nat_add_iff' 1).mpr (hasSum_geometric_of_lt_one (norm_nonneg x) h)
      simp
    linarith
  · simp [tsum_eq_zero_of_not_summable hx]
    nontriviality R
    have : 1 ≤ ‖(1 : R)‖ := one_le_norm_one R
    have : 0 ≤ (1 - ‖x‖) ⁻¹ := inv_nonneg.2 (by linarith)
    linarith

variable [HasSummableGeomSeries R]

@[deprecated (since := "2024-07-27")]
alias NormedRing.tsum_geometric_of_norm_lt_one := tsum_geometric_le_of_norm_lt_one

theorem geom_series_mul_neg (x : R) (h : ‖x‖ < 1) : (∑' i : ℕ, x ^ i) * (1 - x) = 1 := by
  have := (summable_geometric_of_norm_lt_one h).hasSum.mul_right (1 - x)
  refine tendsto_nhds_unique this.tendsto_sum_nat ?_
  have : Tendsto (fun n : ℕ ↦ 1 - x ^ n) atTop (𝓝 1) := by
    simpa using tendsto_const_nhds.sub (tendsto_pow_atTop_nhds_zero_of_norm_lt_one h)
  convert← this
  rw [← geom_sum_mul_neg, Finset.sum_mul]

theorem mul_neg_geom_series (x : R) (h : ‖x‖ < 1) : (1 - x) * ∑' i : ℕ, x ^ i = 1 := by
  have := (summable_geometric_of_norm_lt_one h).hasSum.mul_left (1 - x)
  refine tendsto_nhds_unique this.tendsto_sum_nat ?_
  have : Tendsto (fun n : ℕ ↦ 1 - x ^ n) atTop (𝓝 1) := by
    simpa using tendsto_const_nhds.sub (tendsto_pow_atTop_nhds_zero_of_norm_lt_one h)
  convert← this
  rw [← mul_neg_geom_sum, Finset.mul_sum]

theorem geom_series_succ (x : R) (h : ‖x‖ < 1) : ∑' i : ℕ, x ^ (i + 1) = ∑' i : ℕ, x ^ i - 1 := by
  rw [eq_sub_iff_add_eq, tsum_eq_zero_add (summable_geometric_of_norm_lt_one h),
    pow_zero, add_comm]

theorem geom_series_mul_shift (x : R) (h : ‖x‖ < 1) :
    x * ∑' i : ℕ, x ^ i = ∑' i : ℕ, x ^ (i + 1) := by
  simp_rw [← (summable_geometric_of_norm_lt_one h).tsum_mul_left, ← _root_.pow_succ']

theorem geom_series_mul_one_add (x : R) (h : ‖x‖ < 1) :
    (1 + x) * ∑' i : ℕ, x ^ i = 2 * ∑' i : ℕ, x ^ i - 1 := by
  rw [add_mul, one_mul, geom_series_mul_shift x h, geom_series_succ x h, two_mul, add_sub_assoc]

/-- In a normed ring with summable geometric series, a perturbation of `1` by an element `t`
of distance less than `1` from `1` is a unit.  Here we construct its `Units` structure. -/
@[simps val]
def Units.oneSub (t : R) (h : ‖t‖ < 1) : Rˣ where
  val := 1 - t
  inv := ∑' n : ℕ, t ^ n
  val_inv := mul_neg_geom_series t h
  inv_val := geom_series_mul_neg t h

theorem geom_series_eq_inverse (x : R) (h : ‖x‖ < 1) :
    ∑' i, x ^ i = Ring.inverse (1 - x) := by
  change (Units.oneSub x h) ⁻¹ = Ring.inverse (1 - x)
  rw [← Ring.inverse_unit]
  rfl

theorem hasSum_geom_series_inverse (x : R) (h : ‖x‖ < 1) :
    HasSum (fun i ↦ x ^ i) (Ring.inverse (1 - x)) := by
  convert (summable_geometric_of_norm_lt_one h).hasSum
  exact (geom_series_eq_inverse x h).symm

lemma isUnit_one_sub_of_norm_lt_one {x : R} (h : ‖x‖ < 1) : IsUnit (1 - x) :=
  ⟨Units.oneSub x h, rfl⟩
>>>>>>> d0df76bd

end HasSummableGeometricSeries

@[deprecated (since := "2024-07-27")]
alias NormedRing.summable_geometric_of_norm_lt_one := summable_geometric_of_norm_lt_one

section Geometric

variable {K : Type*} [NormedDivisionRing K] {ξ : K}

theorem hasSum_geometric_of_norm_lt_one (h : ‖ξ‖ < 1) : HasSum (fun n : ℕ ↦ ξ ^ n) (1 - ξ)⁻¹ := by
  have xi_ne_one : ξ ≠ 1 := by
    contrapose! h
    simp [h]
  have A : Tendsto (fun n ↦ (ξ ^ n - 1) * (ξ - 1)⁻¹) atTop (𝓝 ((0 - 1) * (ξ - 1)⁻¹)) :=
    ((tendsto_pow_atTop_nhds_zero_of_norm_lt_one h).sub tendsto_const_nhds).mul tendsto_const_nhds
  rw [hasSum_iff_tendsto_nat_of_summable_norm]
  · simpa [geom_sum_eq, xi_ne_one, neg_inv, div_eq_mul_inv] using A
  · simp [norm_pow, summable_geometric_of_lt_one (norm_nonneg _) h]

instance : HasSummableGeomSeries K :=
  ⟨fun _ h ↦ (hasSum_geometric_of_norm_lt_one h).summable⟩

theorem tsum_geometric_of_norm_lt_one (h : ‖ξ‖ < 1) : ∑' n : ℕ, ξ ^ n = (1 - ξ)⁻¹ :=
  (hasSum_geometric_of_norm_lt_one h).tsum_eq

theorem hasSum_geometric_of_abs_lt_one {r : ℝ} (h : |r| < 1) :
    HasSum (fun n : ℕ ↦ r ^ n) (1 - r)⁻¹ :=
  hasSum_geometric_of_norm_lt_one h

theorem summable_geometric_of_abs_lt_one {r : ℝ} (h : |r| < 1) : Summable fun n : ℕ ↦ r ^ n :=
  summable_geometric_of_norm_lt_one h

theorem tsum_geometric_of_abs_lt_one {r : ℝ} (h : |r| < 1) : ∑' n : ℕ, r ^ n = (1 - r)⁻¹ :=
  tsum_geometric_of_norm_lt_one h

/-- A geometric series in a normed field is summable iff the norm of the common ratio is less than
one. -/
@[simp]
theorem summable_geometric_iff_norm_lt_one : (Summable fun n : ℕ ↦ ξ ^ n) ↔ ‖ξ‖ < 1 := by
  refine ⟨fun h ↦ ?_, summable_geometric_of_norm_lt_one⟩
  obtain ⟨k : ℕ, hk : dist (ξ ^ k) 0 < 1⟩ :=
    (h.tendsto_cofinite_zero.eventually (ball_mem_nhds _ zero_lt_one)).exists
  simp only [norm_pow, dist_zero_right] at hk
  rw [← one_pow k] at hk
  exact lt_of_pow_lt_pow_left₀ _ zero_le_one hk

end Geometric

section MulGeometric

<<<<<<< HEAD
theorem summable_norm_mul_geometric_of_norm_lt_one {R : Type*} [NormedRing R] {k : ℕ} {r : R}
    (hr : ‖r‖ < 1) {u : ℕ → ℕ} (hu : (fun n ↦ (u n : ℝ)) =O[atTop] (fun n ↦ (↑(n ^ k) : ℝ))) :
    Summable fun n : ℕ ↦ ‖(u n * r ^ n : R)‖ := by
  rcases exists_between hr with ⟨r', hrr', h⟩
  rw [← norm_norm] at hrr'
  apply summable_of_isBigO_nat (summable_geometric_of_lt_one ((norm_nonneg _).trans hrr'.le) h)
  calc
  fun n ↦ ‖↑(u n) * r ^ n‖
  _ =O[atTop] fun n ↦ u n * ‖r‖ ^ n := by
      apply (IsBigOWith.of_bound (c := ‖(1 : R)‖) ?_).isBigO
      filter_upwards [eventually_norm_pow_le r] with n hn
      simp only [norm_norm, norm_mul, Real.norm_eq_abs, abs_cast, norm_pow, abs_norm]
      apply (norm_mul_le _ _).trans
      have : ‖(u n : R)‖ * ‖r ^ n‖ ≤ (u n * ‖(1 : R)‖) * ‖r‖ ^ n := by
        gcongr; exact norm_cast_le (u n)
      exact this.trans_eq (by ring)
  _ =O[atTop] fun n ↦ ↑(n ^ k) * ‖r‖ ^ n := hu.mul (isBigO_refl _ _)
  _ =O[atTop] fun n ↦ r' ^ n := by
      simp only [cast_pow]
      exact (isLittleO_pow_const_mul_const_pow_const_pow_of_norm_lt k hrr').isBigO

theorem summable_norm_pow_mul_geometric_of_norm_lt_one {R : Type*} [NormedRing R] (k : ℕ) {r : R}
    (hr : ‖r‖ < 1) : Summable fun n : ℕ ↦ ‖((n : R) ^ k * r ^ n : R)‖ := by
  simp only [← cast_pow]
  exact summable_norm_mul_geometric_of_norm_lt_one (k := k) (u := fun n ↦ n ^ k) hr
    (isBigO_refl _ _)

theorem summable_norm_geometric_of_norm_lt_one {R : Type*} [NormedRing R] {r : R}
    (hr : ‖r‖ < 1) : Summable fun n : ℕ ↦ ‖(r ^ n : R)‖ := by
  simpa using summable_norm_pow_mul_geometric_of_norm_lt_one 0 hr

@[deprecated (since := "2024-01-31")]
alias summable_norm_pow_mul_geometric_of_norm_lt_1 := summable_norm_pow_mul_geometric_of_norm_lt_one

variable {𝕜 : Type*} [NormedDivisionRing 𝕜]

/-- The sum of `(n+k).choose k * r^n` is `1/(1-r)^{k+1}`.
See also `PowerSeries.invOneSubPow_val_eq_mk_choose_add` for the corresponding statement in formal
power series, without summability arguments. -/
lemma hasSum_choose_mul_geometric_of_norm_lt_one
    (k : ℕ) {r : 𝕜} (hr : ‖r‖ < 1) :
    HasSum (fun n ↦ (n + k).choose k * r ^ n) (1 / (1 - r) ^ (k + 1)) := by
  induction k with
  | zero => simpa using hasSum_geometric_of_norm_lt_one hr
=======
variable {R : Type*} [NormedRing R] {𝕜 : Type*} [NormedDivisionRing 𝕜]

theorem summable_norm_mul_geometric_of_norm_lt_one {k : ℕ} {r : R}
    (hr : ‖r‖ < 1) {u : ℕ → ℕ} (hu : (fun n ↦ (u n : ℝ)) =O[atTop] (fun n ↦ (↑(n ^ k) : ℝ))) :
    Summable fun n : ℕ ↦ ‖(u n * r ^ n : R)‖ := by
  rcases exists_between hr with ⟨r', hrr', h⟩
  rw [← norm_norm] at hrr'
  apply summable_of_isBigO_nat (summable_geometric_of_lt_one ((norm_nonneg _).trans hrr'.le) h)
  calc
  fun n ↦ ‖↑(u n) * r ^ n‖
  _ =O[atTop] fun n ↦ u n * ‖r‖ ^ n := by
      apply (IsBigOWith.of_bound (c := ‖(1 : R)‖) ?_).isBigO
      filter_upwards [eventually_norm_pow_le r] with n hn
      simp only [norm_norm, norm_mul, Real.norm_eq_abs, abs_cast, norm_pow, abs_norm]
      apply (norm_mul_le _ _).trans
      have : ‖(u n : R)‖ * ‖r ^ n‖ ≤ (u n * ‖(1 : R)‖) * ‖r‖ ^ n := by
        gcongr; exact norm_cast_le (u n)
      exact this.trans (le_of_eq (by ring))
  _ =O[atTop] fun n ↦ ↑(n ^ k) * ‖r‖ ^ n := hu.mul (isBigO_refl _ _)
  _ =O[atTop] fun n ↦ r' ^ n := by
      simp only [cast_pow]
      exact (isLittleO_pow_const_mul_const_pow_const_pow_of_norm_lt k hrr').isBigO

theorem summable_norm_pow_mul_geometric_of_norm_lt_one (k : ℕ) {r : R}
    (hr : ‖r‖ < 1) : Summable fun n : ℕ ↦ ‖((n : R) ^ k * r ^ n : R)‖ := by
  simp only [← cast_pow]
  exact summable_norm_mul_geometric_of_norm_lt_one (k := k) (u := fun n ↦ n ^ k) hr
    (isBigO_refl _ _)

theorem summable_norm_geometric_of_norm_lt_one {r : R}
    (hr : ‖r‖ < 1) : Summable fun n : ℕ ↦ ‖(r ^ n : R)‖ := by
  simpa using summable_norm_pow_mul_geometric_of_norm_lt_one 0 hr

variable [HasSummableGeomSeries R]

lemma hasSum_choose_mul_geometric_of_norm_lt_one'
    (k : ℕ) {r : R} (hr : ‖r‖ < 1) :
    HasSum (fun n ↦ (n + k).choose k * r ^ n) (Ring.inverse (1 - r) ^ (k + 1)) := by
  induction k with
  | zero => simpa using hasSum_geom_series_inverse r hr
>>>>>>> d0df76bd
  | succ k ih =>
      have I1 : Summable (fun (n : ℕ) ↦ ‖(n + k).choose k * r ^ n‖) := by
        apply summable_norm_mul_geometric_of_norm_lt_one (k := k) hr
        apply isBigO_iff.2 ⟨2 ^ k, ?_⟩
        filter_upwards [Ioi_mem_atTop k] with n (hn : k < n)
        simp only [Real.norm_eq_abs, abs_cast, cast_pow, norm_pow]
        norm_cast
        calc (n + k).choose k
          _ ≤ (2 * n).choose k := choose_le_choose k (by omega)
          _ ≤ (2 * n) ^ k := Nat.choose_le_pow _ _
          _ = 2 ^ k * n ^ k := Nat.mul_pow 2 n k
      convert hasSum_sum_range_mul_of_summable_norm' I1 ih.summable
<<<<<<< HEAD
        (summable_norm_geometric_of_norm_lt_one hr) (summable_geometric_of_norm_lt_one hr) using 1
      · ext n
        have : ∑ i ∈ Finset.range (n + 1), ↑((i + k).choose k) * r ^ i * r ^ (n - i) =
=======
        (summable_norm_geometric_of_norm_lt_one hr) (summable_geometric_of_norm_lt_one hr) with n
      · have : ∑ i ∈ Finset.range (n + 1), ↑((i + k).choose k) * r ^ i * r ^ (n - i) =
>>>>>>> d0df76bd
            ∑ i ∈ Finset.range (n + 1), ↑((i + k).choose k) * r ^ n := by
          apply Finset.sum_congr rfl (fun i hi ↦ ?_)
          simp only [Finset.mem_range] at hi
          rw [mul_assoc, ← pow_add, show i + (n - i) = n by omega]
<<<<<<< HEAD
        simp_rw [this, ← sum_mul, ← Nat.cast_sum, sum_range_add_choose n k, add_assoc]
      · rw [ih.tsum_eq, (hasSum_geometric_of_norm_lt_one hr).tsum_eq, pow_succ]
        simp only [one_div, ← mul_inv_rev, ← pow_succ, ← _root_.pow_succ']

lemma summable_choose_mul_geometric_of_norm_lt_one (k : ℕ) {r : 𝕜} (hr : ‖r‖ < 1) :
    Summable (fun n ↦ (n + k).choose k * r ^ n) :=
  (hasSum_choose_mul_geometric_of_norm_lt_one k hr).summable

lemma tsum_choose_mul_geometric_of_norm_lt_one (k : ℕ) {r : 𝕜} (hr : ‖r‖ < 1) :
    ∑' n, (n + k).choose k * r ^ n = 1 / (1 - r) ^ (k + 1) :=
  (hasSum_choose_mul_geometric_of_norm_lt_one k hr).tsum_eq

lemma summable_descFactorial_mul_geometric_of_norm_lt_one (k : ℕ) {r : 𝕜} (hr : ‖r‖ < 1) :
    Summable (fun n ↦ (n + k).descFactorial k * r ^ n) := by
  convert (summable_choose_mul_geometric_of_norm_lt_one k hr).mul_left (k.factorial : 𝕜)
    using 2 with n
  simp [← mul_assoc, descFactorial_eq_factorial_mul_choose (n + k) k]

open Polynomial in
theorem summable_pow_mul_geometric_of_norm_lt_one (k : ℕ) {r : 𝕜} (hr : ‖r‖ < 1) :
    Summable (fun n ↦ (n : 𝕜) ^ k * r ^ n : ℕ → 𝕜) := by
  refine Nat.strong_induction_on k fun k hk => ?_
  obtain ⟨a, ha⟩ : ∃ (a : ℕ → ℕ), ∀ n, (n + k).descFactorial k
      = n ^ k + ∑ i ∈ range k, a i * n ^ i := by
    let P : Polynomial ℕ := (ascPochhammer ℕ k).comp (Polynomial.X + C 1)
    refine ⟨fun i ↦ P.coeff i, fun n ↦ ?_⟩
    have mP : Monic P := Monic.comp_X_add_C (monic_ascPochhammer ℕ k) _
    have dP : P.natDegree = k := by
      simp only [P, natDegree_comp, ascPochhammer_natDegree, mul_one, natDegree_X_add_C]
    have A : (n + k).descFactorial k = P.eval n := by
      have : n + 1 + k - 1 = n + k := by omega
      simp [P, ascPochhammer_nat_eq_descFactorial, this]
    conv_lhs => rw [A, mP.as_sum, dP]
    simp [eval_finset_sum]
  have : Summable (fun n ↦ (n + k).descFactorial k * r ^ n
      - ∑ i ∈ range k, a i * n ^ (i : ℕ) * r ^ n) := by
    apply (summable_descFactorial_mul_geometric_of_norm_lt_one k hr).sub
    apply summable_sum (fun i hi ↦ ?_)
    simp_rw [mul_assoc]
    simp only [Finset.mem_range] at hi
    exact (hk _ hi).mul_left _
  convert this using 1
  ext n
  simp [ha n, add_mul, sum_mul]
=======
        simp [this, ← sum_mul, ← Nat.cast_sum, sum_range_add_choose n k, add_assoc]
      · rw [ih.tsum_eq, (hasSum_geom_series_inverse r hr).tsum_eq, pow_succ]

lemma summable_choose_mul_geometric_of_norm_lt_one (k : ℕ) {r : R} (hr : ‖r‖ < 1) :
    Summable (fun n ↦ (n + k).choose k * r ^ n) :=
  (hasSum_choose_mul_geometric_of_norm_lt_one' k hr).summable

lemma tsum_choose_mul_geometric_of_norm_lt_one' (k : ℕ) {r : R} (hr : ‖r‖ < 1) :
    ∑' n, (n + k).choose k * r ^ n = (Ring.inverse (1 - r)) ^ (k + 1) :=
  (hasSum_choose_mul_geometric_of_norm_lt_one' k hr).tsum_eq

lemma hasSum_choose_mul_geometric_of_norm_lt_one
    (k : ℕ) {r : 𝕜} (hr : ‖r‖ < 1) :
    HasSum (fun n ↦ (n + k).choose k * r ^ n) (1 / (1 - r) ^ (k + 1)) := by
  convert hasSum_choose_mul_geometric_of_norm_lt_one' k hr
  simp
>>>>>>> d0df76bd

lemma tsum_choose_mul_geometric_of_norm_lt_one (k : ℕ) {r : 𝕜} (hr : ‖r‖ < 1) :
    ∑' n, (n + k).choose k * r ^ n = 1/ (1 - r) ^ (k + 1) :=
  (hasSum_choose_mul_geometric_of_norm_lt_one k hr).tsum_eq

lemma summable_descFactorial_mul_geometric_of_norm_lt_one (k : ℕ) {r : R} (hr : ‖r‖ < 1) :
    Summable (fun n ↦ (n + k).descFactorial k * r ^ n) := by
  convert (summable_choose_mul_geometric_of_norm_lt_one k hr).mul_left (k.factorial : R)
    using 2 with n
  simp [← mul_assoc, descFactorial_eq_factorial_mul_choose (n + k) k]

open Polynomial in
theorem summable_pow_mul_geometric_of_norm_lt_one (k : ℕ) {r : R} (hr : ‖r‖ < 1) :
    Summable (fun n ↦ (n : R) ^ k * r ^ n : ℕ → R) := by
  refine Nat.strong_induction_on k fun k hk => ?_
  obtain ⟨a, ha⟩ : ∃ (a : ℕ → ℕ), ∀ n, (n + k).descFactorial k
      = n ^ k + ∑ i ∈ range k, a i * n ^ i := by
    let P : Polynomial ℕ := (ascPochhammer ℕ k).comp (Polynomial.X + C 1)
    refine ⟨fun i ↦ P.coeff i, fun n ↦ ?_⟩
    have mP : Monic P := Monic.comp_X_add_C (monic_ascPochhammer ℕ k) _
    have dP : P.natDegree = k := by
      simp only [P, natDegree_comp, ascPochhammer_natDegree, mul_one, natDegree_X_add_C]
    have A : (n + k).descFactorial k = P.eval n := by
      have : n + 1 + k - 1 = n + k := by omega
      simp [P, ascPochhammer_nat_eq_descFactorial, this]
    conv_lhs => rw [A, mP.as_sum, dP]
    simp [eval_finset_sum]
  have : Summable (fun n ↦ (n + k).descFactorial k * r ^ n
      - ∑ i ∈ range k, a i * n ^ (i : ℕ) * r ^ n) := by
    apply (summable_descFactorial_mul_geometric_of_norm_lt_one k hr).sub
    apply summable_sum (fun i hi ↦ ?_)
    simp_rw [mul_assoc]
    simp only [Finset.mem_range] at hi
    exact (hk _ hi).mul_left _
  convert this using 1
  ext n
  simp [ha n, add_mul, sum_mul]

/-- If `‖r‖ < 1`, then `∑' n : ℕ, n * r ^ n = r / (1 - r) ^ 2`, `HasSum` version in a general ring
with summable geometric series. For a version in a field, using division instead of `Ring.inverse`,
see `hasSum_coe_mul_geometric_of_norm_lt_one`. -/
theorem hasSum_coe_mul_geometric_of_norm_lt_one'
    {x : R} (h : ‖x‖ < 1) :
    HasSum (fun n ↦ n * x ^ n : ℕ → R) (x * (Ring.inverse (1 - x)) ^ 2) := by
  have A : HasSum (fun (n : ℕ) ↦ (n + 1) * x ^ n) (Ring.inverse (1 - x) ^ 2) := by
    convert hasSum_choose_mul_geometric_of_norm_lt_one' 1 h with n
    simp
  have B : HasSum (fun (n : ℕ) ↦ x ^ n) (Ring.inverse (1 - x)) := hasSum_geom_series_inverse x h
  convert A.sub B using 1
  · ext n
    simp [add_mul]
  · symm
    calc Ring.inverse (1 - x) ^ 2 - Ring.inverse (1 - x)
    _ = Ring.inverse (1 - x) ^ 2 - ((1 - x) * Ring.inverse (1 - x)) * Ring.inverse (1 - x) := by
      simp [Ring.mul_inverse_cancel (1 - x) (isUnit_one_sub_of_norm_lt_one h)]
    _ = x * Ring.inverse (1 - x) ^ 2 := by noncomm_ring

/-- If `‖r‖ < 1`, then `∑' n : ℕ, n * r ^ n = r / (1 - r) ^ 2`, version in a general ring with
summable geometric series. For a version in a field, using division instead of `Ring.inverse`,
see `tsum_coe_mul_geometric_of_norm_lt_one`. -/
theorem tsum_coe_mul_geometric_of_norm_lt_one'
    {r : 𝕜} (hr : ‖r‖ < 1) : (∑' n : ℕ, n * r ^ n : 𝕜) = r * Ring.inverse (1 - r) ^ 2 :=
  (hasSum_coe_mul_geometric_of_norm_lt_one' hr).tsum_eq

/-- If `‖r‖ < 1`, then `∑' n : ℕ, n * r ^ n = r / (1 - r) ^ 2`, `HasSum` version. -/
<<<<<<< HEAD
theorem hasSum_coe_mul_geometric_of_norm_lt_one
    {r : 𝕜} (hr : ‖r‖ < 1) : HasSum (fun n ↦ n * r ^ n : ℕ → 𝕜) (r / (1 - r) ^ 2) := by
  have A : HasSum (fun (n : ℕ) ↦ (n + 1) * r ^ n) (1 / (1 - r) ^ 2) := by
    convert hasSum_choose_mul_geometric_of_norm_lt_one 1 hr with n
    simp
  have B : HasSum (fun (n : ℕ) ↦ r ^ n) ((1 - r) ⁻¹) := hasSum_geometric_of_norm_lt_one hr
  convert A.sub B using 1
  · ext n
    simp [add_mul]
  · symm
    calc 1 / (1 - r) ^ 2 - (1 - r) ⁻¹
    _ = 1 / (1 - r) ^ 2 - ((1 - r) * (1 - r) ⁻¹) * (1 - r) ⁻¹ := by
      rw [mul_inv_cancel₀, one_mul]
      intro h
      simp only [sub_eq_zero] at h
      simp [← h] at hr
    _ = r / (1 - r) ^ 2 := by
      simp only [one_div, mul_assoc, ← mul_inv_rev]
      rw [inv_eq_one_div, inv_eq_one_div, ← pow_two, _root_.sub_mul, one_mul, mul_div, mul_one]
      abel

@[deprecated (since := "2024-01-31")]
alias hasSum_coe_mul_geometric_of_norm_lt_1 := hasSum_coe_mul_geometric_of_norm_lt_one

/-- If `‖r‖ < 1`, then `∑' n : ℕ, n * r ^ n = r / (1 - r) ^ 2`. -/
theorem tsum_coe_mul_geometric_of_norm_lt_one
    {r : 𝕜} (hr : ‖r‖ < 1) : (∑' n : ℕ, n * r ^ n : 𝕜) = r / (1 - r) ^ 2 :=
=======
theorem hasSum_coe_mul_geometric_of_norm_lt_one {r : 𝕜} (hr : ‖r‖ < 1) :
    HasSum (fun n ↦ n * r ^ n : ℕ → 𝕜) (r / (1 - r) ^ 2) := by
  convert hasSum_coe_mul_geometric_of_norm_lt_one' hr using 1
  simp [div_eq_mul_inv]

/-- If `‖r‖ < 1`, then `∑' n : ℕ, n * r ^ n = r / (1 - r) ^ 2`. -/
theorem tsum_coe_mul_geometric_of_norm_lt_one {r : 𝕜} (hr : ‖r‖ < 1) :
    (∑' n : ℕ, n * r ^ n : 𝕜) = r / (1 - r) ^ 2 :=
>>>>>>> d0df76bd
  (hasSum_coe_mul_geometric_of_norm_lt_one hr).tsum_eq

end MulGeometric

section SummableLeGeometric

variable [SeminormedAddCommGroup α] {r C : ℝ} {f : ℕ → α}

nonrec theorem SeminormedAddCommGroup.cauchySeq_of_le_geometric {C : ℝ} {r : ℝ} (hr : r < 1)
    {u : ℕ → α} (h : ∀ n, ‖u n - u (n + 1)‖ ≤ C * r ^ n) : CauchySeq u :=
  cauchySeq_of_le_geometric r C hr (by simpa [dist_eq_norm] using h)

theorem dist_partial_sum_le_of_le_geometric (hf : ∀ n, ‖f n‖ ≤ C * r ^ n) (n : ℕ) :
    dist (∑ i ∈ range n, f i) (∑ i ∈ range (n + 1), f i) ≤ C * r ^ n := by
  rw [sum_range_succ, dist_eq_norm, ← norm_neg, neg_sub, add_sub_cancel_left]
  exact hf n

/-- If `‖f n‖ ≤ C * r ^ n` for all `n : ℕ` and some `r < 1`, then the partial sums of `f` form a
Cauchy sequence. This lemma does not assume `0 ≤ r` or `0 ≤ C`. -/
theorem cauchySeq_finset_of_geometric_bound (hr : r < 1) (hf : ∀ n, ‖f n‖ ≤ C * r ^ n) :
    CauchySeq fun s : Finset ℕ ↦ ∑ x ∈ s, f x :=
  cauchySeq_finset_of_norm_bounded _
    (aux_hasSum_of_le_geometric hr (dist_partial_sum_le_of_le_geometric hf)).summable hf

/-- If `‖f n‖ ≤ C * r ^ n` for all `n : ℕ` and some `r < 1`, then the partial sums of `f` are within
distance `C * r ^ n / (1 - r)` of the sum of the series. This lemma does not assume `0 ≤ r` or
`0 ≤ C`. -/
theorem norm_sub_le_of_geometric_bound_of_hasSum (hr : r < 1) (hf : ∀ n, ‖f n‖ ≤ C * r ^ n) {a : α}
    (ha : HasSum f a) (n : ℕ) : ‖(∑ x ∈ Finset.range n, f x) - a‖ ≤ C * r ^ n / (1 - r) := by
  rw [← dist_eq_norm]
  apply dist_le_of_le_geometric_of_tendsto r C hr (dist_partial_sum_le_of_le_geometric hf)
  exact ha.tendsto_sum_nat

@[simp]
theorem dist_partial_sum (u : ℕ → α) (n : ℕ) :
    dist (∑ k ∈ range (n + 1), u k) (∑ k ∈ range n, u k) = ‖u n‖ := by
  simp [dist_eq_norm, sum_range_succ]

@[simp]
theorem dist_partial_sum' (u : ℕ → α) (n : ℕ) :
    dist (∑ k ∈ range n, u k) (∑ k ∈ range (n + 1), u k) = ‖u n‖ := by
  simp [dist_eq_norm', sum_range_succ]

theorem cauchy_series_of_le_geometric {C : ℝ} {u : ℕ → α} {r : ℝ} (hr : r < 1)
    (h : ∀ n, ‖u n‖ ≤ C * r ^ n) : CauchySeq fun n ↦ ∑ k ∈ range n, u k :=
  cauchySeq_of_le_geometric r C hr (by simp [h])

theorem NormedAddCommGroup.cauchy_series_of_le_geometric' {C : ℝ} {u : ℕ → α} {r : ℝ} (hr : r < 1)
    (h : ∀ n, ‖u n‖ ≤ C * r ^ n) : CauchySeq fun n ↦ ∑ k ∈ range (n + 1), u k :=
  (cauchy_series_of_le_geometric hr h).comp_tendsto <| tendsto_add_atTop_nat 1

theorem NormedAddCommGroup.cauchy_series_of_le_geometric'' {C : ℝ} {u : ℕ → α} {N : ℕ} {r : ℝ}
    (hr₀ : 0 < r) (hr₁ : r < 1) (h : ∀ n ≥ N, ‖u n‖ ≤ C * r ^ n) :
    CauchySeq fun n ↦ ∑ k ∈ range (n + 1), u k := by
  set v : ℕ → α := fun n ↦ if n < N then 0 else u n
  have hC : 0 ≤ C :=
    (mul_nonneg_iff_of_pos_right <| pow_pos hr₀ N).mp ((norm_nonneg _).trans <| h N <| le_refl N)
  have : ∀ n ≥ N, u n = v n := by
    intro n hn
    simp [v, hn, if_neg (not_lt.mpr hn)]
  apply cauchySeq_sum_of_eventually_eq this
    (NormedAddCommGroup.cauchy_series_of_le_geometric' hr₁ _)
  · exact C
  intro n
  simp only [v]
  split_ifs with H
  · rw [norm_zero]
    exact mul_nonneg hC (pow_nonneg hr₀.le _)
  · push_neg at H
    exact h _ H

/-- The term norms of any convergent series are bounded by a constant. -/
lemma exists_norm_le_of_cauchySeq (h : CauchySeq fun n ↦ ∑ k ∈ range n, f k) :
    ∃ C, ∀ n, ‖f n‖ ≤ C := by
  obtain ⟨b, ⟨_, key, _⟩⟩ := cauchySeq_iff_le_tendsto_0.mp h
  refine ⟨b 0, fun n ↦ ?_⟩
  simpa only [dist_partial_sum'] using key n (n + 1) 0 (_root_.zero_le _) (_root_.zero_le _)

end SummableLeGeometric

/-! ### Summability tests based on comparison with geometric series -/

theorem summable_of_ratio_norm_eventually_le {α : Type*} [SeminormedAddCommGroup α]
    [CompleteSpace α] {f : ℕ → α} {r : ℝ} (hr₁ : r < 1)
    (h : ∀ᶠ n in atTop, ‖f (n + 1)‖ ≤ r * ‖f n‖) : Summable f := by
  by_cases hr₀ : 0 ≤ r
  · rw [eventually_atTop] at h
    rcases h with ⟨N, hN⟩
    rw [← @summable_nat_add_iff α _ _ _ _ N]
    refine .of_norm_bounded (fun n ↦ ‖f N‖ * r ^ n)
      (Summable.mul_left _ <| summable_geometric_of_lt_one hr₀ hr₁) fun n ↦ ?_
    simp only
    conv_rhs => rw [mul_comm, ← zero_add N]
    refine le_geom (u := fun n ↦ ‖f (n + N)‖) hr₀ n fun i _ ↦ ?_
    convert hN (i + N) (N.le_add_left i) using 3
    ac_rfl
  · push_neg at hr₀
    refine .of_norm_bounded_eventually_nat 0 summable_zero ?_
    filter_upwards [h] with _ hn
    by_contra! h
    exact not_lt.mpr (norm_nonneg _) (lt_of_le_of_lt hn <| mul_neg_of_neg_of_pos hr₀ h)

theorem summable_of_ratio_test_tendsto_lt_one {α : Type*} [NormedAddCommGroup α] [CompleteSpace α]
    {f : ℕ → α} {l : ℝ} (hl₁ : l < 1) (hf : ∀ᶠ n in atTop, f n ≠ 0)
    (h : Tendsto (fun n ↦ ‖f (n + 1)‖ / ‖f n‖) atTop (𝓝 l)) : Summable f := by
  rcases exists_between hl₁ with ⟨r, hr₀, hr₁⟩
  refine summable_of_ratio_norm_eventually_le hr₁ ?_
  filter_upwards [eventually_le_of_tendsto_lt hr₀ h, hf] with _ _ h₁
  rwa [← div_le_iff₀ (norm_pos_iff.mpr h₁)]

theorem not_summable_of_ratio_norm_eventually_ge {α : Type*} [SeminormedAddCommGroup α] {f : ℕ → α}
    {r : ℝ} (hr : 1 < r) (hf : ∃ᶠ n in atTop, ‖f n‖ ≠ 0)
    (h : ∀ᶠ n in atTop, r * ‖f n‖ ≤ ‖f (n + 1)‖) : ¬Summable f := by
  rw [eventually_atTop] at h
  rcases h with ⟨N₀, hN₀⟩
  rw [frequently_atTop] at hf
  rcases hf N₀ with ⟨N, hNN₀ : N₀ ≤ N, hN⟩
  rw [← @summable_nat_add_iff α _ _ _ _ N]
  refine mt Summable.tendsto_atTop_zero
    fun h' ↦ not_tendsto_atTop_of_tendsto_nhds (tendsto_norm_zero.comp h') ?_
  convert tendsto_atTop_of_geom_le _ hr _
  · refine lt_of_le_of_ne (norm_nonneg _) ?_
    intro h''
    specialize hN₀ N hNN₀
    simp only [comp_apply, zero_add] at h''
    exact hN h''.symm
  · intro i
    dsimp only [comp_apply]
    convert hN₀ (i + N) (hNN₀.trans (N.le_add_left i)) using 3
    ac_rfl

theorem not_summable_of_ratio_test_tendsto_gt_one {α : Type*} [SeminormedAddCommGroup α]
    {f : ℕ → α} {l : ℝ} (hl : 1 < l) (h : Tendsto (fun n ↦ ‖f (n + 1)‖ / ‖f n‖) atTop (𝓝 l)) :
    ¬Summable f := by
  have key : ∀ᶠ n in atTop, ‖f n‖ ≠ 0 := by
    filter_upwards [eventually_ge_of_tendsto_gt hl h] with _ hn hc
    rw [hc, _root_.div_zero] at hn
    linarith
  rcases exists_between hl with ⟨r, hr₀, hr₁⟩
  refine not_summable_of_ratio_norm_eventually_ge hr₀ key.frequently ?_
  filter_upwards [eventually_ge_of_tendsto_gt hr₁ h, key] with _ _ h₁
  rwa [← le_div_iff₀ (lt_of_le_of_ne (norm_nonneg _) h₁.symm)]

section NormedDivisionRing

variable [NormedDivisionRing α] [CompleteSpace α] {f : ℕ → α}

/-- If a power series converges at `w`, it converges absolutely at all `z` of smaller norm. -/
theorem summable_powerSeries_of_norm_lt {w z : α}
    (h : CauchySeq fun n ↦ ∑ i ∈ range n, f i * w ^ i) (hz : ‖z‖ < ‖w‖) :
    Summable fun n ↦ f n * z ^ n := by
  have hw : 0 < ‖w‖ := (norm_nonneg z).trans_lt hz
  obtain ⟨C, hC⟩ := exists_norm_le_of_cauchySeq h
  rw [summable_iff_cauchySeq_finset]
  refine cauchySeq_finset_of_geometric_bound (r := ‖z‖ / ‖w‖) (C := C) ((div_lt_one hw).mpr hz)
    (fun n ↦ ?_)
  rw [norm_mul, norm_pow, div_pow, ← mul_comm_div]
  conv at hC => enter [n]; rw [norm_mul, norm_pow, ← _root_.le_div_iff₀ (by positivity)]
  exact mul_le_mul_of_nonneg_right (hC n) (pow_nonneg (norm_nonneg z) n)

/-- If a power series converges at 1, it converges absolutely at all `z` of smaller norm. -/
theorem summable_powerSeries_of_norm_lt_one {z : α}
    (h : CauchySeq fun n ↦ ∑ i ∈ range n, f i) (hz : ‖z‖ < 1) :
    Summable fun n ↦ f n * z ^ n :=
  summable_powerSeries_of_norm_lt (w := 1) (by simp [h]) (by simp [hz])

end NormedDivisionRing

section

/-! ### Dirichlet and alternating series tests -/


variable {E : Type*} [NormedAddCommGroup E] [NormedSpace ℝ E]
variable {b : ℝ} {f : ℕ → ℝ} {z : ℕ → E}

/-- **Dirichlet's test** for monotone sequences. -/
theorem Monotone.cauchySeq_series_mul_of_tendsto_zero_of_bounded (hfa : Monotone f)
    (hf0 : Tendsto f atTop (𝓝 0)) (hgb : ∀ n, ‖∑ i ∈ range n, z i‖ ≤ b) :
    CauchySeq fun n ↦ ∑ i ∈ range n, f i • z i := by
  rw [← cauchySeq_shift 1]
  simp_rw [Finset.sum_range_by_parts _ _ (Nat.succ _), sub_eq_add_neg, Nat.succ_sub_succ_eq_sub,
    tsub_zero]
  apply (NormedField.tendsto_zero_smul_of_tendsto_zero_of_bounded hf0
    ⟨b, eventually_map.mpr <| Eventually.of_forall fun n ↦ hgb <| n + 1⟩).cauchySeq.add
  refine CauchySeq.neg ?_
  refine cauchySeq_range_of_norm_bounded _ ?_
    (fun n ↦ ?_ : ∀ n, ‖(f (n + 1) + -f n) • (Finset.range (n + 1)).sum z‖ ≤ b * |f (n + 1) - f n|)
  · simp_rw [abs_of_nonneg (sub_nonneg_of_le (hfa (Nat.le_succ _))), ← mul_sum]
    apply Real.uniformContinuous_const_mul.comp_cauchySeq
    simp_rw [sum_range_sub, sub_eq_add_neg]
    exact (Tendsto.cauchySeq hf0).add_const
  · rw [norm_smul, mul_comm]
    exact mul_le_mul_of_nonneg_right (hgb _) (abs_nonneg _)

/-- **Dirichlet's test** for antitone sequences. -/
theorem Antitone.cauchySeq_series_mul_of_tendsto_zero_of_bounded (hfa : Antitone f)
    (hf0 : Tendsto f atTop (𝓝 0)) (hzb : ∀ n, ‖∑ i ∈ range n, z i‖ ≤ b) :
    CauchySeq fun n ↦ ∑ i ∈ range n, f i • z i := by
  have hfa' : Monotone fun n ↦ -f n := fun _ _ hab ↦ neg_le_neg <| hfa hab
  have hf0' : Tendsto (fun n ↦ -f n) atTop (𝓝 0) := by
    convert hf0.neg
    norm_num
  convert (hfa'.cauchySeq_series_mul_of_tendsto_zero_of_bounded hf0' hzb).neg
  simp

theorem norm_sum_neg_one_pow_le (n : ℕ) : ‖∑ i ∈ range n, (-1 : ℝ) ^ i‖ ≤ 1 := by
  rw [neg_one_geom_sum]
  split_ifs <;> norm_num

/-- The **alternating series test** for monotone sequences.
See also `Monotone.tendsto_alternating_series_of_tendsto_zero`. -/
theorem Monotone.cauchySeq_alternating_series_of_tendsto_zero (hfa : Monotone f)
    (hf0 : Tendsto f atTop (𝓝 0)) : CauchySeq fun n ↦ ∑ i ∈ range n, (-1) ^ i * f i := by
  simp_rw [mul_comm]
  exact hfa.cauchySeq_series_mul_of_tendsto_zero_of_bounded hf0 norm_sum_neg_one_pow_le

/-- The **alternating series test** for monotone sequences. -/
theorem Monotone.tendsto_alternating_series_of_tendsto_zero (hfa : Monotone f)
    (hf0 : Tendsto f atTop (𝓝 0)) :
    ∃ l, Tendsto (fun n ↦ ∑ i ∈ range n, (-1) ^ i * f i) atTop (𝓝 l) :=
  cauchySeq_tendsto_of_complete <| hfa.cauchySeq_alternating_series_of_tendsto_zero hf0

/-- The **alternating series test** for antitone sequences.
See also `Antitone.tendsto_alternating_series_of_tendsto_zero`. -/
theorem Antitone.cauchySeq_alternating_series_of_tendsto_zero (hfa : Antitone f)
    (hf0 : Tendsto f atTop (𝓝 0)) : CauchySeq fun n ↦ ∑ i ∈ range n, (-1) ^ i * f i := by
  simp_rw [mul_comm]
  exact hfa.cauchySeq_series_mul_of_tendsto_zero_of_bounded hf0 norm_sum_neg_one_pow_le

/-- The **alternating series test** for antitone sequences. -/
theorem Antitone.tendsto_alternating_series_of_tendsto_zero (hfa : Antitone f)
    (hf0 : Tendsto f atTop (𝓝 0)) :
    ∃ l, Tendsto (fun n ↦ ∑ i ∈ range n, (-1) ^ i * f i) atTop (𝓝 l) :=
  cauchySeq_tendsto_of_complete <| hfa.cauchySeq_alternating_series_of_tendsto_zero hf0

end

/-! ### Partial sum bounds on alternating convergent series -/

section

variable {E : Type*} [OrderedRing E] [TopologicalSpace E] [OrderClosedTopology E]
  {l : E} {f : ℕ → E}

/-- Partial sums of an alternating monotone series with an even number of terms provide
upper bounds on the limit. -/
theorem Monotone.tendsto_le_alternating_series
    (hfl : Tendsto (fun n ↦ ∑ i ∈ range n, (-1) ^ i * f i) atTop (𝓝 l))
    (hfm : Monotone f) (k : ℕ) : l ≤ ∑ i ∈ range (2 * k), (-1) ^ i * f i := by
  have ha : Antitone (fun n ↦ ∑ i ∈ range (2 * n), (-1) ^ i * f i) := by
    refine antitone_nat_of_succ_le (fun n ↦ ?_)
    rw [show 2 * (n + 1) = 2 * n + 1 + 1 by ring, sum_range_succ, sum_range_succ]
    simp_rw [_root_.pow_succ', show (-1 : E) ^ (2 * n) = 1 by simp, neg_one_mul, one_mul,
      ← sub_eq_add_neg, sub_le_iff_le_add]
    gcongr
    exact hfm (by omega)
  exact ha.le_of_tendsto (hfl.comp (tendsto_atTop_mono (fun n ↦ by dsimp; omega) tendsto_id)) _

/-- Partial sums of an alternating monotone series with an odd number of terms provide
lower bounds on the limit. -/
theorem Monotone.alternating_series_le_tendsto
    (hfl : Tendsto (fun n ↦ ∑ i ∈ range n, (-1) ^ i * f i) atTop (𝓝 l))
    (hfm : Monotone f) (k : ℕ) : ∑ i ∈ range (2 * k + 1), (-1) ^ i * f i ≤ l := by
  have hm : Monotone (fun n ↦ ∑ i ∈ range (2 * n + 1), (-1) ^ i * f i) := by
    refine monotone_nat_of_le_succ (fun n ↦ ?_)
    rw [show 2 * (n + 1) = 2 * n + 1 + 1 by ring,
      sum_range_succ _ (2 * n + 1 + 1), sum_range_succ _ (2 * n + 1)]
    simp_rw [_root_.pow_succ', show (-1 : E) ^ (2 * n) = 1 by simp, neg_one_mul, neg_neg, one_mul,
      ← sub_eq_add_neg, sub_add_eq_add_sub, le_sub_iff_add_le]
    gcongr
    exact hfm (by omega)
  exact hm.ge_of_tendsto (hfl.comp (tendsto_atTop_mono (fun n ↦ by dsimp; omega) tendsto_id)) _

/-- Partial sums of an alternating antitone series with an even number of terms provide
lower bounds on the limit. -/
theorem Antitone.alternating_series_le_tendsto
    (hfl : Tendsto (fun n ↦ ∑ i ∈ range n, (-1) ^ i * f i) atTop (𝓝 l))
    (hfa : Antitone f) (k : ℕ) : ∑ i ∈ range (2 * k), (-1) ^ i * f i ≤ l := by
  have hm : Monotone (fun n ↦ ∑ i ∈ range (2 * n), (-1) ^ i * f i) := by
    refine monotone_nat_of_le_succ (fun n ↦ ?_)
    rw [show 2 * (n + 1) = 2 * n + 1 + 1 by ring, sum_range_succ, sum_range_succ]
    simp_rw [_root_.pow_succ', show (-1 : E) ^ (2 * n) = 1 by simp, neg_one_mul, one_mul,
      ← sub_eq_add_neg, le_sub_iff_add_le]
    gcongr
    exact hfa (by omega)
  exact hm.ge_of_tendsto (hfl.comp (tendsto_atTop_mono (fun n ↦ by dsimp; omega) tendsto_id)) _

/-- Partial sums of an alternating antitone series with an odd number of terms provide
upper bounds on the limit. -/
theorem Antitone.tendsto_le_alternating_series
    (hfl : Tendsto (fun n ↦ ∑ i ∈ range n, (-1) ^ i * f i) atTop (𝓝 l))
    (hfa : Antitone f) (k : ℕ) : l ≤ ∑ i ∈ range (2 * k + 1), (-1) ^ i * f i := by
  have ha : Antitone (fun n ↦ ∑ i ∈ range (2 * n + 1), (-1) ^ i * f i) := by
    refine antitone_nat_of_succ_le (fun n ↦ ?_)
    rw [show 2 * (n + 1) = 2 * n + 1 + 1 by ring, sum_range_succ, sum_range_succ]
    simp_rw [_root_.pow_succ', show (-1 : E) ^ (2 * n) = 1 by simp, neg_one_mul, neg_neg, one_mul,
      ← sub_eq_add_neg, sub_add_eq_add_sub, sub_le_iff_le_add]
    gcongr
    exact hfa (by omega)
  exact ha.le_of_tendsto (hfl.comp (tendsto_atTop_mono (fun n ↦ by dsimp; omega) tendsto_id)) _

end

/-!
### Factorial
-/

/-- The series `∑' n, x ^ n / n!` is summable of any `x : ℝ`. See also `expSeries_div_summable`
for a version that also works in `ℂ`, and `NormedSpace.expSeries_summable'` for a version
that works in any normed algebra over `ℝ` or `ℂ`. -/
theorem Real.summable_pow_div_factorial (x : ℝ) : Summable (fun n ↦ x ^ n / n ! : ℕ → ℝ) := by
  -- We start with trivial estimates
  have A : (0 : ℝ) < ⌊‖x‖⌋₊ + 1 := zero_lt_one.trans_le (by simp)
  have B : ‖x‖ / (⌊‖x‖⌋₊ + 1) < 1 := (div_lt_one A).2 (Nat.lt_floor_add_one _)
  -- Then we apply the ratio test. The estimate works for `n ≥ ⌊‖x‖⌋₊`.
  suffices ∀ n ≥ ⌊‖x‖⌋₊, ‖x ^ (n + 1) / (n + 1)!‖ ≤ ‖x‖ / (⌊‖x‖⌋₊ + 1) * ‖x ^ n / ↑n !‖ from
    summable_of_ratio_norm_eventually_le B (eventually_atTop.2 ⟨⌊‖x‖⌋₊, this⟩)
  -- Finally, we prove the upper estimate
  intro n hn
  calc
    ‖x ^ (n + 1) / (n + 1)!‖ = ‖x‖ / (n + 1) * ‖x ^ n / (n !)‖ := by
      rw [_root_.pow_succ', Nat.factorial_succ, Nat.cast_mul, ← _root_.div_mul_div_comm, norm_mul,
        norm_div, Real.norm_natCast, Nat.cast_succ]
    _ ≤ ‖x‖ / (⌊‖x‖⌋₊ + 1) * ‖x ^ n / (n !)‖ := by gcongr

@[deprecated "`Real.tendsto_pow_div_factorial_atTop` has been deprecated, use
`FloorSemiring.tendsto_pow_div_factorial_atTop` instead" (since := "2024-10-05")]
theorem Real.tendsto_pow_div_factorial_atTop (x : ℝ) :
    Tendsto (fun n ↦ x ^ n / n ! : ℕ → ℝ) atTop (𝓝 0) :=
  (Real.summable_pow_div_factorial x).tendsto_atTop_zero<|MERGE_RESOLUTION|>--- conflicted
+++ resolved
@@ -4,12 +4,8 @@
 Authors: Anatole Dedecker, Sébastien Gouëzel, Yury Kudryashov, Dylan MacKenzie, Patrick Massot
 -/
 import Mathlib.Algebra.BigOperators.Module
-<<<<<<< HEAD
-import Mathlib.Algebra.Order.Field.Basic
-=======
 import Mathlib.Algebra.Order.Field.Power
 import Mathlib.Algebra.Polynomial.Monic
->>>>>>> d0df76bd
 import Mathlib.Analysis.Asymptotics.Asymptotics
 import Mathlib.Analysis.Normed.Field.InfiniteSum
 import Mathlib.Analysis.Normed.Module.Basic
@@ -203,8 +199,6 @@
   tendsto_pow_atTop_nhds_zero_of_norm_lt_one h
 
 /-! ### Geometric series -/
-<<<<<<< HEAD
-=======
 
 /-- A normed ring has summable geometric series if, for all `ξ` of norm `< 1`, the geometric series
 `∑ ξ ^ n` converges. This holds both in complete normed rings and in normed fields, providing a
@@ -302,7 +296,6 @@
 
 lemma isUnit_one_sub_of_norm_lt_one {x : R} (h : ‖x‖ < 1) : IsUnit (1 - x) :=
   ⟨Units.oneSub x h, rfl⟩
->>>>>>> d0df76bd
 
 end HasSummableGeometricSeries
 
@@ -354,52 +347,6 @@
 
 section MulGeometric
 
-<<<<<<< HEAD
-theorem summable_norm_mul_geometric_of_norm_lt_one {R : Type*} [NormedRing R] {k : ℕ} {r : R}
-    (hr : ‖r‖ < 1) {u : ℕ → ℕ} (hu : (fun n ↦ (u n : ℝ)) =O[atTop] (fun n ↦ (↑(n ^ k) : ℝ))) :
-    Summable fun n : ℕ ↦ ‖(u n * r ^ n : R)‖ := by
-  rcases exists_between hr with ⟨r', hrr', h⟩
-  rw [← norm_norm] at hrr'
-  apply summable_of_isBigO_nat (summable_geometric_of_lt_one ((norm_nonneg _).trans hrr'.le) h)
-  calc
-  fun n ↦ ‖↑(u n) * r ^ n‖
-  _ =O[atTop] fun n ↦ u n * ‖r‖ ^ n := by
-      apply (IsBigOWith.of_bound (c := ‖(1 : R)‖) ?_).isBigO
-      filter_upwards [eventually_norm_pow_le r] with n hn
-      simp only [norm_norm, norm_mul, Real.norm_eq_abs, abs_cast, norm_pow, abs_norm]
-      apply (norm_mul_le _ _).trans
-      have : ‖(u n : R)‖ * ‖r ^ n‖ ≤ (u n * ‖(1 : R)‖) * ‖r‖ ^ n := by
-        gcongr; exact norm_cast_le (u n)
-      exact this.trans_eq (by ring)
-  _ =O[atTop] fun n ↦ ↑(n ^ k) * ‖r‖ ^ n := hu.mul (isBigO_refl _ _)
-  _ =O[atTop] fun n ↦ r' ^ n := by
-      simp only [cast_pow]
-      exact (isLittleO_pow_const_mul_const_pow_const_pow_of_norm_lt k hrr').isBigO
-
-theorem summable_norm_pow_mul_geometric_of_norm_lt_one {R : Type*} [NormedRing R] (k : ℕ) {r : R}
-    (hr : ‖r‖ < 1) : Summable fun n : ℕ ↦ ‖((n : R) ^ k * r ^ n : R)‖ := by
-  simp only [← cast_pow]
-  exact summable_norm_mul_geometric_of_norm_lt_one (k := k) (u := fun n ↦ n ^ k) hr
-    (isBigO_refl _ _)
-
-theorem summable_norm_geometric_of_norm_lt_one {R : Type*} [NormedRing R] {r : R}
-    (hr : ‖r‖ < 1) : Summable fun n : ℕ ↦ ‖(r ^ n : R)‖ := by
-  simpa using summable_norm_pow_mul_geometric_of_norm_lt_one 0 hr
-
-@[deprecated (since := "2024-01-31")]
-alias summable_norm_pow_mul_geometric_of_norm_lt_1 := summable_norm_pow_mul_geometric_of_norm_lt_one
-
-variable {𝕜 : Type*} [NormedDivisionRing 𝕜]
-
-/-- The sum of `(n+k).choose k * r^n` is `1/(1-r)^{k+1}`.
-See also `PowerSeries.invOneSubPow_val_eq_mk_choose_add` for the corresponding statement in formal
-power series, without summability arguments. -/
-lemma hasSum_choose_mul_geometric_of_norm_lt_one
-    (k : ℕ) {r : 𝕜} (hr : ‖r‖ < 1) :
-    HasSum (fun n ↦ (n + k).choose k * r ^ n) (1 / (1 - r) ^ (k + 1)) := by
-  induction k with
-  | zero => simpa using hasSum_geometric_of_norm_lt_one hr
-=======
 variable {R : Type*} [NormedRing R] {𝕜 : Type*} [NormedDivisionRing 𝕜]
 
 theorem summable_norm_mul_geometric_of_norm_lt_one {k : ℕ} {r : R}
@@ -440,7 +387,6 @@
     HasSum (fun n ↦ (n + k).choose k * r ^ n) (Ring.inverse (1 - r) ^ (k + 1)) := by
   induction k with
   | zero => simpa using hasSum_geom_series_inverse r hr
->>>>>>> d0df76bd
   | succ k ih =>
       have I1 : Summable (fun (n : ℕ) ↦ ‖(n + k).choose k * r ^ n‖) := by
         apply summable_norm_mul_geometric_of_norm_lt_one (k := k) hr
@@ -453,64 +399,12 @@
           _ ≤ (2 * n) ^ k := Nat.choose_le_pow _ _
           _ = 2 ^ k * n ^ k := Nat.mul_pow 2 n k
       convert hasSum_sum_range_mul_of_summable_norm' I1 ih.summable
-<<<<<<< HEAD
-        (summable_norm_geometric_of_norm_lt_one hr) (summable_geometric_of_norm_lt_one hr) using 1
-      · ext n
-        have : ∑ i ∈ Finset.range (n + 1), ↑((i + k).choose k) * r ^ i * r ^ (n - i) =
-=======
         (summable_norm_geometric_of_norm_lt_one hr) (summable_geometric_of_norm_lt_one hr) with n
       · have : ∑ i ∈ Finset.range (n + 1), ↑((i + k).choose k) * r ^ i * r ^ (n - i) =
->>>>>>> d0df76bd
             ∑ i ∈ Finset.range (n + 1), ↑((i + k).choose k) * r ^ n := by
           apply Finset.sum_congr rfl (fun i hi ↦ ?_)
           simp only [Finset.mem_range] at hi
           rw [mul_assoc, ← pow_add, show i + (n - i) = n by omega]
-<<<<<<< HEAD
-        simp_rw [this, ← sum_mul, ← Nat.cast_sum, sum_range_add_choose n k, add_assoc]
-      · rw [ih.tsum_eq, (hasSum_geometric_of_norm_lt_one hr).tsum_eq, pow_succ]
-        simp only [one_div, ← mul_inv_rev, ← pow_succ, ← _root_.pow_succ']
-
-lemma summable_choose_mul_geometric_of_norm_lt_one (k : ℕ) {r : 𝕜} (hr : ‖r‖ < 1) :
-    Summable (fun n ↦ (n + k).choose k * r ^ n) :=
-  (hasSum_choose_mul_geometric_of_norm_lt_one k hr).summable
-
-lemma tsum_choose_mul_geometric_of_norm_lt_one (k : ℕ) {r : 𝕜} (hr : ‖r‖ < 1) :
-    ∑' n, (n + k).choose k * r ^ n = 1 / (1 - r) ^ (k + 1) :=
-  (hasSum_choose_mul_geometric_of_norm_lt_one k hr).tsum_eq
-
-lemma summable_descFactorial_mul_geometric_of_norm_lt_one (k : ℕ) {r : 𝕜} (hr : ‖r‖ < 1) :
-    Summable (fun n ↦ (n + k).descFactorial k * r ^ n) := by
-  convert (summable_choose_mul_geometric_of_norm_lt_one k hr).mul_left (k.factorial : 𝕜)
-    using 2 with n
-  simp [← mul_assoc, descFactorial_eq_factorial_mul_choose (n + k) k]
-
-open Polynomial in
-theorem summable_pow_mul_geometric_of_norm_lt_one (k : ℕ) {r : 𝕜} (hr : ‖r‖ < 1) :
-    Summable (fun n ↦ (n : 𝕜) ^ k * r ^ n : ℕ → 𝕜) := by
-  refine Nat.strong_induction_on k fun k hk => ?_
-  obtain ⟨a, ha⟩ : ∃ (a : ℕ → ℕ), ∀ n, (n + k).descFactorial k
-      = n ^ k + ∑ i ∈ range k, a i * n ^ i := by
-    let P : Polynomial ℕ := (ascPochhammer ℕ k).comp (Polynomial.X + C 1)
-    refine ⟨fun i ↦ P.coeff i, fun n ↦ ?_⟩
-    have mP : Monic P := Monic.comp_X_add_C (monic_ascPochhammer ℕ k) _
-    have dP : P.natDegree = k := by
-      simp only [P, natDegree_comp, ascPochhammer_natDegree, mul_one, natDegree_X_add_C]
-    have A : (n + k).descFactorial k = P.eval n := by
-      have : n + 1 + k - 1 = n + k := by omega
-      simp [P, ascPochhammer_nat_eq_descFactorial, this]
-    conv_lhs => rw [A, mP.as_sum, dP]
-    simp [eval_finset_sum]
-  have : Summable (fun n ↦ (n + k).descFactorial k * r ^ n
-      - ∑ i ∈ range k, a i * n ^ (i : ℕ) * r ^ n) := by
-    apply (summable_descFactorial_mul_geometric_of_norm_lt_one k hr).sub
-    apply summable_sum (fun i hi ↦ ?_)
-    simp_rw [mul_assoc]
-    simp only [Finset.mem_range] at hi
-    exact (hk _ hi).mul_left _
-  convert this using 1
-  ext n
-  simp [ha n, add_mul, sum_mul]
-=======
         simp [this, ← sum_mul, ← Nat.cast_sum, sum_range_add_choose n k, add_assoc]
       · rw [ih.tsum_eq, (hasSum_geom_series_inverse r hr).tsum_eq, pow_succ]
 
@@ -527,7 +421,6 @@
     HasSum (fun n ↦ (n + k).choose k * r ^ n) (1 / (1 - r) ^ (k + 1)) := by
   convert hasSum_choose_mul_geometric_of_norm_lt_one' k hr
   simp
->>>>>>> d0df76bd
 
 lemma tsum_choose_mul_geometric_of_norm_lt_one (k : ℕ) {r : 𝕜} (hr : ‖r‖ < 1) :
     ∑' n, (n + k).choose k * r ^ n = 1/ (1 - r) ^ (k + 1) :=
@@ -593,35 +486,6 @@
   (hasSum_coe_mul_geometric_of_norm_lt_one' hr).tsum_eq
 
 /-- If `‖r‖ < 1`, then `∑' n : ℕ, n * r ^ n = r / (1 - r) ^ 2`, `HasSum` version. -/
-<<<<<<< HEAD
-theorem hasSum_coe_mul_geometric_of_norm_lt_one
-    {r : 𝕜} (hr : ‖r‖ < 1) : HasSum (fun n ↦ n * r ^ n : ℕ → 𝕜) (r / (1 - r) ^ 2) := by
-  have A : HasSum (fun (n : ℕ) ↦ (n + 1) * r ^ n) (1 / (1 - r) ^ 2) := by
-    convert hasSum_choose_mul_geometric_of_norm_lt_one 1 hr with n
-    simp
-  have B : HasSum (fun (n : ℕ) ↦ r ^ n) ((1 - r) ⁻¹) := hasSum_geometric_of_norm_lt_one hr
-  convert A.sub B using 1
-  · ext n
-    simp [add_mul]
-  · symm
-    calc 1 / (1 - r) ^ 2 - (1 - r) ⁻¹
-    _ = 1 / (1 - r) ^ 2 - ((1 - r) * (1 - r) ⁻¹) * (1 - r) ⁻¹ := by
-      rw [mul_inv_cancel₀, one_mul]
-      intro h
-      simp only [sub_eq_zero] at h
-      simp [← h] at hr
-    _ = r / (1 - r) ^ 2 := by
-      simp only [one_div, mul_assoc, ← mul_inv_rev]
-      rw [inv_eq_one_div, inv_eq_one_div, ← pow_two, _root_.sub_mul, one_mul, mul_div, mul_one]
-      abel
-
-@[deprecated (since := "2024-01-31")]
-alias hasSum_coe_mul_geometric_of_norm_lt_1 := hasSum_coe_mul_geometric_of_norm_lt_one
-
-/-- If `‖r‖ < 1`, then `∑' n : ℕ, n * r ^ n = r / (1 - r) ^ 2`. -/
-theorem tsum_coe_mul_geometric_of_norm_lt_one
-    {r : 𝕜} (hr : ‖r‖ < 1) : (∑' n : ℕ, n * r ^ n : 𝕜) = r / (1 - r) ^ 2 :=
-=======
 theorem hasSum_coe_mul_geometric_of_norm_lt_one {r : 𝕜} (hr : ‖r‖ < 1) :
     HasSum (fun n ↦ n * r ^ n : ℕ → 𝕜) (r / (1 - r) ^ 2) := by
   convert hasSum_coe_mul_geometric_of_norm_lt_one' hr using 1
@@ -630,7 +494,6 @@
 /-- If `‖r‖ < 1`, then `∑' n : ℕ, n * r ^ n = r / (1 - r) ^ 2`. -/
 theorem tsum_coe_mul_geometric_of_norm_lt_one {r : 𝕜} (hr : ‖r‖ < 1) :
     (∑' n : ℕ, n * r ^ n : 𝕜) = r / (1 - r) ^ 2 :=
->>>>>>> d0df76bd
   (hasSum_coe_mul_geometric_of_norm_lt_one hr).tsum_eq
 
 end MulGeometric
