/-
Copyright (c) 2022 Bolton Bailey. All rights reserved.
Released under Apache 2.0 license as described in the file LICENSE.
Authors: Bolton Bailey, Chris Hughes, Abhimanyu Pallavi Sudhir, Jean Lo, Calle Sönne
-/
import Mathlib.Analysis.SpecialFunctions.Pow.Real
import Mathlib.Data.Int.Log

/-!
# Real logarithm base `b`

In this file we define `Real.logb` to be the logarithm of a real number in a given base `b`. We
define this as the division of the natural logarithms of the argument and the base, so that we have
a globally defined function with `logb b 0 = 0`, `logb b (-x) = logb b x` `logb 0 x = 0` and
`logb (-b) x = logb b x`.

We prove some basic properties of this function and its relation to `rpow`.

## Tags

logarithm, continuity
-/


open Set Filter Function

open Topology

noncomputable section

namespace Real

variable {b x y : ℝ}

/-- The real logarithm in a given base. As with the natural logarithm, we define `logb b x` to
be `logb b |x|` for `x < 0`, and `0` for `x = 0`. -/
@[pp_nodot]
noncomputable def logb (b x : ℝ) : ℝ :=
  log x / log b

theorem log_div_log : log x / log b = logb b x :=
  rfl

@[simp]
theorem logb_zero : logb b 0 = 0 := by simp [logb]

@[simp]
theorem logb_one : logb b 1 = 0 := by simp [logb]

@[simp]
theorem logb_zero_left : logb 0 x = 0 := by simp only [← log_div_log, log_zero, div_zero]

@[simp]
theorem logb_one_left : logb 1 x = 0 := by simp only [← log_div_log, log_one, div_zero]

@[simp]
lemma logb_self_eq_one (hb : 1 < b) : logb b b = 1 :=
  div_self (log_pos hb).ne'

lemma logb_self_eq_one_iff : logb b b = 1 ↔ b ≠ 0 ∧ b ≠ 1 ∧ b ≠ -1 :=
  Iff.trans ⟨fun h h' => by simp [logb, h'] at h, div_self⟩ log_ne_zero

@[simp]
theorem logb_abs (x : ℝ) : logb b |x| = logb b x := by rw [logb, logb, log_abs]

@[simp]
theorem logb_neg_eq_logb (x : ℝ) : logb b (-x) = logb b x := by
  rw [← logb_abs x, ← logb_abs (-x), abs_neg]

theorem logb_mul (hx : x ≠ 0) (hy : y ≠ 0) : logb b (x * y) = logb b x + logb b y := by
  simp_rw [logb, log_mul hx hy, add_div]

theorem logb_div (hx : x ≠ 0) (hy : y ≠ 0) : logb b (x / y) = logb b x - logb b y := by
  simp_rw [logb, log_div hx hy, sub_div]

@[simp]
theorem logb_inv (x : ℝ) : logb b x⁻¹ = -logb b x := by simp [logb, neg_div]

theorem inv_logb (a b : ℝ) : (logb a b)⁻¹ = logb b a := by simp_rw [logb, inv_div]

theorem inv_logb_mul_base {a b : ℝ} (h₁ : a ≠ 0) (h₂ : b ≠ 0) (c : ℝ) :
    (logb (a * b) c)⁻¹ = (logb a c)⁻¹ + (logb b c)⁻¹ := by
  simp_rw [inv_logb]; exact logb_mul h₁ h₂

theorem inv_logb_div_base {a b : ℝ} (h₁ : a ≠ 0) (h₂ : b ≠ 0) (c : ℝ) :
    (logb (a / b) c)⁻¹ = (logb a c)⁻¹ - (logb b c)⁻¹ := by
  simp_rw [inv_logb]; exact logb_div h₁ h₂

theorem logb_mul_base {a b : ℝ} (h₁ : a ≠ 0) (h₂ : b ≠ 0) (c : ℝ) :
    logb (a * b) c = ((logb a c)⁻¹ + (logb b c)⁻¹)⁻¹ := by rw [← inv_logb_mul_base h₁ h₂ c, inv_inv]

theorem logb_div_base {a b : ℝ} (h₁ : a ≠ 0) (h₂ : b ≠ 0) (c : ℝ) :
    logb (a / b) c = ((logb a c)⁻¹ - (logb b c)⁻¹)⁻¹ := by rw [← inv_logb_div_base h₁ h₂ c, inv_inv]

theorem mul_logb {a b c : ℝ} (h₁ : b ≠ 0) (h₂ : b ≠ 1) (h₃ : b ≠ -1) :
    logb a b * logb b c = logb a c := by
  unfold logb
  rw [mul_comm, div_mul_div_cancel₀ (log_ne_zero.mpr ⟨h₁, h₂, h₃⟩)]

theorem div_logb {a b c : ℝ} (h₁ : c ≠ 0) (h₂ : c ≠ 1) (h₃ : c ≠ -1) :
    logb a c / logb b c = logb a b :=
  div_div_div_cancel_left' _ _ <| log_ne_zero.mpr ⟨h₁, h₂, h₃⟩

theorem logb_rpow_eq_mul_logb_of_pos (hx : 0 < x) : logb b (x ^ y) = y * logb b x := by
  rw [logb, log_rpow hx, logb, mul_div_assoc]

theorem logb_pow {k : ℕ} (hx : 0 < x) : logb b (x ^ k) = k * logb b x := by
  rw [← rpow_natCast, logb_rpow_eq_mul_logb_of_pos hx]

section BPosAndNeOne

variable (b_pos : 0 < b) (b_ne_one : b ≠ 1)
include b_pos b_ne_one

private theorem log_b_ne_zero : log b ≠ 0 := by
  have b_ne_zero : b ≠ 0 := by linarith
  have b_ne_minus_one : b ≠ -1 := by linarith
  simp [b_ne_one, b_ne_zero, b_ne_minus_one]

@[simp]
theorem logb_rpow : logb b (b ^ x) = x := by
  rw [logb, div_eq_iff, log_rpow b_pos]
  exact log_b_ne_zero b_pos b_ne_one

theorem rpow_logb_eq_abs (hx : x ≠ 0) : b ^ logb b x = |x| := by
  apply log_injOn_pos
  · simp only [Set.mem_Ioi]
    apply rpow_pos_of_pos b_pos
  · simp only [abs_pos, mem_Ioi, Ne, hx, not_false_iff]
  rw [log_rpow b_pos, logb, log_abs]
  field_simp [log_b_ne_zero b_pos b_ne_one]

@[simp]
theorem rpow_logb (hx : 0 < x) : b ^ logb b x = x := by
  rw [rpow_logb_eq_abs b_pos b_ne_one hx.ne']
  exact abs_of_pos hx

theorem rpow_logb_of_neg (hx : x < 0) : b ^ logb b x = -x := by
  rw [rpow_logb_eq_abs b_pos b_ne_one (ne_of_lt hx)]
  exact abs_of_neg hx

theorem logb_eq_iff_rpow_eq (hy : 0 < y) : logb b y = x ↔ b ^ x = y := by
  constructor <;> rintro rfl
  · exact rpow_logb b_pos b_ne_one hy
  · exact logb_rpow b_pos b_ne_one

theorem surjOn_logb : SurjOn (logb b) (Ioi 0) univ := fun x _ =>
  ⟨b ^ x, rpow_pos_of_pos b_pos x, logb_rpow b_pos b_ne_one⟩

theorem logb_surjective : Surjective (logb b) := fun x => ⟨b ^ x, logb_rpow b_pos b_ne_one⟩

@[simp]
theorem range_logb : range (logb b) = univ :=
  (logb_surjective b_pos b_ne_one).range_eq

theorem surjOn_logb' : SurjOn (logb b) (Iio 0) univ := by
  intro x _
  use -b ^ x
  constructor
  · simp only [Right.neg_neg_iff, Set.mem_Iio]
    apply rpow_pos_of_pos b_pos
  · rw [logb_neg_eq_logb, logb_rpow b_pos b_ne_one]

end BPosAndNeOne

section OneLtB

variable (hb : 1 < b)
include hb

private theorem b_pos : 0 < b := by linarith

-- Porting note: prime added to avoid clashing with `b_ne_one` further down the file
private theorem b_ne_one' : b ≠ 1 := by linarith

@[simp]
theorem logb_le_logb (h : 0 < x) (h₁ : 0 < y) : logb b x ≤ logb b y ↔ x ≤ y := by
  rw [logb, logb, div_le_div_right (log_pos hb), log_le_log_iff h h₁]

@[gcongr]
theorem logb_le_logb_of_le (h : 0 < x) (hxy : x ≤ y) : logb b x ≤ logb b y :=
  (logb_le_logb hb h (by linarith)).mpr hxy

@[gcongr]
theorem logb_lt_logb (hx : 0 < x) (hxy : x < y) : logb b x < logb b y := by
  rw [logb, logb, div_lt_div_right (log_pos hb)]
  exact log_lt_log hx hxy

@[simp]
theorem logb_lt_logb_iff (hx : 0 < x) (hy : 0 < y) : logb b x < logb b y ↔ x < y := by
  rw [logb, logb, div_lt_div_right (log_pos hb)]
  exact log_lt_log_iff hx hy

theorem logb_le_iff_le_rpow (hx : 0 < x) : logb b x ≤ y ↔ x ≤ b ^ y := by
  rw [← rpow_le_rpow_left_iff hb, rpow_logb (b_pos hb) (b_ne_one' hb) hx]

theorem logb_lt_iff_lt_rpow (hx : 0 < x) : logb b x < y ↔ x < b ^ y := by
  rw [← rpow_lt_rpow_left_iff hb, rpow_logb (b_pos hb) (b_ne_one' hb) hx]

theorem le_logb_iff_rpow_le (hy : 0 < y) : x ≤ logb b y ↔ b ^ x ≤ y := by
  rw [← rpow_le_rpow_left_iff hb, rpow_logb (b_pos hb) (b_ne_one' hb) hy]

theorem lt_logb_iff_rpow_lt (hy : 0 < y) : x < logb b y ↔ b ^ x < y := by
  rw [← rpow_lt_rpow_left_iff hb, rpow_logb (b_pos hb) (b_ne_one' hb) hy]

theorem logb_pos_iff (hx : 0 < x) : 0 < logb b x ↔ 1 < x := by
  rw [← @logb_one b]
  rw [logb_lt_logb_iff hb zero_lt_one hx]

theorem logb_pos (hx : 1 < x) : 0 < logb b x := by
  rw [logb_pos_iff hb (lt_trans zero_lt_one hx)]
  exact hx

theorem logb_neg_iff (h : 0 < x) : logb b x < 0 ↔ x < 1 := by
  rw [← logb_one]
  exact logb_lt_logb_iff hb h zero_lt_one

theorem logb_neg (h0 : 0 < x) (h1 : x < 1) : logb b x < 0 :=
  (logb_neg_iff hb h0).2 h1

theorem logb_nonneg_iff (hx : 0 < x) : 0 ≤ logb b x ↔ 1 ≤ x := by
  rw [← not_lt, logb_neg_iff hb hx, not_lt]

theorem logb_nonneg (hx : 1 ≤ x) : 0 ≤ logb b x :=
  (logb_nonneg_iff hb (zero_lt_one.trans_le hx)).2 hx

theorem logb_nonpos_iff (hx : 0 < x) : logb b x ≤ 0 ↔ x ≤ 1 := by
  rw [← not_lt, logb_pos_iff hb hx, not_lt]

theorem logb_nonpos_iff' (hx : 0 ≤ x) : logb b x ≤ 0 ↔ x ≤ 1 := by
  rcases hx.eq_or_lt with (rfl | hx)
  · simp [le_refl, zero_le_one]
  exact logb_nonpos_iff hb hx

theorem logb_nonpos (hx : 0 ≤ x) (h'x : x ≤ 1) : logb b x ≤ 0 :=
  (logb_nonpos_iff' hb hx).2 h'x

theorem strictMonoOn_logb : StrictMonoOn (logb b) (Set.Ioi 0) := fun _ hx _ _ hxy =>
  logb_lt_logb hb hx hxy

theorem strictAntiOn_logb : StrictAntiOn (logb b) (Set.Iio 0) := by
  rintro x (hx : x < 0) y (hy : y < 0) hxy
  rw [← logb_abs y, ← logb_abs x]
  refine logb_lt_logb hb (abs_pos.2 hy.ne) ?_
  rwa [abs_of_neg hy, abs_of_neg hx, neg_lt_neg_iff]

theorem logb_injOn_pos : Set.InjOn (logb b) (Set.Ioi 0) :=
  (strictMonoOn_logb hb).injOn

theorem eq_one_of_pos_of_logb_eq_zero (h₁ : 0 < x) (h₂ : logb b x = 0) : x = 1 :=
  logb_injOn_pos hb (Set.mem_Ioi.2 h₁) (Set.mem_Ioi.2 zero_lt_one) (h₂.trans Real.logb_one.symm)

theorem logb_ne_zero_of_pos_of_ne_one (hx_pos : 0 < x) (hx : x ≠ 1) : logb b x ≠ 0 :=
  mt (eq_one_of_pos_of_logb_eq_zero hb hx_pos) hx

theorem tendsto_logb_atTop : Tendsto (logb b) atTop atTop :=
  Tendsto.atTop_div_const (log_pos hb) tendsto_log_atTop

end OneLtB

section BPosAndBLtOne

variable (b_pos : 0 < b) (b_lt_one : b < 1)
include b_lt_one

private theorem b_ne_one : b ≠ 1 := by linarith

include b_pos

@[simp]
theorem logb_le_logb_of_base_lt_one (h : 0 < x) (h₁ : 0 < y) : logb b x ≤ logb b y ↔ y ≤ x := by
  rw [logb, logb, div_le_div_right_of_neg (log_neg b_pos b_lt_one), log_le_log_iff h₁ h]

theorem logb_lt_logb_of_base_lt_one (hx : 0 < x) (hxy : x < y) : logb b y < logb b x := by
  rw [logb, logb, div_lt_div_right_of_neg (log_neg b_pos b_lt_one)]
  exact log_lt_log hx hxy

@[simp]
theorem logb_lt_logb_iff_of_base_lt_one (hx : 0 < x) (hy : 0 < y) :
    logb b x < logb b y ↔ y < x := by
  rw [logb, logb, div_lt_div_right_of_neg (log_neg b_pos b_lt_one)]
  exact log_lt_log_iff hy hx

theorem logb_le_iff_le_rpow_of_base_lt_one (hx : 0 < x) : logb b x ≤ y ↔ b ^ y ≤ x := by
  rw [← rpow_le_rpow_left_iff_of_base_lt_one b_pos b_lt_one, rpow_logb b_pos (b_ne_one b_lt_one) hx]

theorem logb_lt_iff_lt_rpow_of_base_lt_one (hx : 0 < x) : logb b x < y ↔ b ^ y < x := by
  rw [← rpow_lt_rpow_left_iff_of_base_lt_one b_pos b_lt_one, rpow_logb b_pos (b_ne_one b_lt_one) hx]

theorem le_logb_iff_rpow_le_of_base_lt_one (hy : 0 < y) : x ≤ logb b y ↔ y ≤ b ^ x := by
  rw [← rpow_le_rpow_left_iff_of_base_lt_one b_pos b_lt_one, rpow_logb b_pos (b_ne_one b_lt_one) hy]

theorem lt_logb_iff_rpow_lt_of_base_lt_one (hy : 0 < y) : x < logb b y ↔ y < b ^ x := by
  rw [← rpow_lt_rpow_left_iff_of_base_lt_one b_pos b_lt_one, rpow_logb b_pos (b_ne_one b_lt_one) hy]

theorem logb_pos_iff_of_base_lt_one (hx : 0 < x) : 0 < logb b x ↔ x < 1 := by
  rw [← @logb_one b, logb_lt_logb_iff_of_base_lt_one b_pos b_lt_one zero_lt_one hx]

theorem logb_pos_of_base_lt_one (hx : 0 < x) (hx' : x < 1) : 0 < logb b x := by
  rw [logb_pos_iff_of_base_lt_one b_pos b_lt_one hx]
  exact hx'

theorem logb_neg_iff_of_base_lt_one (h : 0 < x) : logb b x < 0 ↔ 1 < x := by
  rw [← @logb_one b, logb_lt_logb_iff_of_base_lt_one b_pos b_lt_one h zero_lt_one]

theorem logb_neg_of_base_lt_one (h1 : 1 < x) : logb b x < 0 :=
  (logb_neg_iff_of_base_lt_one b_pos b_lt_one (lt_trans zero_lt_one h1)).2 h1

theorem logb_nonneg_iff_of_base_lt_one (hx : 0 < x) : 0 ≤ logb b x ↔ x ≤ 1 := by
  rw [← not_lt, logb_neg_iff_of_base_lt_one b_pos b_lt_one hx, not_lt]

theorem logb_nonneg_of_base_lt_one (hx : 0 < x) (hx' : x ≤ 1) : 0 ≤ logb b x := by
  rw [logb_nonneg_iff_of_base_lt_one b_pos b_lt_one hx]
  exact hx'

theorem logb_nonpos_iff_of_base_lt_one (hx : 0 < x) : logb b x ≤ 0 ↔ 1 ≤ x := by
  rw [← not_lt, logb_pos_iff_of_base_lt_one b_pos b_lt_one hx, not_lt]

theorem strictAntiOn_logb_of_base_lt_one : StrictAntiOn (logb b) (Set.Ioi 0) := fun _ hx _ _ hxy =>
  logb_lt_logb_of_base_lt_one b_pos b_lt_one hx hxy

theorem strictMonoOn_logb_of_base_lt_one : StrictMonoOn (logb b) (Set.Iio 0) := by
  rintro x (hx : x < 0) y (hy : y < 0) hxy
  rw [← logb_abs y, ← logb_abs x]
  refine logb_lt_logb_of_base_lt_one b_pos b_lt_one (abs_pos.2 hy.ne) ?_
  rwa [abs_of_neg hy, abs_of_neg hx, neg_lt_neg_iff]

theorem logb_injOn_pos_of_base_lt_one : Set.InjOn (logb b) (Set.Ioi 0) :=
  (strictAntiOn_logb_of_base_lt_one b_pos b_lt_one).injOn

theorem eq_one_of_pos_of_logb_eq_zero_of_base_lt_one (h₁ : 0 < x) (h₂ : logb b x = 0) : x = 1 :=
  logb_injOn_pos_of_base_lt_one b_pos b_lt_one (Set.mem_Ioi.2 h₁) (Set.mem_Ioi.2 zero_lt_one)
    (h₂.trans Real.logb_one.symm)

theorem logb_ne_zero_of_pos_of_ne_one_of_base_lt_one (hx_pos : 0 < x) (hx : x ≠ 1) : logb b x ≠ 0 :=
  mt (eq_one_of_pos_of_logb_eq_zero_of_base_lt_one b_pos b_lt_one hx_pos) hx

theorem tendsto_logb_atTop_of_base_lt_one : Tendsto (logb b) atTop atBot := by
  rw [tendsto_atTop_atBot]
  intro e
  use 1 ⊔ b ^ e
  intro a
  simp only [and_imp, sup_le_iff]
  intro ha
  rw [logb_le_iff_le_rpow_of_base_lt_one b_pos b_lt_one]
  · tauto
  · exact lt_of_lt_of_le zero_lt_one ha
<<<<<<< HEAD
#align real.tendsto_logb_at_top_of_base_lt_one Real.tendsto_logb_atTop_of_base_lt_one
=======
>>>>>>> a60b09cd

end BPosAndBLtOne

theorem floor_logb_natCast {b : ℕ} {r : ℝ} (hr : 0 ≤ r) :
    ⌊logb b r⌋ = Int.log b r := by
  obtain rfl | hr := hr.eq_or_lt
  · rw [logb_zero, Int.log_zero_right, Int.floor_zero]
  by_cases hb : 1 < b
  · have hb1' : 1 < (b : ℝ) := Nat.one_lt_cast.mpr hb
    apply le_antisymm
    · rw [← Int.zpow_le_iff_le_log hb hr, ← rpow_intCast b]
      refine le_of_le_of_eq ?_ (rpow_logb (zero_lt_one.trans hb1') hb1'.ne' hr)
      exact rpow_le_rpow_of_exponent_le hb1'.le (Int.floor_le _)
    · rw [Int.le_floor, le_logb_iff_rpow_le hb1' hr, rpow_intCast]
      exact Int.zpow_log_le_self hb hr
  · rw [Nat.one_lt_iff_ne_zero_and_ne_one, ← or_iff_not_and_not] at hb
    cases hb
    · simp_all only [CharP.cast_eq_zero, logb_zero_left, Int.floor_zero, Int.log_zero_left]
    · simp_all only [Nat.cast_one, logb_one_left, Int.floor_zero, Int.log_one_left]

@[deprecated (since := "2024-04-17")]
alias floor_logb_nat_cast := floor_logb_natCast

theorem ceil_logb_natCast {b : ℕ} {r : ℝ} (hr : 0 ≤ r) :
    ⌈logb b r⌉ = Int.clog b r := by
  obtain rfl | hr := hr.eq_or_lt
  · rw [logb_zero, Int.clog_zero_right, Int.ceil_zero]
  by_cases hb : 1 < b
  · have hb1' : 1 < (b : ℝ) := Nat.one_lt_cast.mpr hb
    apply le_antisymm
    · rw [Int.ceil_le, logb_le_iff_le_rpow hb1' hr, rpow_intCast]
      exact Int.self_le_zpow_clog hb r
    · rw [← Int.le_zpow_iff_clog_le hb hr, ← rpow_intCast b]
      refine (rpow_logb (zero_lt_one.trans hb1') hb1'.ne' hr).symm.trans_le ?_
      exact rpow_le_rpow_of_exponent_le hb1'.le (Int.le_ceil _)
  · rw [Nat.one_lt_iff_ne_zero_and_ne_one, ← or_iff_not_and_not] at hb
    cases hb
    · simp_all only [CharP.cast_eq_zero, logb_zero_left, Int.ceil_zero, Int.clog_zero_left]
    · simp_all only [Nat.cast_one, logb_one_left, Int.ceil_zero, Int.clog_one_left]

@[deprecated (since := "2024-04-17")]
alias ceil_logb_nat_cast := ceil_logb_natCast

lemma natLog_le_logb (a b : ℕ) : Nat.log b a ≤ Real.logb b a := by
  apply le_trans _ (Int.floor_le ((b : ℝ).logb a))
  rw [Real.floor_logb_natCast (Nat.cast_nonneg a), Int.log_natCast, Int.cast_natCast]

@[simp]
theorem logb_eq_zero : logb b x = 0 ↔ b = 0 ∨ b = 1 ∨ b = -1 ∨ x = 0 ∨ x = 1 ∨ x = -1 := by
  simp_rw [logb, div_eq_zero_iff, log_eq_zero]
  tauto

-- TODO add other limits and continuous API lemmas analogous to those in Log.lean

theorem logb_prod {α : Type*} (s : Finset α) (f : α → ℝ) (hf : ∀ x ∈ s, f x ≠ 0) :
    logb b (∏ i ∈ s, f i) = ∑ i ∈ s, logb b (f i) := by
  classical
    induction' s using Finset.induction_on with a s ha ih
    · simp
    simp only [Finset.mem_insert, forall_eq_or_imp] at hf
    simp [ha, ih hf.2, logb_mul hf.1 (Finset.prod_ne_zero_iff.2 hf.2)]

end Real

section Induction

/-- Induction principle for intervals of real numbers: if a proposition `P` is true
on `[x₀, r * x₀)` and if `P` for `[x₀, r^n * x₀)` implies `P` for `[r^n * x₀, r^(n+1) * x₀)`,
then `P` is true for all `x ≥ x₀`. -/
lemma Real.induction_Ico_mul {P : ℝ → Prop} (x₀ r : ℝ) (hr : 1 < r) (hx₀ : 0 < x₀)
    (base : ∀ x ∈ Set.Ico x₀ (r * x₀), P x)
    (step : ∀ n : ℕ, n ≥ 1 → (∀ z ∈ Set.Ico x₀ (r ^ n * x₀), P z) →
      (∀ z ∈ Set.Ico (r ^ n * x₀) (r ^ (n+1) * x₀), P z)) :
    ∀ x ≥ x₀, P x := by
  suffices ∀ n : ℕ, ∀ x ∈ Set.Ico x₀ (r ^ (n + 1) * x₀), P x by
    intro x hx
    have hx' : 0 < x / x₀ := div_pos (hx₀.trans_le hx) hx₀
    refine this ⌊logb r (x / x₀)⌋₊ x ?_
    rw [mem_Ico, ← div_lt_iff₀ hx₀, ← rpow_natCast, ← logb_lt_iff_lt_rpow hr hx', Nat.cast_add,
      Nat.cast_one]
    exact ⟨hx, Nat.lt_floor_add_one _⟩
  intro n
  induction n with
  | zero => simpa using base
  | succ n ih =>
    exact fun x hx => (Ico_subset_Ico_union_Ico hx).elim (ih x) (step (n + 1) (by simp) ih _)

end Induction<|MERGE_RESOLUTION|>--- conflicted
+++ resolved
@@ -345,10 +345,6 @@
   rw [logb_le_iff_le_rpow_of_base_lt_one b_pos b_lt_one]
   · tauto
   · exact lt_of_lt_of_le zero_lt_one ha
-<<<<<<< HEAD
-#align real.tendsto_logb_at_top_of_base_lt_one Real.tendsto_logb_atTop_of_base_lt_one
-=======
->>>>>>> a60b09cd
 
 end BPosAndBLtOne
 
