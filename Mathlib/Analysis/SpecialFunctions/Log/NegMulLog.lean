/-
Copyright (c) 2023 Rémy Degenne. All rights reserved.
Released under Apache 2.0 license as described in the file LICENSE.
Authors: Rémy Degenne
-/
import Mathlib.Analysis.SpecialFunctions.Log.Deriv
import Mathlib.Analysis.SpecialFunctions.Pow.Asymptotics
import Mathlib.Analysis.Convex.Deriv

/-!
# The function `x ↦ - x * log x`

The purpose of this file is to record basic analytic properties of the function `x ↦ - x * log x`,
which is notably used in the theory of Shannon entropy.

## Main definitions

* `negMulLog`: the function `x ↦ - x * log x` from `ℝ` to `ℝ`.

-/

open scoped Topology

namespace Real

@[fun_prop]
lemma continuous_mul_log : Continuous fun x ↦ x * log x := by
  rw [continuous_iff_continuousAt]
  intro x
  obtain hx | rfl := ne_or_eq x 0
  · exact (continuous_id'.continuousAt).mul (continuousAt_log hx)
  rw [ContinuousAt, zero_mul]
  simp_rw [mul_comm _ (log _)]
  nth_rewrite 1 [← nhdsWithin_univ]
  have : (Set.univ : Set ℝ) = Set.Iio 0 ∪ Set.Ioi 0 ∪ {0} := by ext; simp [em]
  rw [this, nhdsWithin_union, nhdsWithin_union]
  simp only [nhdsWithin_singleton, sup_le_iff, Filter.nonpos_iff, Filter.tendsto_sup]
  refine ⟨⟨tendsto_log_mul_self_nhdsLT_zero, ?_⟩, ?_⟩
  · simpa only [rpow_one] using tendsto_log_mul_rpow_nhdsGT_zero zero_lt_one
  · convert tendsto_pure_nhds (fun x ↦ log x * x) 0
    simp

@[fun_prop]
lemma Continuous.mul_log {α : Type*} [TopologicalSpace α] {f : α → ℝ} (hf : Continuous f) :
    Continuous fun a ↦ f a * log (f a) := continuous_mul_log.comp hf

lemma differentiableOn_mul_log : DifferentiableOn ℝ (fun x ↦ x * log x) {0}ᶜ :=
  differentiable_id.differentiableOn.mul differentiableOn_log

lemma deriv_mul_log {x : ℝ} (hx : x ≠ 0) : deriv (fun x ↦ x * log x) x = log x + 1 := by
  simp [hx]

lemma hasDerivAt_mul_log {x : ℝ} (hx : x ≠ 0) : HasDerivAt (fun x ↦ x * log x) (log x + 1) x := by
  rw [← deriv_mul_log hx, hasDerivAt_deriv_iff]
  refine DifferentiableOn.differentiableAt differentiableOn_mul_log ?_
  simp [hx]

@[simp]
lemma rightDeriv_mul_log {x : ℝ} (hx : x ≠ 0) :
    derivWithin (fun x ↦ x * log x) (Set.Ioi x) x = log x + 1 :=
  (hasDerivAt_mul_log hx).hasDerivWithinAt.derivWithin (uniqueDiffWithinAt_Ioi x)

@[simp]
lemma leftDeriv_mul_log {x : ℝ} (hx : x ≠ 0) :
    derivWithin (fun x ↦ x * log x) (Set.Iio x) x = log x + 1 :=
  (hasDerivAt_mul_log hx).hasDerivWithinAt.derivWithin (uniqueDiffWithinAt_Iio x)

open Filter in
private lemma tendsto_deriv_mul_log_nhdsWithin_zero :
    Tendsto (deriv (fun x ↦ x * log x)) (𝓝[>] 0) atBot := by
  have : (deriv (fun x ↦ x * log x)) =ᶠ[𝓝[>] 0] (fun x ↦ log x + 1) := by
    apply eventuallyEq_nhdsWithin_of_eqOn
    intro x hx
    rw [Set.mem_Ioi] at hx
    exact deriv_mul_log hx.ne'
  simp only [tendsto_congr' this, tendsto_atBot_add_const_right, tendsto_log_nhdsGT_zero]

open Filter in
lemma tendsto_deriv_mul_log_atTop :
    Tendsto (fun x ↦ deriv (fun x ↦ x * log x) x) atTop atTop := by
  refine (tendsto_congr' ?_).mpr (tendsto_log_atTop.atTop_add (tendsto_const_nhds (x := 1)))
  rw [EventuallyEq, eventually_atTop]
  exact ⟨1, fun _ hx ↦ deriv_mul_log (zero_lt_one.trans_le hx).ne'⟩

open Filter in
lemma tendsto_rightDeriv_mul_log_atTop :
    Tendsto (fun x ↦ derivWithin (fun x ↦ x * log x) (Set.Ioi x) x) atTop atTop := by
  refine (tendsto_congr' ?_).mpr (tendsto_log_atTop.atTop_add (tendsto_const_nhds (x := 1)))
  rw [EventuallyEq, eventually_atTop]
  exact ⟨1, fun _ hx ↦ rightDeriv_mul_log (zero_lt_one.trans_le hx).ne'⟩

/-- At `x=0`, `(fun x ↦ x * log x)` is not differentiable
(but note that it is continuous, see `continuous_mul_log`). -/
lemma not_DifferentiableAt_log_mul_zero :
    ¬ DifferentiableAt ℝ (fun x ↦ x * log x) 0 := fun h ↦
  (not_differentiableWithinAt_of_deriv_tendsto_atBot_Ioi (fun x : ℝ ↦ x * log x) (a := 0))
    tendsto_deriv_mul_log_nhdsWithin_zero
    (h.differentiableWithinAt (s := Set.Ioi 0))

/-- Not differentiable, hence `deriv` has junk value zero. -/
lemma deriv_mul_log_zero : deriv (fun x ↦ x * log x) 0 = 0 :=
  deriv_zero_of_not_differentiableAt not_DifferentiableAt_log_mul_zero

lemma not_continuousAt_deriv_mul_log_zero :
    ¬ ContinuousAt (deriv (fun (x : ℝ) ↦ x * log x)) 0 :=
  not_continuousAt_of_tendsto tendsto_deriv_mul_log_nhdsWithin_zero nhdsWithin_le_nhds (by simp)

lemma deriv2_mul_log (x : ℝ) : deriv^[2] (fun x ↦ x * log x) x = x⁻¹ := by
  simp only [Function.iterate_succ, Function.iterate_zero, Function.id_comp, Function.comp_apply]
  by_cases hx : x = 0
  · rw [hx, inv_zero]
    exact deriv_zero_of_not_differentiableAt
      (fun h ↦ not_continuousAt_deriv_mul_log_zero h.continuousAt)
  · suffices ∀ᶠ y in (𝓝 x), deriv (fun x ↦ x * log x) y = log y + 1 by
      refine (Filter.EventuallyEq.deriv_eq this).trans ?_
      rw [deriv_add_const, deriv_log x]
    filter_upwards [eventually_ne_nhds hx] with y hy using deriv_mul_log hy

lemma strictConvexOn_mul_log : StrictConvexOn ℝ (Set.Ici (0 : ℝ)) (fun x ↦ x * log x) := by
  refine strictConvexOn_of_deriv2_pos (convex_Ici 0) (continuous_mul_log.continuousOn) ?_
  intro x hx
  simp only [Set.nonempty_Iio, interior_Ici', Set.mem_Ioi] at hx
  rw [deriv2_mul_log]
  positivity

lemma convexOn_mul_log : ConvexOn ℝ (Set.Ici (0 : ℝ)) (fun x ↦ x * log x) :=
  strictConvexOn_mul_log.convexOn

lemma mul_log_nonneg {x : ℝ} (hx : 1 ≤ x) : 0 ≤ x * log x :=
  mul_nonneg (zero_le_one.trans hx) (log_nonneg hx)

lemma mul_log_nonpos {x : ℝ} (hx₀ : 0 ≤ x) (hx₁ : x ≤ 1) : x * log x ≤ 0 :=
  mul_nonpos_of_nonneg_of_nonpos hx₀ (log_nonpos hx₀ hx₁)

section negMulLog

/-- The function `x ↦ - x * log x` from `ℝ` to `ℝ`. -/
noncomputable def negMulLog (x : ℝ) : ℝ := - x * log x

lemma negMulLog_def : negMulLog = fun x ↦ - x * log x := rfl

lemma negMulLog_eq_neg : negMulLog = fun x ↦ - (x * log x) := by simp [negMulLog_def]

@[simp] lemma negMulLog_zero : negMulLog (0 : ℝ) = 0 := by simp [negMulLog]

@[simp] lemma negMulLog_one : negMulLog (1 : ℝ) = 0 := by simp [negMulLog]

lemma negMulLog_nonneg {x : ℝ} (h1 : 0 ≤ x) (h2 : x ≤ 1) : 0 ≤ negMulLog x := by
  simpa only [negMulLog_eq_neg, neg_nonneg] using mul_log_nonpos h1 h2

lemma negMulLog_mul (x y : ℝ) : negMulLog (x * y) = y * negMulLog x + x * negMulLog y := by
  simp only [negMulLog, neg_mul, neg_add_rev]
  by_cases hx : x = 0
  · simp [hx]
  by_cases hy : y = 0
  · simp [hy]
  rw [log_mul hx hy]
  ring

@[fun_prop] lemma continuous_negMulLog : Continuous negMulLog := by
  simpa only [negMulLog_eq_neg] using continuous_mul_log.neg

lemma differentiableOn_negMulLog : DifferentiableOn ℝ negMulLog {0}ᶜ := by
  simpa only [negMulLog_eq_neg] using differentiableOn_mul_log.neg

lemma differentiableAt_negMulLog_iff {x : ℝ} : DifferentiableAt ℝ negMulLog x ↔ x ≠ 0 := by
  constructor
  · unfold negMulLog
    intro h eq0
    simp only [neg_mul, differentiableAt_fun_neg_iff, eq0] at h
    exact not_DifferentiableAt_log_mul_zero h
  · intro hx
    have : x ∈ ({0} : Set ℝ)ᶜ := by
      simp_all only [ne_eq, Set.mem_compl_iff, Set.mem_singleton_iff, not_false_eq_true]
    have := differentiableOn_negMulLog x this
    apply DifferentiableWithinAt.differentiableAt (s := {0}ᶜ) <;>
    simp_all only [ne_eq, Set.mem_compl_iff, Set.mem_singleton_iff, not_false_eq_true,
      compl_singleton_mem_nhds_iff]

@[fun_prop] alias ⟨_, differentiableAt_negMulLog⟩ := differentiableAt_negMulLog_iff

lemma deriv_negMulLog {x : ℝ} (hx : x ≠ 0) : deriv negMulLog x = - log x - 1 := by
  rw [negMulLog_eq_neg, deriv.fun_neg, deriv_mul_log hx]
  ring

lemma hasDerivAt_negMulLog {x : ℝ} (hx : x ≠ 0) : HasDerivAt negMulLog (- log x - 1) x := by
  rw [← deriv_negMulLog hx, hasDerivAt_deriv_iff]
  refine DifferentiableOn.differentiableAt differentiableOn_negMulLog ?_
  simp [hx]

lemma deriv2_negMulLog (x : ℝ) : deriv^[2] negMulLog x = - x⁻¹ := by
  rw [negMulLog_eq_neg]
  have h := deriv2_mul_log
<<<<<<< HEAD
  simp only [Function.iterate_succ, Function.iterate_zero, Function.id_comp,
    Function.comp_apply, deriv.fun_neg', differentiableAt_id', differentiableAt_log_iff, ne_eq]
    at h ⊢
=======
  simp only [Function.iterate_succ, Function.iterate_zero, Function.id_comp, deriv.fun_neg',
    Function.comp_apply, differentiableAt_fun_id, differentiableAt_log_iff, ne_eq] at h ⊢
>>>>>>> 6116fda8
  rw [h]

lemma strictConcaveOn_negMulLog : StrictConcaveOn ℝ (Set.Ici (0 : ℝ)) negMulLog := by
  simpa only [negMulLog_eq_neg] using strictConvexOn_mul_log.neg

lemma concaveOn_negMulLog : ConcaveOn ℝ (Set.Ici (0 : ℝ)) negMulLog :=
  strictConcaveOn_negMulLog.concaveOn

end negMulLog

end Real<|MERGE_RESOLUTION|>--- conflicted
+++ resolved
@@ -191,14 +191,8 @@
 lemma deriv2_negMulLog (x : ℝ) : deriv^[2] negMulLog x = - x⁻¹ := by
   rw [negMulLog_eq_neg]
   have h := deriv2_mul_log
-<<<<<<< HEAD
-  simp only [Function.iterate_succ, Function.iterate_zero, Function.id_comp,
-    Function.comp_apply, deriv.fun_neg', differentiableAt_id', differentiableAt_log_iff, ne_eq]
-    at h ⊢
-=======
   simp only [Function.iterate_succ, Function.iterate_zero, Function.id_comp, deriv.fun_neg',
     Function.comp_apply, differentiableAt_fun_id, differentiableAt_log_iff, ne_eq] at h ⊢
->>>>>>> 6116fda8
   rw [h]
 
 lemma strictConcaveOn_negMulLog : StrictConcaveOn ℝ (Set.Ici (0 : ℝ)) negMulLog := by
