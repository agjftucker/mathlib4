--- conflicted
+++ resolved
@@ -141,13 +141,8 @@
   · rw [← hc]
     exact hf.monotone hbc
 
-<<<<<<< HEAD
 include h in
 theorem eq_strictMono_iff_eq_range {f g : β → γ} (hf : StrictMono f) (hg : StrictMono g) :
-=======
-theorem eq_strictMono_iff_eq_range (h : WellFounded ((· < ·) : β → β → Prop)) {f g : β → γ}
-    (hf : StrictMono f) (hg : StrictMono g) :
->>>>>>> 14bf7c02
     Set.range f = Set.range g ↔ f = g :=
   ⟨fun hfg => by
     funext a
@@ -157,13 +152,8 @@
         (eq_strictMono_iff_eq_range_aux hg hf hfg.symm fun a hab => (H a hab).symm),
     congr_arg _⟩
 
-<<<<<<< HEAD
 include h in
 theorem self_le_of_strictMono {f : β → β} (hf : StrictMono f) : ∀ n, n ≤ f n := by
-=======
-theorem self_le_of_strictMono (h : WellFounded ((· < ·) : β → β → Prop)) {f : β → β}
-    (hf : StrictMono f) : ∀ n, n ≤ f n := by
->>>>>>> 14bf7c02
   by_contra! h₁
   have h₂ := h.min_mem _ h₁
   exact h.not_lt_min _ h₁ (hf h₂) h₂
