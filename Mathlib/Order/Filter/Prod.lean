/-
Copyright (c) 2022 Johannes Hölzl. All rights reserved.
Released under Apache 2.0 license as described in the file LICENSE.
Authors: Johannes Hölzl, Patrick Massot, Yury Kudryashov, Kevin H. Wilson, Heather Macbeth
-/
import Mathlib.Order.Filter.Tendsto

/-!
# Product and coproduct filters

In this file we define `Filter.prod f g` (notation: `f ×ˢ g`) and `Filter.coprod f g`. The product
of two filters is the largest filter `l` such that `Filter.Tendsto Prod.fst l f` and
`Filter.Tendsto Prod.snd l g`.

## Implementation details

The product filter cannot be defined using the monad structure on filters. For example:

```lean
F := do {x ← seq, y ← top, return (x, y)}
G := do {y ← top, x ← seq, return (x, y)}
```
hence:
```lean
s ∈ F  ↔  ∃ n, [n..∞] × univ ⊆ s
s ∈ G  ↔  ∀ i:ℕ, ∃ n, [n..∞] × {i} ⊆ s
```
Now `⋃ i, [i..∞] × {i}` is in `G` but not in `F`.
As product filter we want to have `F` as result.

## Notation

* `f ×ˢ g` : `Filter.prod f g`, localized in `Filter`.

-/

open Set

open Filter

namespace Filter

variable {α β γ δ : Type*} {ι : Sort*}

section Prod

variable {s : Set α} {t : Set β} {f : Filter α} {g : Filter β}

theorem prod_mem_prod (hs : s ∈ f) (ht : t ∈ g) : s ×ˢ t ∈ f ×ˢ g :=
  inter_mem_inf (preimage_mem_comap hs) (preimage_mem_comap ht)

theorem mem_prod_iff {s : Set (α × β)} {f : Filter α} {g : Filter β} :
    s ∈ f ×ˢ g ↔ ∃ t₁ ∈ f, ∃ t₂ ∈ g, t₁ ×ˢ t₂ ⊆ s := by
  constructor
  · rintro ⟨t₁, ⟨s₁, hs₁, hts₁⟩, t₂, ⟨s₂, hs₂, hts₂⟩, rfl⟩
    exact ⟨s₁, hs₁, s₂, hs₂, fun p ⟨h, h'⟩ => ⟨hts₁ h, hts₂ h'⟩⟩
  · rintro ⟨t₁, ht₁, t₂, ht₂, h⟩
    exact mem_inf_of_inter (preimage_mem_comap ht₁) (preimage_mem_comap ht₂) h

@[simp]
theorem compl_diagonal_mem_prod {l₁ l₂ : Filter α} : (diagonal α)ᶜ ∈ l₁ ×ˢ l₂ ↔ Disjoint l₁ l₂ := by
  simp only [mem_prod_iff, Filter.disjoint_iff, prod_subset_compl_diagonal_iff_disjoint]

@[simp]
theorem prod_mem_prod_iff [f.NeBot] [g.NeBot] : s ×ˢ t ∈ f ×ˢ g ↔ s ∈ f ∧ t ∈ g :=
  ⟨fun h =>
    let ⟨_s', hs', _t', ht', H⟩ := mem_prod_iff.1 h
    (prod_subset_prod_iff.1 H).elim
      (fun ⟨hs's, ht't⟩ => ⟨mem_of_superset hs' hs's, mem_of_superset ht' ht't⟩) fun h =>
      h.elim (fun hs'e => absurd hs'e (nonempty_of_mem hs').ne_empty) fun ht'e =>
        absurd ht'e (nonempty_of_mem ht').ne_empty,
    fun h => prod_mem_prod h.1 h.2⟩

theorem mem_prod_principal {s : Set (α × β)} :
    s ∈ f ×ˢ 𝓟 t ↔ { a | ∀ b ∈ t, (a, b) ∈ s } ∈ f := by
  rw [← @exists_mem_subset_iff _ f, mem_prod_iff]
  refine exists_congr fun u => Iff.rfl.and ⟨?_, fun h => ⟨t, mem_principal_self t, ?_⟩⟩
  · rintro ⟨v, v_in, hv⟩ a a_in b b_in
    exact hv (mk_mem_prod a_in <| v_in b_in)
  · rintro ⟨x, y⟩ ⟨hx, hy⟩
    exact h hx y hy

theorem mem_prod_top {s : Set (α × β)} :
    s ∈ f ×ˢ (⊤ : Filter β) ↔ { a | ∀ b, (a, b) ∈ s } ∈ f := by
  rw [← principal_univ, mem_prod_principal]
  simp only [mem_univ, forall_true_left]

theorem eventually_prod_principal_iff {p : α × β → Prop} {s : Set β} :
    (∀ᶠ x : α × β in f ×ˢ 𝓟 s, p x) ↔ ∀ᶠ x : α in f, ∀ y : β, y ∈ s → p (x, y) := by
  rw [eventually_iff, eventually_iff, mem_prod_principal]
  simp only [mem_setOf_eq]

theorem comap_prod (f : α → β × γ) (b : Filter β) (c : Filter γ) :
    comap f (b ×ˢ c) = comap (Prod.fst ∘ f) b ⊓ comap (Prod.snd ∘ f) c := by
  rw [prod_eq_inf, comap_inf, Filter.comap_comap, Filter.comap_comap]

theorem comap_prodMap_prod (f : α → β) (g : γ → δ) (lb : Filter β) (ld : Filter δ) :
    comap (Prod.map f g) (lb ×ˢ ld) = comap f lb ×ˢ comap g ld := by
  simp [prod_eq_inf, comap_comap, Function.comp_def]

theorem prod_top : f ×ˢ (⊤ : Filter β) = f.comap Prod.fst := by
  rw [prod_eq_inf, comap_top, inf_top_eq]

theorem top_prod : (⊤ : Filter α) ×ˢ g = g.comap Prod.snd := by
  rw [prod_eq_inf, comap_top, top_inf_eq]

theorem sup_prod (f₁ f₂ : Filter α) (g : Filter β) : (f₁ ⊔ f₂) ×ˢ g = (f₁ ×ˢ g) ⊔ (f₂ ×ˢ g) := by
  simp only [prod_eq_inf, comap_sup, inf_sup_right]

theorem prod_sup (f : Filter α) (g₁ g₂ : Filter β) : f ×ˢ (g₁ ⊔ g₂) = (f ×ˢ g₁) ⊔ (f ×ˢ g₂) := by
  simp only [prod_eq_inf, comap_sup, inf_sup_left]

theorem eventually_prod_iff {p : α × β → Prop} :
    (∀ᶠ x in f ×ˢ g, p x) ↔
      ∃ pa : α → Prop, (∀ᶠ x in f, pa x) ∧ ∃ pb : β → Prop, (∀ᶠ y in g, pb y) ∧
        ∀ {x}, pa x → ∀ {y}, pb y → p (x, y) := by
  simpa only [Set.prod_subset_iff] using @mem_prod_iff α β p f g

theorem tendsto_fst : Tendsto Prod.fst (f ×ˢ g) f :=
  tendsto_inf_left tendsto_comap

theorem tendsto_snd : Tendsto Prod.snd (f ×ˢ g) g :=
  tendsto_inf_right tendsto_comap

/-- If a function tends to a product `g ×ˢ h` of filters, then its first component tends to
`g`. See also `Filter.Tendsto.fst_nhds` for the special case of converging to a point in a
product of two topological spaces. -/
theorem Tendsto.fst {h : Filter γ} {m : α → β × γ} (H : Tendsto m f (g ×ˢ h)) :
    Tendsto (fun a ↦ (m a).1) f g :=
  tendsto_fst.comp H

/-- If a function tends to a product `g ×ˢ h` of filters, then its second component tends to
`h`. See also `Filter.Tendsto.snd_nhds` for the special case of converging to a point in a
product of two topological spaces. -/
theorem Tendsto.snd {h : Filter γ} {m : α → β × γ} (H : Tendsto m f (g ×ˢ h)) :
    Tendsto (fun a ↦ (m a).2) f h :=
  tendsto_snd.comp H

theorem Tendsto.prodMk {h : Filter γ} {m₁ : α → β} {m₂ : α → γ}
    (h₁ : Tendsto m₁ f g) (h₂ : Tendsto m₂ f h) : Tendsto (fun x => (m₁ x, m₂ x)) f (g ×ˢ h) :=
  tendsto_inf.2 ⟨tendsto_comap_iff.2 h₁, tendsto_comap_iff.2 h₂⟩

@[deprecated (since := "2025-03-10")]
alias Tendsto.prod_mk := Tendsto.prodMk

theorem tendsto_prod_swap : Tendsto (Prod.swap : α × β → β × α) (f ×ˢ g) (g ×ˢ f) :=
  tendsto_snd.prodMk tendsto_fst

theorem Eventually.prod_inl {la : Filter α} {p : α → Prop} (h : ∀ᶠ x in la, p x) (lb : Filter β) :
    ∀ᶠ x in la ×ˢ lb, p (x : α × β).1 :=
  tendsto_fst.eventually h

theorem Eventually.prod_inr {lb : Filter β} {p : β → Prop} (h : ∀ᶠ x in lb, p x) (la : Filter α) :
    ∀ᶠ x in la ×ˢ lb, p (x : α × β).2 :=
  tendsto_snd.eventually h

theorem Eventually.prod_mk {la : Filter α} {pa : α → Prop} (ha : ∀ᶠ x in la, pa x) {lb : Filter β}
    {pb : β → Prop} (hb : ∀ᶠ y in lb, pb y) : ∀ᶠ p in la ×ˢ lb, pa (p : α × β).1 ∧ pb p.2 :=
  (ha.prod_inl lb).and (hb.prod_inr la)

theorem EventuallyEq.prodMap {δ} {la : Filter α} {fa ga : α → γ} (ha : fa =ᶠ[la] ga)
    {lb : Filter β} {fb gb : β → δ} (hb : fb =ᶠ[lb] gb) :
    Prod.map fa fb =ᶠ[la ×ˢ lb] Prod.map ga gb :=
  (Eventually.prod_mk ha hb).mono fun _ h => Prod.ext h.1 h.2

@[deprecated (since := "2025-03-10")]
alias EventuallyEq.prod_map := EventuallyEq.prodMap

theorem EventuallyLE.prodMap {δ} [LE γ] [LE δ] {la : Filter α} {fa ga : α → γ} (ha : fa ≤ᶠ[la] ga)
    {lb : Filter β} {fb gb : β → δ} (hb : fb ≤ᶠ[lb] gb) :
    Prod.map fa fb ≤ᶠ[la ×ˢ lb] Prod.map ga gb :=
  Eventually.prod_mk ha hb

@[deprecated (since := "2025-03-10")]
alias EventuallyLE.prod_map := EventuallyLE.prodMap

theorem Eventually.curry {la : Filter α} {lb : Filter β} {p : α × β → Prop}
    (h : ∀ᶠ x in la ×ˢ lb, p x) : ∀ᶠ x in la, ∀ᶠ y in lb, p (x, y) := by
  rcases eventually_prod_iff.1 h with ⟨pa, ha, pb, hb, h⟩
  exact ha.mono fun a ha => hb.mono fun b hb => h ha hb

protected lemma Frequently.uncurry {la : Filter α} {lb : Filter β} {p : α → β → Prop}
    (h : ∃ᶠ x in la, ∃ᶠ y in lb, p x y) : ∃ᶠ xy in la ×ˢ lb, p xy.1 xy.2 :=
  mt (fun h ↦ by simpa only [not_frequently] using h.curry) h

lemma Frequently.of_curry {la : Filter α} {lb : Filter β} {p : α × β → Prop}
    (h : ∃ᶠ x in la, ∃ᶠ y in lb, p (x, y)) : ∃ᶠ xy in la ×ˢ lb, p xy :=
  h.uncurry

theorem Eventually.image_of_prod {y : α → β} {r : α → β → Prop}
    (hy : Tendsto y f g) (hr : ∀ᶠ p in f ×ˢ g, r p.1 p.2) : ∀ᶠ x in f, r x (y x) := by
<<<<<<< HEAD
  have ⟨p, hp, q, hq, hr⟩ := eventually_prod_iff.mp hr
=======
  obtain ⟨p, hp, q, hq, hr⟩ := eventually_prod_iff.mp hr
>>>>>>> c9d27f7d
  filter_upwards [hp, hy.eventually hq] with _ hp hq using hr hp hq

/-- A fact that is eventually true about all pairs `l ×ˢ l` is eventually true about
all diagonal pairs `(i, i)` -/
theorem Eventually.diag_of_prod {p : α × α → Prop} (h : ∀ᶠ i in f ×ˢ f, p i) :
    ∀ᶠ i in f, p (i, i) :=
  h.image_of_prod (r := p.curry) tendsto_id

theorem Eventually.diag_of_prod_left {f : Filter α} {g : Filter γ} {p : (α × α) × γ → Prop} :
    (∀ᶠ x in (f ×ˢ f) ×ˢ g, p x) → ∀ᶠ x : α × γ in f ×ˢ g, p ((x.1, x.1), x.2) := by
  intro h
  obtain ⟨t, ht, s, hs, hst⟩ := eventually_prod_iff.1 h
  exact (ht.diag_of_prod.prod_mk hs).mono fun x hx => by simp only [hst hx.1 hx.2]

theorem Eventually.diag_of_prod_right {f : Filter α} {g : Filter γ} {p : α × γ × γ → Prop} :
    (∀ᶠ x in f ×ˢ (g ×ˢ g), p x) → ∀ᶠ x : α × γ in f ×ˢ g, p (x.1, x.2, x.2) := by
  intro h
  obtain ⟨t, ht, s, hs, hst⟩ := eventually_prod_iff.1 h
  exact (ht.prod_mk hs.diag_of_prod).mono fun x hx => by simp only [hst hx.1 hx.2]

theorem tendsto_diag : Tendsto (fun i => (i, i)) f (f ×ˢ f) :=
  tendsto_iff_eventually.mpr fun _ hpr => hpr.diag_of_prod

theorem prod_iInf_left [Nonempty ι] {f : ι → Filter α} {g : Filter β} :
    (⨅ i, f i) ×ˢ g = ⨅ i, f i ×ˢ g := by
  simp only [prod_eq_inf, comap_iInf, iInf_inf]

theorem prod_iInf_right [Nonempty ι] {f : Filter α} {g : ι → Filter β} :
    (f ×ˢ ⨅ i, g i) = ⨅ i, f ×ˢ g i := by
  simp only [prod_eq_inf, comap_iInf, inf_iInf]

@[mono, gcongr]
theorem prod_mono {f₁ f₂ : Filter α} {g₁ g₂ : Filter β} (hf : f₁ ≤ f₂) (hg : g₁ ≤ g₂) :
    f₁ ×ˢ g₁ ≤ f₂ ×ˢ g₂ :=
  inf_le_inf (comap_mono hf) (comap_mono hg)

theorem prod_mono_left (g : Filter β) {f₁ f₂ : Filter α} (hf : f₁ ≤ f₂) : f₁ ×ˢ g ≤ f₂ ×ˢ g :=
  Filter.prod_mono hf rfl.le

theorem prod_mono_right (f : Filter α) {g₁ g₂ : Filter β} (hf : g₁ ≤ g₂) : f ×ˢ g₁ ≤ f ×ˢ g₂ :=
  Filter.prod_mono rfl.le hf

theorem prod_comap_comap_eq.{u, v, w, x} {α₁ : Type u} {α₂ : Type v} {β₁ : Type w} {β₂ : Type x}
    {f₁ : Filter α₁} {f₂ : Filter α₂} {m₁ : β₁ → α₁} {m₂ : β₂ → α₂} :
    comap m₁ f₁ ×ˢ comap m₂ f₂ = comap (fun p : β₁ × β₂ => (m₁ p.1, m₂ p.2)) (f₁ ×ˢ f₂) := by
  simp only [prod_eq_inf, comap_comap, comap_inf, Function.comp_def]

theorem prod_comm' : f ×ˢ g = comap Prod.swap (g ×ˢ f) := by
  simp only [prod_eq_inf, comap_comap, Function.comp_def, inf_comm, Prod.swap, comap_inf]

theorem prod_comm : f ×ˢ g = map Prod.swap (g ×ˢ f) := by
  rw [prod_comm', ← map_swap_eq_comap_swap]

theorem mem_prod_iff_left {s : Set (α × β)} :
    s ∈ f ×ˢ g ↔ ∃ t ∈ f, ∀ᶠ y in g, ∀ x ∈ t, (x, y) ∈ s := by
  simp only [mem_prod_iff, prod_subset_iff]
  refine exists_congr fun _ => Iff.rfl.and <| Iff.trans ?_ exists_mem_subset_iff
  exact exists_congr fun _ => Iff.rfl.and forall₂_swap

theorem mem_prod_iff_right {s : Set (α × β)} :
    s ∈ f ×ˢ g ↔ ∃ t ∈ g, ∀ᶠ x in f, ∀ y ∈ t, (x, y) ∈ s := by
  rw [prod_comm, mem_map, mem_prod_iff_left]; rfl

@[simp]
theorem map_fst_prod (f : Filter α) (g : Filter β) [NeBot g] : map Prod.fst (f ×ˢ g) = f := by
  ext s
  simp only [mem_map, mem_prod_iff_left, mem_preimage, eventually_const, ← subset_def,
    exists_mem_subset_iff]

@[simp]
theorem map_snd_prod (f : Filter α) (g : Filter β) [NeBot f] : map Prod.snd (f ×ˢ g) = g := by
  rw [prod_comm, map_map]; apply map_fst_prod

@[simp]
theorem prod_le_prod {f₁ f₂ : Filter α} {g₁ g₂ : Filter β} [NeBot f₁] [NeBot g₁] :
    f₁ ×ˢ g₁ ≤ f₂ ×ˢ g₂ ↔ f₁ ≤ f₂ ∧ g₁ ≤ g₂ :=
  ⟨fun h =>
    ⟨map_fst_prod f₁ g₁ ▸ tendsto_fst.mono_left h, map_snd_prod f₁ g₁ ▸ tendsto_snd.mono_left h⟩,
    fun h => prod_mono h.1 h.2⟩

@[simp]
theorem prod_inj {f₁ f₂ : Filter α} {g₁ g₂ : Filter β} [NeBot f₁] [NeBot g₁] :
    f₁ ×ˢ g₁ = f₂ ×ˢ g₂ ↔ f₁ = f₂ ∧ g₁ = g₂ := by
  refine ⟨fun h => ?_, fun h => h.1 ▸ h.2 ▸ rfl⟩
  have hle : f₁ ≤ f₂ ∧ g₁ ≤ g₂ := prod_le_prod.1 h.le
  haveI := neBot_of_le hle.1; haveI := neBot_of_le hle.2
  exact ⟨hle.1.antisymm <| (prod_le_prod.1 h.ge).1, hle.2.antisymm <| (prod_le_prod.1 h.ge).2⟩

theorem eventually_swap_iff {p : α × β → Prop} :
    (∀ᶠ x : α × β in f ×ˢ g, p x) ↔ ∀ᶠ y : β × α in g ×ˢ f, p y.swap := by
  rw [prod_comm]; rfl

/-- A technical lemma which is a generalization of `Filter.Eventually.trans_prod`. -/
lemma Eventually.eventually_prod_of_eventually_swap {h : Filter γ}
    [NeBot g] {p : α → β → Prop} {q : β → γ → Prop} {r : α → γ → Prop}
    (hp : ∀ᶠ x in f, ∀ᶠ y in g, p x y) (hq : ∀ᶠ z in h, ∀ᶠ y in g, q y z)
    (hpqr : ∀ x y z, p x y → q y z → r x z) :
    ∀ᶠ xz in f ×ˢ h, r xz.1 xz.2 := by
  refine eventually_prod_iff.mpr ⟨_, hp, _, hq, fun {x} hx {z} hz ↦ ?_⟩
  rcases (hx.and hz).exists with ⟨y, hpy, hqy⟩
  exact hpqr x y z hpy hqy

lemma Eventually.trans_prod {h : Filter γ}
    [NeBot g] {p : α → β → Prop} {q : β → γ → Prop} {r : α → γ → Prop}
    (hp : ∀ᶠ xy in f ×ˢ g, p xy.1 xy.2) (hq : ∀ᶠ yz in g ×ˢ h, q yz.1 yz.2)
    (hpqr : ∀ x y z, p x y → q y z → r x z) :
    ∀ᶠ xz in f ×ˢ h, r xz.1 xz.2 :=
  hp.curry.eventually_prod_of_eventually_swap (eventually_swap_iff.mp hq |>.curry) hpqr

theorem prod_assoc (f : Filter α) (g : Filter β) (h : Filter γ) :
    map (Equiv.prodAssoc α β γ) ((f ×ˢ g) ×ˢ h) = f ×ˢ (g ×ˢ h) := by
  simp_rw [← comap_equiv_symm, prod_eq_inf, comap_inf, comap_comap, inf_assoc,
    Function.comp_def, Equiv.prodAssoc_symm_apply]

theorem prod_assoc_symm (f : Filter α) (g : Filter β) (h : Filter γ) :
    map (Equiv.prodAssoc α β γ).symm (f ×ˢ (g ×ˢ h)) = (f ×ˢ g) ×ˢ h := by
  simp_rw [map_equiv_symm, prod_eq_inf, comap_inf, comap_comap, inf_assoc,
    Function.comp_def, Equiv.prodAssoc_apply]

theorem tendsto_prodAssoc {h : Filter γ} :
    Tendsto (Equiv.prodAssoc α β γ) ((f ×ˢ g) ×ˢ h) (f ×ˢ (g ×ˢ h)) :=
  (prod_assoc f g h).le

theorem tendsto_prodAssoc_symm {h : Filter γ} :
    Tendsto (Equiv.prodAssoc α β γ).symm (f ×ˢ (g ×ˢ h)) ((f ×ˢ g) ×ˢ h) :=
  (prod_assoc_symm f g h).le

/-- A useful lemma when dealing with uniformities. -/
theorem map_swap4_prod {h : Filter γ} {k : Filter δ} :
    map (fun p : (α × β) × γ × δ => ((p.1.1, p.2.1), (p.1.2, p.2.2))) ((f ×ˢ g) ×ˢ (h ×ˢ k)) =
      (f ×ˢ h) ×ˢ (g ×ˢ k) := by
  simp_rw [map_swap4_eq_comap, prod_eq_inf, comap_inf, comap_comap]; ac_rfl

theorem tendsto_swap4_prod {h : Filter γ} {k : Filter δ} :
    Tendsto (fun p : (α × β) × γ × δ => ((p.1.1, p.2.1), (p.1.2, p.2.2))) ((f ×ˢ g) ×ˢ (h ×ˢ k))
      ((f ×ˢ h) ×ˢ (g ×ˢ k)) :=
  map_swap4_prod.le

theorem prod_map_map_eq.{u, v, w, x} {α₁ : Type u} {α₂ : Type v} {β₁ : Type w} {β₂ : Type x}
    {f₁ : Filter α₁} {f₂ : Filter α₂} {m₁ : α₁ → β₁} {m₂ : α₂ → β₂} :
    map m₁ f₁ ×ˢ map m₂ f₂ = map (fun p : α₁ × α₂ => (m₁ p.1, m₂ p.2)) (f₁ ×ˢ f₂) :=
  le_antisymm
    (fun s hs =>
      let ⟨s₁, hs₁, s₂, hs₂, h⟩ := mem_prod_iff.mp hs
      mem_of_superset (prod_mem_prod (image_mem_map hs₁) (image_mem_map hs₂)) <|
        by rwa [prod_image_image_eq, image_subset_iff])
    ((tendsto_map.comp tendsto_fst).prodMk (tendsto_map.comp tendsto_snd))

theorem prod_map_map_eq' {α₁ : Type*} {α₂ : Type*} {β₁ : Type*} {β₂ : Type*} (f : α₁ → α₂)
    (g : β₁ → β₂) (F : Filter α₁) (G : Filter β₁) :
    map f F ×ˢ map g G = map (Prod.map f g) (F ×ˢ G) :=
  prod_map_map_eq

theorem prod_map_left (f : α → β) (F : Filter α) (G : Filter γ) :
    map f F ×ˢ G = map (Prod.map f id) (F ×ˢ G) := by
  rw [← prod_map_map_eq', map_id]

theorem prod_map_right (f : β → γ) (F : Filter α) (G : Filter β) :
    F ×ˢ map f G = map (Prod.map id f) (F ×ˢ G) := by
  rw [← prod_map_map_eq', map_id]

theorem le_prod_map_fst_snd {f : Filter (α × β)} : f ≤ map Prod.fst f ×ˢ map Prod.snd f :=
  le_inf le_comap_map le_comap_map

theorem Tendsto.prodMap {δ : Type*} {f : α → γ} {g : β → δ} {a : Filter α} {b : Filter β}
    {c : Filter γ} {d : Filter δ} (hf : Tendsto f a c) (hg : Tendsto g b d) :
    Tendsto (Prod.map f g) (a ×ˢ b) (c ×ˢ d) := by
  rw [Tendsto, Prod.map_def, ← prod_map_map_eq]
  exact Filter.prod_mono hf hg

@[deprecated (since := "2025-03-10")]
alias Tendsto.prod_map := Tendsto.prodMap

protected theorem map_prod (m : α × β → γ) (f : Filter α) (g : Filter β) :
    map m (f ×ˢ g) = (f.map fun a b => m (a, b)).seq g := by
  simp only [Filter.ext_iff, mem_map, mem_prod_iff, mem_map_seq_iff, exists_and_left]
  intro s
  constructor
  · exact fun ⟨t, ht, s, hs, h⟩ => ⟨s, hs, t, ht, fun x hx y hy => @h ⟨x, y⟩ ⟨hx, hy⟩⟩
  · exact fun ⟨s, hs, t, ht, h⟩ => ⟨t, ht, s, hs, fun ⟨x, y⟩ ⟨hx, hy⟩ => h x hx y hy⟩

theorem prod_eq : f ×ˢ g = (f.map Prod.mk).seq g := f.map_prod id g

theorem prod_inf_prod {f₁ f₂ : Filter α} {g₁ g₂ : Filter β} :
    (f₁ ×ˢ g₁) ⊓ (f₂ ×ˢ g₂) = (f₁ ⊓ f₂) ×ˢ (g₁ ⊓ g₂) := by
  simp only [prod_eq_inf, comap_inf, inf_comm, inf_assoc, inf_left_comm]

theorem inf_prod {f₁ f₂ : Filter α} : (f₁ ⊓ f₂) ×ˢ g = (f₁ ×ˢ g) ⊓ (f₂ ×ˢ g) := by
  rw [prod_inf_prod, inf_idem]

theorem prod_inf {g₁ g₂ : Filter β} : f ×ˢ (g₁ ⊓ g₂) = (f ×ˢ g₁) ⊓ (f ×ˢ g₂) := by
  rw [prod_inf_prod, inf_idem]

@[simp]
theorem prod_principal_principal {s : Set α} {t : Set β} : 𝓟 s ×ˢ 𝓟 t = 𝓟 (s ×ˢ t) := by
  simp only [prod_eq_inf, comap_principal, principal_eq_iff_eq, comap_principal, inf_principal]; rfl

@[simp]
theorem pure_prod {a : α} {f : Filter β} : pure a ×ˢ f = map (Prod.mk a) f := by
  rw [prod_eq, map_pure, pure_seq_eq_map]

theorem map_pure_prod (f : α → β → γ) (a : α) (B : Filter β) :
    map (Function.uncurry f) (pure a ×ˢ B) = map (f a) B := by
  rw [Filter.pure_prod]; rfl

@[simp]
theorem prod_pure {b : β} : f ×ˢ pure b = map (fun a => (a, b)) f := by
  rw [prod_eq, seq_pure, map_map]; rfl

theorem prod_pure_pure {a : α} {b : β} :
    (pure a : Filter α) ×ˢ (pure b : Filter β) = pure (a, b) := by simp

@[simp]
theorem prod_eq_bot : f ×ˢ g = ⊥ ↔ f = ⊥ ∨ g = ⊥ := by
  simp_rw [← empty_mem_iff_bot, mem_prod_iff, subset_empty_iff, prod_eq_empty_iff, ← exists_prop,
    Subtype.exists', exists_or, exists_const, Subtype.exists, exists_prop, exists_eq_right]

@[simp] theorem prod_bot : f ×ˢ (⊥ : Filter β) = ⊥ := prod_eq_bot.2 <| Or.inr rfl

@[simp] theorem bot_prod : (⊥ : Filter α) ×ˢ g = ⊥ := prod_eq_bot.2 <| Or.inl rfl

theorem prod_neBot : NeBot (f ×ˢ g) ↔ NeBot f ∧ NeBot g := by
  simp only [neBot_iff, Ne, prod_eq_bot, not_or]

protected theorem NeBot.prod (hf : NeBot f) (hg : NeBot g) : NeBot (f ×ˢ g) := prod_neBot.2 ⟨hf, hg⟩

instance prod.instNeBot [hf : NeBot f] [hg : NeBot g] : NeBot (f ×ˢ g) := hf.prod hg

@[simp]
lemma disjoint_prod {f' : Filter α} {g' : Filter β} :
    Disjoint (f ×ˢ g) (f' ×ˢ g') ↔ Disjoint f f' ∨ Disjoint g g' := by
  simp only [disjoint_iff, prod_inf_prod, prod_eq_bot]

/-- `p ∧ q` occurs frequently along the product of two filters
iff both `p` and `q` occur frequently along the corresponding filters. -/
theorem frequently_prod_and {p : α → Prop} {q : β → Prop} :
    (∃ᶠ x in f ×ˢ g, p x.1 ∧ q x.2) ↔ (∃ᶠ a in f, p a) ∧ ∃ᶠ b in g, q b := by
  simp only [frequently_iff_neBot, ← prod_neBot, ← prod_inf_prod, prod_principal_principal]
  rfl

theorem tendsto_prod_iff {f : α × β → γ} {x : Filter α} {y : Filter β} {z : Filter γ} :
    Tendsto f (x ×ˢ y) z ↔ ∀ W ∈ z, ∃ U ∈ x, ∃ V ∈ y, ∀ x y, x ∈ U → y ∈ V → f (x, y) ∈ W := by
  simp only [tendsto_def, mem_prod_iff, prod_sub_preimage_iff]

theorem tendsto_prod_iff' {g' : Filter γ} {s : α → β × γ} :
    Tendsto s f (g ×ˢ g') ↔ Tendsto (fun n => (s n).1) f g ∧ Tendsto (fun n => (s n).2) f g' := by
  simp only [prod_eq_inf, tendsto_inf, tendsto_comap_iff, Function.comp_def]

theorem le_prod {f : Filter (α × β)} {g : Filter α} {g' : Filter β} :
    (f ≤ g ×ˢ g') ↔ Tendsto Prod.fst f g ∧ Tendsto Prod.snd f g' :=
  tendsto_prod_iff'

end Prod

/-! ### Coproducts of filters -/

section Coprod

variable {f : Filter α} {g : Filter β}

theorem coprod_eq_prod_top_sup_top_prod (f : Filter α) (g : Filter β) :
    Filter.coprod f g = f ×ˢ ⊤ ⊔ ⊤ ×ˢ g := by
  rw [prod_top, top_prod]
  rfl

theorem mem_coprod_iff {s : Set (α × β)} {f : Filter α} {g : Filter β} :
    s ∈ f.coprod g ↔ (∃ t₁ ∈ f, Prod.fst ⁻¹' t₁ ⊆ s) ∧ ∃ t₂ ∈ g, Prod.snd ⁻¹' t₂ ⊆ s := by
  simp [Filter.coprod]

@[simp]
theorem bot_coprod (l : Filter β) : (⊥ : Filter α).coprod l = comap Prod.snd l := by
  simp [Filter.coprod]

@[simp]
theorem coprod_bot (l : Filter α) : l.coprod (⊥ : Filter β) = comap Prod.fst l := by
  simp [Filter.coprod]

theorem bot_coprod_bot : (⊥ : Filter α).coprod (⊥ : Filter β) = ⊥ := by simp

theorem compl_mem_coprod {s : Set (α × β)} {la : Filter α} {lb : Filter β} :
    sᶜ ∈ la.coprod lb ↔ (Prod.fst '' s)ᶜ ∈ la ∧ (Prod.snd '' s)ᶜ ∈ lb := by
  simp only [Filter.coprod, mem_sup, compl_mem_comap]

@[mono]
theorem coprod_mono {f₁ f₂ : Filter α} {g₁ g₂ : Filter β} (hf : f₁ ≤ f₂) (hg : g₁ ≤ g₂) :
    f₁.coprod g₁ ≤ f₂.coprod g₂ :=
  sup_le_sup (comap_mono hf) (comap_mono hg)

theorem coprod_neBot_iff : (f.coprod g).NeBot ↔ f.NeBot ∧ Nonempty β ∨ Nonempty α ∧ g.NeBot := by
  simp [Filter.coprod]

@[instance]
theorem coprod_neBot_left [NeBot f] [Nonempty β] : (f.coprod g).NeBot :=
  coprod_neBot_iff.2 (Or.inl ⟨‹_›, ‹_›⟩)

@[instance]
theorem coprod_neBot_right [NeBot g] [Nonempty α] : (f.coprod g).NeBot :=
  coprod_neBot_iff.2 (Or.inr ⟨‹_›, ‹_›⟩)

theorem coprod_inf_prod_le (f₁ f₂ : Filter α) (g₁ g₂ : Filter β) :
    f₁.coprod g₁ ⊓ f₂ ×ˢ g₂ ≤ f₁ ×ˢ g₂ ⊔ f₂ ×ˢ g₁ := calc
  f₁.coprod g₁ ⊓ f₂ ×ˢ g₂
  _ = (f₁ ×ˢ ⊤ ⊔ ⊤ ×ˢ g₁) ⊓ f₂ ×ˢ g₂            := by rw [coprod_eq_prod_top_sup_top_prod]
  _ = f₁ ×ˢ ⊤ ⊓ f₂ ×ˢ g₂ ⊔ ⊤ ×ˢ g₁ ⊓ f₂ ×ˢ g₂   := inf_sup_right _ _ _
  _ = (f₁ ⊓ f₂) ×ˢ g₂ ⊔ f₂ ×ˢ (g₁ ⊓ g₂)         := by simp [prod_inf_prod]
  _ ≤ f₁ ×ˢ g₂ ⊔ f₂ ×ˢ g₁                       :=
    sup_le_sup (prod_mono inf_le_left le_rfl) (prod_mono le_rfl inf_le_left)

theorem principal_coprod_principal (s : Set α) (t : Set β) :
    (𝓟 s).coprod (𝓟 t) = 𝓟 (sᶜ ×ˢ tᶜ)ᶜ := by
  rw [Filter.coprod, comap_principal, comap_principal, sup_principal, Set.prod_eq, compl_inter,
    preimage_compl, preimage_compl, compl_compl, compl_compl]

-- this inequality can be strict; see `map_const_principal_coprod_map_id_principal` and
-- `map_prodMap_const_id_principal_coprod_principal` below.
theorem map_prodMap_coprod_le.{u, v, w, x} {α₁ : Type u} {α₂ : Type v} {β₁ : Type w} {β₂ : Type x}
    {f₁ : Filter α₁} {f₂ : Filter α₂} {m₁ : α₁ → β₁} {m₂ : α₂ → β₂} :
    map (Prod.map m₁ m₂) (f₁.coprod f₂) ≤ (map m₁ f₁).coprod (map m₂ f₂) := by
  intro s
  simp only [mem_map, mem_coprod_iff]
  rintro ⟨⟨u₁, hu₁, h₁⟩, u₂, hu₂, h₂⟩
  refine ⟨⟨m₁ ⁻¹' u₁, hu₁, fun _ hx => h₁ ?_⟩, ⟨m₂ ⁻¹' u₂, hu₂, fun _ hx => h₂ ?_⟩⟩ <;> convert hx

@[deprecated (since := "2025-03-10")]
alias map_prod_map_coprod_le := map_prodMap_coprod_le

/-- Characterization of the coproduct of the `Filter.map`s of two principal filters `𝓟 {a}` and
`𝓟 {i}`, the first under the constant function `fun a => b` and the second under the identity
function. Together with the next lemma, `map_prodMap_const_id_principal_coprod_principal`, this
provides an example showing that the inequality in the lemma `map_prodMap_coprod_le` can be strict.
-/
theorem map_const_principal_coprod_map_id_principal {α β ι : Type*} (a : α) (b : β) (i : ι) :
    (map (fun _ => b) (𝓟 {a})).coprod (map id (𝓟 {i})) =
      𝓟 ((({b} : Set β) ×ˢ univ) ∪ (univ ×ˢ ({i} : Set ι))) := by
  simp only [map_principal, Filter.coprod, comap_principal, sup_principal, image_singleton,
    prod_univ, univ_prod, id]

/-- Characterization of the `Filter.map` of the coproduct of two principal filters `𝓟 {a}` and
`𝓟 {i}`, under the `Prod.map` of two functions, respectively the constant function `fun a => b` and
the identity function.  Together with the previous lemma,
`map_const_principal_coprod_map_id_principal`, this provides an example showing that the inequality
in the lemma `map_prodMap_coprod_le` can be strict. -/
theorem map_prodMap_const_id_principal_coprod_principal {α β ι : Type*} (a : α) (b : β) (i : ι) :
    map (Prod.map (fun _ : α => b) id) ((𝓟 {a}).coprod (𝓟 {i})) =
      𝓟 (({b} : Set β) ×ˢ (univ : Set ι)) := by
  rw [principal_coprod_principal, map_principal]
  congr
  ext ⟨b', i'⟩
  constructor
  · rintro ⟨⟨a'', i''⟩, _, h₂, h₃⟩
    simp
  · rintro ⟨h₁, _⟩
    use (a, i')
    simpa using h₁.symm

@[deprecated (since := "2025-03-10")]
alias map_prod_map_const_id_principal_coprod_principal :=
  map_prodMap_const_id_principal_coprod_principal

theorem Tendsto.prodMap_coprod {δ : Type*} {f : α → γ} {g : β → δ} {a : Filter α} {b : Filter β}
    {c : Filter γ} {d : Filter δ} (hf : Tendsto f a c) (hg : Tendsto g b d) :
    Tendsto (Prod.map f g) (a.coprod b) (c.coprod d) :=
  map_prodMap_coprod_le.trans (coprod_mono hf hg)

@[deprecated (since := "2025-03-10")]
alias Tendsto.prod_map_coprod := Tendsto.prodMap_coprod

end Coprod

end Filter<|MERGE_RESOLUTION|>--- conflicted
+++ resolved
@@ -189,11 +189,7 @@
 
 theorem Eventually.image_of_prod {y : α → β} {r : α → β → Prop}
     (hy : Tendsto y f g) (hr : ∀ᶠ p in f ×ˢ g, r p.1 p.2) : ∀ᶠ x in f, r x (y x) := by
-<<<<<<< HEAD
-  have ⟨p, hp, q, hq, hr⟩ := eventually_prod_iff.mp hr
-=======
   obtain ⟨p, hp, q, hq, hr⟩ := eventually_prod_iff.mp hr
->>>>>>> c9d27f7d
   filter_upwards [hp, hy.eventually hq] with _ hp hq using hr hp hq
 
 /-- A fact that is eventually true about all pairs `l ×ˢ l` is eventually true about
