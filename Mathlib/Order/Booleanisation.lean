/-
Copyright (c) 2023 Yaël Dillies. All rights reserved.
Released under Apache 2.0 license as described in the file LICENSE.
Authors: Yaël Dillies
-/
import Mathlib.Order.Hom.Lattice

/-!
# Adding complements to a generalized Boolean algebra

This file embeds any generalized Boolean algebra into a Boolean algebra.

This concretely proves that any equation holding true in the theory of Boolean algebras that does
not reference `ᶜ` also holds true in the theory of generalized Boolean algebras. Put another way,
one does not need the existence of complements to prove something which does not talk about
complements.

## Main declarations

* `Booleanisation`: Boolean algebra containing a given generalised Boolean algebra as a sublattice.
* `Booleanisation.liftLatticeHom`: Boolean algebra containing a given generalised Boolean algebra as
  a sublattice.

## Future workl

If mathlib ever acquires `GenBoolAlg`, the category of generalised Boolean algebras, then one could
show that `Booleanisation` is the free functor from `GenBoolAlg` to `BoolAlg`.
-/

open Function

variable {α : Type*}

/-- Boolean algebra containing a given generalised Boolean algebra `α` as a sublattice.

This should be thought of as made of a copy of `α` (representing elements of `α`) living under
another copy of `α` (representing complements of elements of `α`). -/
def Booleanisation (α : Type*) := α ⊕ α

namespace Booleanisation

instance instDecidableEq [DecidableEq α] : DecidableEq (Booleanisation α) := Sum.instDecidableEqSum

variable [GeneralizedBooleanAlgebra α] {x y : Booleanisation α} {a b : α}

/-- The natural inclusion `a ↦ a` from a generalized Boolean algebra to its generated Boolean
algebra. -/
@[match_pattern] def lift : α → Booleanisation α := Sum.inl

/-- The inclusion `a ↦ aᶜ from a generalized Boolean algebra to its generated Boolean algebra. -/
@[match_pattern] def comp : α → Booleanisation α := Sum.inr

/-- The order on `Booleanisation α` is as follows: For `a b : α`,
* `a ≤ b` iff `a ≤ b` in `α`
* `a ≤ bᶜ` iff `a` and `b` are disjoint in `α`
* `aᶜ ≤ bᶜ` iff `b ≤ a` in `α`
* `¬ aᶜ ≤ b` -/
protected inductive LE : Booleanisation α → Booleanisation α → Prop
  | protected lift {a b} : a ≤ b → Booleanisation.LE (lift a) (lift b)
  | protected comp {a b} : a ≤ b → Booleanisation.LE (comp b) (comp a)
  | protected sep {a b} : Disjoint a b → Booleanisation.LE (lift a) (comp b)

/-- The order on `Booleanisation α` is as follows: For `a b : α`,
* `a < b` iff `a < b` in `α`
* `a < bᶜ` iff `a` and `b` are disjoint in `α`
* `aᶜ < bᶜ` iff `b < a` in `α`
* `¬ aᶜ < b` -/
protected inductive LT : Booleanisation α → Booleanisation α → Prop
  | protected lift {a b} : a < b → Booleanisation.LT (lift a) (lift b)
  | protected comp {a b} : a < b → Booleanisation.LT (comp b) (comp a)
  | protected sep {a b} : Disjoint a b → Booleanisation.LT (lift a) (comp b)

@[inherit_doc Booleanisation.LE]
instance instLE : LE (Booleanisation α) where
  le := Booleanisation.LE

@[inherit_doc Booleanisation.LT]
instance instLT : LT (Booleanisation α) where
  lt := Booleanisation.LT

/-- The supremum on `Booleanisation α` is as follows: For `a b : α`,
* `a ⊔ b` is `a ⊔ b`
* `a ⊔ bᶜ` is `(b \ a)ᶜ`
* `aᶜ ⊔ b` is `(a \ b)ᶜ`
* `aᶜ ⊔ bᶜ` is `(a ⊓ b)ᶜ` -/
instance instSup : Sup (Booleanisation α) where
  sup x y := match x, y with
    | lift a, lift b => lift (a ⊔ b)
    | lift a, comp b => comp (b \ a)
    | comp a, lift b => comp (a \ b)
    | comp a, comp b => comp (a ⊓ b)

/-- The infimum on `Booleanisation α` is as follows: For `a b : α`,
* `a ⊓ b` is `a ⊓ b`
* `a ⊓ bᶜ` is `a \ b`
* `aᶜ ⊓ b` is `b \ a`
* `aᶜ ⊓ bᶜ` is `(a ⊔ b)ᶜ` -/
instance instInf : Inf (Booleanisation α) where
  inf x y := match x, y with
    | lift a, lift b => lift (a ⊓ b)
    | lift a, comp b => lift (a \ b)
    | comp a, lift b => lift (b \ a)
    | comp a, comp b => comp (a ⊔ b)

/-- The bottom element of `Booleanisation α` is the bottom element of `α`. -/
instance instBot : Bot (Booleanisation α) where
  bot := lift ⊥

/-- The top element of `Booleanisation α` is the complement of the bottom element of `α`. -/
instance instTop : Top (Booleanisation α) where
  top := comp ⊥

/-- The complement operator on `Booleanisation α` sends `a` to `aᶜ` and `aᶜ` to `a`, for `a : α`. -/
instance instCompl : HasCompl (Booleanisation α) where
  compl x := match x with
    | lift a => comp a
    | comp a => lift a

/-- The difference operator on `Booleanisation α` is as follows: For `a b : α`,
* `a \ b` is `a \ b`
* `a \ bᶜ` is `a ⊓ b`
* `aᶜ \ b` is `(a ⊔ b)ᶜ`
* `aᶜ \ bᶜ` is `b \ a` -/
instance instSDiff : SDiff (Booleanisation α) where
  sdiff x y := match x, y with
    | lift a, lift b => lift (a \ b)
    | lift a, comp b => lift (a ⊓ b)
    | comp a, lift b => comp (a ⊔ b)
    | comp a, comp b => lift (b \ a)

@[simp] lemma lift_le_lift : lift a ≤ lift b ↔ a ≤ b := ⟨by rintro ⟨_⟩; assumption, LE.lift⟩
@[simp] lemma comp_le_comp : comp a ≤ comp b ↔ b ≤ a := ⟨by rintro ⟨_⟩; assumption, LE.comp⟩
@[simp] lemma lift_le_comp : lift a ≤ comp b ↔ Disjoint a b := ⟨by rintro ⟨_⟩; assumption, LE.sep⟩
@[simp] lemma not_comp_le_lift : ¬ comp a ≤ lift b := λ h ↦ nomatch h

@[simp] lemma lift_lt_lift : lift a < lift b ↔ a < b := ⟨by rintro ⟨_⟩; assumption, LT.lift⟩
@[simp] lemma comp_lt_comp : comp a < comp b ↔ b < a := ⟨by rintro ⟨_⟩; assumption, LT.comp⟩
@[simp] lemma lift_lt_comp : lift a < comp b ↔ Disjoint a b := ⟨by rintro ⟨_⟩; assumption, LT.sep⟩
@[simp] lemma not_comp_lt_lift : ¬ comp a < lift b := λ h ↦ nomatch h

@[simp] lemma lift_sup_lift (a b : α) : lift a ⊔ lift b = lift (a ⊔ b) := rfl
@[simp] lemma lift_sup_comp (a b : α) : lift a ⊔ comp b = comp (b \ a) := rfl
@[simp] lemma comp_sup_lift (a b : α) : comp a ⊔ lift b = comp (a \ b) := rfl
@[simp] lemma comp_sup_comp (a b : α) : comp a ⊔ comp b = comp (a ⊓ b) := rfl

@[simp] lemma lift_inf_lift (a b : α) : lift a ⊓ lift b = lift (a ⊓ b) := rfl
@[simp] lemma lift_inf_comp (a b : α) : lift a ⊓ comp b = lift (a \ b) := rfl
@[simp] lemma comp_inf_lift (a b : α) : comp a ⊓ lift b = lift (b \ a) := rfl
@[simp] lemma comp_inf_comp (a b : α) : comp a ⊓ comp b = comp (a ⊔ b) := rfl

@[simp] lemma lift_bot : lift (⊥ : α) = ⊥ := rfl
@[simp] lemma comp_bot : comp (⊥ : α) = ⊤ := rfl

@[simp] lemma compl_lift (a : α) : (lift a)ᶜ = comp a := rfl
@[simp] lemma compl_comp (a : α) : (comp a)ᶜ = lift a := rfl

@[simp] lemma lift_sdiff_lift (a b : α) : lift a \ lift b = lift (a \ b) := rfl
@[simp] lemma lift_sdiff_comp (a b : α) : lift a \ comp b = lift (a ⊓ b) := rfl
@[simp] lemma comp_sdiff_lift (a b : α) : comp a \ lift b = comp (a ⊔ b) := rfl
@[simp] lemma comp_sdiff_comp (a b : α) : comp a \ comp b = lift (b \ a) := rfl

instance instPreorder : Preorder (Booleanisation α) where
  lt := (· < ·)
  lt_iff_le_not_le x y := match x, y with
    | lift a, lift b => by simp [lt_iff_le_not_le]
    | lift a, comp b => by simp
    | comp a, lift b => by simp
    | comp a, comp b => by simp [lt_iff_le_not_le]
  le_refl x := match x with
    | lift a => LE.lift le_rfl
    | comp a => LE.comp le_rfl
  le_trans x y z hxy hyz := match x, y, z, hxy, hyz with
    | lift a, lift b, lift c, LE.lift hab, LE.lift hbc => LE.lift <| hab.trans hbc
    | lift a, lift b, comp c, LE.lift hab, LE.sep hbc => LE.sep <| hbc.mono_left hab
    | lift a, comp b, comp c, LE.sep hab, LE.comp hcb => LE.sep <| hab.mono_right hcb
    | comp a, comp b, comp c, LE.comp hba, LE.comp hcb => LE.comp <| hcb.trans hba

instance instPartialOrder : PartialOrder (Booleanisation α) where
  le_antisymm x y hxy hyx := match x, y, hxy, hyx with
    | lift a, lift b, LE.lift hab, LE.lift hba => by rw [hab.antisymm hba]
    | comp a, comp b, LE.comp hab, LE.comp hba => by rw [hab.antisymm hba]

-- The linter significantly hinders readability here.
set_option linter.unusedVariables false in
instance instSemilatticeSup : SemilatticeSup (Booleanisation α) where
  le_sup_left x y := match x, y with
    | lift a, lift b => LE.lift le_sup_left
    | lift a, comp b => LE.sep disjoint_sdiff_self_right
    | comp a, lift b => LE.comp sdiff_le
    | comp a, comp b => LE.comp inf_le_left
  le_sup_right x y := match x, y with
    | lift a, lift b => LE.lift le_sup_right
    | lift a, comp b => LE.comp sdiff_le
    | comp a, lift b => LE.sep disjoint_sdiff_self_right
    | comp a, comp b => LE.comp inf_le_right
  sup_le x y z hxz hyz := match x, y, z, hxz, hyz with
    | lift a, lift b, lift c, LE.lift hac, LE.lift hbc => LE.lift <| sup_le hac hbc
    | lift a, lift b, comp c, LE.sep hac, LE.sep hbc => LE.sep <| hac.sup_left hbc
    | lift a, comp b, comp c, LE.sep hac, LE.comp hcb => LE.comp <| le_sdiff.2 ⟨hcb, hac.symm⟩
    | comp a, lift b, comp c, LE.comp hca, LE.sep hbc => LE.comp <| le_sdiff.2 ⟨hca, hbc.symm⟩
    | comp a, comp b, comp c, LE.comp hca, LE.comp hcb => LE.comp <| le_inf hca hcb

-- The linter significantly hinders readability here.
set_option linter.unusedVariables false in
instance instSemilatticeInf : SemilatticeInf (Booleanisation α) where
  inf_le_left x y := match x, y with
    | lift a, lift b => LE.lift inf_le_left
    | lift a, comp b => LE.lift sdiff_le
    | comp a, lift b => LE.sep disjoint_sdiff_self_left
    | comp a, comp b => LE.comp le_sup_left
  inf_le_right x y := match x, y with
    | lift a, lift b => LE.lift inf_le_right
    | lift a, comp b => LE.sep disjoint_sdiff_self_left
    | comp a, lift b => LE.lift sdiff_le
    | comp a, comp b => LE.comp le_sup_right
  le_inf x y z hxz hyz := match x, y, z, hxz, hyz with
    | lift a, lift b, lift c, LE.lift hab, LE.lift hac => LE.lift <| le_inf hab hac
    | lift a, lift b, comp c, LE.lift hab, LE.sep hac => LE.lift <| le_sdiff.2 ⟨hab, hac⟩
    | lift a, comp b, lift c, LE.sep hab, LE.lift hac => LE.lift <| le_sdiff.2 ⟨hac, hab⟩
    | lift a, comp b, comp c, LE.sep hab, LE.sep hac => LE.sep <| hab.sup_right hac
    | comp a, comp b, comp c, LE.comp hba, LE.comp hca => LE.comp <| sup_le hba hca

instance instDistribLattice : DistribLattice (Booleanisation α) where
  inf_le_left _ _ := inf_le_left
  inf_le_right _ _ := inf_le_right
  le_inf _ _ _ := le_inf
  le_sup_inf x y z := match x, y, z with
    | lift a, lift b, lift c => LE.lift le_sup_inf
    | lift a, lift b, comp c => LE.lift <| by simp [sup_left_comm, sup_comm]
    | lift a, comp b, lift c => LE.lift <| by
<<<<<<< HEAD
      simp [sup_left_comm (a := b \ a), sup_comm (a := b \ a)] -- v4.7.0-rc1 issues
=======
      simp [sup_left_comm (a := b \ a), sup_comm (a := b \ a)]
>>>>>>> 487f1c68
    | lift a, comp b, comp c => LE.comp <| by rw [sup_sdiff]
    | comp a, lift b, lift c => LE.comp <| by rw [sdiff_inf]
    | comp a, lift b, comp c => LE.comp <| by rw [sdiff_sdiff_right']
    | comp a, comp b, lift c => LE.comp <| by rw [sdiff_sdiff_right', sup_comm]
    | comp a, comp b, comp c => LE.comp inf_sup_left.le

-- The linter significantly hinders readability here.
set_option linter.unusedVariables false in
instance instBoundedOrder : BoundedOrder (Booleanisation α) where
  le_top x := match x with
    | lift a => LE.sep disjoint_bot_right
    | comp a => LE.comp bot_le
  bot_le x := match x with
    | lift a => LE.lift bot_le
    | comp a => LE.sep disjoint_bot_left

instance instBooleanAlgebra : BooleanAlgebra (Booleanisation α) where
  le_top _ := le_top
  bot_le _ := bot_le
  inf_compl_le_bot x := match x with
    | lift a => by simp
    | comp a => by simp
  top_le_sup_compl x := match x with
    | lift a => by simp
    | comp a => by simp
  sdiff_eq x y := match x, y with
    | lift a, lift b => by simp
    | lift a, comp b => by simp
    | comp a, lift b => by simp
    | comp a, comp b => by simp

/-- The embedding from a generalised Boolean algebra to its generated Boolean algebra. -/
def liftLatticeHom : LatticeHom α (Booleanisation α) where
  toFun := lift
  map_sup' _ _ := rfl
  map_inf' _ _ := rfl

lemma liftLatticeHom_injective : Injective (liftLatticeHom (α := α)) := Sum.inl_injective

end Booleanisation<|MERGE_RESOLUTION|>--- conflicted
+++ resolved
@@ -228,11 +228,7 @@
     | lift a, lift b, lift c => LE.lift le_sup_inf
     | lift a, lift b, comp c => LE.lift <| by simp [sup_left_comm, sup_comm]
     | lift a, comp b, lift c => LE.lift <| by
-<<<<<<< HEAD
-      simp [sup_left_comm (a := b \ a), sup_comm (a := b \ a)] -- v4.7.0-rc1 issues
-=======
       simp [sup_left_comm (a := b \ a), sup_comm (a := b \ a)]
->>>>>>> 487f1c68
     | lift a, comp b, comp c => LE.comp <| by rw [sup_sdiff]
     | comp a, lift b, lift c => LE.comp <| by rw [sdiff_inf]
     | comp a, lift b, comp c => LE.comp <| by rw [sdiff_sdiff_right']
