/-
Copyright (c) 2017 Johannes Hölzl. All rights reserved.
Released under Apache 2.0 license as described in the file LICENSE.
Authors: Johannes Hölzl, Yury Kudryashov
-/
import Mathlib.Order.Bounds.Defs
import Mathlib.Order.Directed
import Mathlib.Order.Interval.Set.Basic

/-!
# Upper / lower bounds

In this file we prove various lemmas about upper/lower bounds of a set:
monotonicity, behaviour under `∪`, `∩`, `insert`,
and provide formulas for `∅`, `univ`, and intervals.
-/

open Function Set

open OrderDual (toDual ofDual)

universe u v

variable {α : Type u} {γ : Type v}

section

variable [Preorder α] {s t : Set α} {a b : α}

theorem mem_upperBounds : a ∈ upperBounds s ↔ ∀ x ∈ s, x ≤ a :=
  Iff.rfl

theorem mem_lowerBounds : a ∈ lowerBounds s ↔ ∀ x ∈ s, a ≤ x :=
  Iff.rfl

lemma mem_upperBounds_iff_subset_Iic : a ∈ upperBounds s ↔ s ⊆ Iic a := Iff.rfl

lemma mem_lowerBounds_iff_subset_Ici : a ∈ lowerBounds s ↔ s ⊆ Ici a := Iff.rfl

theorem bddAbove_def : BddAbove s ↔ ∃ x, ∀ y ∈ s, y ≤ x :=
  Iff.rfl

theorem bddBelow_def : BddBelow s ↔ ∃ x, ∀ y ∈ s, x ≤ y :=
  Iff.rfl

theorem bot_mem_lowerBounds [OrderBot α] (s : Set α) : ⊥ ∈ lowerBounds s := fun _ _ => bot_le

theorem top_mem_upperBounds [OrderTop α] (s : Set α) : ⊤ ∈ upperBounds s := fun _ _ => le_top

@[simp]
theorem isLeast_bot_iff [OrderBot α] : IsLeast s ⊥ ↔ ⊥ ∈ s :=
  and_iff_left <| bot_mem_lowerBounds _

@[simp]
theorem isGreatest_top_iff [OrderTop α] : IsGreatest s ⊤ ↔ ⊤ ∈ s :=
  and_iff_left <| top_mem_upperBounds _

/-- A set `s` is not bounded above if and only if for each `x` there exists `y ∈ s` such that `x`
is not greater than or equal to `y`. This version only assumes `Preorder` structure and uses
`¬(y ≤ x)`. A version for linear orders is called `not_bddAbove_iff`. -/
theorem not_bddAbove_iff' : ¬BddAbove s ↔ ∀ x, ∃ y ∈ s, ¬y ≤ x := by
  simp [BddAbove, upperBounds, Set.Nonempty]

/-- A set `s` is not bounded below if and only if for each `x` there exists `y ∈ s` such that `x`
is not less than or equal to `y`. This version only assumes `Preorder` structure and uses
`¬(x ≤ y)`. A version for linear orders is called `not_bddBelow_iff`. -/
theorem not_bddBelow_iff' : ¬BddBelow s ↔ ∀ x, ∃ y ∈ s, ¬x ≤ y :=
  @not_bddAbove_iff' αᵒᵈ _ _

/-- A set `s` is not bounded above if and only if for each `x` there exists `y ∈ s` that is greater
than `x`. A version for preorders is called `not_bddAbove_iff'`. -/
theorem not_bddAbove_iff {α : Type*} [LinearOrder α] {s : Set α} :
    ¬BddAbove s ↔ ∀ x, ∃ y ∈ s, x < y := by
  simp only [not_bddAbove_iff', not_le]

/-- A set `s` is not bounded below if and only if for each `x` there exists `y ∈ s` that is less
than `x`. A version for preorders is called `not_bddBelow_iff'`. -/
theorem not_bddBelow_iff {α : Type*} [LinearOrder α] {s : Set α} :
    ¬BddBelow s ↔ ∀ x, ∃ y ∈ s, y < x :=
  @not_bddAbove_iff αᵒᵈ _ _

@[simp] lemma bddBelow_preimage_ofDual {s : Set α} : BddBelow (ofDual ⁻¹' s) ↔ BddAbove s := Iff.rfl
@[simp] lemma bddAbove_preimage_ofDual {s : Set α} : BddAbove (ofDual ⁻¹' s) ↔ BddBelow s := Iff.rfl

@[simp] lemma bddBelow_preimage_toDual {s : Set αᵒᵈ} :
    BddBelow (toDual ⁻¹' s) ↔ BddAbove s := Iff.rfl

@[simp] lemma bddAbove_preimage_toDual {s : Set αᵒᵈ} :
    BddAbove (toDual ⁻¹' s) ↔ BddBelow s := Iff.rfl

theorem BddAbove.dual (h : BddAbove s) : BddBelow (ofDual ⁻¹' s) :=
  h

theorem BddBelow.dual (h : BddBelow s) : BddAbove (ofDual ⁻¹' s) :=
  h

theorem IsLeast.dual (h : IsLeast s a) : IsGreatest (ofDual ⁻¹' s) (toDual a) :=
  h

theorem IsGreatest.dual (h : IsGreatest s a) : IsLeast (ofDual ⁻¹' s) (toDual a) :=
  h

theorem IsLUB.dual (h : IsLUB s a) : IsGLB (ofDual ⁻¹' s) (toDual a) :=
  h

theorem IsGLB.dual (h : IsGLB s a) : IsLUB (ofDual ⁻¹' s) (toDual a) :=
  h

/-- If `a` is the least element of a set `s`, then subtype `s` is an order with bottom element. -/
abbrev IsLeast.orderBot (h : IsLeast s a) :
    OrderBot s where
  bot := ⟨a, h.1⟩
  bot_le := Subtype.forall.2 h.2

/-- If `a` is the greatest element of a set `s`, then subtype `s` is an order with top element. -/
abbrev IsGreatest.orderTop (h : IsGreatest s a) :
    OrderTop s where
  top := ⟨a, h.1⟩
  le_top := Subtype.forall.2 h.2

/-!
### Monotonicity
-/


theorem upperBounds_mono_set ⦃s t : Set α⦄ (hst : s ⊆ t) : upperBounds t ⊆ upperBounds s :=
  fun _ hb _ h => hb <| hst h

theorem lowerBounds_mono_set ⦃s t : Set α⦄ (hst : s ⊆ t) : lowerBounds t ⊆ lowerBounds s :=
  fun _ hb _ h => hb <| hst h

theorem upperBounds_mono_mem ⦃a b⦄ (hab : a ≤ b) : a ∈ upperBounds s → b ∈ upperBounds s :=
  fun ha _ h => le_trans (ha h) hab

theorem lowerBounds_mono_mem ⦃a b⦄ (hab : a ≤ b) : b ∈ lowerBounds s → a ∈ lowerBounds s :=
  fun hb _ h => le_trans hab (hb h)

theorem upperBounds_mono ⦃s t : Set α⦄ (hst : s ⊆ t) ⦃a b⦄ (hab : a ≤ b) :
    a ∈ upperBounds t → b ∈ upperBounds s := fun ha =>
  upperBounds_mono_set hst <| upperBounds_mono_mem hab ha

theorem lowerBounds_mono ⦃s t : Set α⦄ (hst : s ⊆ t) ⦃a b⦄ (hab : a ≤ b) :
    b ∈ lowerBounds t → a ∈ lowerBounds s := fun hb =>
  lowerBounds_mono_set hst <| lowerBounds_mono_mem hab hb

/-- If `s ⊆ t` and `t` is bounded above, then so is `s`. -/
theorem BddAbove.mono ⦃s t : Set α⦄ (h : s ⊆ t) : BddAbove t → BddAbove s :=
  Nonempty.mono <| upperBounds_mono_set h

/-- If `s ⊆ t` and `t` is bounded below, then so is `s`. -/
theorem BddBelow.mono ⦃s t : Set α⦄ (h : s ⊆ t) : BddBelow t → BddBelow s :=
  Nonempty.mono <| lowerBounds_mono_set h

/-- If `a` is a least upper bound for sets `s` and `p`, then it is a least upper bound for any
set `t`, `s ⊆ t ⊆ p`. -/
theorem IsLUB.of_subset_of_superset {s t p : Set α} (hs : IsLUB s a) (hp : IsLUB p a) (hst : s ⊆ t)
    (htp : t ⊆ p) : IsLUB t a :=
  ⟨upperBounds_mono_set htp hp.1, lowerBounds_mono_set (upperBounds_mono_set hst) hs.2⟩

/-- If `a` is a greatest lower bound for sets `s` and `p`, then it is a greater lower bound for any
set `t`, `s ⊆ t ⊆ p`. -/
theorem IsGLB.of_subset_of_superset {s t p : Set α} (hs : IsGLB s a) (hp : IsGLB p a) (hst : s ⊆ t)
    (htp : t ⊆ p) : IsGLB t a :=
  hs.dual.of_subset_of_superset hp hst htp

theorem IsLeast.mono (ha : IsLeast s a) (hb : IsLeast t b) (hst : s ⊆ t) : b ≤ a :=
  hb.2 (hst ha.1)

theorem IsGreatest.mono (ha : IsGreatest s a) (hb : IsGreatest t b) (hst : s ⊆ t) : a ≤ b :=
  hb.2 (hst ha.1)

theorem IsLUB.mono (ha : IsLUB s a) (hb : IsLUB t b) (hst : s ⊆ t) : a ≤ b :=
  IsLeast.mono hb ha <| upperBounds_mono_set hst

theorem IsGLB.mono (ha : IsGLB s a) (hb : IsGLB t b) (hst : s ⊆ t) : b ≤ a :=
  IsGreatest.mono hb ha <| lowerBounds_mono_set hst

theorem subset_lowerBounds_upperBounds (s : Set α) : s ⊆ lowerBounds (upperBounds s) :=
  fun _ hx _ hy => hy hx

theorem subset_upperBounds_lowerBounds (s : Set α) : s ⊆ upperBounds (lowerBounds s) :=
  fun _ hx _ hy => hy hx

theorem Set.Nonempty.bddAbove_lowerBounds (hs : s.Nonempty) : BddAbove (lowerBounds s) :=
  hs.mono (subset_upperBounds_lowerBounds s)

theorem Set.Nonempty.bddBelow_upperBounds (hs : s.Nonempty) : BddBelow (upperBounds s) :=
  hs.mono (subset_lowerBounds_upperBounds s)

/-!
### Conversions
-/


theorem IsLeast.isGLB (h : IsLeast s a) : IsGLB s a :=
  ⟨h.2, fun _ hb => hb h.1⟩

theorem IsGreatest.isLUB (h : IsGreatest s a) : IsLUB s a :=
  ⟨h.2, fun _ hb => hb h.1⟩

theorem IsLUB.upperBounds_eq (h : IsLUB s a) : upperBounds s = Ici a :=
  Set.ext fun _ => ⟨fun hb => h.2 hb, fun hb => upperBounds_mono_mem hb h.1⟩

theorem IsGLB.lowerBounds_eq (h : IsGLB s a) : lowerBounds s = Iic a :=
  h.dual.upperBounds_eq

theorem IsLeast.lowerBounds_eq (h : IsLeast s a) : lowerBounds s = Iic a :=
  h.isGLB.lowerBounds_eq

theorem IsGreatest.upperBounds_eq (h : IsGreatest s a) : upperBounds s = Ici a :=
  h.isLUB.upperBounds_eq

theorem IsGreatest.lt_iff (h : IsGreatest s a) : a < b ↔ ∀ x ∈ s, x < b :=
  ⟨fun hlt _x hx => (h.2 hx).trans_lt hlt, fun h' => h' _ h.1⟩

theorem IsLeast.lt_iff (h : IsLeast s a) : b < a ↔ ∀ x ∈ s, b < x :=
  h.dual.lt_iff

theorem isLUB_le_iff (h : IsLUB s a) : a ≤ b ↔ b ∈ upperBounds s := by
  rw [h.upperBounds_eq]
  rfl

theorem le_isGLB_iff (h : IsGLB s a) : b ≤ a ↔ b ∈ lowerBounds s := by
  rw [h.lowerBounds_eq]
  rfl

theorem isLUB_iff_le_iff : IsLUB s a ↔ ∀ b, a ≤ b ↔ b ∈ upperBounds s :=
  ⟨fun h _ => isLUB_le_iff h, fun H => ⟨(H _).1 le_rfl, fun b hb => (H b).2 hb⟩⟩

theorem isGLB_iff_le_iff : IsGLB s a ↔ ∀ b, b ≤ a ↔ b ∈ lowerBounds s :=
  @isLUB_iff_le_iff αᵒᵈ _ _ _

/-- If `s` has a least upper bound, then it is bounded above. -/
theorem IsLUB.bddAbove (h : IsLUB s a) : BddAbove s :=
  ⟨a, h.1⟩

/-- If `s` has a greatest lower bound, then it is bounded below. -/
theorem IsGLB.bddBelow (h : IsGLB s a) : BddBelow s :=
  ⟨a, h.1⟩

/-- If `s` has a greatest element, then it is bounded above. -/
theorem IsGreatest.bddAbove (h : IsGreatest s a) : BddAbove s :=
  ⟨a, h.2⟩

/-- If `s` has a least element, then it is bounded below. -/
theorem IsLeast.bddBelow (h : IsLeast s a) : BddBelow s :=
  ⟨a, h.2⟩

theorem IsLeast.nonempty (h : IsLeast s a) : s.Nonempty :=
  ⟨a, h.1⟩

theorem IsGreatest.nonempty (h : IsGreatest s a) : s.Nonempty :=
  ⟨a, h.1⟩

/-!
### Union and intersection
-/

@[simp]
theorem upperBounds_union : upperBounds (s ∪ t) = upperBounds s ∩ upperBounds t :=
  Subset.antisymm (fun _ hb => ⟨fun _ hx => hb (Or.inl hx), fun _ hx => hb (Or.inr hx)⟩)
    fun _ hb _ hx => hx.elim (fun hs => hb.1 hs) fun ht => hb.2 ht

@[simp]
theorem lowerBounds_union : lowerBounds (s ∪ t) = lowerBounds s ∩ lowerBounds t :=
  @upperBounds_union αᵒᵈ _ s t

theorem union_upperBounds_subset_upperBounds_inter :
    upperBounds s ∪ upperBounds t ⊆ upperBounds (s ∩ t) :=
  union_subset (upperBounds_mono_set inter_subset_left)
    (upperBounds_mono_set inter_subset_right)

theorem union_lowerBounds_subset_lowerBounds_inter :
    lowerBounds s ∪ lowerBounds t ⊆ lowerBounds (s ∩ t) :=
  @union_upperBounds_subset_upperBounds_inter αᵒᵈ _ s t

theorem isLeast_union_iff {a : α} {s t : Set α} :
    IsLeast (s ∪ t) a ↔ IsLeast s a ∧ a ∈ lowerBounds t ∨ a ∈ lowerBounds s ∧ IsLeast t a := by
  simp [IsLeast, lowerBounds_union, or_and_right, and_comm (a := a ∈ t), and_assoc]

theorem isGreatest_union_iff :
    IsGreatest (s ∪ t) a ↔
      IsGreatest s a ∧ a ∈ upperBounds t ∨ a ∈ upperBounds s ∧ IsGreatest t a :=
  @isLeast_union_iff αᵒᵈ _ a s t

/-- If `s` is bounded, then so is `s ∩ t` -/
theorem BddAbove.inter_of_left (h : BddAbove s) : BddAbove (s ∩ t) :=
  h.mono inter_subset_left

/-- If `t` is bounded, then so is `s ∩ t` -/
theorem BddAbove.inter_of_right (h : BddAbove t) : BddAbove (s ∩ t) :=
  h.mono inter_subset_right

/-- If `s` is bounded, then so is `s ∩ t` -/
theorem BddBelow.inter_of_left (h : BddBelow s) : BddBelow (s ∩ t) :=
  h.mono inter_subset_left

/-- If `t` is bounded, then so is `s ∩ t` -/
theorem BddBelow.inter_of_right (h : BddBelow t) : BddBelow (s ∩ t) :=
  h.mono inter_subset_right

/-- In a directed order, the union of bounded above sets is bounded above. -/
theorem BddAbove.union [IsDirected α (· ≤ ·)] {s t : Set α} :
    BddAbove s → BddAbove t → BddAbove (s ∪ t) := by
  rintro ⟨a, ha⟩ ⟨b, hb⟩
  obtain ⟨c, hca, hcb⟩ := exists_ge_ge a b
  rw [BddAbove, upperBounds_union]
  exact ⟨c, upperBounds_mono_mem hca ha, upperBounds_mono_mem hcb hb⟩

/-- In a directed order, the union of two sets is bounded above if and only if both sets are. -/
theorem bddAbove_union [IsDirected α (· ≤ ·)] {s t : Set α} :
    BddAbove (s ∪ t) ↔ BddAbove s ∧ BddAbove t :=
  ⟨fun h => ⟨h.mono subset_union_left, h.mono subset_union_right⟩, fun h =>
    h.1.union h.2⟩

/-- In a codirected order, the union of bounded below sets is bounded below. -/
theorem BddBelow.union [IsDirected α (· ≥ ·)] {s t : Set α} :
    BddBelow s → BddBelow t → BddBelow (s ∪ t) :=
  @BddAbove.union αᵒᵈ _ _ _ _

/-- In a codirected order, the union of two sets is bounded below if and only if both sets are. -/
theorem bddBelow_union [IsDirected α (· ≥ ·)] {s t : Set α} :
    BddBelow (s ∪ t) ↔ BddBelow s ∧ BddBelow t :=
  @bddAbove_union αᵒᵈ _ _ _ _

/-- If `a` is the least upper bound of `s` and `b` is the least upper bound of `t`,
then `a ⊔ b` is the least upper bound of `s ∪ t`. -/
theorem IsLUB.union [SemilatticeSup γ] {a b : γ} {s t : Set γ} (hs : IsLUB s a) (ht : IsLUB t b) :
    IsLUB (s ∪ t) (a ⊔ b) :=
  ⟨fun _ h =>
    h.casesOn (fun h => le_sup_of_le_left <| hs.left h) fun h => le_sup_of_le_right <| ht.left h,
    fun _ hc =>
    sup_le (hs.right fun _ hd => hc <| Or.inl hd) (ht.right fun _ hd => hc <| Or.inr hd)⟩

/-- If `a` is the greatest lower bound of `s` and `b` is the greatest lower bound of `t`,
then `a ⊓ b` is the greatest lower bound of `s ∪ t`. -/
theorem IsGLB.union [SemilatticeInf γ] {a₁ a₂ : γ} {s t : Set γ} (hs : IsGLB s a₁)
    (ht : IsGLB t a₂) : IsGLB (s ∪ t) (a₁ ⊓ a₂) :=
  hs.dual.union ht

/-- If `a` is the least element of `s` and `b` is the least element of `t`,
then `min a b` is the least element of `s ∪ t`. -/
theorem IsLeast.union [LinearOrder γ] {a b : γ} {s t : Set γ} (ha : IsLeast s a)
    (hb : IsLeast t b) : IsLeast (s ∪ t) (min a b) :=
  ⟨by rcases le_total a b with h | h <;> simp [h, ha.1, hb.1], (ha.isGLB.union hb.isGLB).1⟩

/-- If `a` is the greatest element of `s` and `b` is the greatest element of `t`,
then `max a b` is the greatest element of `s ∪ t`. -/
theorem IsGreatest.union [LinearOrder γ] {a b : γ} {s t : Set γ} (ha : IsGreatest s a)
    (hb : IsGreatest t b) : IsGreatest (s ∪ t) (max a b) :=
  ⟨by rcases le_total a b with h | h <;> simp [h, ha.1, hb.1], (ha.isLUB.union hb.isLUB).1⟩

theorem IsLUB.inter_Ici_of_mem [LinearOrder γ] {s : Set γ} {a b : γ} (ha : IsLUB s a) (hb : b ∈ s) :
    IsLUB (s ∩ Ici b) a :=
  ⟨fun _ hx => ha.1 hx.1, fun c hc =>
    have hbc : b ≤ c := hc ⟨hb, le_rfl⟩
    ha.2 fun x hx => ((le_total x b).elim fun hxb => hxb.trans hbc) fun hbx => hc ⟨hx, hbx⟩⟩

theorem IsGLB.inter_Iic_of_mem [LinearOrder γ] {s : Set γ} {a b : γ} (ha : IsGLB s a) (hb : b ∈ s) :
    IsGLB (s ∩ Iic b) a :=
  ha.dual.inter_Ici_of_mem hb

theorem bddAbove_iff_exists_ge [SemilatticeSup γ] {s : Set γ} (x₀ : γ) :
    BddAbove s ↔ ∃ x, x₀ ≤ x ∧ ∀ y ∈ s, y ≤ x := by
  rw [bddAbove_def, exists_ge_and_iff_exists]
  exact Monotone.ball fun x _ => monotone_le

theorem bddBelow_iff_exists_le [SemilatticeInf γ] {s : Set γ} (x₀ : γ) :
    BddBelow s ↔ ∃ x, x ≤ x₀ ∧ ∀ y ∈ s, x ≤ y :=
  bddAbove_iff_exists_ge (toDual x₀)

theorem BddAbove.exists_ge [SemilatticeSup γ] {s : Set γ} (hs : BddAbove s) (x₀ : γ) :
    ∃ x, x₀ ≤ x ∧ ∀ y ∈ s, y ≤ x :=
  (bddAbove_iff_exists_ge x₀).mp hs

theorem BddBelow.exists_le [SemilatticeInf γ] {s : Set γ} (hs : BddBelow s) (x₀ : γ) :
    ∃ x, x ≤ x₀ ∧ ∀ y ∈ s, x ≤ y :=
  (bddBelow_iff_exists_le x₀).mp hs

/-!
### Specific sets
#### Unbounded intervals
-/


theorem isLeast_Ici : IsLeast (Ici a) a :=
  ⟨left_mem_Ici, fun _ => id⟩

theorem isGreatest_Iic : IsGreatest (Iic a) a :=
  ⟨right_mem_Iic, fun _ => id⟩

theorem isLUB_Iic : IsLUB (Iic a) a :=
  isGreatest_Iic.isLUB

theorem isGLB_Ici : IsGLB (Ici a) a :=
  isLeast_Ici.isGLB

theorem upperBounds_Iic : upperBounds (Iic a) = Ici a :=
  isLUB_Iic.upperBounds_eq

theorem lowerBounds_Ici : lowerBounds (Ici a) = Iic a :=
  isGLB_Ici.lowerBounds_eq

theorem bddAbove_Iic : BddAbove (Iic a) :=
  isLUB_Iic.bddAbove

theorem bddBelow_Ici : BddBelow (Ici a) :=
  isGLB_Ici.bddBelow

theorem bddAbove_Iio : BddAbove (Iio a) :=
  ⟨a, fun _ hx => le_of_lt hx⟩

theorem bddBelow_Ioi : BddBelow (Ioi a) :=
  ⟨a, fun _ hx => le_of_lt hx⟩

theorem lub_Iio_le (a : α) (hb : IsLUB (Iio a) b) : b ≤ a :=
  (isLUB_le_iff hb).mpr fun _ hk => le_of_lt hk

theorem le_glb_Ioi (a : α) (hb : IsGLB (Ioi a) b) : a ≤ b :=
  @lub_Iio_le αᵒᵈ _ _ a hb

theorem lub_Iio_eq_self_or_Iio_eq_Iic [PartialOrder γ] {j : γ} (i : γ) (hj : IsLUB (Iio i) j) :
    j = i ∨ Iio i = Iic j := by
  rcases eq_or_lt_of_le (lub_Iio_le i hj) with hj_eq_i | hj_lt_i
  · exact Or.inl hj_eq_i
  · right
    exact Set.ext fun k => ⟨fun hk_lt => hj.1 hk_lt, fun hk_le_j => lt_of_le_of_lt hk_le_j hj_lt_i⟩

theorem glb_Ioi_eq_self_or_Ioi_eq_Ici [PartialOrder γ] {j : γ} (i : γ) (hj : IsGLB (Ioi i) j) :
    j = i ∨ Ioi i = Ici j :=
  @lub_Iio_eq_self_or_Iio_eq_Iic γᵒᵈ _ j i hj

section

variable [LinearOrder γ]

theorem exists_lub_Iio (i : γ) : ∃ j, IsLUB (Iio i) j := by
  by_cases h_exists_lt : ∃ j, j ∈ upperBounds (Iio i) ∧ j < i
  · obtain ⟨j, hj_ub, hj_lt_i⟩ := h_exists_lt
    exact ⟨j, hj_ub, fun k hk_ub => hk_ub hj_lt_i⟩
  · refine ⟨i, fun j hj => le_of_lt hj, ?_⟩
    rw [mem_lowerBounds]
    by_contra h
    refine h_exists_lt ?_
    push_neg at h
    exact h

theorem exists_glb_Ioi (i : γ) : ∃ j, IsGLB (Ioi i) j :=
  @exists_lub_Iio γᵒᵈ _ i

variable [DenselyOrdered γ]

theorem isLUB_Iio {a : γ} : IsLUB (Iio a) a :=
  ⟨fun _ hx => le_of_lt hx, fun _ hy => le_of_forall_ge_of_dense hy⟩

theorem isGLB_Ioi {a : γ} : IsGLB (Ioi a) a :=
  @isLUB_Iio γᵒᵈ _ _ a

theorem upperBounds_Iio {a : γ} : upperBounds (Iio a) = Ici a :=
  isLUB_Iio.upperBounds_eq

theorem lowerBounds_Ioi {a : γ} : lowerBounds (Ioi a) = Iic a :=
  isGLB_Ioi.lowerBounds_eq

end

/-!
#### Singleton
-/


@[simp] theorem isGreatest_singleton : IsGreatest {a} a :=
  ⟨mem_singleton a, fun _ hx => le_of_eq <| eq_of_mem_singleton hx⟩

@[simp] theorem isLeast_singleton : IsLeast {a} a :=
  @isGreatest_singleton αᵒᵈ _ a

@[simp] theorem isLUB_singleton : IsLUB {a} a :=
  isGreatest_singleton.isLUB

@[simp] theorem isGLB_singleton : IsGLB {a} a :=
  isLeast_singleton.isGLB

@[simp] lemma bddAbove_singleton : BddAbove ({a} : Set α) := isLUB_singleton.bddAbove

@[simp] lemma bddBelow_singleton : BddBelow ({a} : Set α) := isGLB_singleton.bddBelow

@[simp]
theorem upperBounds_singleton : upperBounds {a} = Ici a :=
  isLUB_singleton.upperBounds_eq

@[simp]
theorem lowerBounds_singleton : lowerBounds {a} = Iic a :=
  isGLB_singleton.lowerBounds_eq

/-!
#### Bounded intervals
-/


theorem bddAbove_Icc : BddAbove (Icc a b) :=
  ⟨b, fun _ => And.right⟩

theorem bddBelow_Icc : BddBelow (Icc a b) :=
  ⟨a, fun _ => And.left⟩

theorem bddAbove_Ico : BddAbove (Ico a b) :=
  bddAbove_Icc.mono Ico_subset_Icc_self

theorem bddBelow_Ico : BddBelow (Ico a b) :=
  bddBelow_Icc.mono Ico_subset_Icc_self

theorem bddAbove_Ioc : BddAbove (Ioc a b) :=
  bddAbove_Icc.mono Ioc_subset_Icc_self

theorem bddBelow_Ioc : BddBelow (Ioc a b) :=
  bddBelow_Icc.mono Ioc_subset_Icc_self

theorem bddAbove_Ioo : BddAbove (Ioo a b) :=
  bddAbove_Icc.mono Ioo_subset_Icc_self

theorem bddBelow_Ioo : BddBelow (Ioo a b) :=
  bddBelow_Icc.mono Ioo_subset_Icc_self

theorem isGreatest_Icc (h : a ≤ b) : IsGreatest (Icc a b) b :=
  ⟨right_mem_Icc.2 h, fun _ => And.right⟩

theorem isLUB_Icc (h : a ≤ b) : IsLUB (Icc a b) b :=
  (isGreatest_Icc h).isLUB

theorem upperBounds_Icc (h : a ≤ b) : upperBounds (Icc a b) = Ici b :=
  (isLUB_Icc h).upperBounds_eq

theorem isLeast_Icc (h : a ≤ b) : IsLeast (Icc a b) a :=
  ⟨left_mem_Icc.2 h, fun _ => And.left⟩

theorem isGLB_Icc (h : a ≤ b) : IsGLB (Icc a b) a :=
  (isLeast_Icc h).isGLB

theorem lowerBounds_Icc (h : a ≤ b) : lowerBounds (Icc a b) = Iic a :=
  (isGLB_Icc h).lowerBounds_eq

theorem isGreatest_Ioc (h : a < b) : IsGreatest (Ioc a b) b :=
  ⟨right_mem_Ioc.2 h, fun _ => And.right⟩

theorem isLUB_Ioc (h : a < b) : IsLUB (Ioc a b) b :=
  (isGreatest_Ioc h).isLUB

theorem upperBounds_Ioc (h : a < b) : upperBounds (Ioc a b) = Ici b :=
  (isLUB_Ioc h).upperBounds_eq

theorem isLeast_Ico (h : a < b) : IsLeast (Ico a b) a :=
  ⟨left_mem_Ico.2 h, fun _ => And.left⟩

theorem isGLB_Ico (h : a < b) : IsGLB (Ico a b) a :=
  (isLeast_Ico h).isGLB

theorem lowerBounds_Ico (h : a < b) : lowerBounds (Ico a b) = Iic a :=
  (isGLB_Ico h).lowerBounds_eq

section

variable [SemilatticeSup γ] [DenselyOrdered γ]

theorem isGLB_Ioo {a b : γ} (h : a < b) : IsGLB (Ioo a b) a :=
<<<<<<< HEAD
  ⟨fun x hx => hx.1.le, fun x hx => by
=======
  ⟨fun _ hx => hx.1.le, fun x hx => by
>>>>>>> d0df76bd
    rcases eq_or_lt_of_le (le_sup_right : a ≤ x ⊔ a) with h₁ | h₂
    · exact h₁.symm ▸ le_sup_left
    obtain ⟨y, lty, ylt⟩ := exists_between h₂
    apply (not_lt_of_le (sup_le (hx ⟨lty, ylt.trans_le (sup_le _ h.le)⟩) lty.le) ylt).elim
    obtain ⟨u, au, ub⟩ := exists_between h
    apply (hx ⟨au, ub⟩).trans ub.le⟩

theorem lowerBounds_Ioo {a b : γ} (hab : a < b) : lowerBounds (Ioo a b) = Iic a :=
  (isGLB_Ioo hab).lowerBounds_eq

theorem isGLB_Ioc {a b : γ} (hab : a < b) : IsGLB (Ioc a b) a :=
  (isGLB_Ioo hab).of_subset_of_superset (isGLB_Icc hab.le) Ioo_subset_Ioc_self Ioc_subset_Icc_self

theorem lowerBounds_Ioc {a b : γ} (hab : a < b) : lowerBounds (Ioc a b) = Iic a :=
  (isGLB_Ioc hab).lowerBounds_eq

end

section

variable [SemilatticeInf γ] [DenselyOrdered γ]

theorem isLUB_Ioo {a b : γ} (hab : a < b) : IsLUB (Ioo a b) b := by
  simpa only [dual_Ioo] using isGLB_Ioo hab.dual

theorem upperBounds_Ioo {a b : γ} (hab : a < b) : upperBounds (Ioo a b) = Ici b :=
  (isLUB_Ioo hab).upperBounds_eq

theorem isLUB_Ico {a b : γ} (hab : a < b) : IsLUB (Ico a b) b := by
  simpa only [dual_Ioc] using isGLB_Ioc hab.dual

theorem upperBounds_Ico {a b : γ} (hab : a < b) : upperBounds (Ico a b) = Ici b :=
  (isLUB_Ico hab).upperBounds_eq

end

theorem bddBelow_iff_subset_Ici : BddBelow s ↔ ∃ a, s ⊆ Ici a :=
  Iff.rfl

theorem bddAbove_iff_subset_Iic : BddAbove s ↔ ∃ a, s ⊆ Iic a :=
  Iff.rfl

theorem bddBelow_bddAbove_iff_subset_Icc : BddBelow s ∧ BddAbove s ↔ ∃ a b, s ⊆ Icc a b := by
  simp [Ici_inter_Iic.symm, subset_inter_iff, bddBelow_iff_subset_Ici,
    bddAbove_iff_subset_Iic, exists_and_left, exists_and_right]

/-!
#### Univ
-/

@[simp] theorem isGreatest_univ_iff : IsGreatest univ a ↔ IsTop a := by
  simp [IsGreatest, mem_upperBounds, IsTop]

theorem isGreatest_univ [OrderTop α] : IsGreatest (univ : Set α) ⊤ :=
  isGreatest_univ_iff.2 isTop_top

@[simp]
theorem OrderTop.upperBounds_univ [PartialOrder γ] [OrderTop γ] :
    upperBounds (univ : Set γ) = {⊤} := by rw [isGreatest_univ.upperBounds_eq, Ici_top]

theorem isLUB_univ [OrderTop α] : IsLUB (univ : Set α) ⊤ :=
  isGreatest_univ.isLUB

@[simp]
theorem OrderBot.lowerBounds_univ [PartialOrder γ] [OrderBot γ] :
    lowerBounds (univ : Set γ) = {⊥} :=
  @OrderTop.upperBounds_univ γᵒᵈ _ _

@[simp] theorem isLeast_univ_iff : IsLeast univ a ↔ IsBot a :=
  @isGreatest_univ_iff αᵒᵈ _ _

theorem isLeast_univ [OrderBot α] : IsLeast (univ : Set α) ⊥ :=
  @isGreatest_univ αᵒᵈ _ _

theorem isGLB_univ [OrderBot α] : IsGLB (univ : Set α) ⊥ :=
  isLeast_univ.isGLB

@[simp]
theorem NoMaxOrder.upperBounds_univ [NoMaxOrder α] : upperBounds (univ : Set α) = ∅ :=
  eq_empty_of_subset_empty fun b hb =>
    let ⟨_, hx⟩ := exists_gt b
    not_le_of_lt hx (hb trivial)

@[simp]
theorem NoMinOrder.lowerBounds_univ [NoMinOrder α] : lowerBounds (univ : Set α) = ∅ :=
  @NoMaxOrder.upperBounds_univ αᵒᵈ _ _

@[simp]
theorem not_bddAbove_univ [NoMaxOrder α] : ¬BddAbove (univ : Set α) := by simp [BddAbove]

@[simp]
theorem not_bddBelow_univ [NoMinOrder α] : ¬BddBelow (univ : Set α) :=
  @not_bddAbove_univ αᵒᵈ _ _

/-!
#### Empty set
-/


@[simp]
theorem upperBounds_empty : upperBounds (∅ : Set α) = univ := by
  simp only [upperBounds, eq_univ_iff_forall, mem_setOf_eq, forall_mem_empty, forall_true_iff]

@[simp]
theorem lowerBounds_empty : lowerBounds (∅ : Set α) = univ :=
  @upperBounds_empty αᵒᵈ _

@[simp]
theorem bddAbove_empty [Nonempty α] : BddAbove (∅ : Set α) := by
  simp only [BddAbove, upperBounds_empty, univ_nonempty]

@[simp]
theorem bddBelow_empty [Nonempty α] : BddBelow (∅ : Set α) := by
  simp only [BddBelow, lowerBounds_empty, univ_nonempty]

@[simp] theorem isGLB_empty_iff : IsGLB ∅ a ↔ IsTop a := by
  simp [IsGLB]

@[simp] theorem isLUB_empty_iff : IsLUB ∅ a ↔ IsBot a :=
  @isGLB_empty_iff αᵒᵈ _ _

theorem isGLB_empty [OrderTop α] : IsGLB ∅ (⊤ : α) :=
  isGLB_empty_iff.2 isTop_top

theorem isLUB_empty [OrderBot α] : IsLUB ∅ (⊥ : α) :=
  @isGLB_empty αᵒᵈ _ _

theorem IsLUB.nonempty [NoMinOrder α] (hs : IsLUB s a) : s.Nonempty :=
  let ⟨a', ha'⟩ := exists_lt a
  nonempty_iff_ne_empty.2 fun h =>
    not_le_of_lt ha' <| hs.right <| by rw [h, upperBounds_empty]; exact mem_univ _

theorem IsGLB.nonempty [NoMaxOrder α] (hs : IsGLB s a) : s.Nonempty :=
  hs.dual.nonempty

theorem nonempty_of_not_bddAbove [ha : Nonempty α] (h : ¬BddAbove s) : s.Nonempty :=
  (Nonempty.elim ha) fun x => (not_bddAbove_iff'.1 h x).imp fun _ ha => ha.1

theorem nonempty_of_not_bddBelow [Nonempty α] (h : ¬BddBelow s) : s.Nonempty :=
  @nonempty_of_not_bddAbove αᵒᵈ _ _ _ h

/-!
#### insert
-/


/-- Adding a point to a set preserves its boundedness above. -/
@[simp]
theorem bddAbove_insert [IsDirected α (· ≤ ·)] {s : Set α} {a : α} :
    BddAbove (insert a s) ↔ BddAbove s := by
  simp only [insert_eq, bddAbove_union, bddAbove_singleton, true_and]

protected theorem BddAbove.insert [IsDirected α (· ≤ ·)] {s : Set α} (a : α) :
    BddAbove s → BddAbove (insert a s) :=
  bddAbove_insert.2

/-- Adding a point to a set preserves its boundedness below. -/
@[simp]
theorem bddBelow_insert [IsDirected α (· ≥ ·)] {s : Set α} {a : α} :
    BddBelow (insert a s) ↔ BddBelow s := by
  simp only [insert_eq, bddBelow_union, bddBelow_singleton, true_and]

protected theorem BddBelow.insert [IsDirected α (· ≥ ·)] {s : Set α} (a : α) :
    BddBelow s → BddBelow (insert a s) :=
  bddBelow_insert.2

protected theorem IsLUB.insert [SemilatticeSup γ] (a) {b} {s : Set γ} (hs : IsLUB s b) :
    IsLUB (insert a s) (a ⊔ b) := by
  rw [insert_eq]
  exact isLUB_singleton.union hs

protected theorem IsGLB.insert [SemilatticeInf γ] (a) {b} {s : Set γ} (hs : IsGLB s b) :
    IsGLB (insert a s) (a ⊓ b) := by
  rw [insert_eq]
  exact isGLB_singleton.union hs

protected theorem IsGreatest.insert [LinearOrder γ] (a) {b} {s : Set γ} (hs : IsGreatest s b) :
    IsGreatest (insert a s) (max a b) := by
  rw [insert_eq]
  exact isGreatest_singleton.union hs

protected theorem IsLeast.insert [LinearOrder γ] (a) {b} {s : Set γ} (hs : IsLeast s b) :
    IsLeast (insert a s) (min a b) := by
  rw [insert_eq]
  exact isLeast_singleton.union hs

@[simp]
theorem upperBounds_insert (a : α) (s : Set α) :
    upperBounds (insert a s) = Ici a ∩ upperBounds s := by
  rw [insert_eq, upperBounds_union, upperBounds_singleton]

@[simp]
theorem lowerBounds_insert (a : α) (s : Set α) :
    lowerBounds (insert a s) = Iic a ∩ lowerBounds s := by
  rw [insert_eq, lowerBounds_union, lowerBounds_singleton]

/-- When there is a global maximum, every set is bounded above. -/
@[simp]
protected theorem OrderTop.bddAbove [OrderTop α] (s : Set α) : BddAbove s :=
  ⟨⊤, fun a _ => OrderTop.le_top a⟩

/-- When there is a global minimum, every set is bounded below. -/
@[simp]
protected theorem OrderBot.bddBelow [OrderBot α] (s : Set α) : BddBelow s :=
  ⟨⊥, fun a _ => OrderBot.bot_le a⟩

/-- Sets are automatically bounded or cobounded in complete lattices. To use the same statements
in complete and conditionally complete lattices but let automation fill automatically the
boundedness proofs in complete lattices, we use the tactic `bddDefault` in the statements,
in the form `(hA : BddAbove A := by bddDefault)`. -/

macro "bddDefault" : tactic =>
  `(tactic| first
    | apply OrderTop.bddAbove
    | apply OrderBot.bddBelow)

/-!
#### Pair
-/


theorem isLUB_pair [SemilatticeSup γ] {a b : γ} : IsLUB {a, b} (a ⊔ b) :=
  isLUB_singleton.insert _

theorem isGLB_pair [SemilatticeInf γ] {a b : γ} : IsGLB {a, b} (a ⊓ b) :=
  isGLB_singleton.insert _

theorem isLeast_pair [LinearOrder γ] {a b : γ} : IsLeast {a, b} (min a b) :=
  isLeast_singleton.insert _

theorem isGreatest_pair [LinearOrder γ] {a b : γ} : IsGreatest {a, b} (max a b) :=
  isGreatest_singleton.insert _

/-!
#### Lower/upper bounds
-/


@[simp]
theorem isLUB_lowerBounds : IsLUB (lowerBounds s) a ↔ IsGLB s a :=
  ⟨fun H => ⟨fun _ hx => H.2 <| subset_upperBounds_lowerBounds s hx, H.1⟩, IsGreatest.isLUB⟩

@[simp]
theorem isGLB_upperBounds : IsGLB (upperBounds s) a ↔ IsLUB s a :=
  @isLUB_lowerBounds αᵒᵈ _ _ _

end

/-!
### (In)equalities with the least upper bound and the greatest lower bound
-/


section Preorder

variable [Preorder α] {s : Set α} {a b : α}

theorem lowerBounds_le_upperBounds (ha : a ∈ lowerBounds s) (hb : b ∈ upperBounds s) :
    s.Nonempty → a ≤ b
  | ⟨_, hc⟩ => le_trans (ha hc) (hb hc)

theorem isGLB_le_isLUB (ha : IsGLB s a) (hb : IsLUB s b) (hs : s.Nonempty) : a ≤ b :=
  lowerBounds_le_upperBounds ha.1 hb.1 hs

theorem isLUB_lt_iff (ha : IsLUB s a) : a < b ↔ ∃ c ∈ upperBounds s, c < b :=
  ⟨fun hb => ⟨a, ha.1, hb⟩, fun ⟨_, hcs, hcb⟩ => lt_of_le_of_lt (ha.2 hcs) hcb⟩

theorem lt_isGLB_iff (ha : IsGLB s a) : b < a ↔ ∃ c ∈ lowerBounds s, b < c :=
  isLUB_lt_iff ha.dual

theorem le_of_isLUB_le_isGLB {x y} (ha : IsGLB s a) (hb : IsLUB s b) (hab : b ≤ a) (hx : x ∈ s)
    (hy : y ∈ s) : x ≤ y :=
  calc
    x ≤ b := hb.1 hx
    _ ≤ a := hab
    _ ≤ y := ha.1 hy

end Preorder

section PartialOrder

variable [PartialOrder α] {s : Set α} {a b : α}

theorem IsLeast.unique (Ha : IsLeast s a) (Hb : IsLeast s b) : a = b :=
  le_antisymm (Ha.right Hb.left) (Hb.right Ha.left)

theorem IsLeast.isLeast_iff_eq (Ha : IsLeast s a) : IsLeast s b ↔ a = b :=
  Iff.intro Ha.unique fun h => h ▸ Ha

theorem IsGreatest.unique (Ha : IsGreatest s a) (Hb : IsGreatest s b) : a = b :=
  le_antisymm (Hb.right Ha.left) (Ha.right Hb.left)

theorem IsGreatest.isGreatest_iff_eq (Ha : IsGreatest s a) : IsGreatest s b ↔ a = b :=
  Iff.intro Ha.unique fun h => h ▸ Ha

theorem IsLUB.unique (Ha : IsLUB s a) (Hb : IsLUB s b) : a = b :=
  IsLeast.unique Ha Hb

theorem IsGLB.unique (Ha : IsGLB s a) (Hb : IsGLB s b) : a = b :=
  IsGreatest.unique Ha Hb

theorem Set.subsingleton_of_isLUB_le_isGLB (Ha : IsGLB s a) (Hb : IsLUB s b) (hab : b ≤ a) :
    s.Subsingleton := fun _ hx _ hy =>
  le_antisymm (le_of_isLUB_le_isGLB Ha Hb hab hx hy) (le_of_isLUB_le_isGLB Ha Hb hab hy hx)

theorem isGLB_lt_isLUB_of_ne (Ha : IsGLB s a) (Hb : IsLUB s b) {x y} (Hx : x ∈ s) (Hy : y ∈ s)
    (Hxy : x ≠ y) : a < b :=
  lt_iff_le_not_le.2
    ⟨lowerBounds_le_upperBounds Ha.1 Hb.1 ⟨x, Hx⟩, fun hab =>
      Hxy <| Set.subsingleton_of_isLUB_le_isGLB Ha Hb hab Hx Hy⟩

end PartialOrder

section LinearOrder

variable [LinearOrder α] {s : Set α} {a b : α}

theorem lt_isLUB_iff (h : IsLUB s a) : b < a ↔ ∃ c ∈ s, b < c := by
  simp_rw [← not_le, isLUB_le_iff h, mem_upperBounds, not_forall, not_le, exists_prop]

theorem isGLB_lt_iff (h : IsGLB s a) : a < b ↔ ∃ c ∈ s, c < b :=
  lt_isLUB_iff h.dual

theorem IsLUB.exists_between (h : IsLUB s a) (hb : b < a) : ∃ c ∈ s, b < c ∧ c ≤ a :=
  let ⟨c, hcs, hbc⟩ := (lt_isLUB_iff h).1 hb
  ⟨c, hcs, hbc, h.1 hcs⟩

theorem IsLUB.exists_between' (h : IsLUB s a) (h' : a ∉ s) (hb : b < a) : ∃ c ∈ s, b < c ∧ c < a :=
  let ⟨c, hcs, hbc, hca⟩ := h.exists_between hb
  ⟨c, hcs, hbc, hca.lt_of_ne fun hac => h' <| hac ▸ hcs⟩

theorem IsGLB.exists_between (h : IsGLB s a) (hb : a < b) : ∃ c ∈ s, a ≤ c ∧ c < b :=
  let ⟨c, hcs, hbc⟩ := (isGLB_lt_iff h).1 hb
  ⟨c, hcs, h.1 hcs, hbc⟩

theorem IsGLB.exists_between' (h : IsGLB s a) (h' : a ∉ s) (hb : a < b) : ∃ c ∈ s, a < c ∧ c < b :=
  let ⟨c, hcs, hac, hcb⟩ := h.exists_between hb
  ⟨c, hcs, hac.lt_of_ne fun hac => h' <| hac.symm ▸ hcs, hcb⟩

<<<<<<< HEAD
end LinearOrder

/-!
### Images of upper/lower bounds under monotone functions
-/


namespace MonotoneOn

variable [Preorder α] [Preorder β] {f : α → β} {s t : Set α} {a : α}

theorem mem_upperBounds_image (Hf : MonotoneOn f t) (Hst : s ⊆ t) (Has : a ∈ upperBounds s)
    (Hat : a ∈ t) : f a ∈ upperBounds (f '' s) :=
  forall_mem_image.2 fun _ H => Hf (Hst H) Hat (Has H)

theorem mem_upperBounds_image_self (Hf : MonotoneOn f t) :
    a ∈ upperBounds t → a ∈ t → f a ∈ upperBounds (f '' t) :=
  Hf.mem_upperBounds_image subset_rfl

theorem mem_lowerBounds_image (Hf : MonotoneOn f t) (Hst : s ⊆ t) (Has : a ∈ lowerBounds s)
    (Hat : a ∈ t) : f a ∈ lowerBounds (f '' s) :=
  forall_mem_image.2 fun _ H => Hf Hat (Hst H) (Has H)

theorem mem_lowerBounds_image_self (Hf : MonotoneOn f t) :
    a ∈ lowerBounds t → a ∈ t → f a ∈ lowerBounds (f '' t) :=
  Hf.mem_lowerBounds_image subset_rfl

theorem image_upperBounds_subset_upperBounds_image (Hf : MonotoneOn f t) (Hst : s ⊆ t) :
    f '' (upperBounds s ∩ t) ⊆ upperBounds (f '' s) := by
  rintro _ ⟨a, ha, rfl⟩
  exact Hf.mem_upperBounds_image Hst ha.1 ha.2

theorem image_lowerBounds_subset_lowerBounds_image (Hf : MonotoneOn f t) (Hst : s ⊆ t) :
    f '' (lowerBounds s ∩ t) ⊆ lowerBounds (f '' s) :=
  Hf.dual.image_upperBounds_subset_upperBounds_image Hst

/-- The image under a monotone function on a set `t` of a subset which has an upper bound in `t`
  is bounded above. -/
theorem map_bddAbove (Hf : MonotoneOn f t) (Hst : s ⊆ t) :
    (upperBounds s ∩ t).Nonempty → BddAbove (f '' s) := fun ⟨C, hs, ht⟩ =>
  ⟨f C, Hf.mem_upperBounds_image Hst hs ht⟩

/-- The image under a monotone function on a set `t` of a subset which has a lower bound in `t`
  is bounded below. -/
theorem map_bddBelow (Hf : MonotoneOn f t) (Hst : s ⊆ t) :
    (lowerBounds s ∩ t).Nonempty → BddBelow (f '' s) := fun ⟨C, hs, ht⟩ =>
  ⟨f C, Hf.mem_lowerBounds_image Hst hs ht⟩

/-- A monotone map sends a least element of a set to a least element of its image. -/
theorem map_isLeast (Hf : MonotoneOn f t) (Ha : IsLeast t a) : IsLeast (f '' t) (f a) :=
  ⟨mem_image_of_mem _ Ha.1, Hf.mem_lowerBounds_image_self Ha.2 Ha.1⟩

/-- A monotone map sends a greatest element of a set to a greatest element of its image. -/
theorem map_isGreatest (Hf : MonotoneOn f t) (Ha : IsGreatest t a) : IsGreatest (f '' t) (f a) :=
  ⟨mem_image_of_mem _ Ha.1, Hf.mem_upperBounds_image_self Ha.2 Ha.1⟩

end MonotoneOn

namespace AntitoneOn

variable [Preorder α] [Preorder β] {f : α → β} {s t : Set α} {a : α}

theorem mem_upperBounds_image (Hf : AntitoneOn f t) (Hst : s ⊆ t) (Has : a ∈ lowerBounds s) :
    a ∈ t → f a ∈ upperBounds (f '' s) :=
  Hf.dual_right.mem_lowerBounds_image Hst Has

theorem mem_upperBounds_image_self (Hf : AntitoneOn f t) :
    a ∈ lowerBounds t → a ∈ t → f a ∈ upperBounds (f '' t) :=
  Hf.dual_right.mem_lowerBounds_image_self

theorem mem_lowerBounds_image (Hf : AntitoneOn f t) (Hst : s ⊆ t) :
    a ∈ upperBounds s → a ∈ t → f a ∈ lowerBounds (f '' s) :=
  Hf.dual_right.mem_upperBounds_image Hst

theorem mem_lowerBounds_image_self (Hf : AntitoneOn f t) :
    a ∈ upperBounds t → a ∈ t → f a ∈ lowerBounds (f '' t) :=
  Hf.dual_right.mem_upperBounds_image_self

theorem image_lowerBounds_subset_upperBounds_image (Hf : AntitoneOn f t) (Hst : s ⊆ t) :
    f '' (lowerBounds s ∩ t) ⊆ upperBounds (f '' s) :=
  Hf.dual_right.image_lowerBounds_subset_lowerBounds_image Hst

theorem image_upperBounds_subset_lowerBounds_image (Hf : AntitoneOn f t) (Hst : s ⊆ t) :
    f '' (upperBounds s ∩ t) ⊆ lowerBounds (f '' s) :=
  Hf.dual_right.image_upperBounds_subset_upperBounds_image Hst

/-- The image under an antitone function of a set which is bounded above is bounded below. -/
theorem map_bddAbove (Hf : AntitoneOn f t) (Hst : s ⊆ t) :
    (upperBounds s ∩ t).Nonempty → BddBelow (f '' s) :=
  Hf.dual_right.map_bddAbove Hst

/-- The image under an antitone function of a set which is bounded below is bounded above. -/
theorem map_bddBelow (Hf : AntitoneOn f t) (Hst : s ⊆ t) :
    (lowerBounds s ∩ t).Nonempty → BddAbove (f '' s) :=
  Hf.dual_right.map_bddBelow Hst

/-- An antitone map sends a greatest element of a set to a least element of its image. -/
theorem map_isGreatest (Hf : AntitoneOn f t) : IsGreatest t a → IsLeast (f '' t) (f a) :=
  Hf.dual_right.map_isGreatest

/-- An antitone map sends a least element of a set to a greatest element of its image. -/
theorem map_isLeast (Hf : AntitoneOn f t) : IsLeast t a → IsGreatest (f '' t) (f a) :=
  Hf.dual_right.map_isLeast

end AntitoneOn

namespace Monotone

variable [Preorder α] [Preorder β] {f : α → β} (Hf : Monotone f) {a : α} {s : Set α}

include Hf

theorem mem_upperBounds_image (Ha : a ∈ upperBounds s) : f a ∈ upperBounds (f '' s) :=
  forall_mem_image.2 fun _ H => Hf (Ha H)

theorem mem_lowerBounds_image (Ha : a ∈ lowerBounds s) : f a ∈ lowerBounds (f '' s) :=
  forall_mem_image.2 fun _ H => Hf (Ha H)

theorem image_upperBounds_subset_upperBounds_image :
    f '' upperBounds s ⊆ upperBounds (f '' s) := by
  rintro _ ⟨a, ha, rfl⟩
  exact Hf.mem_upperBounds_image ha

theorem image_lowerBounds_subset_lowerBounds_image : f '' lowerBounds s ⊆ lowerBounds (f '' s) :=
  Hf.dual.image_upperBounds_subset_upperBounds_image

/-- The image under a monotone function of a set which is bounded above is bounded above. See also
`BddAbove.image2`. -/
theorem map_bddAbove : BddAbove s → BddAbove (f '' s)
  | ⟨C, hC⟩ => ⟨f C, Hf.mem_upperBounds_image hC⟩

/-- The image under a monotone function of a set which is bounded below is bounded below. See also
`BddBelow.image2`. -/
theorem map_bddBelow : BddBelow s → BddBelow (f '' s)
  | ⟨C, hC⟩ => ⟨f C, Hf.mem_lowerBounds_image hC⟩

/-- A monotone map sends a least element of a set to a least element of its image. -/
theorem map_isLeast (Ha : IsLeast s a) : IsLeast (f '' s) (f a) :=
  ⟨mem_image_of_mem _ Ha.1, Hf.mem_lowerBounds_image Ha.2⟩

/-- A monotone map sends a greatest element of a set to a greatest element of its image. -/
theorem map_isGreatest (Ha : IsGreatest s a) : IsGreatest (f '' s) (f a) :=
  ⟨mem_image_of_mem _ Ha.1, Hf.mem_upperBounds_image Ha.2⟩

end Monotone

namespace Antitone

variable [Preorder α] [Preorder β] {f : α → β} (hf : Antitone f) {a : α} {s : Set α}

include hf

theorem mem_upperBounds_image : a ∈ lowerBounds s → f a ∈ upperBounds (f '' s) :=
  hf.dual_right.mem_lowerBounds_image

theorem mem_lowerBounds_image : a ∈ upperBounds s → f a ∈ lowerBounds (f '' s) :=
  hf.dual_right.mem_upperBounds_image

theorem image_lowerBounds_subset_upperBounds_image : f '' lowerBounds s ⊆ upperBounds (f '' s) :=
  hf.dual_right.image_lowerBounds_subset_lowerBounds_image

theorem image_upperBounds_subset_lowerBounds_image : f '' upperBounds s ⊆ lowerBounds (f '' s) :=
  hf.dual_right.image_upperBounds_subset_upperBounds_image

/-- The image under an antitone function of a set which is bounded above is bounded below. -/
theorem map_bddAbove : BddAbove s → BddBelow (f '' s) :=
  hf.dual_right.map_bddAbove

/-- The image under an antitone function of a set which is bounded below is bounded above. -/
theorem map_bddBelow : BddBelow s → BddAbove (f '' s) :=
  hf.dual_right.map_bddBelow

/-- An antitone map sends a greatest element of a set to a least element of its image. -/
theorem map_isGreatest : IsGreatest s a → IsLeast (f '' s) (f a) :=
  hf.dual_right.map_isGreatest

/-- An antitone map sends a least element of a set to a greatest element of its image. -/
theorem map_isLeast : IsLeast s a → IsGreatest (f '' s) (f a) :=
  hf.dual_right.map_isLeast

end Antitone

section Image2

variable [Preorder α] [Preorder β] [Preorder γ] {f : α → β → γ} {s : Set α} {t : Set β} {a : α}
  {b : β}

section MonotoneMonotone

variable (h₀ : ∀ b, Monotone (swap f b)) (h₁ : ∀ a, Monotone (f a))

include h₀ h₁

theorem mem_upperBounds_image2 (ha : a ∈ upperBounds s) (hb : b ∈ upperBounds t) :
    f a b ∈ upperBounds (image2 f s t) :=
  forall_image2_iff.2 fun _ hx _ hy => (h₀ _ <| ha hx).trans <| h₁ _ <| hb hy

theorem mem_lowerBounds_image2 (ha : a ∈ lowerBounds s) (hb : b ∈ lowerBounds t) :
    f a b ∈ lowerBounds (image2 f s t) :=
  forall_image2_iff.2 fun _ hx _ hy => (h₀ _ <| ha hx).trans <| h₁ _ <| hb hy

theorem image2_upperBounds_upperBounds_subset :
    image2 f (upperBounds s) (upperBounds t) ⊆ upperBounds (image2 f s t) :=
  image2_subset_iff.2 fun _ ha _ hb ↦ mem_upperBounds_image2 h₀ h₁ ha hb

theorem image2_lowerBounds_lowerBounds_subset :
    image2 f (lowerBounds s) (lowerBounds t) ⊆ lowerBounds (image2 f s t) :=
  image2_subset_iff.2 fun _ ha _ hb ↦ mem_lowerBounds_image2 h₀ h₁ ha hb

/-- See also `Monotone.map_bddAbove`. -/
protected theorem BddAbove.image2 :
    BddAbove s → BddAbove t → BddAbove (image2 f s t) := by
  rintro ⟨a, ha⟩ ⟨b, hb⟩
  exact ⟨f a b, mem_upperBounds_image2 h₀ h₁ ha hb⟩

/-- See also `Monotone.map_bddBelow`. -/
protected theorem BddBelow.image2 :
    BddBelow s → BddBelow t → BddBelow (image2 f s t) := by
  rintro ⟨a, ha⟩ ⟨b, hb⟩
  exact ⟨f a b, mem_lowerBounds_image2 h₀ h₁ ha hb⟩

protected theorem IsGreatest.image2 (ha : IsGreatest s a) (hb : IsGreatest t b) :
    IsGreatest (image2 f s t) (f a b) :=
  ⟨mem_image2_of_mem ha.1 hb.1, mem_upperBounds_image2 h₀ h₁ ha.2 hb.2⟩

protected theorem IsLeast.image2 (ha : IsLeast s a) (hb : IsLeast t b) :
    IsLeast (image2 f s t) (f a b) :=
  ⟨mem_image2_of_mem ha.1 hb.1, mem_lowerBounds_image2 h₀ h₁ ha.2 hb.2⟩

end MonotoneMonotone

section MonotoneAntitone

variable (h₀ : ∀ b, Monotone (swap f b)) (h₁ : ∀ a, Antitone (f a))

include h₀ h₁

theorem mem_upperBounds_image2_of_mem_upperBounds_of_mem_lowerBounds (ha : a ∈ upperBounds s)
    (hb : b ∈ lowerBounds t) : f a b ∈ upperBounds (image2 f s t) :=
  forall_image2_iff.2 fun _ hx _ hy => (h₀ _ <| ha hx).trans <| h₁ _ <| hb hy

theorem mem_lowerBounds_image2_of_mem_lowerBounds_of_mem_upperBounds (ha : a ∈ lowerBounds s)
    (hb : b ∈ upperBounds t) : f a b ∈ lowerBounds (image2 f s t) :=
  forall_image2_iff.2 fun _ hx _ hy => (h₀ _ <| ha hx).trans <| h₁ _ <| hb hy

theorem image2_upperBounds_lowerBounds_subset_upperBounds_image2 :
    image2 f (upperBounds s) (lowerBounds t) ⊆ upperBounds (image2 f s t) :=
  image2_subset_iff.2 fun _ ha _ hb ↦
    mem_upperBounds_image2_of_mem_upperBounds_of_mem_lowerBounds h₀ h₁ ha hb

theorem image2_lowerBounds_upperBounds_subset_lowerBounds_image2 :
    image2 f (lowerBounds s) (upperBounds t) ⊆ lowerBounds (image2 f s t) :=
  image2_subset_iff.2 fun _ ha _ hb ↦
    mem_lowerBounds_image2_of_mem_lowerBounds_of_mem_upperBounds h₀ h₁ ha hb

theorem BddAbove.bddAbove_image2_of_bddBelow :
    BddAbove s → BddBelow t → BddAbove (Set.image2 f s t) := by
  rintro ⟨a, ha⟩ ⟨b, hb⟩
  exact ⟨f a b, mem_upperBounds_image2_of_mem_upperBounds_of_mem_lowerBounds h₀ h₁ ha hb⟩

theorem BddBelow.bddBelow_image2_of_bddAbove :
    BddBelow s → BddAbove t → BddBelow (Set.image2 f s t) := by
  rintro ⟨a, ha⟩ ⟨b, hb⟩
  exact ⟨f a b, mem_lowerBounds_image2_of_mem_lowerBounds_of_mem_upperBounds h₀ h₁ ha hb⟩

theorem IsGreatest.isGreatest_image2_of_isLeast (ha : IsGreatest s a) (hb : IsLeast t b) :
    IsGreatest (Set.image2 f s t) (f a b) :=
  ⟨mem_image2_of_mem ha.1 hb.1,
    mem_upperBounds_image2_of_mem_upperBounds_of_mem_lowerBounds h₀ h₁ ha.2 hb.2⟩

theorem IsLeast.isLeast_image2_of_isGreatest (ha : IsLeast s a) (hb : IsGreatest t b) :
    IsLeast (Set.image2 f s t) (f a b) :=
  ⟨mem_image2_of_mem ha.1 hb.1,
    mem_lowerBounds_image2_of_mem_lowerBounds_of_mem_upperBounds h₀ h₁ ha.2 hb.2⟩

end MonotoneAntitone

section AntitoneAntitone

variable (h₀ : ∀ b, Antitone (swap f b)) (h₁ : ∀ a, Antitone (f a))

include h₀ h₁

theorem mem_upperBounds_image2_of_mem_lowerBounds (ha : a ∈ lowerBounds s)
    (hb : b ∈ lowerBounds t) : f a b ∈ upperBounds (image2 f s t) :=
  forall_image2_iff.2 fun _ hx _ hy => (h₀ _ <| ha hx).trans <| h₁ _ <| hb hy

theorem mem_lowerBounds_image2_of_mem_upperBounds (ha : a ∈ upperBounds s)
    (hb : b ∈ upperBounds t) : f a b ∈ lowerBounds (image2 f s t) :=
  forall_image2_iff.2 fun _ hx _ hy => (h₀ _ <| ha hx).trans <| h₁ _ <| hb hy

theorem image2_upperBounds_upperBounds_subset_upperBounds_image2 :
    image2 f (lowerBounds s) (lowerBounds t) ⊆ upperBounds (image2 f s t) :=
  image2_subset_iff.2 fun _ ha _ hb ↦
    mem_upperBounds_image2_of_mem_lowerBounds h₀ h₁ ha hb

theorem image2_lowerBounds_lowerBounds_subset_lowerBounds_image2 :
    image2 f (upperBounds s) (upperBounds t) ⊆ lowerBounds (image2 f s t) :=
  image2_subset_iff.2 fun _ ha _ hb ↦
    mem_lowerBounds_image2_of_mem_upperBounds h₀ h₁ ha hb

theorem BddBelow.image2_bddAbove : BddBelow s → BddBelow t → BddAbove (Set.image2 f s t) := by
  rintro ⟨a, ha⟩ ⟨b, hb⟩
  exact ⟨f a b, mem_upperBounds_image2_of_mem_lowerBounds h₀ h₁ ha hb⟩

theorem BddAbove.image2_bddBelow : BddAbove s → BddAbove t → BddBelow (Set.image2 f s t) := by
  rintro ⟨a, ha⟩ ⟨b, hb⟩
  exact ⟨f a b, mem_lowerBounds_image2_of_mem_upperBounds h₀ h₁ ha hb⟩

theorem IsLeast.isGreatest_image2 (ha : IsLeast s a) (hb : IsLeast t b) :
    IsGreatest (Set.image2 f s t) (f a b) :=
  ⟨mem_image2_of_mem ha.1 hb.1, mem_upperBounds_image2_of_mem_lowerBounds h₀ h₁ ha.2 hb.2⟩

theorem IsGreatest.isLeast_image2 (ha : IsGreatest s a) (hb : IsGreatest t b) :
    IsLeast (Set.image2 f s t) (f a b) :=
  ⟨mem_image2_of_mem ha.1 hb.1, mem_lowerBounds_image2_of_mem_upperBounds h₀ h₁ ha.2 hb.2⟩

end AntitoneAntitone

section AntitoneMonotone

variable (h₀ : ∀ b, Antitone (swap f b)) (h₁ : ∀ a, Monotone (f a))

include h₀ h₁

theorem mem_upperBounds_image2_of_mem_upperBounds_of_mem_upperBounds (ha : a ∈ lowerBounds s)
    (hb : b ∈ upperBounds t) : f a b ∈ upperBounds (image2 f s t) :=
  forall_image2_iff.2 fun _ hx _ hy => (h₀ _ <| ha hx).trans <| h₁ _ <| hb hy

theorem mem_lowerBounds_image2_of_mem_lowerBounds_of_mem_lowerBounds (ha : a ∈ upperBounds s)
    (hb : b ∈ lowerBounds t) : f a b ∈ lowerBounds (image2 f s t) :=
  forall_image2_iff.2 fun _ hx _ hy => (h₀ _ <| ha hx).trans <| h₁ _ <| hb hy

theorem image2_lowerBounds_upperBounds_subset_upperBounds_image2 :
    image2 f (lowerBounds s) (upperBounds t) ⊆ upperBounds (image2 f s t) :=
  image2_subset_iff.2 fun _ ha _ hb ↦
    mem_upperBounds_image2_of_mem_upperBounds_of_mem_upperBounds h₀ h₁ ha hb

theorem image2_upperBounds_lowerBounds_subset_lowerBounds_image2 :
    image2 f (upperBounds s) (lowerBounds t) ⊆ lowerBounds (image2 f s t) :=
  image2_subset_iff.2 fun _ ha _ hb ↦
    mem_lowerBounds_image2_of_mem_lowerBounds_of_mem_lowerBounds h₀ h₁ ha hb

theorem BddBelow.bddAbove_image2_of_bddAbove :
    BddBelow s → BddAbove t → BddAbove (Set.image2 f s t) := by
  rintro ⟨a, ha⟩ ⟨b, hb⟩
  exact ⟨f a b, mem_upperBounds_image2_of_mem_upperBounds_of_mem_upperBounds h₀ h₁ ha hb⟩

theorem BddAbove.bddBelow_image2_of_bddAbove :
    BddAbove s → BddBelow t → BddBelow (Set.image2 f s t) := by
  rintro ⟨a, ha⟩ ⟨b, hb⟩
  exact ⟨f a b, mem_lowerBounds_image2_of_mem_lowerBounds_of_mem_lowerBounds h₀ h₁ ha hb⟩

theorem IsLeast.isGreatest_image2_of_isGreatest (ha : IsLeast s a) (hb : IsGreatest t b) :
    IsGreatest (Set.image2 f s t) (f a b) :=
  ⟨mem_image2_of_mem ha.1 hb.1,
    mem_upperBounds_image2_of_mem_upperBounds_of_mem_upperBounds h₀ h₁ ha.2 hb.2⟩

theorem IsGreatest.isLeast_image2_of_isLeast (ha : IsGreatest s a) (hb : IsLeast t b) :
    IsLeast (Set.image2 f s t) (f a b) :=
  ⟨mem_image2_of_mem ha.1 hb.1,
    mem_lowerBounds_image2_of_mem_lowerBounds_of_mem_lowerBounds h₀ h₁ ha.2 hb.2⟩

end AntitoneMonotone

end Image2

section Prod

variable {α β : Type*} [Preorder α] [Preorder β]

lemma bddAbove_prod {s : Set (α × β)} :
    BddAbove s ↔ BddAbove (Prod.fst '' s) ∧ BddAbove (Prod.snd '' s) :=
  ⟨fun ⟨p, hp⟩ ↦ ⟨⟨p.1, forall_mem_image.2 fun _q hq ↦ (hp hq).1⟩,
    ⟨p.2, forall_mem_image.2 fun _q hq ↦ (hp hq).2⟩⟩,
    fun ⟨⟨x, hx⟩, ⟨y, hy⟩⟩ ↦ ⟨⟨x, y⟩, fun _p hp ↦
      ⟨hx <| mem_image_of_mem _ hp, hy <| mem_image_of_mem _ hp⟩⟩⟩

lemma bddBelow_prod {s : Set (α × β)} :
    BddBelow s ↔ BddBelow (Prod.fst '' s) ∧ BddBelow (Prod.snd '' s) :=
  bddAbove_prod (α := αᵒᵈ) (β := βᵒᵈ)

lemma bddAbove_range_prod {F : ι → α × β} :
    BddAbove (range F) ↔ BddAbove (range <| Prod.fst ∘ F) ∧ BddAbove (range <| Prod.snd ∘ F) := by
  simp only [bddAbove_prod, ← range_comp]

lemma bddBelow_range_prod {F : ι → α × β} :
    BddBelow (range F) ↔ BddBelow (range <| Prod.fst ∘ F) ∧ BddBelow (range <| Prod.snd ∘ F) :=
  bddAbove_range_prod (α := αᵒᵈ) (β := βᵒᵈ)

theorem isLUB_prod {s : Set (α × β)} (p : α × β) :
    IsLUB s p ↔ IsLUB (Prod.fst '' s) p.1 ∧ IsLUB (Prod.snd '' s) p.2 := by
  refine
    ⟨fun H =>
      ⟨⟨monotone_fst.mem_upperBounds_image H.1, fun a ha => ?_⟩,
        ⟨monotone_snd.mem_upperBounds_image H.1, fun a ha => ?_⟩⟩,
      fun H => ⟨?_, ?_⟩⟩
  · suffices h : (a, p.2) ∈ upperBounds s from (H.2 h).1
    exact fun q hq => ⟨ha <| mem_image_of_mem _ hq, (H.1 hq).2⟩
  · suffices h : (p.1, a) ∈ upperBounds s from (H.2 h).2
    exact fun q hq => ⟨(H.1 hq).1, ha <| mem_image_of_mem _ hq⟩
  · exact fun q hq => ⟨H.1.1 <| mem_image_of_mem _ hq, H.2.1 <| mem_image_of_mem _ hq⟩
  · exact fun q hq =>
      ⟨H.1.2 <| monotone_fst.mem_upperBounds_image hq,
        H.2.2 <| monotone_snd.mem_upperBounds_image hq⟩

theorem isGLB_prod {s : Set (α × β)} (p : α × β) :
    IsGLB s p ↔ IsGLB (Prod.fst '' s) p.1 ∧ IsGLB (Prod.snd '' s) p.2 :=
  @isLUB_prod αᵒᵈ βᵒᵈ _ _ _ _

end Prod


section Pi

variable {π : α → Type*} [∀ a, Preorder (π a)]

lemma bddAbove_pi {s : Set (∀ a, π a)} :
    BddAbove s ↔ ∀ a, BddAbove (Function.eval a '' s) :=
  ⟨fun ⟨f, hf⟩ a ↦ ⟨f a, forall_mem_image.2 fun _ hg ↦ hf hg a⟩,
    fun h ↦ ⟨fun a ↦ (h a).some, fun _ hg a ↦ (h a).some_mem <| mem_image_of_mem _ hg⟩⟩

lemma bddBelow_pi {s : Set (∀ a, π a)} :
    BddBelow s ↔ ∀ a, BddBelow (Function.eval a '' s) :=
  bddAbove_pi (π := fun a ↦ (π a)ᵒᵈ)

lemma bddAbove_range_pi {F : ι → ∀ a, π a} :
    BddAbove (range F) ↔ ∀ a, BddAbove (range fun i ↦ F i a) := by
  simp only [bddAbove_pi, ← range_comp]
  rfl

lemma bddBelow_range_pi {F : ι → ∀ a, π a} :
    BddBelow (range F) ↔ ∀ a, BddBelow (range fun i ↦ F i a) :=
  bddAbove_range_pi (π := fun a ↦ (π a)ᵒᵈ)

theorem isLUB_pi {s : Set (∀ a, π a)} {f : ∀ a, π a} :
    IsLUB s f ↔ ∀ a, IsLUB (Function.eval a '' s) (f a) := by
  classical
    refine
      ⟨fun H a => ⟨(Function.monotone_eval a).mem_upperBounds_image H.1, fun b hb => ?_⟩, fun H =>
        ⟨?_, ?_⟩⟩
    · suffices h : Function.update f a b ∈ upperBounds s from Function.update_same a b f ▸ H.2 h a
      exact fun g hg => le_update_iff.2 ⟨hb <| mem_image_of_mem _ hg, fun i _ => H.1 hg i⟩
    · exact fun g hg a => (H a).1 (mem_image_of_mem _ hg)
    · exact fun g hg a => (H a).2 ((Function.monotone_eval a).mem_upperBounds_image hg)

theorem isGLB_pi {s : Set (∀ a, π a)} {f : ∀ a, π a} :
    IsGLB s f ↔ ∀ a, IsGLB (Function.eval a '' s) (f a) :=
  @isLUB_pi α (fun a => (π a)ᵒᵈ) _ s f

end Pi

theorem IsGLB.of_image [Preorder α] [Preorder β] {f : α → β} (hf : ∀ {x y}, f x ≤ f y ↔ x ≤ y)
    {s : Set α} {x : α} (hx : IsGLB (f '' s) (f x)) : IsGLB s x :=
  ⟨fun _ hy => hf.1 <| hx.1 <| mem_image_of_mem _ hy, fun _ hy =>
    hf.1 <| hx.2 <| Monotone.mem_lowerBounds_image (fun _ _ => hf.2) hy⟩

theorem IsLUB.of_image [Preorder α] [Preorder β] {f : α → β} (hf : ∀ {x y}, f x ≤ f y ↔ x ≤ y)
    {s : Set α} {x : α} (hx : IsLUB (f '' s) (f x)) : IsLUB s x :=
  ⟨fun _ hy => hf.1 <| hx.1 <| mem_image_of_mem _ hy, fun _ hy =>
    hf.1 <| hx.2 <| Monotone.mem_upperBounds_image (fun _ _ => hf.2) hy⟩

lemma BddAbove.range_mono [Preorder β] {f : α → β} (g : α → β) (h : ∀ a, f a ≤ g a)
    (hbdd : BddAbove (range g)) : BddAbove (range f) := by
  obtain ⟨C, hC⟩ := hbdd
  use C
  rintro - ⟨x, rfl⟩
  exact (h x).trans (hC <| mem_range_self x)

lemma BddBelow.range_mono [Preorder β] (f : α → β) {g : α → β} (h : ∀ a, f a ≤ g a)
    (hbdd : BddBelow (range f)) : BddBelow (range g) :=
  BddAbove.range_mono (β := βᵒᵈ) f h hbdd

lemma BddAbove.range_comp {γ : Type*} [Preorder β] [Preorder γ] {f : α → β} {g : β → γ}
    (hf : BddAbove (range f)) (hg : Monotone g) : BddAbove (range (fun x => g (f x))) := by
  change BddAbove (range (g ∘ f))
  simpa only [Set.range_comp] using hg.map_bddAbove hf

lemma BddBelow.range_comp {γ : Type*} [Preorder β] [Preorder γ] {f : α → β} {g : β → γ}
    (hf : BddBelow (range f)) (hg : Monotone g) : BddBelow (range (fun x => g (f x))) := by
  change BddBelow (range (g ∘ f))
  simpa only [Set.range_comp] using hg.map_bddBelow hf
=======
end LinearOrder
>>>>>>> d0df76bd
<|MERGE_RESOLUTION|>--- conflicted
+++ resolved
@@ -563,11 +563,7 @@
 variable [SemilatticeSup γ] [DenselyOrdered γ]
 
 theorem isGLB_Ioo {a b : γ} (h : a < b) : IsGLB (Ioo a b) a :=
-<<<<<<< HEAD
-  ⟨fun x hx => hx.1.le, fun x hx => by
-=======
   ⟨fun _ hx => hx.1.le, fun x hx => by
->>>>>>> d0df76bd
     rcases eq_or_lt_of_le (le_sup_right : a ≤ x ⊔ a) with h₁ | h₂
     · exact h₁.symm ▸ le_sup_left
     obtain ⟨y, lty, ylt⟩ := exists_between h₂
@@ -907,489 +903,4 @@
   let ⟨c, hcs, hac, hcb⟩ := h.exists_between hb
   ⟨c, hcs, hac.lt_of_ne fun hac => h' <| hac.symm ▸ hcs, hcb⟩
 
-<<<<<<< HEAD
-end LinearOrder
-
-/-!
-### Images of upper/lower bounds under monotone functions
--/
-
-
-namespace MonotoneOn
-
-variable [Preorder α] [Preorder β] {f : α → β} {s t : Set α} {a : α}
-
-theorem mem_upperBounds_image (Hf : MonotoneOn f t) (Hst : s ⊆ t) (Has : a ∈ upperBounds s)
-    (Hat : a ∈ t) : f a ∈ upperBounds (f '' s) :=
-  forall_mem_image.2 fun _ H => Hf (Hst H) Hat (Has H)
-
-theorem mem_upperBounds_image_self (Hf : MonotoneOn f t) :
-    a ∈ upperBounds t → a ∈ t → f a ∈ upperBounds (f '' t) :=
-  Hf.mem_upperBounds_image subset_rfl
-
-theorem mem_lowerBounds_image (Hf : MonotoneOn f t) (Hst : s ⊆ t) (Has : a ∈ lowerBounds s)
-    (Hat : a ∈ t) : f a ∈ lowerBounds (f '' s) :=
-  forall_mem_image.2 fun _ H => Hf Hat (Hst H) (Has H)
-
-theorem mem_lowerBounds_image_self (Hf : MonotoneOn f t) :
-    a ∈ lowerBounds t → a ∈ t → f a ∈ lowerBounds (f '' t) :=
-  Hf.mem_lowerBounds_image subset_rfl
-
-theorem image_upperBounds_subset_upperBounds_image (Hf : MonotoneOn f t) (Hst : s ⊆ t) :
-    f '' (upperBounds s ∩ t) ⊆ upperBounds (f '' s) := by
-  rintro _ ⟨a, ha, rfl⟩
-  exact Hf.mem_upperBounds_image Hst ha.1 ha.2
-
-theorem image_lowerBounds_subset_lowerBounds_image (Hf : MonotoneOn f t) (Hst : s ⊆ t) :
-    f '' (lowerBounds s ∩ t) ⊆ lowerBounds (f '' s) :=
-  Hf.dual.image_upperBounds_subset_upperBounds_image Hst
-
-/-- The image under a monotone function on a set `t` of a subset which has an upper bound in `t`
-  is bounded above. -/
-theorem map_bddAbove (Hf : MonotoneOn f t) (Hst : s ⊆ t) :
-    (upperBounds s ∩ t).Nonempty → BddAbove (f '' s) := fun ⟨C, hs, ht⟩ =>
-  ⟨f C, Hf.mem_upperBounds_image Hst hs ht⟩
-
-/-- The image under a monotone function on a set `t` of a subset which has a lower bound in `t`
-  is bounded below. -/
-theorem map_bddBelow (Hf : MonotoneOn f t) (Hst : s ⊆ t) :
-    (lowerBounds s ∩ t).Nonempty → BddBelow (f '' s) := fun ⟨C, hs, ht⟩ =>
-  ⟨f C, Hf.mem_lowerBounds_image Hst hs ht⟩
-
-/-- A monotone map sends a least element of a set to a least element of its image. -/
-theorem map_isLeast (Hf : MonotoneOn f t) (Ha : IsLeast t a) : IsLeast (f '' t) (f a) :=
-  ⟨mem_image_of_mem _ Ha.1, Hf.mem_lowerBounds_image_self Ha.2 Ha.1⟩
-
-/-- A monotone map sends a greatest element of a set to a greatest element of its image. -/
-theorem map_isGreatest (Hf : MonotoneOn f t) (Ha : IsGreatest t a) : IsGreatest (f '' t) (f a) :=
-  ⟨mem_image_of_mem _ Ha.1, Hf.mem_upperBounds_image_self Ha.2 Ha.1⟩
-
-end MonotoneOn
-
-namespace AntitoneOn
-
-variable [Preorder α] [Preorder β] {f : α → β} {s t : Set α} {a : α}
-
-theorem mem_upperBounds_image (Hf : AntitoneOn f t) (Hst : s ⊆ t) (Has : a ∈ lowerBounds s) :
-    a ∈ t → f a ∈ upperBounds (f '' s) :=
-  Hf.dual_right.mem_lowerBounds_image Hst Has
-
-theorem mem_upperBounds_image_self (Hf : AntitoneOn f t) :
-    a ∈ lowerBounds t → a ∈ t → f a ∈ upperBounds (f '' t) :=
-  Hf.dual_right.mem_lowerBounds_image_self
-
-theorem mem_lowerBounds_image (Hf : AntitoneOn f t) (Hst : s ⊆ t) :
-    a ∈ upperBounds s → a ∈ t → f a ∈ lowerBounds (f '' s) :=
-  Hf.dual_right.mem_upperBounds_image Hst
-
-theorem mem_lowerBounds_image_self (Hf : AntitoneOn f t) :
-    a ∈ upperBounds t → a ∈ t → f a ∈ lowerBounds (f '' t) :=
-  Hf.dual_right.mem_upperBounds_image_self
-
-theorem image_lowerBounds_subset_upperBounds_image (Hf : AntitoneOn f t) (Hst : s ⊆ t) :
-    f '' (lowerBounds s ∩ t) ⊆ upperBounds (f '' s) :=
-  Hf.dual_right.image_lowerBounds_subset_lowerBounds_image Hst
-
-theorem image_upperBounds_subset_lowerBounds_image (Hf : AntitoneOn f t) (Hst : s ⊆ t) :
-    f '' (upperBounds s ∩ t) ⊆ lowerBounds (f '' s) :=
-  Hf.dual_right.image_upperBounds_subset_upperBounds_image Hst
-
-/-- The image under an antitone function of a set which is bounded above is bounded below. -/
-theorem map_bddAbove (Hf : AntitoneOn f t) (Hst : s ⊆ t) :
-    (upperBounds s ∩ t).Nonempty → BddBelow (f '' s) :=
-  Hf.dual_right.map_bddAbove Hst
-
-/-- The image under an antitone function of a set which is bounded below is bounded above. -/
-theorem map_bddBelow (Hf : AntitoneOn f t) (Hst : s ⊆ t) :
-    (lowerBounds s ∩ t).Nonempty → BddAbove (f '' s) :=
-  Hf.dual_right.map_bddBelow Hst
-
-/-- An antitone map sends a greatest element of a set to a least element of its image. -/
-theorem map_isGreatest (Hf : AntitoneOn f t) : IsGreatest t a → IsLeast (f '' t) (f a) :=
-  Hf.dual_right.map_isGreatest
-
-/-- An antitone map sends a least element of a set to a greatest element of its image. -/
-theorem map_isLeast (Hf : AntitoneOn f t) : IsLeast t a → IsGreatest (f '' t) (f a) :=
-  Hf.dual_right.map_isLeast
-
-end AntitoneOn
-
-namespace Monotone
-
-variable [Preorder α] [Preorder β] {f : α → β} (Hf : Monotone f) {a : α} {s : Set α}
-
-include Hf
-
-theorem mem_upperBounds_image (Ha : a ∈ upperBounds s) : f a ∈ upperBounds (f '' s) :=
-  forall_mem_image.2 fun _ H => Hf (Ha H)
-
-theorem mem_lowerBounds_image (Ha : a ∈ lowerBounds s) : f a ∈ lowerBounds (f '' s) :=
-  forall_mem_image.2 fun _ H => Hf (Ha H)
-
-theorem image_upperBounds_subset_upperBounds_image :
-    f '' upperBounds s ⊆ upperBounds (f '' s) := by
-  rintro _ ⟨a, ha, rfl⟩
-  exact Hf.mem_upperBounds_image ha
-
-theorem image_lowerBounds_subset_lowerBounds_image : f '' lowerBounds s ⊆ lowerBounds (f '' s) :=
-  Hf.dual.image_upperBounds_subset_upperBounds_image
-
-/-- The image under a monotone function of a set which is bounded above is bounded above. See also
-`BddAbove.image2`. -/
-theorem map_bddAbove : BddAbove s → BddAbove (f '' s)
-  | ⟨C, hC⟩ => ⟨f C, Hf.mem_upperBounds_image hC⟩
-
-/-- The image under a monotone function of a set which is bounded below is bounded below. See also
-`BddBelow.image2`. -/
-theorem map_bddBelow : BddBelow s → BddBelow (f '' s)
-  | ⟨C, hC⟩ => ⟨f C, Hf.mem_lowerBounds_image hC⟩
-
-/-- A monotone map sends a least element of a set to a least element of its image. -/
-theorem map_isLeast (Ha : IsLeast s a) : IsLeast (f '' s) (f a) :=
-  ⟨mem_image_of_mem _ Ha.1, Hf.mem_lowerBounds_image Ha.2⟩
-
-/-- A monotone map sends a greatest element of a set to a greatest element of its image. -/
-theorem map_isGreatest (Ha : IsGreatest s a) : IsGreatest (f '' s) (f a) :=
-  ⟨mem_image_of_mem _ Ha.1, Hf.mem_upperBounds_image Ha.2⟩
-
-end Monotone
-
-namespace Antitone
-
-variable [Preorder α] [Preorder β] {f : α → β} (hf : Antitone f) {a : α} {s : Set α}
-
-include hf
-
-theorem mem_upperBounds_image : a ∈ lowerBounds s → f a ∈ upperBounds (f '' s) :=
-  hf.dual_right.mem_lowerBounds_image
-
-theorem mem_lowerBounds_image : a ∈ upperBounds s → f a ∈ lowerBounds (f '' s) :=
-  hf.dual_right.mem_upperBounds_image
-
-theorem image_lowerBounds_subset_upperBounds_image : f '' lowerBounds s ⊆ upperBounds (f '' s) :=
-  hf.dual_right.image_lowerBounds_subset_lowerBounds_image
-
-theorem image_upperBounds_subset_lowerBounds_image : f '' upperBounds s ⊆ lowerBounds (f '' s) :=
-  hf.dual_right.image_upperBounds_subset_upperBounds_image
-
-/-- The image under an antitone function of a set which is bounded above is bounded below. -/
-theorem map_bddAbove : BddAbove s → BddBelow (f '' s) :=
-  hf.dual_right.map_bddAbove
-
-/-- The image under an antitone function of a set which is bounded below is bounded above. -/
-theorem map_bddBelow : BddBelow s → BddAbove (f '' s) :=
-  hf.dual_right.map_bddBelow
-
-/-- An antitone map sends a greatest element of a set to a least element of its image. -/
-theorem map_isGreatest : IsGreatest s a → IsLeast (f '' s) (f a) :=
-  hf.dual_right.map_isGreatest
-
-/-- An antitone map sends a least element of a set to a greatest element of its image. -/
-theorem map_isLeast : IsLeast s a → IsGreatest (f '' s) (f a) :=
-  hf.dual_right.map_isLeast
-
-end Antitone
-
-section Image2
-
-variable [Preorder α] [Preorder β] [Preorder γ] {f : α → β → γ} {s : Set α} {t : Set β} {a : α}
-  {b : β}
-
-section MonotoneMonotone
-
-variable (h₀ : ∀ b, Monotone (swap f b)) (h₁ : ∀ a, Monotone (f a))
-
-include h₀ h₁
-
-theorem mem_upperBounds_image2 (ha : a ∈ upperBounds s) (hb : b ∈ upperBounds t) :
-    f a b ∈ upperBounds (image2 f s t) :=
-  forall_image2_iff.2 fun _ hx _ hy => (h₀ _ <| ha hx).trans <| h₁ _ <| hb hy
-
-theorem mem_lowerBounds_image2 (ha : a ∈ lowerBounds s) (hb : b ∈ lowerBounds t) :
-    f a b ∈ lowerBounds (image2 f s t) :=
-  forall_image2_iff.2 fun _ hx _ hy => (h₀ _ <| ha hx).trans <| h₁ _ <| hb hy
-
-theorem image2_upperBounds_upperBounds_subset :
-    image2 f (upperBounds s) (upperBounds t) ⊆ upperBounds (image2 f s t) :=
-  image2_subset_iff.2 fun _ ha _ hb ↦ mem_upperBounds_image2 h₀ h₁ ha hb
-
-theorem image2_lowerBounds_lowerBounds_subset :
-    image2 f (lowerBounds s) (lowerBounds t) ⊆ lowerBounds (image2 f s t) :=
-  image2_subset_iff.2 fun _ ha _ hb ↦ mem_lowerBounds_image2 h₀ h₁ ha hb
-
-/-- See also `Monotone.map_bddAbove`. -/
-protected theorem BddAbove.image2 :
-    BddAbove s → BddAbove t → BddAbove (image2 f s t) := by
-  rintro ⟨a, ha⟩ ⟨b, hb⟩
-  exact ⟨f a b, mem_upperBounds_image2 h₀ h₁ ha hb⟩
-
-/-- See also `Monotone.map_bddBelow`. -/
-protected theorem BddBelow.image2 :
-    BddBelow s → BddBelow t → BddBelow (image2 f s t) := by
-  rintro ⟨a, ha⟩ ⟨b, hb⟩
-  exact ⟨f a b, mem_lowerBounds_image2 h₀ h₁ ha hb⟩
-
-protected theorem IsGreatest.image2 (ha : IsGreatest s a) (hb : IsGreatest t b) :
-    IsGreatest (image2 f s t) (f a b) :=
-  ⟨mem_image2_of_mem ha.1 hb.1, mem_upperBounds_image2 h₀ h₁ ha.2 hb.2⟩
-
-protected theorem IsLeast.image2 (ha : IsLeast s a) (hb : IsLeast t b) :
-    IsLeast (image2 f s t) (f a b) :=
-  ⟨mem_image2_of_mem ha.1 hb.1, mem_lowerBounds_image2 h₀ h₁ ha.2 hb.2⟩
-
-end MonotoneMonotone
-
-section MonotoneAntitone
-
-variable (h₀ : ∀ b, Monotone (swap f b)) (h₁ : ∀ a, Antitone (f a))
-
-include h₀ h₁
-
-theorem mem_upperBounds_image2_of_mem_upperBounds_of_mem_lowerBounds (ha : a ∈ upperBounds s)
-    (hb : b ∈ lowerBounds t) : f a b ∈ upperBounds (image2 f s t) :=
-  forall_image2_iff.2 fun _ hx _ hy => (h₀ _ <| ha hx).trans <| h₁ _ <| hb hy
-
-theorem mem_lowerBounds_image2_of_mem_lowerBounds_of_mem_upperBounds (ha : a ∈ lowerBounds s)
-    (hb : b ∈ upperBounds t) : f a b ∈ lowerBounds (image2 f s t) :=
-  forall_image2_iff.2 fun _ hx _ hy => (h₀ _ <| ha hx).trans <| h₁ _ <| hb hy
-
-theorem image2_upperBounds_lowerBounds_subset_upperBounds_image2 :
-    image2 f (upperBounds s) (lowerBounds t) ⊆ upperBounds (image2 f s t) :=
-  image2_subset_iff.2 fun _ ha _ hb ↦
-    mem_upperBounds_image2_of_mem_upperBounds_of_mem_lowerBounds h₀ h₁ ha hb
-
-theorem image2_lowerBounds_upperBounds_subset_lowerBounds_image2 :
-    image2 f (lowerBounds s) (upperBounds t) ⊆ lowerBounds (image2 f s t) :=
-  image2_subset_iff.2 fun _ ha _ hb ↦
-    mem_lowerBounds_image2_of_mem_lowerBounds_of_mem_upperBounds h₀ h₁ ha hb
-
-theorem BddAbove.bddAbove_image2_of_bddBelow :
-    BddAbove s → BddBelow t → BddAbove (Set.image2 f s t) := by
-  rintro ⟨a, ha⟩ ⟨b, hb⟩
-  exact ⟨f a b, mem_upperBounds_image2_of_mem_upperBounds_of_mem_lowerBounds h₀ h₁ ha hb⟩
-
-theorem BddBelow.bddBelow_image2_of_bddAbove :
-    BddBelow s → BddAbove t → BddBelow (Set.image2 f s t) := by
-  rintro ⟨a, ha⟩ ⟨b, hb⟩
-  exact ⟨f a b, mem_lowerBounds_image2_of_mem_lowerBounds_of_mem_upperBounds h₀ h₁ ha hb⟩
-
-theorem IsGreatest.isGreatest_image2_of_isLeast (ha : IsGreatest s a) (hb : IsLeast t b) :
-    IsGreatest (Set.image2 f s t) (f a b) :=
-  ⟨mem_image2_of_mem ha.1 hb.1,
-    mem_upperBounds_image2_of_mem_upperBounds_of_mem_lowerBounds h₀ h₁ ha.2 hb.2⟩
-
-theorem IsLeast.isLeast_image2_of_isGreatest (ha : IsLeast s a) (hb : IsGreatest t b) :
-    IsLeast (Set.image2 f s t) (f a b) :=
-  ⟨mem_image2_of_mem ha.1 hb.1,
-    mem_lowerBounds_image2_of_mem_lowerBounds_of_mem_upperBounds h₀ h₁ ha.2 hb.2⟩
-
-end MonotoneAntitone
-
-section AntitoneAntitone
-
-variable (h₀ : ∀ b, Antitone (swap f b)) (h₁ : ∀ a, Antitone (f a))
-
-include h₀ h₁
-
-theorem mem_upperBounds_image2_of_mem_lowerBounds (ha : a ∈ lowerBounds s)
-    (hb : b ∈ lowerBounds t) : f a b ∈ upperBounds (image2 f s t) :=
-  forall_image2_iff.2 fun _ hx _ hy => (h₀ _ <| ha hx).trans <| h₁ _ <| hb hy
-
-theorem mem_lowerBounds_image2_of_mem_upperBounds (ha : a ∈ upperBounds s)
-    (hb : b ∈ upperBounds t) : f a b ∈ lowerBounds (image2 f s t) :=
-  forall_image2_iff.2 fun _ hx _ hy => (h₀ _ <| ha hx).trans <| h₁ _ <| hb hy
-
-theorem image2_upperBounds_upperBounds_subset_upperBounds_image2 :
-    image2 f (lowerBounds s) (lowerBounds t) ⊆ upperBounds (image2 f s t) :=
-  image2_subset_iff.2 fun _ ha _ hb ↦
-    mem_upperBounds_image2_of_mem_lowerBounds h₀ h₁ ha hb
-
-theorem image2_lowerBounds_lowerBounds_subset_lowerBounds_image2 :
-    image2 f (upperBounds s) (upperBounds t) ⊆ lowerBounds (image2 f s t) :=
-  image2_subset_iff.2 fun _ ha _ hb ↦
-    mem_lowerBounds_image2_of_mem_upperBounds h₀ h₁ ha hb
-
-theorem BddBelow.image2_bddAbove : BddBelow s → BddBelow t → BddAbove (Set.image2 f s t) := by
-  rintro ⟨a, ha⟩ ⟨b, hb⟩
-  exact ⟨f a b, mem_upperBounds_image2_of_mem_lowerBounds h₀ h₁ ha hb⟩
-
-theorem BddAbove.image2_bddBelow : BddAbove s → BddAbove t → BddBelow (Set.image2 f s t) := by
-  rintro ⟨a, ha⟩ ⟨b, hb⟩
-  exact ⟨f a b, mem_lowerBounds_image2_of_mem_upperBounds h₀ h₁ ha hb⟩
-
-theorem IsLeast.isGreatest_image2 (ha : IsLeast s a) (hb : IsLeast t b) :
-    IsGreatest (Set.image2 f s t) (f a b) :=
-  ⟨mem_image2_of_mem ha.1 hb.1, mem_upperBounds_image2_of_mem_lowerBounds h₀ h₁ ha.2 hb.2⟩
-
-theorem IsGreatest.isLeast_image2 (ha : IsGreatest s a) (hb : IsGreatest t b) :
-    IsLeast (Set.image2 f s t) (f a b) :=
-  ⟨mem_image2_of_mem ha.1 hb.1, mem_lowerBounds_image2_of_mem_upperBounds h₀ h₁ ha.2 hb.2⟩
-
-end AntitoneAntitone
-
-section AntitoneMonotone
-
-variable (h₀ : ∀ b, Antitone (swap f b)) (h₁ : ∀ a, Monotone (f a))
-
-include h₀ h₁
-
-theorem mem_upperBounds_image2_of_mem_upperBounds_of_mem_upperBounds (ha : a ∈ lowerBounds s)
-    (hb : b ∈ upperBounds t) : f a b ∈ upperBounds (image2 f s t) :=
-  forall_image2_iff.2 fun _ hx _ hy => (h₀ _ <| ha hx).trans <| h₁ _ <| hb hy
-
-theorem mem_lowerBounds_image2_of_mem_lowerBounds_of_mem_lowerBounds (ha : a ∈ upperBounds s)
-    (hb : b ∈ lowerBounds t) : f a b ∈ lowerBounds (image2 f s t) :=
-  forall_image2_iff.2 fun _ hx _ hy => (h₀ _ <| ha hx).trans <| h₁ _ <| hb hy
-
-theorem image2_lowerBounds_upperBounds_subset_upperBounds_image2 :
-    image2 f (lowerBounds s) (upperBounds t) ⊆ upperBounds (image2 f s t) :=
-  image2_subset_iff.2 fun _ ha _ hb ↦
-    mem_upperBounds_image2_of_mem_upperBounds_of_mem_upperBounds h₀ h₁ ha hb
-
-theorem image2_upperBounds_lowerBounds_subset_lowerBounds_image2 :
-    image2 f (upperBounds s) (lowerBounds t) ⊆ lowerBounds (image2 f s t) :=
-  image2_subset_iff.2 fun _ ha _ hb ↦
-    mem_lowerBounds_image2_of_mem_lowerBounds_of_mem_lowerBounds h₀ h₁ ha hb
-
-theorem BddBelow.bddAbove_image2_of_bddAbove :
-    BddBelow s → BddAbove t → BddAbove (Set.image2 f s t) := by
-  rintro ⟨a, ha⟩ ⟨b, hb⟩
-  exact ⟨f a b, mem_upperBounds_image2_of_mem_upperBounds_of_mem_upperBounds h₀ h₁ ha hb⟩
-
-theorem BddAbove.bddBelow_image2_of_bddAbove :
-    BddAbove s → BddBelow t → BddBelow (Set.image2 f s t) := by
-  rintro ⟨a, ha⟩ ⟨b, hb⟩
-  exact ⟨f a b, mem_lowerBounds_image2_of_mem_lowerBounds_of_mem_lowerBounds h₀ h₁ ha hb⟩
-
-theorem IsLeast.isGreatest_image2_of_isGreatest (ha : IsLeast s a) (hb : IsGreatest t b) :
-    IsGreatest (Set.image2 f s t) (f a b) :=
-  ⟨mem_image2_of_mem ha.1 hb.1,
-    mem_upperBounds_image2_of_mem_upperBounds_of_mem_upperBounds h₀ h₁ ha.2 hb.2⟩
-
-theorem IsGreatest.isLeast_image2_of_isLeast (ha : IsGreatest s a) (hb : IsLeast t b) :
-    IsLeast (Set.image2 f s t) (f a b) :=
-  ⟨mem_image2_of_mem ha.1 hb.1,
-    mem_lowerBounds_image2_of_mem_lowerBounds_of_mem_lowerBounds h₀ h₁ ha.2 hb.2⟩
-
-end AntitoneMonotone
-
-end Image2
-
-section Prod
-
-variable {α β : Type*} [Preorder α] [Preorder β]
-
-lemma bddAbove_prod {s : Set (α × β)} :
-    BddAbove s ↔ BddAbove (Prod.fst '' s) ∧ BddAbove (Prod.snd '' s) :=
-  ⟨fun ⟨p, hp⟩ ↦ ⟨⟨p.1, forall_mem_image.2 fun _q hq ↦ (hp hq).1⟩,
-    ⟨p.2, forall_mem_image.2 fun _q hq ↦ (hp hq).2⟩⟩,
-    fun ⟨⟨x, hx⟩, ⟨y, hy⟩⟩ ↦ ⟨⟨x, y⟩, fun _p hp ↦
-      ⟨hx <| mem_image_of_mem _ hp, hy <| mem_image_of_mem _ hp⟩⟩⟩
-
-lemma bddBelow_prod {s : Set (α × β)} :
-    BddBelow s ↔ BddBelow (Prod.fst '' s) ∧ BddBelow (Prod.snd '' s) :=
-  bddAbove_prod (α := αᵒᵈ) (β := βᵒᵈ)
-
-lemma bddAbove_range_prod {F : ι → α × β} :
-    BddAbove (range F) ↔ BddAbove (range <| Prod.fst ∘ F) ∧ BddAbove (range <| Prod.snd ∘ F) := by
-  simp only [bddAbove_prod, ← range_comp]
-
-lemma bddBelow_range_prod {F : ι → α × β} :
-    BddBelow (range F) ↔ BddBelow (range <| Prod.fst ∘ F) ∧ BddBelow (range <| Prod.snd ∘ F) :=
-  bddAbove_range_prod (α := αᵒᵈ) (β := βᵒᵈ)
-
-theorem isLUB_prod {s : Set (α × β)} (p : α × β) :
-    IsLUB s p ↔ IsLUB (Prod.fst '' s) p.1 ∧ IsLUB (Prod.snd '' s) p.2 := by
-  refine
-    ⟨fun H =>
-      ⟨⟨monotone_fst.mem_upperBounds_image H.1, fun a ha => ?_⟩,
-        ⟨monotone_snd.mem_upperBounds_image H.1, fun a ha => ?_⟩⟩,
-      fun H => ⟨?_, ?_⟩⟩
-  · suffices h : (a, p.2) ∈ upperBounds s from (H.2 h).1
-    exact fun q hq => ⟨ha <| mem_image_of_mem _ hq, (H.1 hq).2⟩
-  · suffices h : (p.1, a) ∈ upperBounds s from (H.2 h).2
-    exact fun q hq => ⟨(H.1 hq).1, ha <| mem_image_of_mem _ hq⟩
-  · exact fun q hq => ⟨H.1.1 <| mem_image_of_mem _ hq, H.2.1 <| mem_image_of_mem _ hq⟩
-  · exact fun q hq =>
-      ⟨H.1.2 <| monotone_fst.mem_upperBounds_image hq,
-        H.2.2 <| monotone_snd.mem_upperBounds_image hq⟩
-
-theorem isGLB_prod {s : Set (α × β)} (p : α × β) :
-    IsGLB s p ↔ IsGLB (Prod.fst '' s) p.1 ∧ IsGLB (Prod.snd '' s) p.2 :=
-  @isLUB_prod αᵒᵈ βᵒᵈ _ _ _ _
-
-end Prod
-
-
-section Pi
-
-variable {π : α → Type*} [∀ a, Preorder (π a)]
-
-lemma bddAbove_pi {s : Set (∀ a, π a)} :
-    BddAbove s ↔ ∀ a, BddAbove (Function.eval a '' s) :=
-  ⟨fun ⟨f, hf⟩ a ↦ ⟨f a, forall_mem_image.2 fun _ hg ↦ hf hg a⟩,
-    fun h ↦ ⟨fun a ↦ (h a).some, fun _ hg a ↦ (h a).some_mem <| mem_image_of_mem _ hg⟩⟩
-
-lemma bddBelow_pi {s : Set (∀ a, π a)} :
-    BddBelow s ↔ ∀ a, BddBelow (Function.eval a '' s) :=
-  bddAbove_pi (π := fun a ↦ (π a)ᵒᵈ)
-
-lemma bddAbove_range_pi {F : ι → ∀ a, π a} :
-    BddAbove (range F) ↔ ∀ a, BddAbove (range fun i ↦ F i a) := by
-  simp only [bddAbove_pi, ← range_comp]
-  rfl
-
-lemma bddBelow_range_pi {F : ι → ∀ a, π a} :
-    BddBelow (range F) ↔ ∀ a, BddBelow (range fun i ↦ F i a) :=
-  bddAbove_range_pi (π := fun a ↦ (π a)ᵒᵈ)
-
-theorem isLUB_pi {s : Set (∀ a, π a)} {f : ∀ a, π a} :
-    IsLUB s f ↔ ∀ a, IsLUB (Function.eval a '' s) (f a) := by
-  classical
-    refine
-      ⟨fun H a => ⟨(Function.monotone_eval a).mem_upperBounds_image H.1, fun b hb => ?_⟩, fun H =>
-        ⟨?_, ?_⟩⟩
-    · suffices h : Function.update f a b ∈ upperBounds s from Function.update_same a b f ▸ H.2 h a
-      exact fun g hg => le_update_iff.2 ⟨hb <| mem_image_of_mem _ hg, fun i _ => H.1 hg i⟩
-    · exact fun g hg a => (H a).1 (mem_image_of_mem _ hg)
-    · exact fun g hg a => (H a).2 ((Function.monotone_eval a).mem_upperBounds_image hg)
-
-theorem isGLB_pi {s : Set (∀ a, π a)} {f : ∀ a, π a} :
-    IsGLB s f ↔ ∀ a, IsGLB (Function.eval a '' s) (f a) :=
-  @isLUB_pi α (fun a => (π a)ᵒᵈ) _ s f
-
-end Pi
-
-theorem IsGLB.of_image [Preorder α] [Preorder β] {f : α → β} (hf : ∀ {x y}, f x ≤ f y ↔ x ≤ y)
-    {s : Set α} {x : α} (hx : IsGLB (f '' s) (f x)) : IsGLB s x :=
-  ⟨fun _ hy => hf.1 <| hx.1 <| mem_image_of_mem _ hy, fun _ hy =>
-    hf.1 <| hx.2 <| Monotone.mem_lowerBounds_image (fun _ _ => hf.2) hy⟩
-
-theorem IsLUB.of_image [Preorder α] [Preorder β] {f : α → β} (hf : ∀ {x y}, f x ≤ f y ↔ x ≤ y)
-    {s : Set α} {x : α} (hx : IsLUB (f '' s) (f x)) : IsLUB s x :=
-  ⟨fun _ hy => hf.1 <| hx.1 <| mem_image_of_mem _ hy, fun _ hy =>
-    hf.1 <| hx.2 <| Monotone.mem_upperBounds_image (fun _ _ => hf.2) hy⟩
-
-lemma BddAbove.range_mono [Preorder β] {f : α → β} (g : α → β) (h : ∀ a, f a ≤ g a)
-    (hbdd : BddAbove (range g)) : BddAbove (range f) := by
-  obtain ⟨C, hC⟩ := hbdd
-  use C
-  rintro - ⟨x, rfl⟩
-  exact (h x).trans (hC <| mem_range_self x)
-
-lemma BddBelow.range_mono [Preorder β] (f : α → β) {g : α → β} (h : ∀ a, f a ≤ g a)
-    (hbdd : BddBelow (range f)) : BddBelow (range g) :=
-  BddAbove.range_mono (β := βᵒᵈ) f h hbdd
-
-lemma BddAbove.range_comp {γ : Type*} [Preorder β] [Preorder γ] {f : α → β} {g : β → γ}
-    (hf : BddAbove (range f)) (hg : Monotone g) : BddAbove (range (fun x => g (f x))) := by
-  change BddAbove (range (g ∘ f))
-  simpa only [Set.range_comp] using hg.map_bddAbove hf
-
-lemma BddBelow.range_comp {γ : Type*} [Preorder β] [Preorder γ] {f : α → β} {g : β → γ}
-    (hf : BddBelow (range f)) (hg : Monotone g) : BddBelow (range (fun x => g (f x))) := by
-  change BddBelow (range (g ∘ f))
-  simpa only [Set.range_comp] using hg.map_bddBelow hf
-=======
-end LinearOrder
->>>>>>> d0df76bd
+end LinearOrder