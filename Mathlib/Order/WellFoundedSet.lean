--- conflicted
+++ resolved
@@ -679,11 +679,7 @@
 
 variable {r : α → α → Prop}
 
-<<<<<<< HEAD
-theorem bddAbove_preimage (s : Set α) (hs : s.PartiallyWellOrderedOn r) (f : ℕ → α)
-=======
 theorem bddAbove_preimage {s : Set α} (hs : s.PartiallyWellOrderedOn r) {f : ℕ → α}
->>>>>>> 5f227699
     (hf : ∀ m n : ℕ, m < n → ¬ r (f m) (f n)) :
     BddAbove (s.preimage f) := by
   contrapose! hf
@@ -695,17 +691,10 @@
   use (φ m), (φ n)
   exact ⟨hφm hmn, hr⟩
 
-<<<<<<< HEAD
-theorem exists_not_mem_of_gt (s : Set α) (hs : s.PartiallyWellOrderedOn r) (f : ℕ → α)
-    (hf : ∀ m n : ℕ, m < n → ¬ r (f m) (f n)) :
-    ∃ k : ℕ, ∀ m, k < m → ¬ (f m) ∈ s := by
-  have := bddAbove_preimage s hs f hf
-=======
 theorem exists_not_mem_of_gt {s : Set α} (hs : s.PartiallyWellOrderedOn r) {f : ℕ → α}
     (hf : ∀ m n : ℕ, m < n → ¬ r (f m) (f n)) :
     ∃ k : ℕ, ∀ m, k < m → ¬ (f m) ∈ s := by
   have := hs.bddAbove_preimage hf
->>>>>>> 5f227699
   contrapose! this
   simpa [not_bddAbove_iff, and_comm]
 
