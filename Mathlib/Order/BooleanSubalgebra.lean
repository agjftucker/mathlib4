/-
Copyright (c) 2024 Yaël Dillies. All rights reserved.
Released under Apache 2.0 license as described in the file LICENSE.
Authors: Yaël Dillies
-/
import Mathlib.Order.Sublattice

/-!
# Boolean subalgebras

This file defines boolean subalgebras.
-/

open Function Set

variable {ι : Sort*} {α β γ : Type*}

variable (α) in
/-- A boolean subalgebra of a boolean algebra is a set containing the bottom and top elements, and
closed under suprema, infima and complements. -/
structure BooleanSubalgebra [BooleanAlgebra α] extends Sublattice α where
  compl_mem' {a} : a ∈ carrier → aᶜ ∈ carrier
  bot_mem' : ⊥ ∈ carrier

namespace BooleanSubalgebra
section BooleanAlgebra
variable [BooleanAlgebra α] [BooleanAlgebra β] [BooleanAlgebra γ] {L M : BooleanSubalgebra α}
  {f : BoundedLatticeHom α β} {s t : Set α} {a b : α}

initialize_simps_projections BooleanSubalgebra (carrier → coe, as_prefix coe)

instance instSetLike : SetLike (BooleanSubalgebra α) α where
  coe L := L.carrier
  coe_injective' L M h := by obtain ⟨⟨_, _⟩, _⟩ := L; congr

lemma coe_inj : (L : Set α) = M ↔ L = M := SetLike.coe_set_eq

@[simp] lemma supClosed (L : BooleanSubalgebra α) : SupClosed (L : Set α) := L.supClosed'
@[simp] lemma infClosed (L : BooleanSubalgebra α) : InfClosed (L : Set α) := L.infClosed'

lemma compl_mem (ha : a ∈ L) : aᶜ ∈ L := L.compl_mem' ha
@[simp] lemma compl_mem_iff : aᶜ ∈ L ↔ a ∈ L := ⟨fun ha ↦ by simpa using compl_mem ha, compl_mem⟩
@[simp] lemma bot_mem : ⊥ ∈ L := L.bot_mem'
@[simp] lemma top_mem : ⊤ ∈ L := by simpa using compl_mem L.bot_mem
lemma sup_mem (ha : a ∈ L) (hb : b ∈ L) : a ⊔ b ∈ L := L.supClosed ha hb
lemma inf_mem (ha : a ∈ L) (hb : b ∈ L) : a ⊓ b ∈ L := L.infClosed ha hb
lemma sdiff_mem (ha : a ∈ L) (hb : b ∈ L) : a \ b ∈ L := by
  simpa [sdiff_eq] using L.infClosed ha (compl_mem hb)
lemma himp_mem (ha : a ∈ L) (hb : b ∈ L) : a ⇨ b ∈ L := by
  simpa [himp_eq] using L.supClosed hb (compl_mem ha)

lemma mem_carrier : a ∈ L.carrier ↔ a ∈ L := .rfl
@[simp] lemma mem_toSublattice : a ∈ L.toSublattice ↔ a ∈ L := .rfl
@[simp] lemma mem_mk {L : Sublattice α} (h_compl h_bot) : a ∈ mk L h_compl h_bot ↔ a ∈ L := .rfl
@[simp] lemma coe_mk (L : Sublattice α) (h_compl h_bot) : (mk L h_compl h_bot : Set α) = L := rfl
@[simp] lemma mk_le_mk {L M : Sublattice α} (hL_compl hL_bot hM_compl hM_bot) :
    mk L hL_compl hL_bot ≤ mk M hM_compl hM_bot ↔ L ≤ M := .rfl
@[simp] lemma mk_lt_mk{L M : Sublattice α} (hL_compl hL_bot hM_compl hM_bot) :
    mk L hL_compl hL_bot < mk M hM_compl hM_bot ↔ L < M := .rfl

/-- Copy of a boolean subalgebra with a new `carrier` equal to the old one. Useful to fix
definitional equalities. -/
protected def copy (L : BooleanSubalgebra α) (s : Set α) (hs : s = L) : BooleanSubalgebra α where
  toSublattice := L.toSublattice.copy s <| by subst hs; rfl
  compl_mem' := by subst hs; exact L.compl_mem'
  bot_mem' := by subst hs; exact L.bot_mem'

@[simp, norm_cast]
lemma coe_copy (L : BooleanSubalgebra α) (s : Set α) (hs) : L.copy s hs = s := rfl

lemma copy_eq (L : BooleanSubalgebra α) (s : Set α) (hs) : L.copy s hs = L :=
  SetLike.coe_injective hs

/-- Two boolean subalgebras are equal if they have the same elements. -/
lemma ext : (∀ a, a ∈ L ↔ a ∈ M) → L = M := SetLike.ext

/-- A boolean subalgebra of a lattice inherits a bottom element. -/
instance instBotCoe : Bot L where bot := ⟨⊥, bot_mem⟩

/-- A boolean subalgebra of a lattice inherits a top element. -/
instance instTopCoe : Top L where top := ⟨⊤, top_mem⟩

/-- A boolean subalgebra of a lattice inherits a supremum. -/
instance instSupCoe : Max L where max a b := ⟨a ⊔ b, L.supClosed a.2 b.2⟩

/-- A boolean subalgebra of a lattice inherits an infimum. -/
instance instInfCoe : Min L where min a b := ⟨a ⊓ b, L.infClosed a.2 b.2⟩

/-- A boolean subalgebra of a lattice inherits a complement. -/
instance instHasComplCoe : HasCompl L where compl a := ⟨aᶜ, compl_mem a.2⟩

/-- A boolean subalgebra of a lattice inherits a difference. -/
instance instSDiffCoe : SDiff L where sdiff a b := ⟨a \ b, sdiff_mem a.2 b.2⟩

/-- A boolean subalgebra of a lattice inherits a Heyting implication. -/
instance instHImpCoe : HImp L where himp a b := ⟨a ⇨ b, himp_mem a.2 b.2⟩

@[simp, norm_cast] lemma val_bot : (⊥ : L) = (⊥ : α) := rfl
@[simp, norm_cast] lemma val_top : (⊤ : L) = (⊤ : α) := rfl
@[simp, norm_cast] lemma val_sup (a b : L) : a ⊔ b = (a : α) ⊔ b := rfl
@[simp, norm_cast] lemma val_inf (a b : L) : a ⊓ b = (a : α) ⊓ b := rfl
@[simp, norm_cast] lemma val_compl (a : L) : aᶜ = (a : α)ᶜ := rfl
@[simp, norm_cast] lemma val_sdiff (a b : L) : a \ b = (a : α) \ b := rfl
@[simp, norm_cast] lemma val_himp (a b : L) : a ⇨ b = (a : α) ⇨ b := rfl

@[simp] lemma mk_bot : (⟨⊥, bot_mem⟩ : L) = ⊥ := rfl
@[simp] lemma mk_top : (⟨⊤, top_mem⟩ : L) = ⊤ := rfl
@[simp] lemma mk_sup_mk (a b : α) (ha hb) : (⟨a, ha⟩ ⊔ ⟨b, hb⟩ : L) = ⟨a ⊔ b, L.supClosed ha hb⟩ :=
  rfl
@[simp] lemma mk_inf_mk (a b : α) (ha hb) : (⟨a, ha⟩ ⊓ ⟨b, hb⟩ : L) = ⟨a ⊓ b, L.infClosed ha hb⟩ :=
  rfl
@[simp] lemma compl_mk (a : α) (ha) : (⟨a, ha⟩ : L)ᶜ = ⟨aᶜ, compl_mem ha⟩ := rfl
@[simp] lemma mk_sdiff_mk (a b : α) (ha hb) : (⟨a, ha⟩ \ ⟨b, hb⟩ : L) = ⟨a \ b, sdiff_mem ha hb⟩ :=
  rfl
@[simp] lemma mk_himp_mk (a b : α) (ha hb) : (⟨a, ha⟩ ⇨ ⟨b, hb⟩ : L) = ⟨a ⇨ b, himp_mem ha hb⟩ :=
  rfl

/-- A boolean subalgebra of a lattice inherits a boolean algebra structure. -/
instance instBooleanAlgebraCoe (L : BooleanSubalgebra α) : BooleanAlgebra L :=
  Subtype.coe_injective.booleanAlgebra _ val_sup val_inf val_top val_bot val_compl val_sdiff
    val_himp

/-- The natural lattice hom from a boolean subalgebra to the original lattice. -/
def subtype (L : BooleanSubalgebra α) : BoundedLatticeHom L α where
  toFun := ((↑) : L → α)
  map_bot' := L.val_bot
  map_top' := L.val_top
  map_sup' := val_sup
  map_inf' := val_inf

@[simp, norm_cast] lemma coe_subtype (L : BooleanSubalgebra α) : L.subtype = ((↑) : L → α) := rfl
lemma subtype_apply (L : BooleanSubalgebra α) (a : L) : L.subtype a = a := rfl

lemma subtype_injective (L : BooleanSubalgebra α) : Injective <| subtype L := Subtype.coe_injective

/-- The inclusion homomorphism from a boolean subalgebra `L` to a bigger boolean subalgebra `M`. -/
def inclusion (h : L ≤ M) : BoundedLatticeHom L M where
  toFun := Set.inclusion h
  map_bot' := rfl
  map_top' := rfl
  map_sup' _ _ := rfl
  map_inf' _ _ := rfl

@[simp] lemma coe_inclusion (h : L ≤ M) : inclusion h = Set.inclusion h := rfl
lemma inclusion_apply (h : L ≤ M) (a : L) : inclusion h a = Set.inclusion h a := rfl

lemma inclusion_injective (h : L ≤ M) : Injective <| inclusion h := Set.inclusion_injective h

@[simp] lemma inclusion_rfl (L : BooleanSubalgebra α) : inclusion le_rfl = .id L := rfl
@[simp] lemma subtype_comp_inclusion (h : L ≤ M) : M.subtype.comp (inclusion h) = L.subtype := rfl

/-- The maximum boolean subalgebra of a lattice. -/
instance instTop : Top (BooleanSubalgebra α) where
  top.carrier := univ
  top.bot_mem' := mem_univ _
  top.compl_mem' _ := mem_univ _
  top.supClosed' := supClosed_univ
  top.infClosed' := infClosed_univ

/-- The trivial boolean subalgebra of a lattice. -/
instance instBot : Bot (BooleanSubalgebra α) where
  bot.carrier := {⊥, ⊤}
  bot.bot_mem' := by simp
  bot.compl_mem' := by simp
  bot.supClosed' _ := by simp
  bot.infClosed' _ := by simp

/-- The inf of two boolean subalgebras is their intersection. -/
instance instInf : Min (BooleanSubalgebra α) where
  min L M :=  { carrier := L ∩ M
                bot_mem' := ⟨bot_mem, bot_mem⟩
                compl_mem' := fun ha ↦ ⟨compl_mem ha.1, compl_mem ha.2⟩
                supClosed' := L.supClosed.inter M.supClosed
                infClosed' := L.infClosed.inter M.infClosed }

/-- The inf of boolean subalgebras is their intersection. -/
instance instInfSet : InfSet (BooleanSubalgebra α) where
  sInf S := { carrier := ⋂ L ∈ S, L
              bot_mem' := mem_iInter₂.2 fun _ _ ↦ bot_mem
              compl_mem' := fun ha ↦ mem_iInter₂.2 fun L hL ↦ compl_mem <| mem_iInter₂.1 ha L hL
              supClosed' := supClosed_sInter <| forall_mem_range.2 fun L ↦ supClosed_sInter <|
                forall_mem_range.2 fun _ ↦ L.supClosed
              infClosed' := infClosed_sInter <| forall_mem_range.2 fun L ↦ infClosed_sInter <|
                forall_mem_range.2 fun _ ↦ L.infClosed }

instance instInhabited : Inhabited (BooleanSubalgebra α) := ⟨⊥⟩

/-- The top boolean subalgebra is isomorphic to the original boolean algebra.

This is the boolean subalgebra version of `Equiv.Set.univ α`. -/
def topEquiv : (⊤ : BooleanSubalgebra α) ≃o α where
  toEquiv := Equiv.Set.univ _
  map_rel_iff' := .rfl

@[simp, norm_cast] lemma coe_top : (⊤ : BooleanSubalgebra α) = (univ : Set α) := rfl
@[simp, norm_cast] lemma coe_bot : (⊥ : BooleanSubalgebra α) = ({⊥, ⊤} : Set α) := rfl
@[simp, norm_cast] lemma coe_inf (L M : BooleanSubalgebra α) : L ⊓ M = (L : Set α) ∩ M := rfl

@[simp, norm_cast]
lemma coe_sInf (S : Set (BooleanSubalgebra α)) : sInf S = ⋂ L ∈ S, (L : Set α) := rfl

@[simp, norm_cast]
lemma coe_iInf (f : ι → BooleanSubalgebra α) : ⨅ i, f i = ⋂ i, (f i : Set α) := by simp [iInf]

@[simp, norm_cast] lemma coe_eq_univ : L = (univ : Set α) ↔ L = ⊤ := by rw [← coe_top, coe_inj]

@[simp] lemma mem_bot : a ∈ (⊥ : BooleanSubalgebra α) ↔ a = ⊥ ∨ a = ⊤ := .rfl
@[simp] lemma mem_top : a ∈ (⊤ : BooleanSubalgebra α) := mem_univ _
@[simp] lemma mem_inf : a ∈ L ⊓ M ↔ a ∈ L ∧ a ∈ M := .rfl
@[simp] lemma mem_sInf {S : Set (BooleanSubalgebra α)} : a ∈ sInf S ↔ ∀ L ∈ S, a ∈ L := by
  rw [← SetLike.mem_coe]; simp
@[simp] lemma mem_iInf {f : ι → BooleanSubalgebra α} : a ∈ ⨅ i, f i ↔ ∀ i, a ∈ f i := by
  rw [← SetLike.mem_coe]; simp

/-- BooleanSubalgebras of a lattice form a complete lattice. -/
instance instCompleteLattice : CompleteLattice (BooleanSubalgebra α) where
  bot := ⊥
  bot_le _S _a := by aesop
  top := ⊤
  le_top _S a _ha := mem_top
  inf := (· ⊓ ·)
  le_inf _L _M _N hM hN _a ha := ⟨hM ha, hN ha⟩
  inf_le_left _L _M _a := And.left
  inf_le_right _L _M _a := And.right
  __ := completeLatticeOfInf (BooleanSubalgebra α)
      fun _s ↦ IsGLB.of_image SetLike.coe_subset_coe isGLB_biInf

instance [IsEmpty α] : Subsingleton (BooleanSubalgebra α) := SetLike.coe_injective.subsingleton
instance [IsEmpty α] : Unique (BooleanSubalgebra α) := uniqueOfSubsingleton ⊤

/-- The preimage of a boolean subalgebra along a bounded lattice homomorphism. -/
def comap (f : BoundedLatticeHom α β) (L : BooleanSubalgebra β) : BooleanSubalgebra α where
  carrier := f ⁻¹' L
  bot_mem' := by simp
  compl_mem' := by simp [map_compl']
  supClosed' := L.supClosed.preimage _
  infClosed' := L.infClosed.preimage _

@[simp, norm_cast]
lemma coe_comap (L : BooleanSubalgebra β) (f : BoundedLatticeHom α β) : L.comap f = f ⁻¹' L := rfl

@[simp] lemma mem_comap {L : BooleanSubalgebra β} : a ∈ L.comap f ↔ f a ∈ L := .rfl

lemma comap_mono : Monotone (comap f) := fun _ _ ↦ preimage_mono

@[simp] lemma comap_id (L : BooleanSubalgebra α) : L.comap (BoundedLatticeHom.id _) = L := rfl

@[simp] lemma comap_comap (L : BooleanSubalgebra γ) (g : BoundedLatticeHom β γ)
    (f : BoundedLatticeHom α β) : (L.comap g).comap f = L.comap (g.comp f) := rfl

/-- The image of a boolean subalgebra along a monoid homomorphism is a boolean subalgebra. -/
def map (f : BoundedLatticeHom α β) (L : BooleanSubalgebra α) : BooleanSubalgebra β where
  carrier := f '' L
  bot_mem' := ⟨⊥, by simp⟩
  compl_mem' := by rintro _ ⟨a, ha, rfl⟩; exact ⟨aᶜ, by simpa [map_compl']⟩
  supClosed' := L.supClosed.image f
  infClosed' := L.infClosed.image f

@[simp] lemma coe_map (f : BoundedLatticeHom α β) (L : BooleanSubalgebra α) :
    (L.map f : Set β) = f '' L := rfl

@[simp] lemma mem_map {b : β} : b ∈ L.map f ↔ ∃ a ∈ L, f a = b := .rfl

lemma mem_map_of_mem (f : BoundedLatticeHom α β) {a : α} : a ∈ L → f a ∈ L.map f :=
  mem_image_of_mem f

lemma apply_coe_mem_map (f : BoundedLatticeHom α β) (a : L) : f a ∈ L.map f :=
  mem_map_of_mem f a.prop

lemma map_mono : Monotone (map f) := fun _ _ ↦ image_subset _

@[simp] lemma map_id : L.map (.id α) = L := SetLike.coe_injective <| image_id _

@[simp] lemma map_map (g : BoundedLatticeHom β γ) (f : BoundedLatticeHom α β) :
    (L.map f).map g = L.map (g.comp f) := SetLike.coe_injective <| image_image _ _ _

lemma mem_map_equiv {f : α ≃o β} {a : β} : a ∈ L.map f ↔ f.symm a ∈ L := Set.mem_image_equiv

lemma apply_mem_map_iff (hf : Injective f) : f a ∈ L.map f ↔ a ∈ L := hf.mem_set_image

lemma map_equiv_eq_comap_symm (f : α ≃o β) (L : BooleanSubalgebra α) :
    L.map f = L.comap (f.symm : BoundedLatticeHom β α) :=
  SetLike.coe_injective <| f.toEquiv.image_eq_preimage L

lemma comap_equiv_eq_map_symm (f : β ≃o α) (L : BooleanSubalgebra α) :
    L.comap f = L.map (f.symm : BoundedLatticeHom α β) := (map_equiv_eq_comap_symm f.symm L).symm

lemma map_symm_eq_iff_eq_map {M : BooleanSubalgebra β} {e : β ≃o α} :
    L.map ↑e.symm = M ↔ L = M.map ↑e := by
  simp_rw [← coe_inj]; exact (Equiv.eq_image_iff_symm_image_eq _ _ _).symm

lemma map_le_iff_le_comap {f : BoundedLatticeHom α β} {M : BooleanSubalgebra β} :
    L.map f ≤ M ↔ L ≤ M.comap f := image_subset_iff

lemma gc_map_comap (f : BoundedLatticeHom α β) : GaloisConnection (map f) (comap f) :=
  fun _ _ ↦ map_le_iff_le_comap

@[simp] lemma map_bot (f : BoundedLatticeHom α β) : (⊥ : BooleanSubalgebra α).map f = ⊥ :=
  (gc_map_comap f).l_bot

lemma map_sup (f : BoundedLatticeHom α β) (L M : BooleanSubalgebra α) :
    (L ⊔ M).map f = L.map f ⊔ M.map f := (gc_map_comap f).l_sup

lemma map_iSup (f : BoundedLatticeHom α β) (L : ι → BooleanSubalgebra α) :
    (⨆ i, L i).map f = ⨆ i, (L i).map f := (gc_map_comap f).l_iSup

@[simp] lemma comap_top (f : BoundedLatticeHom α β) : (⊤ : BooleanSubalgebra β).comap f = ⊤ :=
  (gc_map_comap f).u_top

lemma comap_inf (L M : BooleanSubalgebra β) (f : BoundedLatticeHom α β) :
    (L ⊓ M).comap f = L.comap f ⊓ M.comap f := (gc_map_comap f).u_inf

lemma comap_iInf (f : BoundedLatticeHom α β) (L : ι → BooleanSubalgebra β) :
    (⨅ i, L i).comap f = ⨅ i, (L i).comap f := (gc_map_comap f).u_iInf

lemma map_inf_le (L M : BooleanSubalgebra α) (f : BoundedLatticeHom α β) :
    map f (L ⊓ M) ≤ map f L ⊓ map f M := map_mono.map_inf_le _ _

lemma le_comap_sup (L M : BooleanSubalgebra β) (f : BoundedLatticeHom α β) :
    comap f L ⊔ comap f M ≤ comap f (L ⊔ M) := comap_mono.le_map_sup _ _

lemma le_comap_iSup (f : BoundedLatticeHom α β) (L : ι → BooleanSubalgebra β) :
    ⨆ i, (L i).comap f ≤ (⨆ i, L i).comap f := comap_mono.le_map_iSup

lemma map_inf (L M : BooleanSubalgebra α) (f : BoundedLatticeHom α β) (hf : Injective f) :
    map f (L ⊓ M) = map f L ⊓ map f M := by
  rw [← SetLike.coe_set_eq]
  simp [Set.image_inter hf]

lemma map_top (f : BoundedLatticeHom α β) (h : Surjective f) : BooleanSubalgebra.map f ⊤ = ⊤ :=
  SetLike.coe_injective <| by simp [h.range_eq]

/-- The minimum boolean subalgebra containing a given set. -/
def closure (s : Set α) : BooleanSubalgebra α := sInf {L | s ⊆ L}

variable {s : Set α}

lemma mem_closure {x : α} : x ∈ closure s ↔ ∀ ⦃L : BooleanSubalgebra α⦄, s ⊆ L → x ∈ L := mem_sInf

<<<<<<< HEAD
@[simp, aesop safe 20 apply (rule_sets := [SetLike])]
lemma subset_closure : s ⊆ closure s := fun _ hx ↦ mem_closure.2 fun _ hK ↦ hK hx

@[aesop unsafe 80% apply (rule_sets := [SetLike])]
=======
@[simp, aesop safe 20 (rule_sets := [SetLike])]
lemma subset_closure : s ⊆ closure s := fun _ hx ↦ mem_closure.2 fun _ hK ↦ hK hx

@[aesop 80% (rule_sets := [SetLike])]
>>>>>>> 01e7adaa
theorem mem_closure_of_mem {s : Set α} {x : α} (hx : x ∈ s) : x ∈ closure s := subset_closure hx

@[simp] lemma closure_le : closure s ≤ L ↔ s ⊆ L := ⟨subset_closure.trans, fun h ↦ sInf_le h⟩

lemma closure_mono (hst : s ⊆ t) : closure s ≤ closure t := sInf_le_sInf fun _L ↦ hst.trans

lemma latticeClosure_subset_closure : latticeClosure s ⊆ closure s :=
  latticeClosure_min subset_closure (closure s).isSublattice

@[simp] lemma closure_latticeClosure (s : Set α) : closure (latticeClosure s) = closure s :=
  le_antisymm (closure_le.2 latticeClosure_subset_closure) (closure_mono subset_latticeClosure)

/-- An induction principle for closure membership. If `p` holds for `⊥` and all elements of `s`, and
is preserved under suprema and complement, then `p` holds for all elements of the closure of `s`. -/
@[elab_as_elim]
lemma closure_bot_sup_induction {p : ∀ g ∈ closure s, Prop} (mem : ∀ x hx, p x (subset_closure hx))
    (bot : p ⊥ bot_mem)
    (sup : ∀ x hx y hy, p x hx → p y hy → p (x ⊔ y) (supClosed _ hx hy))
    (compl : ∀ x hx, p x hx → p xᶜ (compl_mem hx)) {x} (hx : x ∈ closure s) : p x hx :=
  have inf ⦃x hx y hy⦄ (hx' : p x hx) (hy' : p y hy) : p (x ⊓ y) (infClosed _ hx hy) := by
    simpa using compl _ _ <| sup _ _ _ _ (compl _ _ hx') (compl _ _ hy')
  let L : BooleanSubalgebra α :=
    { carrier := { x | ∃ hx, p x hx }
      supClosed' := fun _a ⟨_, ha⟩ _b ⟨_, hb⟩ ↦ ⟨_, sup _ _ _ _ ha hb⟩
      infClosed' := fun _a ⟨_, ha⟩ _b ⟨_, hb⟩ ↦ ⟨_, inf ha hb⟩
      bot_mem' := ⟨_, bot⟩
      compl_mem' := fun ⟨_, hb⟩ ↦ ⟨_, compl _ _ hb⟩ }
  closure_le (L := L).mpr (fun y hy ↦ ⟨subset_closure hy, mem y hy⟩) hx |>.elim fun _ ↦ id

section sdiff_sup

variable (isSublattice : IsSublattice s) (bot_mem : ⊥ ∈ s) (top_mem : ⊤ ∈ s)
include isSublattice bot_mem top_mem

theorem mem_closure_iff_sup_sdiff {a : α} :
    a ∈ closure s ↔ ∃ t : Finset (s × s), a = t.sup fun x ↦ x.1.1 \ x.2.1 := by
  classical
  refine ⟨closure_bot_sup_induction
    (fun x h ↦ ⟨{(⟨x, h⟩, ⟨⊥, bot_mem⟩)}, by simp⟩) ⟨∅, by simp⟩ ?_ ?_, ?_⟩
  · rintro ⟨t, rfl⟩
    exact t.sup_mem _ (subset_closure bot_mem) (fun _ h _ ↦ sup_mem h) _
      fun x hx ↦ sdiff_mem (subset_closure x.1.2) (subset_closure x.2.2)
  · rintro _ - _ - ⟨t₁, rfl⟩ ⟨t₂, rfl⟩
    exact ⟨t₁ ∪ t₂, by rw [Finset.sup_union]⟩
  rintro x - ⟨t, rfl⟩
  refine t.induction ⟨{(⟨⊤, top_mem⟩, ⟨⊥, bot_mem⟩)}, by simp⟩ fun ⟨x, y⟩ t _ ⟨tc, eq⟩ ↦ ?_
  simp_rw [Finset.sup_insert, compl_sup, eq]
  refine tc.induction ⟨∅, by simp⟩ fun ⟨z, w⟩ tc _ ⟨t, eq⟩ ↦ ?_
  simp_rw [Finset.sup_insert, inf_sup_left, eq]
  use {(z, ⟨_, isSublattice.supClosed x.2 w.2⟩), (⟨_, isSublattice.infClosed y.2 z.2⟩, w)} ∪ t
  simp_rw [Finset.sup_union, Finset.sup_insert, Finset.sup_singleton, sdiff_eq,
    compl_sup, inf_left_comm z.1, compl_inf, compl_compl, inf_sup_right, inf_assoc]

@[elab_as_elim] theorem closure_sdiff_sup_induction {p : ∀ g ∈ closure s, Prop}
    (sdiff : ∀ x hx y hy, p (x \ y) (sdiff_mem (subset_closure hx) (subset_closure hy)))
    (sup : ∀ x hx y hy, p x hx → p y hy → p (x ⊔ y) (sup_mem hx hy))
    (x) (hx : x ∈ closure s) : p x hx := by
  obtain ⟨t, rfl⟩ := (mem_closure_iff_sup_sdiff isSublattice bot_mem top_mem).mp hx
  revert hx
  classical
  refine t.induction (by simpa using sdiff _ bot_mem _ bot_mem) fun x t _ ih hxt ↦ ?_
  simp only [Finset.sup_insert] at hxt ⊢
  exact sup _ _ _ ((mem_closure_iff_sup_sdiff isSublattice bot_mem top_mem).mpr ⟨_, rfl⟩)
    (sdiff _ x.1.2 _ x.2.2) (ih _)

end sdiff_sup

end BooleanAlgebra

section CompleteBooleanAlgebra
variable [CompleteBooleanAlgebra α] {L : BooleanSubalgebra α} {f : ι → α} {s : Set α}

lemma iSup_mem [Finite ι] (hf : ∀ i, f i ∈ L) : ⨆ i, f i ∈ L := L.supClosed.iSup_mem bot_mem hf
lemma iInf_mem [Finite ι] (hf : ∀ i, f i ∈ L) : ⨅ i, f i ∈ L := L.infClosed.iInf_mem top_mem hf
lemma sSup_mem (hs : s.Finite) (hsL : s ⊆ L) : sSup s ∈ L := L.supClosed.sSup_mem hs bot_mem hsL
lemma sInf_mem (hs : s.Finite) (hsL : s ⊆ L) : sInf s ∈ L := L.infClosed.sInf_mem hs top_mem hsL

lemma biSup_mem {ι : Type*} {t : Set ι} {f : ι → α} (ht : t.Finite) (hf : ∀ i ∈ t, f i ∈ L) :
    ⨆ i ∈ t, f i ∈ L := L.supClosed.biSup_mem ht bot_mem hf

lemma biInf_mem {ι : Type*} {t : Set ι} {f : ι → α} (ht : t.Finite) (hf : ∀ i ∈ t, f i ∈ L) :
    ⨅ i ∈ t, f i ∈ L := L.infClosed.biInf_mem ht top_mem hf

end CompleteBooleanAlgebra
end BooleanSubalgebra<|MERGE_RESOLUTION|>--- conflicted
+++ resolved
@@ -337,17 +337,10 @@
 
 lemma mem_closure {x : α} : x ∈ closure s ↔ ∀ ⦃L : BooleanSubalgebra α⦄, s ⊆ L → x ∈ L := mem_sInf
 
-<<<<<<< HEAD
-@[simp, aesop safe 20 apply (rule_sets := [SetLike])]
-lemma subset_closure : s ⊆ closure s := fun _ hx ↦ mem_closure.2 fun _ hK ↦ hK hx
-
-@[aesop unsafe 80% apply (rule_sets := [SetLike])]
-=======
 @[simp, aesop safe 20 (rule_sets := [SetLike])]
 lemma subset_closure : s ⊆ closure s := fun _ hx ↦ mem_closure.2 fun _ hK ↦ hK hx
 
 @[aesop 80% (rule_sets := [SetLike])]
->>>>>>> 01e7adaa
 theorem mem_closure_of_mem {s : Set α} {x : α} (hx : x ∈ s) : x ∈ closure s := subset_closure hx
 
 @[simp] lemma closure_le : closure s ≤ L ↔ s ⊆ L := ⟨subset_closure.trans, fun h ↦ sInf_le h⟩
