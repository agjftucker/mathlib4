--- conflicted
+++ resolved
@@ -458,14 +458,9 @@
 @[deprecated top_rel_top (since := "2024-10-10")]
 alias topLTTop := top_rel_top
 
-<<<<<<< HEAD
 /-- Any element of a well order yields a principal segment. -/
-=======
-/-- Build a principal segment embedding into a given interval `{ b | r b a }`. -/
--- The explicit typing is required in order for `simp` to work properly.
->>>>>>> 59c1bde0
 @[simps!]
-def ofElement {α : Type*} (r : α → α → Prop) (a : α) : (Subrel r (r · a)) ≺i r :=
+def ofElement {α : Type*} (r : α → α → Prop) (a : α) : Subrel r (r · a) ≺i r :=
   ⟨Subrel.relEmbedding _ _, a, fun _ => ⟨fun ⟨⟨_, h⟩, rfl⟩ => h, fun h => ⟨⟨_, h⟩, rfl⟩⟩⟩
 
 @[simp]
@@ -474,7 +469,7 @@
 
 /-- For any principal segment `r ≺i s`, there is a `Subrel` of `s` order isomorphic to `r`. -/
 @[simps! symm_apply]
-noncomputable def subrelIso (f : r ≺i s) : (Subrel s (s · f.top)) ≃r r :=
+noncomputable def subrelIso (f : r ≺i s) : Subrel s (s · f.top) ≃r r :=
   RelIso.symm ⟨(Equiv.ofInjective f f.injective).trans
     (Equiv.setCongr (funext fun _ ↦ propext f.mem_range_iff_rel)), f.map_rel_iff⟩
 
@@ -486,14 +481,9 @@
 theorem subrelIso_apply (f : r ≺i s) (a : α) : f.subrelIso ⟨f a, f.lt_top a⟩ = a :=
   Equiv.ofInjective_symm_apply f.injective _
 
-<<<<<<< HEAD
-/-- Restrict the codomain of a principal segment -/
+/-- Restrict the codomain of a principal segment embedding. -/
 def codRestrict (p : Set β) (f : r ≺i s) (H : ∀ a, f a ∈ p) (H₂ : f.top ∈ p) :
     r ≺i Subrel s (· ∈ p) :=
-=======
-/-- Restrict the codomain of a principal segment embedding. -/
-def codRestrict (p : Set β) (f : r ≺i s) (H : ∀ a, f a ∈ p) (H₂ : f.top ∈ p) : r ≺i Subrel s p :=
->>>>>>> 59c1bde0
   ⟨RelEmbedding.codRestrict p f H, ⟨f.top, H₂⟩, fun ⟨_, _⟩ => by simp [← f.mem_range_iff_rel]⟩
 
 @[simp]
