--- conflicted
+++ resolved
@@ -1114,7 +1114,7 @@
   simp [IsAtom, show ⊥ = False from rfl, fun q r : Prop => show q < r ↔ _ ∧ _ from .rfl]
 
 @[simp] theorem isCoatom_iff {p : Prop} : IsCoatom p ↔ ¬ p := by
-  simp [IsCoatom, show ⊤ = True from rfl, fun q r : Prop => show q < r ↔ _ ∧ _ from .rfl]; grind
+  simp [IsCoatom, show ⊤ = True from rfl, fun q r : Prop => show q < r ↔ _ ∧ _ from .rfl]; tauto
 
 instance : IsSimpleOrder Prop where
   eq_bot_or_eq_top p := by simp [em']
@@ -1192,15 +1192,9 @@
     IsAtomistic (∀ i, π i) where
   isLUB_atoms s := by
     classical
-<<<<<<< HEAD
-    refine ⟨{ f | IsAtom f ∧ f ≤ s }, ?_, by simp; grind⟩
-    ext i
-    rw [← sSup_atoms_le_eq (s i)]
-=======
     refine ⟨{f | IsAtom f ∧ f ≤ s}, ?_, by simp +contextual⟩
     rw [isLUB_pi]
     intro i
->>>>>>> b8f30c09
     simp_rw [isAtom_iff_eq_single]
     refine ⟨?_, ?_⟩
     · rintro _ ⟨_, ⟨⟨_, _, _, rfl⟩, hs⟩, rfl⟩
