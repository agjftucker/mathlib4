/-
Copyright (c) 2023 Jujian Zhang. All rights reserved.
Released under Apache 2.0 license as described in the file LICENSE.
Authors: Jujian Zhang, Fangming Li
-/
import Mathlib.Algebra.Order.Ring.Nat
import Mathlib.Data.Fintype.Pigeonhole
import Mathlib.Data.Fintype.Pi
import Mathlib.Data.Fintype.Sigma
import Mathlib.Data.Rel
import Mathlib.Data.Fin.VecNotation
import Mathlib.Order.Atoms

/-!
# Series of a relation

If `r` is a relation on `α` then a relation series of length `n` is a series
`a_0, a_1, ..., a_n` such that `r a_i a_{i+1}` for all `i < n`

-/

variable {α : Type*} (r : Rel α α)
variable {β : Type*} (s : Rel β β)

/--
Let `r` be a relation on `α`, a relation series of `r` of length `n` is a series
`a_0, a_1, ..., a_n` such that `r a_i a_{i+1}` for all `i < n`
-/
structure RelSeries where
  /-- The number of inequalities in the series -/
  length : ℕ
  /-- The underlying function of a relation series -/
  toFun : Fin (length + 1) → α
  /-- Adjacent elements are related -/
  step : ∀ (i : Fin length), r (toFun (Fin.castSucc i)) (toFun i.succ)

namespace RelSeries

instance : CoeFun (RelSeries r) (fun x ↦ Fin (x.length + 1) → α) :=
{ coe := RelSeries.toFun }

/--
For any type `α`, each term of `α` gives a relation series with the right most index to be 0.
-/
@[simps!] def singleton (a : α) : RelSeries r where
  length := 0
  toFun _ := a
  step := Fin.elim0

instance [IsEmpty α] : IsEmpty (RelSeries r) where
  false x := IsEmpty.false (x 0)

instance [Inhabited α] : Inhabited (RelSeries r) where
  default := singleton r default

instance [Nonempty α] : Nonempty (RelSeries r) :=
  Nonempty.map (singleton r) inferInstance

variable {r}

@[ext (iff := false)]
lemma ext {x y : RelSeries r} (length_eq : x.length = y.length)
    (toFun_eq : x.toFun = y.toFun ∘ Fin.cast (by rw [length_eq])) : x = y := by
  rcases x with ⟨nx, fx⟩
  dsimp only at length_eq toFun_eq
  subst length_eq toFun_eq
  rfl

lemma rel_of_lt [IsTrans α r] (x : RelSeries r) {i j : Fin (x.length + 1)} (h : i < j) :
    r (x i) (x j) :=
  (Fin.liftFun_iff_succ r).mpr x.step h

lemma rel_or_eq_of_le [IsTrans α r] (x : RelSeries r) {i j : Fin (x.length + 1)} (h : i ≤ j) :
    r (x i) (x j) ∨ x i = x j :=
  (Fin.lt_or_eq_of_le h).imp (x.rel_of_lt ·) (by rw [·])

lemma rel_of_le [IsTrans α r] [IsRefl α r] (x : RelSeries r)
  {i j : Fin (x.length + 1)} (h : i ≤ j) : r (x i) (x j) :=
  Or.casesOn (rel_or_eq_of_le x h) (by tauto) (by intro l; rw[l]; apply refl)

/--
Given two relations `r, s` on `α` such that `r ≤ s`, any relation series of `r` induces a relation
series of `s`
-/
@[simps!]
def ofLE (x : RelSeries r) {s : Rel α α} (h : r ≤ s) : RelSeries s where
  length := x.length
  toFun := x
  step _ := h _ _ <| x.step _

lemma coe_ofLE (x : RelSeries r) {s : Rel α α} (h : r ≤ s) :
    (x.ofLE h : _ → _) = x := rfl

/-- Every relation series gives a list -/
def toList (x : RelSeries r) : List α := List.ofFn x

@[simp]
lemma length_toList (x : RelSeries r) : x.toList.length = x.length + 1 :=
  List.length_ofFn _

lemma toList_chain' (x : RelSeries r) : x.toList.Chain' r := by
  rw [List.chain'_iff_get]
  intros i h
  convert x.step ⟨i, by simpa [toList] using h⟩ <;> apply List.get_ofFn

lemma toList_ne_nil (x : RelSeries r) : x.toList ≠ [] := fun m =>
  List.eq_nil_iff_forall_not_mem.mp m (x 0) <| (List.mem_ofFn _ _).mpr ⟨_, rfl⟩

/-- Every nonempty list satisfying the chain condition gives a relation series -/
@[simps]
def fromListChain' (x : List α) (x_ne_nil : x ≠ []) (hx : x.Chain' r) : RelSeries r where
  length := x.length - 1
  toFun i := x[Fin.cast (Nat.succ_pred_eq_of_pos <| List.length_pos_iff.mpr x_ne_nil) i]
  step i := List.chain'_iff_get.mp hx i i.2

/-- Relation series of `r` and nonempty list of `α` satisfying `r`-chain condition bijectively
corresponds to each other. -/
protected def Equiv : RelSeries r ≃ {x : List α | x ≠ [] ∧ x.Chain' r} where
  toFun x := ⟨_, x.toList_ne_nil, x.toList_chain'⟩
  invFun x := fromListChain' _ x.2.1 x.2.2
  left_inv x := ext (by simp [toList]) <| by ext; dsimp; apply List.get_ofFn
  right_inv x := by
    refine Subtype.ext (List.ext_get ?_ fun n hn1 _ => by dsimp; apply List.get_ofFn)
    have := Nat.succ_pred_eq_of_pos <| List.length_pos_iff.mpr x.2.1
    simp_all [toList]

lemma toList_injective : Function.Injective (RelSeries.toList (r := r)) :=
  fun _ _ h ↦ (RelSeries.Equiv).injective <| Subtype.ext h

-- TODO : build a similar bijection between `RelSeries α` and `Quiver.Path`

end RelSeries

namespace Rel

/-- A relation `r` is said to be finite dimensional iff there is a relation series of `r` with the
  maximum length. -/
@[mk_iff]
class FiniteDimensional : Prop where
  /-- A relation `r` is said to be finite dimensional iff there is a relation series of `r` with the
    maximum length. -/
  exists_longest_relSeries : ∃ x : RelSeries r, ∀ y : RelSeries r, y.length ≤ x.length

/-- A relation `r` is said to be infinite dimensional iff there exists relation series of arbitrary
  length. -/
@[mk_iff]
class InfiniteDimensional : Prop where
  /-- A relation `r` is said to be infinite dimensional iff there exists relation series of
    arbitrary length. -/
  exists_relSeries_with_length : ∀ n : ℕ, ∃ x : RelSeries r, x.length = n

end Rel

namespace RelSeries

/-- The longest relational series when a relation is finite dimensional -/
protected noncomputable def longestOf [r.FiniteDimensional] : RelSeries r :=
  Rel.FiniteDimensional.exists_longest_relSeries.choose

lemma length_le_length_longestOf [r.FiniteDimensional] (x : RelSeries r) :
    x.length ≤ (RelSeries.longestOf r).length :=
  Rel.FiniteDimensional.exists_longest_relSeries.choose_spec _

/-- A relation series with length `n` if the relation is infinite dimensional -/
protected noncomputable def withLength [r.InfiniteDimensional] (n : ℕ) : RelSeries r :=
  (Rel.InfiniteDimensional.exists_relSeries_with_length n).choose

@[simp] lemma length_withLength [r.InfiniteDimensional] (n : ℕ) :
    (RelSeries.withLength r n).length = n :=
  (Rel.InfiniteDimensional.exists_relSeries_with_length n).choose_spec

section
variable {r} {s : RelSeries r} {x : α}

/-- If a relation on `α` is infinite dimensional, then `α` is nonempty. -/
lemma nonempty_of_infiniteDimensional [r.InfiniteDimensional] : Nonempty α :=
  ⟨RelSeries.withLength r 0 0⟩

lemma nonempty_of_finiteDimensional [r.FiniteDimensional] : Nonempty α := by
  obtain ⟨p, _⟩ := (Rel.finiteDimensional_iff r).mp ‹_›
  exact ⟨p 0⟩

instance membership : Membership α (RelSeries r) :=
  ⟨Function.swap (· ∈ Set.range ·)⟩

theorem mem_def : x ∈ s ↔ x ∈ Set.range s := Iff.rfl

@[simp] theorem mem_toList : x ∈ s.toList ↔ x ∈ s := by
  rw [RelSeries.toList, List.mem_ofFn', RelSeries.mem_def]

theorem subsingleton_of_length_eq_zero (hs : s.length = 0) : {x | x ∈ s}.Subsingleton := by
  rintro - ⟨i, rfl⟩ - ⟨j, rfl⟩
  congr!
  exact finCongr (by rw [hs, zero_add]) |>.injective <| Subsingleton.elim (α := Fin 1) _ _

theorem length_ne_zero_of_nontrivial (h : {x | x ∈ s}.Nontrivial) : s.length ≠ 0 :=
  fun hs ↦ h.not_subsingleton <| subsingleton_of_length_eq_zero hs

theorem length_pos_of_nontrivial (h : {x | x ∈ s}.Nontrivial) : 0 < s.length :=
  Nat.pos_iff_ne_zero.mpr <| length_ne_zero_of_nontrivial h

theorem length_ne_zero (irrefl : Irreflexive r) : s.length ≠ 0 ↔ {x | x ∈ s}.Nontrivial := by
  refine ⟨fun h ↦ ⟨s 0, by simp [mem_def], s 1, by simp [mem_def], fun rid ↦ irrefl (s 0) ?_⟩,
    length_ne_zero_of_nontrivial⟩
  nth_rw 2 [rid]
  convert s.step ⟨0, by omega⟩
  ext
  simpa [Nat.pos_iff_ne_zero]

theorem length_pos (irrefl : Irreflexive r) : 0 < s.length ↔ {x | x ∈ s}.Nontrivial :=
  Nat.pos_iff_ne_zero.trans <| length_ne_zero irrefl

lemma length_eq_zero (irrefl : Irreflexive r) : s.length = 0 ↔ {x | x ∈ s}.Subsingleton := by
  rw [← not_ne_iff, length_ne_zero irrefl, Set.not_nontrivial_iff]

/-- Start of a series, i.e. for `a₀ -r→ a₁ -r→ ... -r→ aₙ`, its head is `a₀`.

Since a relation series is assumed to be non-empty, this is well defined. -/
def head (x : RelSeries r) : α := x 0

/-- End of a series, i.e. for `a₀ -r→ a₁ -r→ ... -r→ aₙ`, its last element is `aₙ`.

Since a relation series is assumed to be non-empty, this is well defined. -/
def last (x : RelSeries r) : α := x <| Fin.last _

lemma apply_last (x : RelSeries r) : x (Fin.last <| x.length) = x.last := rfl

lemma head_mem (x : RelSeries r) : x.head ∈ x := ⟨_, rfl⟩

lemma last_mem (x : RelSeries r) : x.last ∈ x := ⟨_, rfl⟩

@[simp]
lemma head_singleton {r : Rel α α} (x : α) : (singleton r x).head = x := by simp [singleton, head]

@[simp]
lemma last_singleton {r : Rel α α} (x : α) : (singleton r x).last = x := by simp [singleton, last]

end

variable {r s}

/--
If `a₀ -r→ a₁ -r→ ... -r→ aₙ` and `b₀ -r→ b₁ -r→ ... -r→ bₘ` are two strict series
such that `r aₙ b₀`, then there is a chain of length `n + m + 1` given by
`a₀ -r→ a₁ -r→ ... -r→ aₙ -r→ b₀ -r→ b₁ -r→ ... -r→ bₘ`.
-/
@[simps length]
def append (p q : RelSeries r) (connect : r p.last q.head) : RelSeries r where
  length := p.length + q.length + 1
  toFun := Fin.append p q ∘ Fin.cast (by omega)
  step i := by
    obtain hi | rfl | hi :=
      lt_trichotomy i (Fin.castLE (by omega) (Fin.last _ : Fin (p.length + 1)))
    · convert p.step ⟨i.1, hi⟩ <;> convert Fin.append_left p q _ <;> rfl
    · convert connect
      · convert Fin.append_left p q _
      · convert Fin.append_right p q _; rfl
    · set x := _; set y := _
      change r (Fin.append p q x) (Fin.append p q y)
      have hx : x = Fin.natAdd _ ⟨i - (p.length + 1), Nat.sub_lt_left_of_lt_add hi <|
          i.2.trans <| by omega⟩ := by
        ext; dsimp [x, y]; rw [Nat.add_sub_cancel']; exact hi
      have hy : y = Fin.natAdd _ ⟨i - p.length, Nat.sub_lt_left_of_lt_add (le_of_lt hi)
          (by exact i.2)⟩ := by
        ext
        dsimp
        conv_rhs => rw [Nat.add_comm p.length 1, add_assoc,
          Nat.add_sub_cancel' <| le_of_lt (show p.length < i.1 from hi), add_comm]
        rfl
      rw [hx, Fin.append_right, hy, Fin.append_right]
      convert q.step ⟨i - (p.length + 1), Nat.sub_lt_left_of_lt_add hi <| by omega⟩
      rw [Fin.succ_mk, Nat.sub_eq_iff_eq_add (le_of_lt hi : p.length ≤ i),
        Nat.add_assoc _ 1, add_comm 1, Nat.sub_add_cancel]
      exact hi

lemma append_apply_left (p q : RelSeries r) (connect : r p.last q.head)
    (i : Fin (p.length + 1)) :
    p.append q connect ((i.castAdd (q.length + 1)).cast (by dsimp; omega)) = p i := by
  delta append
  simp only [Function.comp_apply]
  convert Fin.append_left _ _ _

lemma append_apply_right (p q : RelSeries r) (connect : r p.last q.head)
    (i : Fin (q.length + 1)) :
    p.append q connect (i.natAdd p.length + 1) = q i := by
  delta append
  simp only [Fin.coe_natAdd, Nat.cast_add, Function.comp_apply]
  convert Fin.append_right _ _ _
  ext
  simp only [Fin.coe_cast, Fin.coe_natAdd]
  conv_rhs => rw [add_assoc, add_comm 1, ← add_assoc]
  change _ % _ = _
  simp only [Nat.add_mod_mod, Nat.mod_add_mod, Nat.one_mod, Nat.mod_succ_eq_iff_lt]
  omega

@[simp] lemma head_append (p q : RelSeries r) (connect : r p.last q.head) :
    (p.append q connect).head = p.head :=
  append_apply_left p q connect 0

@[simp] lemma last_append (p q : RelSeries r) (connect : r p.last q.head) :
    (p.append q connect).last = q.last := by
  delta last
  convert append_apply_right p q connect (Fin.last _)
  ext
  change _ = _ % _
  simp only [append_length, Fin.val_last, Fin.natAdd_last, Nat.one_mod, Nat.mod_add_mod,
    Nat.mod_succ]

/--
For two types `α, β` and relation on them `r, s`, if `f : α → β` preserves relation `r`, then an
`r`-series can be pushed out to an `s`-series by
`a₀ -r→ a₁ -r→ ... -r→ aₙ ↦ f a₀ -s→ f a₁ -s→ ... -s→ f aₙ`
-/
@[simps length]
def map (p : RelSeries r) (f : r →r s) : RelSeries s where
  length := p.length
  toFun := f.1.comp p
  step := (f.2 <| p.step ·)

@[simp] lemma map_apply (p : RelSeries r) (f : r →r s) (i : Fin (p.length + 1)) :
    p.map f i = f (p i) := rfl

@[simp] lemma head_map (p : RelSeries r) (f : r →r s) : (p.map f).head = f p.head := rfl

@[simp] lemma last_map (p : RelSeries r) (f : r →r s) : (p.map f).last = f p.last := rfl

/--
If `a₀ -r→ a₁ -r→ ... -r→ aₙ` is an `r`-series and `a` is such that
`aᵢ -r→ a -r→ a_ᵢ₊₁`, then
`a₀ -r→ a₁ -r→ ... -r→ aᵢ -r→ a -r→ aᵢ₊₁ -r→ ... -r→ aₙ`
is another `r`-series
-/
@[simps]
def insertNth (p : RelSeries r) (i : Fin p.length) (a : α)
    (prev_connect : r (p (Fin.castSucc i)) a) (connect_next : r a (p i.succ)) : RelSeries r where
  toFun := (Fin.castSucc i.succ).insertNth a p
  step m := by
    set x := _; set y := _; change r x y
    obtain hm | hm | hm := lt_trichotomy m.1 i.1
    · convert p.step ⟨m, hm.trans i.2⟩
      · show Fin.insertNth _ _ _ _ = _
        rw [Fin.insertNth_apply_below]
        pick_goal 2
        · exact hm.trans (lt_add_one _)
        simp
      · show Fin.insertNth _ _ _ _ = _
        rw [Fin.insertNth_apply_below]
        pick_goal 2
        · change m.1 + 1 < i.1 + 1; rwa [add_lt_add_iff_right]
        simp; rfl
    · rw [show x = p m from show Fin.insertNth _ _ _ _ = _ by
        rw [Fin.insertNth_apply_below]
        pick_goal 2
        · show m.1 < i.1 + 1; exact hm ▸ lt_add_one _
        simp]
      convert prev_connect
      · ext; exact hm
      · change Fin.insertNth _ _ _ _ = _
        rw [show m.succ = i.succ.castSucc by ext; change _ + 1 = _ + 1; rw [hm],
          Fin.insertNth_apply_same]
    · rw [Nat.lt_iff_add_one_le, le_iff_lt_or_eq] at hm
      obtain hm | hm := hm
      · convert p.step ⟨m.1 - 1, Nat.sub_lt_right_of_lt_add (by omega) m.2⟩
        · change Fin.insertNth _ _ _ _ = _
          rw [Fin.insertNth_apply_above (h := hm)]
          aesop
        · change Fin.insertNth _ _ _ _ = _
          rw [Fin.insertNth_apply_above]
          swap
          · exact hm.trans (lt_add_one _)
          simp only [Fin.val_succ, Fin.pred_succ, eq_rec_constant, Fin.succ_mk]
          congr
          exact Fin.ext <| Eq.symm <| Nat.succ_pred_eq_of_pos (lt_trans (Nat.zero_lt_succ _) hm)
      · convert connect_next
        · change Fin.insertNth _ _ _ _ = _
          rw [show m.castSucc = i.succ.castSucc from Fin.ext hm.symm, Fin.insertNth_apply_same]
        · change Fin.insertNth _ _ _ _ = _
          rw [Fin.insertNth_apply_above]
          swap
          · change i.1 + 1 < m.1 + 1; omega
          simp only [Fin.pred_succ, eq_rec_constant]
          congr; ext; exact hm.symm

/--
A relation series `a₀ -r→ a₁ -r→ ... -r→ aₙ` of `r` gives a relation series of the reverse of `r`
by reversing the series `aₙ ←r- aₙ₋₁ ←r- ... ←r- a₁ ←r- a₀`.
-/
@[simps length]
def reverse (p : RelSeries r) : RelSeries (fun (a b : α) ↦ r b a) where
  length := p.length
  toFun := p ∘ Fin.rev
  step i := by
    rw [Function.comp_apply, Function.comp_apply]
    have hi : i.1 + 1 ≤ p.length := by omega
    convert p.step ⟨p.length - (i.1 + 1), Nat.sub_lt_self (by omega) hi⟩
    · ext; simp
    · ext
      simp only [Fin.val_rev, Fin.coe_castSucc, Fin.val_succ]
      omega

@[simp] lemma reverse_apply (p : RelSeries r) (i : Fin (p.length + 1)) :
    p.reverse i = p i.rev := rfl

@[simp] lemma last_reverse (p : RelSeries r) : p.reverse.last = p.head := by
  simp [RelSeries.last, RelSeries.head]

@[simp] lemma head_reverse (p : RelSeries r) : p.reverse.head = p.last := by
  simp [RelSeries.last, RelSeries.head]

@[simp] lemma reverse_reverse {r : Rel α α} (p : RelSeries r) : p.reverse.reverse = p := by
  ext <;> simp

/--
Given a series `a₀ -r→ a₁ -r→ ... -r→ aₙ` and an `a` such that `a₀ -r→ a` holds, there is
a series of length `n+1`: `a -r→ a₀ -r→ a₁ -r→ ... -r→ aₙ`.
-/
@[simps! length]
def cons (p : RelSeries r) (newHead : α) (rel : r newHead p.head) : RelSeries r :=
  (singleton r newHead).append p rel

@[simp] lemma head_cons (p : RelSeries r) (newHead : α) (rel : r newHead p.head) :
    (p.cons newHead rel).head = newHead := rfl

@[simp] lemma last_cons (p : RelSeries r) (newHead : α) (rel : r newHead p.head) :
    (p.cons newHead rel).last = p.last := by
  delta cons
  rw [last_append]

/--
Given a series `a₀ -r→ a₁ -r→ ... -r→ aₙ` and an `a` such that `aₙ -r→ a` holds, there is
a series of length `n+1`: `a₀ -r→ a₁ -r→ ... -r→ aₙ -r→ a`.
-/
@[simps! length]
def snoc (p : RelSeries r) (newLast : α) (rel : r p.last newLast) : RelSeries r :=
  p.append (singleton r newLast) rel

@[simp] lemma head_snoc (p : RelSeries r) (newLast : α) (rel : r p.last newLast) :
    (p.snoc newLast rel).head = p.head := by
  delta snoc; rw [head_append]

@[simp] lemma last_snoc (p : RelSeries r) (newLast : α) (rel : r p.last newLast) :
    (p.snoc newLast rel).last = newLast := last_append _ _ _

-- This lemma is useful because `last_snoc` is about `Fin.last (p.snoc _ _).length`, but we often
-- see `Fin.last (p.length + 1)` in practice. They are equal by definition, but sometimes simplifier
-- does not pick up `last_snoc`
@[simp] lemma last_snoc' (p : RelSeries r) (newLast : α) (rel : r p.last newLast) :
    p.snoc newLast rel (Fin.last (p.length + 1)) = newLast := last_append _ _ _

@[simp] lemma snoc_castSucc (s : RelSeries r) (a : α) (connect : r s.last a)
    (i : Fin (s.length + 1)) : snoc s a connect (Fin.castSucc i) = s i :=
  Fin.append_left _ _ i

lemma mem_snoc {p : RelSeries r} {newLast : α} {rel : r p.last newLast} {x : α} :
    x ∈ p.snoc newLast rel ↔ x ∈ p ∨ x = newLast := by
  simp only [snoc, append, singleton_length, Nat.add_zero, Nat.reduceAdd, Fin.cast_refl,
    Function.comp_id, mem_def, id_eq, Set.mem_range]
  constructor
  · rintro ⟨i, rfl⟩
    exact Fin.lastCases (Or.inr <| Fin.append_right _ _ 0) (fun i => Or.inl ⟨⟨i.1, i.2⟩,
      (Fin.append_left _ _ _).symm⟩) i
  · intro h
    rcases h with (⟨i, rfl⟩ | rfl)
    · exact ⟨i.castSucc, Fin.append_left _ _ _⟩
    · exact ⟨Fin.last _, Fin.append_right _ _ 0⟩

/--
If a series `a₀ -r→ a₁ -r→ ...` has positive length, then `a₁ -r→ ...` is another series
-/
@[simps]
def tail (p : RelSeries r) (len_pos : p.length ≠ 0) : RelSeries r where
  length := p.length - 1
  toFun := Fin.tail p ∘ (Fin.cast <| Nat.succ_pred_eq_of_pos <| Nat.pos_of_ne_zero len_pos)
  step i := p.step ⟨i.1 + 1, Nat.lt_pred_iff.mp i.2⟩

@[simp] lemma head_tail (p : RelSeries r) (len_pos : p.length ≠ 0) :
    (p.tail len_pos).head = p 1 := by
  show p (Fin.succ _) = p 1
  congr
  ext
  show (1 : ℕ) = (1 : ℕ) % _
  rw [Nat.mod_eq_of_lt]
  simpa only [lt_add_iff_pos_left, Nat.pos_iff_ne_zero]

@[simp] lemma last_tail (p : RelSeries r) (len_pos : p.length ≠ 0) :
    (p.tail len_pos).last = p.last := by
  show p _ = p _
  congr
  ext
  simp only [tail_length, Fin.val_succ, Fin.coe_cast, Fin.val_last]
  exact Nat.succ_pred_eq_of_pos (by simpa [Nat.pos_iff_ne_zero] using len_pos)


/--
If a series ``a₀ -r→ a₁ -r→ ... -r→ aₙ``, then `a₀ -r→ a₁ -r→ ... -r→ aₙ₋₁` is
another series -/
@[simps]
def eraseLast (p : RelSeries r) : RelSeries r where
  length := p.length - 1
  toFun i := p ⟨i, lt_of_lt_of_le i.2 (Nat.succ_le_succ (Nat.sub_le _ _))⟩
  step i := p.step ⟨i, lt_of_lt_of_le i.2 (Nat.sub_le _ _)⟩

@[simp] lemma head_eraseLast (p : RelSeries r) : p.eraseLast.head = p.head := rfl

@[simp] lemma last_eraseLast (p : RelSeries r) :
    p.eraseLast.last = p ⟨p.length.pred, Nat.lt_succ_iff.2 (Nat.pred_le _)⟩ := rfl

/-- In a non-trivial series `p`, the last element of `p.eraseLast` is related to `p.last` -/
lemma eraseLast_last_rel_last (p : RelSeries r) (h : p.length ≠ 0) :
    r p.eraseLast.last p.last := by
  simp only [last, Fin.last, eraseLast_length, eraseLast_toFun]
  convert p.step ⟨p.length - 1, by omega⟩
  simp only [Nat.succ_eq_add_one, Fin.succ_mk]; omega

/--
Given two series of the form `a₀ -r→ ... -r→ X` and `X -r→ b ---> ...`,
then `a₀ -r→ ... -r→ X -r→ b ...` is another series obtained by combining the given two.
-/
@[simps]
def smash (p q : RelSeries r) (connect : p.last = q.head) : RelSeries r where
  length := p.length + q.length
  toFun i :=
    if H : i.1 < p.length
    then p ⟨i.1, H.trans (lt_add_one _)⟩
    else q ⟨i.1 - p.length,
      Nat.sub_lt_left_of_lt_add (by rwa [not_lt] at H) (by rw [← add_assoc]; exact i.2)⟩
  step i := by
    dsimp only
    by_cases h₂ : i.1 + 1 < p.length
    · have h₁ : i.1 < p.length := lt_trans (lt_add_one _) h₂
      simp only [Fin.coe_castSucc, Fin.val_succ]
      rw [dif_pos h₁, dif_pos h₂]
      convert p.step ⟨i, h₁⟩ using 1
    · simp only [Fin.coe_castSucc, Fin.val_succ]
      rw [dif_neg h₂]
      by_cases h₁ : i.1 < p.length
      · rw [dif_pos h₁]
        have h₃ : p.length = i.1 + 1 := by omega
        convert p.step ⟨i, h₁⟩ using 1
        convert connect.symm
        · aesop
        · congr; aesop
      · rw [dif_neg h₁]
        convert q.step ⟨i.1 - p.length, _⟩ using 1
        · congr
          change (i.1 + 1) - _ = _
          rw [Nat.sub_add_comm]
          rwa [not_lt] at h₁
        · refine Nat.sub_lt_left_of_lt_add ?_ i.2
          rwa [not_lt] at h₁

lemma smash_castAdd {p q : RelSeries r} (connect : p.last = q.head) (i : Fin p.length) :
    p.smash q connect (Fin.castSucc <| i.castAdd q.length) = p (Fin.castSucc i) := by
  unfold smash
  dsimp
  rw [dif_pos i.2]
  rfl

lemma smash_succ_castAdd {p q : RelSeries r} (h : p.last = q.head)
    (i : Fin p.length) : p.smash q h (i.castAdd q.length).succ = p i.succ := by
  rw [smash_toFun]
  split_ifs with H
  · congr
  · simp only [Fin.val_succ, Fin.coe_castAdd] at H
    convert h.symm
    · congr
      simp only [Fin.val_succ, Fin.coe_castAdd, Nat.zero_mod, Nat.sub_eq_zero_iff_le]
      omega
    · congr
      ext
      change i.1 + 1 = p.length
      omega

lemma smash_natAdd {p q : RelSeries r} (h : p.last = q.head) (i : Fin q.length) :
    smash p q h (Fin.castSucc <| i.natAdd p.length) = q (Fin.castSucc i) := by
  rw [smash_toFun, dif_neg (by simp)]
  congr
  exact Nat.add_sub_self_left _ _

lemma smash_succ_natAdd {p q : RelSeries r} (h : p.last = q.head) (i : Fin q.length) :
    smash p q h (i.natAdd p.length).succ = q i.succ := by
  rw [smash_toFun]
  split_ifs with H
  · have H' : p.length < p.length + (i.1 + 1) := by omega
    exact (lt_irrefl _ (H.trans H')).elim
  · congr
    simp only [Fin.val_succ, Fin.coe_natAdd]
    rw [add_assoc, Nat.add_sub_cancel_left]

@[simp] lemma head_smash {p q : RelSeries r} (h : p.last = q.head) :
    (smash p q h).head = p.head := by
  delta head smash
  simp only [Fin.val_zero, Fin.zero_eta, zero_le, Nat.sub_eq_zero_of_le, dite_eq_ite,
    ite_eq_left_iff, not_lt, nonpos_iff_eq_zero]
  intro H; convert h.symm; congr; aesop

@[simp] lemma last_smash {p q : RelSeries r} (h : p.last = q.head) :
    (smash p q h).last = q.last := by
  delta smash last; aesop

/-- Given the series `a₀ -r→ … -r→ aᵢ -r→ … -r→ aₙ`, the series `a₀ -r→ … -r→ aᵢ`. -/
@[simps! length]
def take {r : Rel α α} (p : RelSeries r) (i : Fin (p.length + 1)) : RelSeries r where
  length := i
  toFun := fun ⟨j, h⟩ => p.toFun ⟨j, by omega⟩
  step := fun ⟨j, h⟩ => p.step ⟨j, by omega⟩

@[simp]
lemma head_take (p : RelSeries r) (i : Fin (p.length + 1)) :
    (p.take i).head = p.head := by simp [take, head]

@[simp]
lemma last_take (p : RelSeries r) (i : Fin (p.length + 1)) :
    (p.take i).last = p i := by simp [take, last, Fin.last]

/-- Given the series `a₀ -r→ … -r→ aᵢ -r→ … -r→ aₙ`, the series `aᵢ₊₁ -r→ … -r→ aᵢ`. -/
@[simps! length]
def drop (p : RelSeries r) (i : Fin (p.length + 1)) : RelSeries r where
  length := p.length - i
  toFun := fun ⟨j, h⟩ => p.toFun ⟨j+i, by omega⟩
  step := fun ⟨j, h⟩ => by
    convert p.step ⟨j+i.1, by omega⟩
    simp only [Nat.succ_eq_add_one, Fin.succ_mk]; omega

@[simp]
lemma head_drop (p : RelSeries r) (i : Fin (p.length + 1)) : (p.drop i).head = p.toFun i := by
  simp [drop, head]

@[simp]
lemma last_drop (p : RelSeries r) (i : Fin (p.length + 1)) : (p.drop i).last = p.last := by
  simp only [last, drop, Fin.last]
  congr
  omega

end RelSeries

variable {r} in
lemma Rel.not_finiteDimensional_iff [Nonempty α] :
    ¬ r.FiniteDimensional ↔ r.InfiniteDimensional := by
  rw [finiteDimensional_iff, infiniteDimensional_iff]
  push_neg
  constructor
  · intro H n
    induction n with
    | zero => refine ⟨⟨0, ![Nonempty.some ‹_›], by simp⟩, by simp⟩
    | succ n IH =>
      obtain ⟨l, hl⟩ := IH
      obtain ⟨l', hl'⟩ := H l
      exact ⟨l'.take ⟨n + 1, by simpa [hl] using hl'⟩, rfl⟩
  · intro H l
    obtain ⟨l', hl'⟩ := H (l.length + 1)
    exact ⟨l', by simp [hl']⟩

variable {r} in
lemma Rel.not_infiniteDimensional_iff [Nonempty α] :
    ¬ r.InfiniteDimensional ↔ r.FiniteDimensional := by
  rw [← not_finiteDimensional_iff, not_not]

lemma Rel.finiteDimensional_or_infiniteDimensional [Nonempty α] :
    r.FiniteDimensional ∨ r.InfiniteDimensional := by
  rw [← not_finiteDimensional_iff]
  exact em r.FiniteDimensional

/-- A type is finite dimensional if its `LTSeries` has bounded length. -/
abbrev FiniteDimensionalOrder (γ : Type*) [Preorder γ] :=
  Rel.FiniteDimensional ((· < ·) : γ → γ → Prop)

instance FiniteDimensionalOrder.ofUnique (γ : Type*) [Preorder γ] [Unique γ] :
    FiniteDimensionalOrder γ where
  exists_longest_relSeries := ⟨.singleton _ default, fun x ↦ by
    by_contra! r
    exact (ne_of_lt <| x.step ⟨0, by omega⟩) <| Subsingleton.elim _ _⟩

/-- A type is infinite dimensional if it has `LTSeries` of at least arbitrary length -/
abbrev InfiniteDimensionalOrder (γ : Type*) [Preorder γ] :=
  Rel.InfiniteDimensional ((· < ·) : γ → γ → Prop)

section LTSeries

variable (α) [Preorder α] [Preorder β]
/--
If `α` is a preorder, a LTSeries is a relation series of the less than relation.
-/
abbrev LTSeries := RelSeries ((· < ·) : Rel α α)

namespace LTSeries

/-- The longest `<`-series when a type is finite dimensional -/
protected noncomputable def longestOf [FiniteDimensionalOrder α] : LTSeries α :=
  RelSeries.longestOf _

/-- A `<`-series with length `n` if the relation is infinite dimensional -/
protected noncomputable def withLength [InfiniteDimensionalOrder α] (n : ℕ) : LTSeries α :=
  RelSeries.withLength _ n

@[simp] lemma length_withLength [InfiniteDimensionalOrder α] (n : ℕ) :
    (LTSeries.withLength α n).length = n :=
  RelSeries.length_withLength _ _

/-- if `α` is infinite dimensional, then `α` is nonempty. -/
<<<<<<< HEAD
instance nonempty_of_infiniteDimensionalType [InfiniteDimensionalOrder α] : Nonempty α :=
  ⟨LTSeries.withLength α 0 0⟩

instance nonempty_of_finiteDimensionalType [FiniteDimensionalOrder α] : Nonempty α := by
=======
lemma nonempty_of_infiniteDimensionalOrder [InfiniteDimensionalOrder α] : Nonempty α :=
  ⟨LTSeries.withLength α 0 0⟩

@[deprecated (since := "2025-03-01")]
alias nonempty_of_infiniteDimensionalType := nonempty_of_infiniteDimensionalOrder

lemma nonempty_of_finiteDimensionalOrder [FiniteDimensionalOrder α] : Nonempty α := by
>>>>>>> 2b937e66
  obtain ⟨p, _⟩ := (Rel.finiteDimensional_iff _).mp ‹_›
  exact ⟨p 0⟩

variable {α}

lemma longestOf_is_longest [FiniteDimensionalOrder α] (x : LTSeries α) :
    x.length ≤ (LTSeries.longestOf α).length :=
  RelSeries.length_le_length_longestOf _ _

lemma longestOf_len_unique [FiniteDimensionalOrder α] (p : LTSeries α)
    (is_longest : ∀ (q : LTSeries α), q.length ≤ p.length) :
    p.length = (LTSeries.longestOf α).length :=
  le_antisymm (longestOf_is_longest _) (is_longest _)


lemma strictMono (x : LTSeries α) : StrictMono x :=
  fun _ _ h => x.rel_of_lt h

lemma monotone (x : LTSeries α) : Monotone x :=
  x.strictMono.monotone

lemma head_le_last (x : LTSeries α) : x.head ≤ x.last :=
  LTSeries.monotone x (Fin.zero_le _)

/-- An alternative constructor of `LTSeries` from a strictly monotone function. -/
@[simps]
def mk (length : ℕ) (toFun : Fin (length + 1) → α) (strictMono : StrictMono toFun) :
    LTSeries α where
  toFun := toFun
  step i := strictMono <| lt_add_one i.1

/-- An injection from the type of strictly monotone functions with limited length to `LTSeries`. -/
def injStrictMono (n : ℕ) :
    {f : (l : Fin n) × (Fin (l + 1) → α) // StrictMono f.2} ↪ LTSeries α where
  toFun f := mk f.1.1 f.1.2 f.2
  inj' f g e := by
    obtain ⟨⟨lf, f⟩, mf⟩ := f
    obtain ⟨⟨lg, g⟩, mg⟩ := g
    dsimp only at mf mg e
    have leq := congr($(e).length)
    rw [mk_length lf f mf, mk_length lg g mg, Fin.val_eq_val] at leq
    subst leq
    simp_rw [Subtype.mk_eq_mk, Sigma.mk.inj_iff, heq_eq_eq, true_and]
    have feq := fun i ↦ congr($(e).toFun i)
    simp_rw [mk_toFun lf f mf, mk_toFun lf g mg, mk_length lf f mf] at feq
    rwa [funext_iff]

/--
For two preorders `α, β`, if `f : α → β` is strictly monotonic, then a strict chain of `α`
can be pushed out to a strict chain of `β` by
`a₀ < a₁ < ... < aₙ ↦ f a₀ < f a₁ < ... < f aₙ`
-/
@[simps!]
def map (p : LTSeries α) (f : α → β) (hf : StrictMono f) : LTSeries β :=
  LTSeries.mk p.length (f.comp p) (hf.comp p.strictMono)

@[simp] lemma head_map (p : LTSeries α) (f : α → β) (hf : StrictMono f) :
  (p.map f hf).head = f p.head := rfl

@[simp] lemma last_map (p : LTSeries α) (f : α → β) (hf : StrictMono f) :
  (p.map f hf).last = f p.last := rfl

/--
For two preorders `α, β`, if `f : α → β` is surjective and strictly comonotonic, then a
strict series of `β` can be pulled back to a strict chain of `α` by
`b₀ < b₁ < ... < bₙ ↦ f⁻¹ b₀ < f⁻¹ b₁ < ... < f⁻¹ bₙ` where `f⁻¹ bᵢ` is an arbitrary element in the
preimage of `f⁻¹ {bᵢ}`.
-/
@[simps!]
noncomputable def comap (p : LTSeries β) (f : α → β)
  (comap : ∀ ⦃x y⦄, f x < f y → x < y)
  (surjective : Function.Surjective f) :
  LTSeries α := mk p.length (fun i ↦ (surjective (p i)).choose)
    (fun i j h ↦ comap (by simpa only [(surjective _).choose_spec] using p.strictMono h))

/-- The strict series `0 < … < n` in `ℕ`. -/
def range (n : ℕ) : LTSeries ℕ where
  length := n
  toFun := fun i => i
  step i := Nat.lt_add_one i

@[simp] lemma length_range (n : ℕ) : (range n).length = n := rfl

@[simp] lemma range_apply (n : ℕ) (i : Fin (n+1)) : (range n) i = i := rfl

@[simp] lemma head_range (n : ℕ) : (range n).head = 0 := rfl

@[simp] lemma last_range (n : ℕ) : (range n).last = n := rfl

/--
In ℕ, two entries in an `LTSeries` differ by at least the difference of their indices.
(Expressed in a way that avoids subtraction).
-/
lemma apply_add_index_le_apply_add_index_nat (p : LTSeries ℕ) (i j : Fin (p.length + 1))
    (hij : i ≤ j) : p i + j ≤ p j + i := by
  have ⟨i, hi⟩ := i
  have ⟨j, hj⟩ := j
  simp only [Fin.mk_le_mk] at hij
  simp only at *
  induction j, hij using Nat.le_induction with
  | base => simp
  | succ j _hij ih =>
    specialize ih (Nat.lt_of_succ_lt hj)
    have step : p ⟨j, _⟩ < p ⟨j + 1, _⟩ := p.step ⟨j, by omega⟩
    norm_cast at *; omega

/--
In ℤ, two entries in an `LTSeries` differ by at least the difference of their indices.
(Expressed in a way that avoids subtraction).
-/
lemma apply_add_index_le_apply_add_index_int (p : LTSeries ℤ) (i j : Fin (p.length + 1))
    (hij : i ≤ j) : p i + j ≤ p j + i := by
  -- The proof is identical to `LTSeries.apply_add_index_le_apply_add_index_nat`, but seemed easier
  -- to copy rather than to abstract
  have ⟨i, hi⟩ := i
  have ⟨j, hj⟩ := j
  simp only [Fin.mk_le_mk] at hij
  simp only at *
  induction j, hij using Nat.le_induction with
  | base => simp
  | succ j _hij ih =>
    specialize ih (Nat.lt_of_succ_lt hj)
    have step : p ⟨j, _⟩ < p ⟨j + 1, _⟩:= p.step ⟨j, by omega⟩
    norm_cast at *; omega

/-- In ℕ, the head and tail of an `LTSeries` differ at least by the length of the series -/
lemma head_add_length_le_nat (p : LTSeries ℕ) : p.head + p.length ≤ p.last :=
  LTSeries.apply_add_index_le_apply_add_index_nat _ _ (Fin.last _) (Fin.zero_le _)

/-- In ℤ, the head and tail of an `LTSeries` differ at least by the length of the series -/
lemma head_add_length_le_int (p : LTSeries ℤ) : p.head + p.length ≤ p.last := by
  simpa using LTSeries.apply_add_index_le_apply_add_index_int _ _ (Fin.last _) (Fin.zero_le _)

section Fintype

variable [Fintype α]

lemma length_lt_card (s : LTSeries α) : s.length < Fintype.card α := by
  by_contra! h
  obtain ⟨i, j, hn, he⟩ := Fintype.exists_ne_map_eq_of_card_lt s (by rw [Fintype.card_fin]; omega)
  wlog hl : i < j generalizing i j
  · exact this j i hn.symm he.symm (by omega)
  exact absurd he (s.strictMono hl).ne

instance [DecidableRel ((· < ·) : α → α → Prop)] : Fintype (LTSeries α) where
  elems := Finset.univ.map (injStrictMono (Fintype.card α))
  complete s := by
    have bl := s.length_lt_card
    obtain ⟨l, f, mf⟩ := s
    simp_rw [Finset.mem_map, Finset.mem_univ, true_and, Subtype.exists]
    use ⟨⟨l, bl⟩, f⟩, Fin.strictMono_iff_lt_succ.mpr mf; rfl

end Fintype

end LTSeries

end LTSeries

lemma not_finiteDimensionalOrder_iff [Preorder α] [Nonempty α] :
    ¬ FiniteDimensionalOrder α ↔ InfiniteDimensionalOrder α :=
  Rel.not_finiteDimensional_iff

lemma not_infiniteDimensionalOrder_iff [Preorder α] [Nonempty α] :
    ¬ InfiniteDimensionalOrder α ↔ FiniteDimensionalOrder α :=
  Rel.not_infiniteDimensional_iff

variable (α) in
lemma finiteDimensionalOrder_or_infiniteDimensionalOrder [Preorder α] [Nonempty α] :
    FiniteDimensionalOrder α ∨ InfiniteDimensionalOrder α :=
  Rel.finiteDimensional_or_infiniteDimensional _

/-- If `f : α → β` is a strictly monotonic function and `α` is an infinite dimensional type then so
  is `β`. -/
lemma infiniteDimensionalOrder_of_strictMono [Preorder α] [Preorder β]
    (f : α → β) (hf : StrictMono f) [InfiniteDimensionalOrder α] :
    InfiniteDimensionalOrder β :=
  ⟨fun n ↦ ⟨(LTSeries.withLength _ n).map f hf, LTSeries.length_withLength α n⟩⟩

lemma finiteDimensionalOrder_of_strictMono [Preorder α] [Preorder β] [Nonempty α] (f : α → β)
    (hf : StrictMono f) [FiniteDimensionalOrder β] : FiniteDimensionalOrder α := by
  by_contra h
  rw [not_finiteDimensionalOrder_iff] at h
  absurd infiniteDimensionalOrder_of_strictMono f hf
  rwa [not_infiniteDimensionalOrder_iff (α := β)]<|MERGE_RESOLUTION|>--- conflicted
+++ resolved
@@ -698,12 +698,6 @@
   RelSeries.length_withLength _ _
 
 /-- if `α` is infinite dimensional, then `α` is nonempty. -/
-<<<<<<< HEAD
-instance nonempty_of_infiniteDimensionalType [InfiniteDimensionalOrder α] : Nonempty α :=
-  ⟨LTSeries.withLength α 0 0⟩
-
-instance nonempty_of_finiteDimensionalType [FiniteDimensionalOrder α] : Nonempty α := by
-=======
 lemma nonempty_of_infiniteDimensionalOrder [InfiniteDimensionalOrder α] : Nonempty α :=
   ⟨LTSeries.withLength α 0 0⟩
 
@@ -711,7 +705,6 @@
 alias nonempty_of_infiniteDimensionalType := nonempty_of_infiniteDimensionalOrder
 
 lemma nonempty_of_finiteDimensionalOrder [FiniteDimensionalOrder α] : Nonempty α := by
->>>>>>> 2b937e66
   obtain ⟨p, _⟩ := (Rel.finiteDimensional_iff _).mp ‹_›
   exact ⟨p 0⟩
 
