--- conflicted
+++ resolved
@@ -60,17 +60,14 @@
   | adaptationNote
   /-- A line ends with windows line endings (\r\n) instead of unix ones (\n). -/
   | windowsLineEnding
-<<<<<<< HEAD
+  /-- A line contains trailing whitespace. -/
+  | trailingWhitespace
   /-- Unicode variant selectors are used in a bad way.
   * `s` is the string containing the unicode character and any unicode-variant-selector following it
   * `selector` is the desired selector or `none`
   * `pos`: the character position in the line.
   -/
   | unicodeVariant (s : String) (selector: Option Char) (pos : String.Pos)
-=======
-  /-- A line contains trailing whitespace. -/
-  | trailingWhitespace
->>>>>>> c485bfa9
 deriving BEq
 
 /-- How to format style errors -/
@@ -91,7 +88,7 @@
     "Found the string \"Adaptation note:\", please use the #adaptation_note command instead"
   | windowsLineEnding => "This line ends with a windows line ending (\r\n): please use Unix line\
     endings (\n) instead"
-<<<<<<< HEAD
+  | trailingWhitespace => "This line ends with some whitespace: please remove this"
   | StyleError.unicodeVariant s selector pos =>
     let variant := if selector == UnicodeVariant.emoji then
       "emoji"
@@ -115,9 +112,6 @@
     | _, _ =>
       s!"unexpected unicode variant-selector at char {pos}: \"{s}\" ({oldHex}). \
         Consider deleting it."
-=======
-  | trailingWhitespace => "This line ends with some whitespace: please remove this"
->>>>>>> c485bfa9
 
 /-- The error code for a given style error. Keep this in sync with `parse?_errorContext` below! -/
 -- FUTURE: we're matching the old codes in `lint-style.py` for compatibility;
@@ -125,11 +119,8 @@
 def StyleError.errorCode (err : StyleError) : String := match err with
   | StyleError.adaptationNote => "ERR_ADN"
   | StyleError.windowsLineEnding => "ERR_WIN"
-<<<<<<< HEAD
+  | StyleError.trailingWhitespace => "ERR_TWS"
   | StyleError.unicodeVariant _ _ _ => "ERR_UNICODE_VARIANT"
-=======
-  | StyleError.trailingWhitespace => "ERR_TWS"
->>>>>>> c485bfa9
 
 /-- Context for a style error: the actual error, the line number in the file we're reading
 and the path to the file. -/
@@ -372,12 +363,9 @@
 
 /-- All text-based linters registered in this file. -/
 def allLinters : Array TextbasedLinter := #[
-<<<<<<< HEAD
     adaptationNoteLinter,
+    trailingWhitespaceLinter,
     unicodeLinter
-=======
-    adaptationNoteLinter, trailingWhitespaceLinter
->>>>>>> c485bfa9
   ]
 
 /-- Read a file and apply all text-based linters.
