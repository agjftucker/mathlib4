/-
Copyright (c) 2024 Damiano Testa. All rights reserved.
Released under Apache 2.0 license as described in the file LICENSE.
Authors: Damiano Testa
-/

import Lean.Elab.Command
<<<<<<< HEAD
=======
-- Import this linter explicitly to ensure that
-- this file has a valid copyright header and module docstring.
import Mathlib.Tactic.Linter.Header
>>>>>>> d0df76bd

/-!
# The "refine" linter

The "refine" linter flags usages of the `refine'` tactic.

The tactics `refine` and `refine'` are similar, but they handle meta-variables slightly differently.
This means that they are not completely interchangeable, nor can one completely replace the other.
However, `refine` is more readable and (heuristically) tends to be more efficient on average.

This linter is an incentive to discourage uses of `refine'`, without being a ban.
-/

open Lean Elab

namespace Mathlib.Linter

/-- The "refine" linter flags usages of the `refine'` tactic.

The tactics `refine` and `refine'` are similar, but they handle meta-variables slightly differently.
This means that they are not completely interchangeable, nor can one completely replace the other.
However, `refine` is more readable and (heuristically) tends to be more efficient on average.
-/
register_option linter.refine : Bool := {
  defValue := false
  descr := "enable the refine linter"
}

/-- `getRefine' t` returns all usages of the `refine'` tactic in the input syntax `t`. -/
partial
def getRefine' : Syntax → Array Syntax
  | stx@(.node _ kind args) =>
    let rargs := (args.map getRefine').flatten
    if kind == ``Lean.Parser.Tactic.refine' then rargs.push stx else rargs
  | _ => default

@[inherit_doc linter.refine]
def refineLinter : Linter where run := withSetOptionIn fun _stx => do
  unless Linter.getLinterValue linter.refine (← getOptions) do
    return
  if (← MonadState.get).messages.hasErrors then
    return
  for stx in (getRefine' _stx) do
    Linter.logLint linter.refine stx
      "The `refine'` tactic is discouraged: \
      please strongly consider using `refine` or `apply` instead."

initialize addLinter refineLinter

end Mathlib.Linter<|MERGE_RESOLUTION|>--- conflicted
+++ resolved
@@ -5,12 +5,9 @@
 -/
 
 import Lean.Elab.Command
-<<<<<<< HEAD
-=======
 -- Import this linter explicitly to ensure that
 -- this file has a valid copyright header and module docstring.
 import Mathlib.Tactic.Linter.Header
->>>>>>> d0df76bd
 
 /-!
 # The "refine" linter
