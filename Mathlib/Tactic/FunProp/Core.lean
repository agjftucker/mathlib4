/-
Copyright (c) 2024 Tomas Skrivan. All rights reserved.
Released under Apache 2.0 license as described in the file LICENSE.
Authors: Tomas Skrivan
-/
import Lean
import Std.Tactic.Exact

import Mathlib.Tactic.FunProp.Theorems
import Mathlib.Tactic.FunProp.ToStd
import Mathlib.Tactic.FunProp.Types
import Mathlib.Lean.Expr.Basic

/-!
## `funProp` core tactic algorithm
-/

namespace Mathlib
open Lean Meta Qq

namespace Meta.FunProp


/-- Synthesize instance of type `type` and
  1. assign it to `x` if `x` is meta variable
  2. check it is equal to `x` -/
def synthesizeInstance (thmId : Origin) (x type : Expr) : MetaM Bool := do
  match (← trySynthInstance type) with
  | LOption.some val =>
    if (← withReducibleAndInstances <| isDefEq x val) then
      return true
    else
      trace[Meta.Tactic.fun_prop]
"{← ppOrigin thmId}, failed to assign instance{indentExpr type}
sythesized value{indentExpr val}\nis not definitionally equal to{indentExpr x}"
      return false
  | _ =>
    trace[Meta.Tactic.fun_prop]
      "{← ppOrigin thmId}, failed to synthesize instance{indentExpr type}"
    return false


/-- Synthesize arguments `xs` either with typeclass synthesis, with funProp or with discharger. -/
def synthesizeArgs (thmId : Origin) (xs : Array Expr) (funProp : Expr → FunPropM (Option Result)) :
    FunPropM Bool := do
  let mut postponed : Array Expr := #[]
  for x in xs do
    let type ← inferType x
    if (← instantiateMVars x).isMVar then

      -- try type class
      if (← isClass? type).isSome then
        if (← synthesizeInstance thmId x type) then
          continue

      -- try function property
      if (← isFunProp type.getForallBody) then
        if let .some ⟨proof⟩ ← funProp type then
          if (← isDefEq x proof) then
            continue
          else do
            trace[Meta.Tactic.fun_prop]
              "{← ppOrigin thmId}, failed to assign proof{indentExpr type}"
            return false
      else
        -- try user provided discharger
        let cfg : Config ← read
        if (← isProp type) then
          if let .some proof ← cfg.disch type then
            if (← isDefEq x proof) then
              continue
            else do
              trace[Meta.Tactic.fun_prop]
                "{← ppOrigin thmId}, failed to assign proof{indentExpr type}"
              return false
          else
            logError s!"Failed to prove necessary assumption {← ppExpr type} \
                        when applying theorem {← ppOrigin' thmId}."

      if ¬(← isProp type) then
        postponed := postponed.push x
        continue
      else
        trace[Meta.Tactic.fun_prop]
          "{← ppOrigin thmId}, failed to discharge hypotheses{indentExpr type}"
        return false

  for x in postponed do
    if (← instantiateMVars x).isMVar then
      logError s!"Failed to infer `({← ppExpr x} : {← ppExpr (← inferType x)})` \
      when applying theorem {← ppOrigin' thmId}."

      trace[Meta.Tactic.fun_prop]
        "{← ppOrigin thmId}, failed to infer `({← ppExpr x} : {← ppExpr (← inferType x)})`"
      return false

  return true


/-- Try to apply theorem - core function -/
def tryTheoremCore (xs : Array Expr) (val : Expr) (type : Expr) (e : Expr)
    (thmId : Origin) (funProp : Expr → FunPropM (Option Result)) : FunPropM (Option Result) := do
  withTraceNode `Meta.Tactic.fun_prop
    (fun r => return s!"[{ExceptToEmoji.toEmoji r}] applying: {← ppOrigin' thmId}") do

  -- add theorem to the stack
  withTheorem thmId do

  if (← isDefEq type e) then

    if ¬(← synthesizeArgs thmId xs funProp) then
      return none
    let proof ← instantiateMVars (mkAppN val xs)

    trace[Meta.Tactic.fun_prop.apply] "{← ppOrigin thmId}, \n{e}"
    return .some { proof := proof }
  else
    trace[Meta.Tactic.fun_prop] "failed to unify {← ppOrigin thmId}\n{type}\nwith\n{e}"
    return none


/-- Try to apply a theorem provided some of the theorem arguments. -/
def tryTheoremWithHint? (e : Expr) (thmOrigin : Origin) (hint : Array (Nat×Expr))
    (funProp : Expr → FunPropM (Option Result)) (newMCtxDepth : Bool := false) :
    FunPropM (Option Result) := do
  let go : FunPropM (Option Result) := do
    let thmProof ← thmOrigin.getValue
    let type ← inferType thmProof
    let (xs, _, type) ← forallMetaTelescope type

    try
      for (id,v) in hint do
        xs[id]!.mvarId!.assignIfDefeq v
    catch _ =>
      let hintsString ← hint.mapM fun (n,e) => do pure s!"{n}: {← ppExpr e}"
      trace[Meta.Tactic.fun_prop]
        "failed to use `{← FunProp.ppOrigin thmOrigin}` with hints `{hintsString}` on `{e}`"
      return .none

    tryTheoremCore xs thmProof type e thmOrigin funProp

  -- simplifier introduces new mctx depth here but it for `fun_prop` this does not seem to be
  -- a good idea so by default we do not introduce new mctx depth.
  if newMCtxDepth then
    withNewMCtxDepth go
  else
    go


/-- Try to apply a theorem -/
def tryTheorem? (e : Expr) (thmOrigin : Origin) (funProp : Expr → FunPropM (Option Result))
    (newMCtxDepth : Bool := false) : FunPropM (Option Result) :=
  tryTheoremWithHint? e thmOrigin #[] funProp newMCtxDepth


/-- Apply lambda calculus rule P fun x => x` -/
def applyIdRule (funPropDecl : FunPropDecl) (e X : Expr)
    (funProp : Expr → FunPropM (Option Result)) : FunPropM (Option Result) := do
  let thms ← getLambdaTheorems funPropDecl.funPropName .id
  if thms.size = 0 then
    let msg := s!"missing identity rule to prove `{← ppExpr e}`"
    logError msg
    trace[Meta.Tactic.fun_prop] msg
    return none

  for thm in thms do
    let .id id_X := thm.thmArgs | return none
    if let .some r ← tryTheoremWithHint? e (.decl thm.thmName) #[(id_X,X)] funProp then
      return r

  return none

/-- Apply lambda calculus rule P fun x => y` -/
def applyConstRule (funPropDecl : FunPropDecl) (e : Expr)
    (funProp : Expr → FunPropM (Option Result)) : FunPropM (Option Result) := do
  let thms ← getLambdaTheorems funPropDecl.funPropName .const
  if thms.size = 0 then
    let msg := s!"missing constant rule to prove `{← ppExpr e}`"
    logError msg
    trace[Meta.Tactic.fun_prop] msg
    return none

  for thm in thms do
    let .const := thm.thmArgs | return none
    if let .some r ← tryTheorem? e (.decl thm.thmName) funProp then
      return r

  return none

/-- Apply lambda calculus rule P fun f => f i` -/
def applyProjRule (funPropDecl : FunPropDecl) (e x XY : Expr)
    (funProp : Expr → FunPropM (Option Result)) : FunPropM (Option Result) := do
  -- let ext := lambdaTheoremsExt.getState (← getEnv)
  let .forallE n X Y _ := XY | return none

  let thms ← getLambdaTheorems funPropDecl.funPropName .proj
  -- non dependent case
  if ¬(Y.hasLooseBVars) then
    for thm in thms do
      let .proj id_x id_Y := thm.thmArgs | return none
      if let .some r ← tryTheoremWithHint? e (.decl thm.thmName) #[(id_x,x),(id_Y,Y)] funProp then
        return r

  -- dependent case
  -- can also handle non-dependent cases if non-dependent theorem is not available
  let Y := Expr.lam n X Y default

  let thms' ← getLambdaTheorems funPropDecl.funPropName .projDep

  if thms.size = 0 ∧ thms'.size = 0 then
    let msg := s!"missing projection rule to prove `{← ppExpr e}`"
    logError msg
    trace[Meta.Tactic.fun_prop] msg
    return none

  for thm in thms' do
    let .projDep id_x id_Y := thm.thmArgs | return none
    if let .some r ← tryTheoremWithHint? e (.decl thm.thmName) #[(id_x,x),(id_Y,Y)] funProp then
      return r

  return none

/-- Apply lambda calculus rule `P f → P g → P fun x => f (g x)` -/
def applyCompRule (funPropDecl : FunPropDecl) (e f g : Expr)
    (funProp : Expr → FunPropM (Option Result)) : FunPropM (Option Result) := do

  let thms ← getLambdaTheorems funPropDecl.funPropName .comp
  if thms.size = 0 then
    let msg := s!"missing composition rule to prove `{← ppExpr e}`"
    logError msg
    trace[Meta.Tactic.fun_prop] msg
    return none

  for thm in thms do
    let .comp id_f id_g := thm.thmArgs | return none
    if let .some r ← tryTheoremWithHint? e (.decl thm.thmName) #[(id_f,f),(id_g,g)] funProp then
      return r

  return none

/-- Apply lambda calculus rule `∀ y, P (f · y) → P fun x y => f x y` -/
def applyPiRule (funPropDecl : FunPropDecl) (e f : Expr)
    (funProp : Expr → FunPropM (Option Result)) : FunPropM (Option Result) := do

  let thms ← getLambdaTheorems funPropDecl.funPropName .pi
  if thms.size = 0 then
    let msg := s!"missing pi rule to prove `{← ppExpr e}`"
    logError msg
    trace[Meta.Tactic.fun_prop] msg
    return none

  for thm in thms do
    let .pi id_f := thm.thmArgs | return none
    if let .some r ← tryTheoremWithHint? e (.decl thm.thmName) #[(id_f,f)] funProp then
      return r

  return none


/-- Prove function property of `fun x => let y := g x; f x y`. -/
def letCase (funPropDecl : FunPropDecl) (e : Expr) (f : Expr)
    (funProp : Expr → FunPropM (Option Result)) :
    FunPropM (Option Result) := do
  match f with
  | .lam xName xType (.letE yName yType yValue yBody _) xBi => do
    let yType  := yType.consumeMData
    let yValue := yValue.consumeMData
    let yBody  := yBody.consumeMData
    -- We perform reduction because the type is quite often of the form
    -- `(fun x => Y) #0` which is just `Y`
    -- Usually this is caused by the usage of `FunLike`
    let yType := yType.headBeta
    if (yType.hasLooseBVar 0) then
      throwError "dependent type encountered {← ppExpr (Expr.forallE xName xType yType default)}"

    -- let binding can be pulled out of the lambda function
    if ¬(yValue.hasLooseBVar 0) then
      let body := yBody.swapBVars 0 1
      let e' := .letE yName yType yValue (nonDep := false)
        (e.setArg (funPropDecl.funArgId) (.lam xName xType body xBi))
      return ← funProp e'

    match (yBody.hasLooseBVar 0), (yBody.hasLooseBVar 1) with
    | true, true =>
      let f ← mkUncurryFun 2 (Expr.lam xName xType (.lam yName yType yBody default) xBi)
      let g := Expr.lam xName xType (binderInfo := default)
        (mkAppN (← mkConstWithFreshMVarLevels ``Prod.mk) #[xType,yType,.bvar 0, yValue])
      applyCompRule funPropDecl e f g funProp

    | true, false =>
      let f := Expr.lam yName yType yBody default
      let g := Expr.lam xName xType yValue default
      applyCompRule funPropDecl e f g funProp

    | false, _ =>
      let f := Expr.lam xName xType (yBody.lowerLooseBVars 1 1) xBi
      funProp (e.setArg (funPropDecl.funArgId) f)

  | _ => throwError "expected expression of the form `fun x => lam y := ..; ..`"


/-- Prove function property of using "morphism theorems" e.g. bundled linear map is linear map.  -/
def applyMorRules (funPropDecl : FunPropDecl) (e : Expr) (fData : FunctionData)
    (funProp : Expr → FunPropM (Option Result)) : FunPropM (Option Result) := do
  trace[Meta.Tactic.fun_prop.step] "applying morphism theoresm to {← ppExpr e}"

  match ← fData.isMorApplication with
  | .none => throwError "fun_prop bug: ivalid use of mor rules on {← ppExpr e}"
  | .underApplied =>
    applyPiRule funPropDecl e (← fData.toExpr) funProp
  | .overApplied =>
    let .some (f,g) ← fData.peeloffArgDecomposition | return none
    applyCompRule funPropDecl e f g funProp
  | .exact =>

    let ext := morTheoremsExt.getState (← getEnv)
    let candidates ← ext.theorems.getMatchWithScore e false { iota := false, zeta := false }
    let candidates := candidates.map (·.1) |>.flatten

    trace[Meta.Tactic.fun_prop]
      "candidate morphism theorems: {← candidates.mapM fun c => ppOrigin (.decl c.thmName)}"

    for c in candidates do
      if let .some r ← tryTheorem? e (.decl c.thmName) funProp then
        return r

    trace[Meta.Tactic.fun_prop.step] "no theorem matched"
    return none

/-- Prove function property of using "transition theorems" e.g. continuity from linearity.  -/
def applyTransitionRules (e : Expr) (funProp : Expr → FunPropM (Option Result)) :
    FunPropM (Option Result) := do

  let ext := transitionTheoremsExt.getState (← getEnv)
  let candidates ← ext.theorems.getMatchWithScore e false { iota := false, zeta := false }
  let candidates := candidates.map (·.1) |>.flatten

  trace[Meta.Tactic.fun_prop]
    "candidate transition theorems: {← candidates.mapM fun c => ppOrigin (.decl c.thmName)}"

  for c in candidates do
    if ← previouslyUsedThm (.decl c.thmName) then
      trace[Meta.Tactic.fun_prop] "skipping {c.thmName} to prevent potential infinite loop"
    else
      if let .some r ← tryTheorem? e (.decl c.thmName) funProp then
        return r

  trace[Meta.Tactic.fun_prop.step] "no theorem matched"
  return none

/-- Try to remove applied argument. -/
def removeArgRule (funPropDecl : FunPropDecl) (e : Expr) (fData : FunctionData)
    (funProp : Expr → FunPropM (Option Result)) :
    FunPropM (Option Result) := do

  match fData.args.size with
  | 0 => throwError "fun_prop bug: invalid use of remove arg case {←ppExpr e}"
  | _ =>
    let n := fData.args.size
    let arg := fData.args[n-1]!

    if arg.coe.isSome then
      -- if have to apply morphisms rules if we deal with morphims
      return ← applyMorRules funPropDecl e fData funProp
    else
      let .some (f,g) ← fData.peeloffArgDecomposition | return none
      applyCompRule funPropDecl e f g funProp

/-- Prove function property of `fun f => f x₁ ... xₙ`. -/
def bvarAppCase (funPropDecl : FunPropDecl) (e : Expr) (fData : FunctionData)
    (funProp : Expr → FunPropM (Option Result)) : FunPropM (Option Result) := do

  if (← fData.isMorApplication) != .none then
    applyMorRules funPropDecl e fData funProp
  else
    if let .some (f, g) ← fData.nontrivialDecomposition then
      applyCompRule funPropDecl e f g funProp
    else
      applyProjRule funPropDecl e fData.args[0]!.expr (← fData.domainType) funProp

/-- Get candidate theorems from the environment for function property `funPropDecl` and
function `funName`. -/
def getDeclTheorems (funPropDecl : FunPropDecl) (funName : Name)
    (mainArgs : Array Nat) (appliedArgs : Nat) : MetaM (Array FunctionTheorem) := do

  let thms ← getTheoremsForFunction funName funPropDecl.funPropName

  let thms := thms
    |>.filter (fun thm => (isOrderedSubsetOf mainArgs thm.mainArgs))
    |>.qsort (fun t s =>
      let dt := (Int.ofNat t.appliedArgs - Int.ofNat appliedArgs).natAbs
      let ds := (Int.ofNat s.appliedArgs - Int.ofNat appliedArgs).natAbs
      match compare dt ds with
      | .lt => true
      | .gt => false
      | .eq => t.mainArgs.size < s.mainArgs.size)
  -- todo: sorting and filtering
  return thms

/-- Get candidate theorems from the local context for function property `funPropDecl` and
function `funName`. -/
def getLocalTheorems (funPropDecl : FunPropDecl) (funOrigin : Origin)
    (mainArgs : Array Nat) (appliedArgs : Nat) : FunPropM (Array FunctionTheorem) := do

  let mut thms : Array FunctionTheorem := #[]
  let lctx ← getLCtx
  for var in lctx do
    if (var.kind = Lean.LocalDeclKind.auxDecl) then
      continue
    let type ← instantiateMVars var.type
    let thm? : Option FunctionTheorem ←
      forallTelescope type fun _ b => do
      let b ← whnfR b
      let .some (decl,f) ← getFunProp? b | return none
      unless decl.funPropName = funPropDecl.funPropName do return none

      let .data fData ← getFunctionData? f (← unfoldNamePred) {zeta:=false} | return none
      unless (fData.getFnOrigin == funOrigin) do return none

      unless isOrderedSubsetOf mainArgs fData.mainArgs do return none

      let dec? ← fData.nontrivialDecomposition

      let thm : FunctionTheorem := {
        funPropName := funPropDecl.funPropName
        thmOrigin := .fvar var.fvarId
        funOrigin := funOrigin
        mainArgs := fData.mainArgs
        appliedArgs := fData.args.size
        priority := eval_prio default
        form := if dec?.isSome then .comp else .uncurried
      }

      return .some thm

    if let .some thm := thm? then
      thms := thms.push thm

  thms := thms
    |>.qsort (fun t s =>
      let dt := (Int.ofNat t.appliedArgs - Int.ofNat appliedArgs).natAbs
      let ds := (Int.ofNat s.appliedArgs - Int.ofNat appliedArgs).natAbs
      match compare dt ds with
      | .lt => true
      | .gt => false
      | .eq => t.mainArgs.size < s.mainArgs.size)

  return thms


/-- Try to apply theorems `thms` to `e` -/
def tryTheorems (funPropDecl : FunPropDecl) (e : Expr) (fData : FunctionData)
    (thms : Array FunctionTheorem) (funProp : Expr → FunPropM (Option Result)) :
    FunPropM (Option Result) := do

  -- none - decomposition not tried
  -- some none - decomposition failed
  -- some some (f, g) - successful decomposition
  let mut dec? : Option (Option (Expr × Expr)) := none

  for thm in thms do

    trace[Meta.Tactic.fun_prop.step] s!"trying theorem {← ppOrigin' thm.thmOrigin}"

    match compare thm.appliedArgs fData.args.size with
    | .lt =>
      trace[Meta.Tactic.fun_prop] s!"removing argument to later use {← ppOrigin' thm.thmOrigin}"
      if let .some r ← removeArgRule funPropDecl e fData funProp then
        return r
      continue
    | .gt =>
      trace[Meta.Tactic.fun_prop] s!"adding argument to later use {← ppOrigin' thm.thmOrigin}"
      if let .some r ← applyPiRule funPropDecl e (← fData.toExpr) funProp then
        return r
      continue
    | .eq =>
      if thm.form == .comp then
        if let .some r ← tryTheorem? e thm.thmOrigin funProp then
          return r
      else

        if thm.mainArgs.size == fData.mainArgs.size then
          if dec?.isNone then
            dec? := .some (← fData.nontrivialDecomposition)
          match dec? with
          | .some .none =>
            if let .some r ← tryTheorem? e thm.thmOrigin funProp then
              return r
          | .some (.some (f,g)) =>
            trace[Meta.Tactic.fun_prop.step]
              s!"decomposing to later use {←ppOrigin' thm.thmOrigin}"
            trace[Meta.Tactic.fun_prop.step]
              s!"decomposition: {← ppExpr f} ∘ {← ppExpr g}"
            if let .some r ← applyCompRule funPropDecl e f g funProp then
              return r
          | _ => continue
        else
          trace[Meta.Tactic.fun_prop.step]
            s!"decomposing in args {thm.mainArgs} to later use {←ppOrigin' thm.thmOrigin}"
          let .some (f,g) ← fData.decompositionOverArgs thm.mainArgs
            | continue
          trace[Meta.Tactic.fun_prop.step]
            s!"decomposition: {← ppExpr f} ∘ {← ppExpr g}"
          if let .some r ← applyCompRule funPropDecl e f g funProp then
            return r
      -- todo: decompose if uncurried and arguments do not match exactly
  return none

/-- Prove function property of `fun x => f x₁ ... xₙ` where `f` is free variable. -/
def fvarAppCase (funPropDecl : FunPropDecl) (e : Expr) (fData : FunctionData)
    (funProp : Expr → FunPropM (Option Result)) : FunPropM (Option Result) := do

  -- fvar theorems are almost exclusively in uncurried form so we decompose if we can
  if let .some (f,g) ← fData.nontrivialDecomposition then
    applyCompRule funPropDecl e f g funProp
  else
    let .fvar id := fData.fn | throwError "fun_prop bug: invalid use of fvar app case"
    let thms ← getLocalTheorems funPropDecl (.fvar id) fData.mainArgs fData.args.size
    trace[Meta.Tactic.fun_prop]
      s!"candidate local theorems for {←ppExpr (.fvar id)} \
         {← thms.mapM fun thm => ppOrigin' thm.thmOrigin}"

    if let .some r ← tryTheorems funPropDecl e fData thms funProp then
      return r

    if let .some f ← fData.unfoldHeadFVar? then
      let e' := e.setArg funPropDecl.funArgId f
      if let .some r ← funProp e' then
        return r

    if (← fData.isMorApplication) != .none then
      if let .some r ← applyMorRules funPropDecl e fData funProp then
        return r

    if (← fData.nontrivialDecomposition).isNone then
      if let .some r ← applyTransitionRules e funProp then
        return r

    if thms.size = 0 then
      logError s!"No theorems found for `{← ppExpr (.fvar id)}` in order to prove {← ppExpr e}"

    return none


/-- Prove function property of `fun x => f x₁ ... xₙ` where `f` is declared function. -/
def constAppCase (funPropDecl : FunPropDecl) (e : Expr) (fData : FunctionData)
    (funProp : Expr → FunPropM (Option Result)) : FunPropM (Option Result) := do

  let .some (funName,_) := fData.fn.const?
    | throwError "fun_prop bug: invalid use of const app case"
  let globalThms ← getDeclTheorems funPropDecl funName fData.mainArgs fData.args.size

  trace[Meta.Tactic.fun_prop]
    s!"candidate theorems for {funName} {← globalThms.mapM fun thm => ppOrigin' thm.thmOrigin}"

  if let .some r ← tryTheorems funPropDecl e fData globalThms funProp then
    return r

  -- Try local theorems - this is useful for recursive functions
  let localThms ← getLocalTheorems funPropDecl (.decl funName) fData.mainArgs fData.args.size
  if localThms.size ≠ 0 then
    trace[Meta.Tactic.fun_prop]
      s!"candidate local theorems for {funName} \
        {← localThms.mapM fun thm => ppOrigin' thm.thmOrigin}"
  if let .some r ← tryTheorems funPropDecl e fData localThms funProp then
    return r

  if (← fData.isMorApplication) != .none then
    if let .some r ← applyMorRules funPropDecl e fData funProp then
      return r

  if let .some (f,g) ← fData.nontrivialDecomposition then
    if let .some r ← applyCompRule funPropDecl e f g funProp then
      return r
  else
    if let .some r ← applyTransitionRules e funProp then
      return r

  if globalThms.size = 0 &&
     localThms.size = 0 then
     logError s!"No theorems found for `{funName}` in order to prove {← ppExpr e}"

  return none


/-- Cache result if it does not have any subgoals. -/
def cacheResult (e : Expr) (r : Result) : FunPropM Result := do -- return proof?
  modify (fun s => { s with cache := s.cache.insert e { expr := q(True), proof? := r.proof} })
  return r

mutual
  /-- Main `funProp` function. Returns proof of `e`. -/
  partial def funProp (e : Expr) : FunPropM (Option Result) := do

    let e ← instantiateMVars e
    -- check cache
    if let .some { expr := _, proof? := .some proof } := (← get).cache.find? e then
      trace[Meta.Tactic.fun_prop.cache] "cached result for {e}"
      return .some { proof := proof }
    else
      -- take care of forall and let binders and run main
      match e with
      | .letE .. =>
        letTelescope e fun xs b => do
          let .some r ← funProp b
            | return none
          cacheResult e {proof := ← mkLambdaFVars xs r.proof }
      | .forallE .. =>
        forallTelescope e fun xs b => do
          let .some r ← funProp b
            | return none
          cacheResult e {proof := ← mkLambdaFVars xs r.proof }
      | .mdata _ e' => funProp e'
      | _ =>
        let .some r ← main e
          | return none
        cacheResult e r

  /-- Main `funProp` function. Returns proof of `e`. -/
  private partial def main (e : Expr) : FunPropM (Option Result) := do

    let .some (funPropDecl, f) ← getFunProp? e
      | return none

    increaseSteps

    withTraceNode `Meta.Tactic.fun_prop
      (fun r => do pure s!"[{ExceptToEmoji.toEmoji r}] {← ppExpr e}") do

    -- if function starts with let bindings move them the top of `e` and try
    -- again
    if f.isLet then
      return ← letTelescope f fun xs b => do
        let e' := e.setArg funPropDecl.funArgId b
        funProp (← mkLambdaFVars xs e')

    match ← getFunctionData? f (← unfoldNamePred) {zeta:=false} with
    | .letE f =>
      trace[Meta.Tactic.fun_prop.step] "let case on {← ppExpr f}"
      let e := e.setArg funPropDecl.funArgId f -- update e with reduced f
      letCase funPropDecl e f funProp
    | .lam f =>
      trace[Meta.Tactic.fun_prop.step] "pi case on {← ppExpr f}"
      let e := e.setArg funPropDecl.funArgId f -- update e with reduced f
      applyPiRule funPropDecl e f funProp
    | .data fData =>
      let e := e.setArg funPropDecl.funArgId (← fData.toExpr) -- update e with reduced f

      if fData.isIdentityFun then
        applyIdRule funPropDecl e (← fData.domainType) funProp
      else if fData.isConstantFun then
        applyConstRule funPropDecl e funProp
      else
        match fData.fn with
        | .fvar id =>
          if id == fData.mainVar.fvarId! then
            bvarAppCase funPropDecl e fData funProp
          else
            fvarAppCase funPropDecl e fData funProp
<<<<<<< HEAD
        -- | .mvar .. =>
        --   let fn := (← instantiateMVars fData.fn)
        --   unless fn.isMVar do
        --   -- funProp (← instantiateMVars e)
=======
>>>>>>> 20652d42
        | .const .. | .proj .. => do
          constAppCase funPropDecl e fData funProp
        | _ =>
          trace[Meta.Tactic.fun_prop.step] "unknown case, ctor: {f.ctorName}\n{e}"
          return none

end<|MERGE_RESOLUTION|>--- conflicted
+++ resolved
@@ -54,7 +54,7 @@
           continue
 
       -- try function property
-      if (← isFunProp type.getForallBody) then
+      if (← isFunPropGoal type) then
         if let .some ⟨proof⟩ ← funProp type then
           if (← isDefEq x proof) then
             continue
@@ -657,13 +657,6 @@
             bvarAppCase funPropDecl e fData funProp
           else
             fvarAppCase funPropDecl e fData funProp
-<<<<<<< HEAD
-        -- | .mvar .. =>
-        --   let fn := (← instantiateMVars fData.fn)
-        --   unless fn.isMVar do
-        --   -- funProp (← instantiateMVars e)
-=======
->>>>>>> 20652d42
         | .const .. | .proj .. => do
           constAppCase funPropDecl e fData funProp
         | _ =>
