--- conflicted
+++ resolved
@@ -135,11 +135,6 @@
 
 open MonadMor₁
 
-<<<<<<< HEAD
-open MonoidalCategory
-
-=======
->>>>>>> 14b00f2c
 instance : MonadMor₂Iso MonoidalM where
   associatorM f g h := do
     let ctx ← read
