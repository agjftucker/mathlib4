--- conflicted
+++ resolved
@@ -4,11 +4,7 @@
 Authors: Ian Benway
 -/
 import Mathlib.Init
-<<<<<<< HEAD
-import Lean
-=======
 import Lean.Elab.Tactic.ElabTerm
->>>>>>> d0df76bd
 
 /-!
 # The `set` tactic
