--- conflicted
+++ resolved
@@ -327,14 +327,7 @@
     type := thmTy
     value := ← instantiateMVars mvar
   }
-<<<<<<< HEAD
-  addDeclarationRanges rel {
-    range := (← getDeclarationRange? (← getRef)).get!
-    selectionRange := (← getDeclarationRange? relStx).get!
-  }
-=======
   addDeclarationRangesFromSyntax rel (← getRef) relStx
->>>>>>> 5b391bd6
   addConstInfo relStx rel
 
 /--
@@ -410,7 +403,7 @@
   add := fun decl stx _ => Lean.Meta.MetaM.run' do
     let (tgt, idStx) ← match stx with
       | `(attr| mk_iff $tgt:ident) =>
-        pure ((← mkDeclName (← getCurrNamespace) { stx := ⟨.missing⟩ } tgt.getId).1, tgt.raw)
+        pure ((← mkDeclName (← getCurrNamespace) {} tgt.getId).1, tgt.raw)
       | `(attr| mk_iff) => pure (decl.decapitalize.appendAfter "_iff", stx)
       | _ => throwError "unrecognized syntax"
     mkIffOfInductivePropImpl decl tgt idStx
