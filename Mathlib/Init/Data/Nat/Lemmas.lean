--- conflicted
+++ resolved
@@ -267,11 +267,7 @@
   | n + 1, m + 1, h => by
     have : succ (succ (n + n)) = succ (succ (m + m)) := by
       unfold bit0 at h; simp only [add_one, add_succ, succ_add, succ_inj'] at h
-<<<<<<< HEAD
-      have aux : n + n = m + m := h; rw [aux]
-=======
       rw [h]
->>>>>>> 94b9da4b
     have : n + n = m + m := by repeat injection this with this
     have : n = m := Nat.bit0_inj this
     rw [this]
