--- conflicted
+++ resolved
@@ -499,31 +499,28 @@
       localization_surjective (nonZeroDivisors (R ⧸ p)) (FractionRing (R ⧸ p))⟩).isField _
     <| Field.toIsField <| FractionRing (R ⧸ p)
 
-<<<<<<< HEAD
-open BigOperators
+lemma isPrime_iff_isMaximal (p : Ideal R) : p.IsPrime ↔ p.IsMaximal :=
+  ⟨fun _ ↦ isMaximal_of_isPrime p, fun h ↦ h.isPrime⟩
 
 variable (R) in
-lemma maximal_ideals_finite : (setOf <| Ideal.IsMaximal (α := R)).Finite := by
-  by_contra rid
-  let f := Set.finite_or_infinite _ |>.resolve_left rid |>.natEmbedding
-  let g : ℕ →o (Ideal R)ᵒᵈ :=
-  { toFun := fun n ↦ OrderDual.toDual <| ∏ i in Finset.range n.succ, f i
-    monotone' := monotone_nat_of_le_succ fun n ↦ OrderDual.toDual_le_toDual.mpr <| by -- fun m n h ↦ OrderDual.toDual_le_toDual.mpr <| by
-      rw [Finset.prod_range_succ]
-      apply Ideal.mul_le_right }
-  obtain ⟨N, hN⟩ := monotone_stabilizes_iff_artinian (R := R) (M := R) |>.mpr inferInstance g
-  have H := OrderDual.toDual_inj |>.mp <| hN (N + 1) (N.le_add_right 1)
-  conv_rhs at H => rw [Finset.prod_range_succ]
-  replace H := H.symm ▸
-    Ideal.mul_le_left (R := R) (I := ∏ i in Finset.range N.succ, f i) (J := f N.succ)
-  obtain ⟨k, hk1, hk2⟩ := (f N.succ).2.isPrime.prod_le |>.mp H
-  rw [f.injective <| Subtype.ext <| (f k).2.eq_of_le (f N.succ).2.isPrime.1 hk2] at hk1
-  simp only [Finset.mem_range, lt_self_iff_false] at hk1
-
 lemma primeSpectrum_finite : {I : Ideal R | I.IsPrime}.Finite := by
-  convert maximal_ideals_finite R using 1
-  ext I
-  exact ⟨fun h ↦ @isMaximal_of_isPrime (p := I) _ _ h, fun h ↦ h.isPrime⟩
+  set Spec := {I : Ideal R | I.IsPrime}
+  obtain ⟨_, ⟨s, rfl⟩, H⟩ := set_has_minimal
+    (range (Finset.inf · Subtype.val : Finset Spec → Ideal R)) ⟨⊤, ∅, by simp⟩
+  refine ⟨⟨s, fun p ↦ ?_⟩⟩
+  classical
+  obtain ⟨q, hq1, hq2⟩ := p.2.inf_le'.mp <| inf_eq_right.mp <|
+    inf_le_right.eq_of_not_lt (H (p ⊓ s.inf Subtype.val) ⟨insert p s, by simp⟩)
+  rwa [← Subtype.ext <| (@isMaximal_of_isPrime _ _ _ _ q.2).eq_of_le p.2.1 hq2]
+
+variable (R) in
+/--
+[Stacks Lemma 00J7](https://stacks.math.columbia.edu/tag/00J7)
+-/
+lemma maximal_ideals_finite : {I : Ideal R | I.IsMaximal}.Finite := by
+  simp_rw [← isPrime_iff_isMaximal]
+  apply primeSpectrum_finite R
+
 
 variable (R) in
 /--
@@ -561,29 +558,6 @@
   contrapose! hIJ
   conv_lhs => rw [hI.eq_of_le hIJ le_sup_left]
   conv_rhs => rw [hJ.eq_of_le hIJ le_sup_right]
-=======
-lemma isPrime_iff_isMaximal (p : Ideal R) : p.IsPrime ↔ p.IsMaximal :=
-  ⟨fun _ ↦ isMaximal_of_isPrime p, fun h ↦ h.isPrime⟩
-
-variable (R) in
-lemma primeSpectrum_finite : {I : Ideal R | I.IsPrime}.Finite := by
-  set Spec := {I : Ideal R | I.IsPrime}
-  obtain ⟨_, ⟨s, rfl⟩, H⟩ := set_has_minimal
-    (range (Finset.inf · Subtype.val : Finset Spec → Ideal R)) ⟨⊤, ∅, by simp⟩
-  refine ⟨⟨s, fun p ↦ ?_⟩⟩
-  classical
-  obtain ⟨q, hq1, hq2⟩ := p.2.inf_le'.mp <| inf_eq_right.mp <|
-    inf_le_right.eq_of_not_lt (H (p ⊓ s.inf Subtype.val) ⟨insert p s, by simp⟩)
-  rwa [← Subtype.ext <| (@isMaximal_of_isPrime _ _ _ _ q.2).eq_of_le p.2.1 hq2]
-
-variable (R) in
-/--
-[Stacks Lemma 00J7](https://stacks.math.columbia.edu/tag/00J7)
--/
-lemma maximal_ideals_finite : {I : Ideal R | I.IsMaximal}.Finite := by
-  simp_rw [← isPrime_iff_isMaximal]
-  apply primeSpectrum_finite R
->>>>>>> e7c657f3
 
 
 end IsArtinianRing