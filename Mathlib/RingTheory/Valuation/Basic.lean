/-
Copyright (c) 2020 Johan Commelin. All rights reserved.
Released under Apache 2.0 license as described in the file LICENSE.
Authors: Kevin Buzzard, Johan Commelin, Patrick Massot
-/
import Mathlib.Algebra.Order.Hom.Monoid
import Mathlib.Algebra.Order.Ring.Basic
import Mathlib.RingTheory.Ideal.Maps
import Mathlib.Tactic.TFAE

/-!

# The basics of valuation theory.

The basic theory of valuations (non-archimedean norms) on a commutative ring,
following T. Wedhorn's unpublished notes “Adic Spaces” ([wedhorn_adic]).

The definition of a valuation we use here is Definition 1.22 of [wedhorn_adic].
A valuation on a ring `R` is a monoid homomorphism `v` to a linearly ordered
commutative monoid with zero, that in addition satisfies the following two axioms:
 * `v 0 = 0`
 * `∀ x y, v (x + y) ≤ max (v x) (v y)`

`Valuation R Γ₀`is the type of valuations `R → Γ₀`, with a coercion to the underlying
function. If `v` is a valuation from `R` to `Γ₀` then the induced group
homomorphism `Units(R) → Γ₀` is called `unit_map v`.

The equivalence "relation" `IsEquiv v₁ v₂ : Prop` defined in 1.27 of [wedhorn_adic] is not strictly
speaking a relation, because `v₁ : Valuation R Γ₁` and `v₂ : Valuation R Γ₂` might
not have the same type. This corresponds in ZFC to the set-theoretic difficulty
that the class of all valuations (as `Γ₀` varies) on a ring `R` is not a set.
The "relation" is however reflexive, symmetric and transitive in the obvious
sense. Note that we use 1.27(iii) of [wedhorn_adic] as the definition of equivalence.

## Main definitions

* `Valuation R Γ₀`, the type of valuations on `R` with values in `Γ₀`
* `Valuation.IsNontrivial` is the class of non-trivial valuations, namely those for which there
  is an element in the ring whose valuation is `≠ 0` and `≠ 1`.
* `Valuation.IsEquiv`, the heterogeneous equivalence relation on valuations
* `Valuation.supp`, the support of a valuation

* `AddValuation R Γ₀`, the type of additive valuations on `R` with values in a
  linearly ordered additive commutative group with a top element, `Γ₀`.

## Implementation Details

`AddValuation R Γ₀` is implemented as `Valuation R (Multiplicative Γ₀)ᵒᵈ`.

## Notation

In the `DiscreteValuation` locale:

 * `ℕₘ₀` is a shorthand for `WithZero (Multiplicative ℕ)`
 * `ℤₘ₀` is a shorthand for `WithZero (Multiplicative ℤ)`

## TODO

If ever someone extends `Valuation`, we should fully comply to the `DFunLike` by migrating the
boilerplate lemmas to `ValuationClass`.
-/

open Function Ideal

noncomputable section

variable {K F R : Type*} [DivisionRing K]

section

variable (F R) (Γ₀ : Type*) [LinearOrderedCommMonoidWithZero Γ₀] [Ring R]

/-- The type of `Γ₀`-valued valuations on `R`.

When you extend this structure, make sure to extend `ValuationClass`. -/
structure Valuation extends R →*₀ Γ₀ where
  /-- The valuation of a a sum is less that the sum of the valuations -/
  map_add_le_max' : ∀ x y, toFun (x + y) ≤ max (toFun x) (toFun y)

/-- `ValuationClass F α β` states that `F` is a type of valuations.

You should also extend this typeclass when you extend `Valuation`. -/
class ValuationClass (F) (R Γ₀ : outParam Type*) [LinearOrderedCommMonoidWithZero Γ₀] [Ring R]
    [FunLike F R Γ₀] : Prop
  extends MonoidWithZeroHomClass F R Γ₀ where
  /-- The valuation of a a sum is less that the sum of the valuations -/
  map_add_le_max (f : F) (x y : R) : f (x + y) ≤ max (f x) (f y)

export ValuationClass (map_add_le_max)

instance [FunLike F R Γ₀] [ValuationClass F R Γ₀] : CoeTC F (Valuation R Γ₀) :=
  ⟨fun f =>
    { toFun := f
      map_one' := map_one f
      map_zero' := map_zero f
      map_mul' := map_mul f
      map_add_le_max' := map_add_le_max f }⟩

end

namespace Valuation

variable {Γ₀ : Type*}
variable {Γ'₀ : Type*}
variable {Γ''₀ : Type*} [LinearOrderedCommMonoidWithZero Γ''₀]

section Basic

variable [Ring R]

section Monoid

variable [LinearOrderedCommMonoidWithZero Γ₀] [LinearOrderedCommMonoidWithZero Γ'₀]

instance : FunLike (Valuation R Γ₀) R Γ₀ where
  coe f := f.toFun
  coe_injective' f g h := by
    obtain ⟨⟨⟨_,_⟩, _⟩, _⟩ := f
    congr

instance : ValuationClass (Valuation R Γ₀) R Γ₀ where
  map_mul f := f.map_mul'
  map_one f := f.map_one'
  map_zero f := f.map_zero'
  map_add_le_max f := f.map_add_le_max'

@[simp]
theorem coe_mk (f : R →*₀ Γ₀) (h) : ⇑(Valuation.mk f h) = f := rfl

theorem toFun_eq_coe (v : Valuation R Γ₀) : v.toFun = v := rfl

@[simp]
theorem toMonoidWithZeroHom_coe_eq_coe (v : Valuation R Γ₀) :
    (v.toMonoidWithZeroHom : R → Γ₀) = v := rfl

@[ext]
theorem ext {v₁ v₂ : Valuation R Γ₀} (h : ∀ r, v₁ r = v₂ r) : v₁ = v₂ :=
  DFunLike.ext _ _ h

variable (v : Valuation R Γ₀)

@[simp, norm_cast]
theorem coe_coe : ⇑(v : R →*₀ Γ₀) = v := rfl

protected theorem map_zero : v 0 = 0 :=
  v.map_zero'

protected theorem map_one : v 1 = 1 :=
  v.map_one'

protected theorem map_mul : ∀ x y, v (x * y) = v x * v y :=
  v.map_mul'

-- Porting note: LHS side simplified so created map_add'
protected theorem map_add : ∀ x y, v (x + y) ≤ max (v x) (v y) :=
  v.map_add_le_max'

@[simp]
theorem map_add' : ∀ x y, v (x + y) ≤ v x ∨ v (x + y) ≤ v y := by
  intro x y
  rw [← le_max_iff, ← ge_iff_le]
  apply v.map_add

theorem map_add_le {x y g} (hx : v x ≤ g) (hy : v y ≤ g) : v (x + y) ≤ g :=
  le_trans (v.map_add x y) <| max_le hx hy

theorem map_add_lt {x y g} (hx : v x < g) (hy : v y < g) : v (x + y) < g :=
  lt_of_le_of_lt (v.map_add x y) <| max_lt hx hy

theorem map_sum_le {ι : Type*} {s : Finset ι} {f : ι → R} {g : Γ₀} (hf : ∀ i ∈ s, v (f i) ≤ g) :
    v (∑ i ∈ s, f i) ≤ g := by
  classical
  refine
    Finset.induction_on s (fun _ => v.map_zero ▸ zero_le')
      (fun a s has ih hf => ?_) hf
  rw [Finset.forall_mem_insert] at hf; rw [Finset.sum_insert has]
  exact v.map_add_le hf.1 (ih hf.2)

theorem map_sum_lt {ι : Type*} {s : Finset ι} {f : ι → R} {g : Γ₀} (hg : g ≠ 0)
    (hf : ∀ i ∈ s, v (f i) < g) : v (∑ i ∈ s, f i) < g := by
  classical
  refine
    Finset.induction_on s (fun _ => v.map_zero ▸ (zero_lt_iff.2 hg))
      (fun a s has ih hf => ?_) hf
  rw [Finset.forall_mem_insert] at hf; rw [Finset.sum_insert has]
  exact v.map_add_lt hf.1 (ih hf.2)

theorem map_sum_lt' {ι : Type*} {s : Finset ι} {f : ι → R} {g : Γ₀} (hg : 0 < g)
    (hf : ∀ i ∈ s, v (f i) < g) : v (∑ i ∈ s, f i) < g :=
  v.map_sum_lt (ne_of_gt hg) hf

protected theorem map_pow : ∀ (x) (n : ℕ), v (x ^ n) = v x ^ n :=
  v.toMonoidWithZeroHom.toMonoidHom.map_pow

-- The following definition is not an instance, because we have more than one `v` on a given `R`.
-- In addition, type class inference would not be able to infer `v`.
/-- A valuation gives a preorder on the underlying ring. -/
def toPreorder : Preorder R :=
  Preorder.lift v

/-- If `v` is a valuation on a division ring then `v(x) = 0` iff `x = 0`. -/
theorem zero_iff [Nontrivial Γ₀] (v : Valuation K Γ₀) {x : K} : v x = 0 ↔ x = 0 :=
  map_eq_zero v

theorem ne_zero_iff [Nontrivial Γ₀] (v : Valuation K Γ₀) {x : K} : v x ≠ 0 ↔ x ≠ 0 :=
  map_ne_zero v

lemma pos_iff [Nontrivial Γ₀] (v : Valuation K Γ₀) {x : K} : 0 < v x ↔ x ≠ 0 := by
  rw [zero_lt_iff, ne_zero_iff]

theorem unit_map_eq (u : Rˣ) : (Units.map (v : R →* Γ₀) u : Γ₀) = v u :=
  rfl

theorem ne_zero_of_unit [Nontrivial Γ₀] (v : Valuation K Γ₀) (x : Kˣ) : v x ≠ (0 : Γ₀) := by
  simp only [ne_eq, Valuation.zero_iff, Units.ne_zero x, not_false_iff]

theorem ne_zero_of_isUnit [Nontrivial Γ₀] (v : Valuation K Γ₀) (x : K) (hx : IsUnit x) :
    v x ≠ (0 : Γ₀) := by
  simpa [hx.choose_spec] using ne_zero_of_unit v hx.choose

/-- A ring homomorphism `S → R` induces a map `Valuation R Γ₀ → Valuation S Γ₀`. -/
def comap {S : Type*} [Ring S] (f : S →+* R) (v : Valuation R Γ₀) : Valuation S Γ₀ :=
  { v.toMonoidWithZeroHom.comp f.toMonoidWithZeroHom with
    toFun := v ∘ f
    map_add_le_max' := fun x y => by simp only [comp_apply, v.map_add, map_add] }

@[simp]
theorem comap_apply {S : Type*} [Ring S] (f : S →+* R) (v : Valuation R Γ₀) (s : S) :
    v.comap f s = v (f s) := rfl

@[simp]
theorem comap_id : v.comap (RingHom.id R) = v :=
  ext fun _r => rfl

theorem comap_comp {S₁ : Type*} {S₂ : Type*} [Ring S₁] [Ring S₂] (f : S₁ →+* S₂) (g : S₂ →+* R) :
    v.comap (g.comp f) = (v.comap g).comap f :=
  ext fun _r => rfl

/-- A `≤`-preserving group homomorphism `Γ₀ → Γ'₀` induces a map `Valuation R Γ₀ → Valuation R Γ'₀`.
-/
def map (f : Γ₀ →*₀ Γ'₀) (hf : Monotone f) (v : Valuation R Γ₀) : Valuation R Γ'₀ :=
  { MonoidWithZeroHom.comp f v.toMonoidWithZeroHom with
    toFun := f ∘ v
    map_add_le_max' := fun r s =>
      calc
        f (v (r + s)) ≤ f (max (v r) (v s)) := hf (v.map_add r s)
        _ = max (f (v r)) (f (v s)) := hf.map_max
         }

@[simp]
lemma map_apply (f : Γ₀ →*₀ Γ'₀) (hf : Monotone f) (v : Valuation R Γ₀) (r : R) :
    v.map f hf r = f (v r) := rfl

/-- Two valuations on `R` are defined to be equivalent if they induce the same preorder on `R`. -/
def IsEquiv (v₁ : Valuation R Γ₀) (v₂ : Valuation R Γ'₀) : Prop :=
  ∀ r s, v₁ r ≤ v₁ s ↔ v₂ r ≤ v₂ s

@[simp]
theorem map_neg (x : R) : v (-x) = v x :=
  v.toMonoidWithZeroHom.toMonoidHom.map_neg x

theorem map_sub_swap (x y : R) : v (x - y) = v (y - x) :=
  v.toMonoidWithZeroHom.toMonoidHom.map_sub_swap x y

theorem map_sub (x y : R) : v (x - y) ≤ max (v x) (v y) :=
  calc
    v (x - y) = v (x + -y) := by rw [sub_eq_add_neg]
    _ ≤ max (v x) (v <| -y) := v.map_add _ _
    _ = max (v x) (v y) := by rw [map_neg]

theorem map_sub_le {x y g} (hx : v x ≤ g) (hy : v y ≤ g) : v (x - y) ≤ g := by
  rw [sub_eq_add_neg]
  exact v.map_add_le hx <| (v.map_neg y).trans_le hy

theorem map_sub_lt {x y : R} {g : Γ₀} (hx : v x < g) (hy : v y < g) : v (x - y) < g := by
  rw [sub_eq_add_neg]
  exact v.map_add_lt hx <| (v.map_neg y).trans_lt hy

variable {x y : R}

theorem map_add_of_distinct_val (h : v x ≠ v y) : v (x + y) = max (v x) (v y) := by
  suffices ¬v (x + y) < max (v x) (v y) from
    or_iff_not_imp_right.1 (le_iff_eq_or_lt.1 (v.map_add x y)) this
  intro h'
  wlog vyx : v y < v x generalizing x y
  · refine this h.symm ?_ (h.lt_or_lt.resolve_right vyx)
    rwa [add_comm, max_comm]
  rw [max_eq_left_of_lt vyx] at h'
  apply lt_irrefl (v x)
  calc
    v x = v (x + y - y) := by simp
    _ ≤ max (v <| x + y) (v y) := map_sub _ _ _
    _ < v x := max_lt h' vyx

theorem map_add_eq_of_lt_right (h : v x < v y) : v (x + y) = v y :=
  (v.map_add_of_distinct_val h.ne).trans (max_eq_right_iff.mpr h.le)

theorem map_add_eq_of_lt_left (h : v y < v x) : v (x + y) = v x := by
  rw [add_comm]; exact map_add_eq_of_lt_right _ h

theorem map_sub_eq_of_lt_right (h : v x < v y) : v (x - y) = v y := by
  rw [sub_eq_add_neg, map_add_eq_of_lt_right, map_neg]
  rwa [map_neg]

open scoped Classical in
theorem map_sum_eq_of_lt {ι : Type*} {s : Finset ι} {f : ι → R} {j : ι}
    (hj : j ∈ s) (h0 : v (f j) ≠ 0) (hf : ∀ i ∈ s \ {j}, v (f i) < v (f j)) :
    v (∑ i ∈ s, f i) = v (f j) := by
  rw [Finset.sum_eq_add_sum_diff_singleton hj]
  exact map_add_eq_of_lt_left _ (map_sum_lt _ h0 hf)

theorem map_sub_eq_of_lt_left (h : v y < v x) : v (x - y) = v x := by
  rw [sub_eq_add_neg, map_add_eq_of_lt_left]
  rwa [map_neg]

theorem map_eq_of_sub_lt (h : v (y - x) < v x) : v y = v x := by
  have := Valuation.map_add_of_distinct_val v (ne_of_gt h).symm
  rw [max_eq_right (le_of_lt h)] at this
  simpa using this

theorem map_one_add_of_lt (h : v x < 1) : v (1 + x) = 1 := by
  rw [← v.map_one] at h
  simpa only [v.map_one] using v.map_add_eq_of_lt_left h

theorem map_one_sub_of_lt (h : v x < 1) : v (1 - x) = 1 := by
  rw [← v.map_one, ← v.map_neg] at h
  rw [sub_eq_add_neg 1 x]
  simpa only [v.map_one, v.map_neg] using v.map_add_eq_of_lt_left h

/-- An ordered monoid isomorphism `Γ₀ ≃ Γ'₀` induces an equivalence
`Valuation R Γ₀ ≃ Valuation R Γ'₀`. -/
def congr (f : Γ₀ ≃*o Γ'₀) : Valuation R Γ₀ ≃ Valuation R Γ'₀ where
  toFun := map f f.toOrderIso.monotone
  invFun := map f.symm f.toOrderIso.symm.monotone
  left_inv ν := by ext; simp
  right_inv ν := by ext; simp

end Monoid

section Group

variable [LinearOrderedCommGroupWithZero Γ₀] (v : Valuation R Γ₀) {x y : R}

theorem map_inv {R : Type*} [DivisionRing R] (v : Valuation R Γ₀) : ∀ x, v x⁻¹ = (v x)⁻¹ :=
  map_inv₀ _

theorem map_div {R : Type*} [DivisionRing R] (v : Valuation R Γ₀) : ∀ x y, v (x / y) = v x / v y :=
  map_div₀ _

theorem one_lt_val_iff (v : Valuation K Γ₀) {x : K} (h : x ≠ 0) : 1 < v x ↔ v x⁻¹ < 1 := by
  simp [inv_lt_one₀ (v.pos_iff.2 h)]

theorem one_le_val_iff (v : Valuation K Γ₀) {x : K} (h : x ≠ 0) : 1 ≤ v x ↔ v x⁻¹ ≤ 1 := by
  simp [inv_le_one₀ (v.pos_iff.2 h)]

theorem val_lt_one_iff (v : Valuation K Γ₀) {x : K} (h : x ≠ 0) : v x < 1 ↔ 1 < v x⁻¹ := by
  simp [one_lt_inv₀ (v.pos_iff.2 h)]

theorem val_le_one_iff (v : Valuation K Γ₀) {x : K} (h : x ≠ 0) : v x ≤ 1 ↔ 1 ≤ v x⁻¹ := by
  simp [one_le_inv₀ (v.pos_iff.2 h)]

theorem val_eq_one_iff (v : Valuation K Γ₀) {x : K} : v x = 1 ↔ v x⁻¹ = 1 := by
  by_cases h : x = 0
  · simp only [map_inv₀, inv_eq_one]
  · simpa only [le_antisymm_iff, And.comm] using and_congr (one_le_val_iff v h) (val_le_one_iff v h)

theorem val_le_one_or_val_inv_lt_one (v : Valuation K Γ₀) (x : K) : v x ≤ 1 ∨ v x⁻¹ < 1 := by
  by_cases h : x = 0
  · simp only [h, map_zero, zero_le', inv_zero, zero_lt_one, or_self]
  · simp only [← one_lt_val_iff v h, le_or_lt]

/--
This theorem is a weaker version of `Valuation.val_le_one_or_val_inv_lt_one`, but more symmetric
in `x` and `x⁻¹`.
-/
theorem val_le_one_or_val_inv_le_one (v : Valuation K Γ₀) (x : K) : v x ≤ 1 ∨ v x⁻¹ ≤ 1 := by
  by_cases h : x = 0
  · simp only [h, map_zero, zero_le', inv_zero, or_self]
  · simp only [← one_le_val_iff v h, le_total]

/-- The subgroup of elements whose valuation is less than a certain unit. -/
def ltAddSubgroup (v : Valuation R Γ₀) (γ : Γ₀ˣ) : AddSubgroup R where
  carrier := { x | v x < γ }
  zero_mem' := by simp
  add_mem' {x y} x_in y_in := lt_of_le_of_lt (v.map_add x y) (max_lt x_in y_in)
  neg_mem' x_in := by rwa [Set.mem_setOf, map_neg]

end Group

end Basic

section IsNontrivial

<<<<<<< HEAD
variable [Ring R] [LinearOrderedCommGroupWithZero Γ₀] (v : Valuation R Γ₀)
/-- A valuation on a ring is nontrivial if there exists an element with valuation
not equal to `0` or `1`. -/
class IsNontrivial : Prop where
  exists_val_ne_one : ∃ x : R, v x ≠ 1 ∧ v x ≠ 0
=======
variable [Ring R] [LinearOrderedCommMonoidWithZero Γ₀] (v : Valuation R Γ₀)

/-- A valuation on a ring is nontrivial if there exists an element with valuation
not equal to `0` or `1`. -/
class IsNontrivial : Prop where
  exists_val_nontrivial : ∃ x : R, v x ≠ 0 ∧ v x ≠ 1
>>>>>>> 24c69d58

/-- For fields, being nontrivial is equivalent to the existence of a unit with valuation
not equal to `1`. -/
lemma isNontrivial_iff_exists_unit {K : Type*} [Field K] {w : Valuation K Γ₀} :
    w.IsNontrivial ↔ ∃ x : Kˣ, w x ≠ 1 :=
<<<<<<< HEAD
  ⟨fun ⟨x, hx1, hx0⟩ ↦ ⟨Units.mk0 x (w.ne_zero_iff.mp hx0), hx1⟩,
    fun ⟨x, hx⟩ ↦ ⟨x, hx, w.ne_zero_iff.mpr (Units.ne_zero x)⟩⟩
=======
  ⟨fun ⟨x, hx0, hx1⟩ ↦
    have : Nontrivial Γ₀ := ⟨w x, 0, hx0⟩
    ⟨Units.mk0 x (w.ne_zero_iff.mp hx0), hx1⟩,
    fun ⟨x, hx⟩ ↦
    have : Nontrivial Γ₀ := ⟨w x, 1, hx⟩
    ⟨x, w.ne_zero_iff.mpr (Units.ne_zero x), hx⟩⟩
>>>>>>> 24c69d58

end IsNontrivial

namespace IsEquiv

variable [Ring R] [LinearOrderedCommMonoidWithZero Γ₀] [LinearOrderedCommMonoidWithZero Γ'₀]
  {v : Valuation R Γ₀} {v₁ : Valuation R Γ₀} {v₂ : Valuation R Γ'₀} {v₃ : Valuation R Γ''₀}

@[refl]
theorem refl : v.IsEquiv v := fun _ _ => Iff.refl _

@[symm]
theorem symm (h : v₁.IsEquiv v₂) : v₂.IsEquiv v₁ := fun _ _ => Iff.symm (h _ _)

@[trans]
theorem trans (h₁₂ : v₁.IsEquiv v₂) (h₂₃ : v₂.IsEquiv v₃) : v₁.IsEquiv v₃ := fun _ _ =>
  Iff.trans (h₁₂ _ _) (h₂₃ _ _)

theorem of_eq {v' : Valuation R Γ₀} (h : v = v') : v.IsEquiv v' := by subst h; rfl

theorem map {v' : Valuation R Γ₀} (f : Γ₀ →*₀ Γ'₀) (hf : Monotone f) (inf : Injective f)
    (h : v.IsEquiv v') : (v.map f hf).IsEquiv (v'.map f hf) :=
  let H : StrictMono f := hf.strictMono_of_injective inf
  fun r s =>
  calc
    f (v r) ≤ f (v s) ↔ v r ≤ v s := by rw [H.le_iff_le]
    _ ↔ v' r ≤ v' s := h r s
    _ ↔ f (v' r) ≤ f (v' s) := by rw [H.le_iff_le]

/-- `comap` preserves equivalence. -/
theorem comap {S : Type*} [Ring S] (f : S →+* R) (h : v₁.IsEquiv v₂) :
    (v₁.comap f).IsEquiv (v₂.comap f) := fun r s => h (f r) (f s)

theorem val_eq (h : v₁.IsEquiv v₂) {r s : R} : v₁ r = v₁ s ↔ v₂ r = v₂ s := by
  simpa only [le_antisymm_iff] using and_congr (h r s) (h s r)

theorem ne_zero (h : v₁.IsEquiv v₂) {r : R} : v₁ r ≠ 0 ↔ v₂ r ≠ 0 := by
  have : v₁ r ≠ v₁ 0 ↔ v₂ r ≠ v₂ 0 := not_congr h.val_eq
  rwa [v₁.map_zero, v₂.map_zero] at this

end IsEquiv

-- end of namespace
section

theorem isEquiv_of_map_strictMono [LinearOrderedCommMonoidWithZero Γ₀]
    [LinearOrderedCommMonoidWithZero Γ'₀] [Ring R] {v : Valuation R Γ₀} (f : Γ₀ →*₀ Γ'₀)
    (H : StrictMono f) : IsEquiv (v.map f H.monotone) v := fun _x _y =>
  ⟨H.le_iff_le.mp, fun h => H.monotone h⟩

theorem isEquiv_iff_val_lt_val [LinearOrderedCommMonoidWithZero Γ₀]
    [LinearOrderedCommMonoidWithZero Γ'₀] {v : Valuation K Γ₀} {v' : Valuation K Γ'₀} :
    v.IsEquiv v' ↔ ∀ {x y : K}, v x < v y ↔ v' x < v' y := by
  simp only [IsEquiv, le_iff_le_iff_lt_iff_lt]
  exact forall_comm

alias ⟨IsEquiv.lt_iff_lt, _⟩ := isEquiv_iff_val_lt_val

theorem isEquiv_of_val_le_one [LinearOrderedCommGroupWithZero Γ₀]
    [LinearOrderedCommGroupWithZero Γ'₀] {v : Valuation K Γ₀} {v' : Valuation K Γ'₀}
    (h : ∀ {x : K}, v x ≤ 1 ↔ v' x ≤ 1) : v.IsEquiv v' := by
  intro x y
  obtain rfl | hy := eq_or_ne y 0
  · simp
  · rw [← div_le_one₀, ← v.map_div, h, v'.map_div, div_le_one₀] <;>
      rwa [zero_lt_iff, ne_zero_iff]

theorem isEquiv_iff_val_le_one [LinearOrderedCommGroupWithZero Γ₀]
    [LinearOrderedCommGroupWithZero Γ'₀] {v : Valuation K Γ₀} {v' : Valuation K Γ'₀} :
    v.IsEquiv v' ↔ ∀ {x : K}, v x ≤ 1 ↔ v' x ≤ 1 :=
  ⟨fun h x => by simpa using h x 1, isEquiv_of_val_le_one⟩

alias ⟨IsEquiv.le_one_iff_le_one, _⟩ := isEquiv_iff_val_le_one

theorem isEquiv_iff_val_eq_one [LinearOrderedCommGroupWithZero Γ₀]
    [LinearOrderedCommGroupWithZero Γ'₀] {v : Valuation K Γ₀} {v' : Valuation K Γ'₀} :
    v.IsEquiv v' ↔ ∀ {x : K}, v x = 1 ↔ v' x = 1 := by
  constructor
  · intro h x
    simpa using @IsEquiv.val_eq _ _ _ _ _ _ v v' h x 1
  · intro h
    apply isEquiv_of_val_le_one
    intro x
    constructor
    · intro hx
      rcases lt_or_eq_of_le hx with hx' | hx'
      · have : v (1 + x) = 1 := by
          rw [← v.map_one]
          apply map_add_eq_of_lt_left
          simpa
        rw [h] at this
        rw [show x = -1 + (1 + x) by simp]
        refine le_trans (v'.map_add _ _) ?_
        simp [this]
      · rw [h] at hx'
        exact le_of_eq hx'
    · intro hx
      rcases lt_or_eq_of_le hx with hx' | hx'
      · have : v' (1 + x) = 1 := by
          rw [← v'.map_one]
          apply map_add_eq_of_lt_left
          simpa
        rw [← h] at this
        rw [show x = -1 + (1 + x) by simp]
        refine le_trans (v.map_add _ _) ?_
        simp [this]
      · rw [← h] at hx'
        exact le_of_eq hx'

alias ⟨IsEquiv.eq_one_iff_eq_one, _⟩ := isEquiv_iff_val_eq_one

theorem isEquiv_iff_val_lt_one [LinearOrderedCommGroupWithZero Γ₀]
    [LinearOrderedCommGroupWithZero Γ'₀] {v : Valuation K Γ₀} {v' : Valuation K Γ'₀} :
    v.IsEquiv v' ↔ ∀ {x : K}, v x < 1 ↔ v' x < 1 := by
  constructor
  · intro h x
    simp only [lt_iff_le_and_ne,
      and_congr h.le_one_iff_le_one h.eq_one_iff_eq_one.not]
  · rw [isEquiv_iff_val_eq_one]
    intro h x
    by_cases hx : x = 0
    · simp only [(zero_iff _).2 hx, zero_ne_one]
    constructor
    · intro hh
      by_contra h_1
      cases ne_iff_lt_or_gt.1 h_1 with
      | inl h_2 => simpa [hh, lt_self_iff_false] using h.2 h_2
      | inr h_2 =>
          rw [← inv_one, ← inv_eq_iff_eq_inv, ← map_inv₀] at hh
          exact hh.not_lt (h.2 ((one_lt_val_iff v' hx).1 h_2))
    · intro hh
      by_contra h_1
      cases ne_iff_lt_or_gt.1 h_1 with
      | inl h_2 => simpa [hh, lt_self_iff_false] using h.1 h_2
      | inr h_2 =>
        rw [← inv_one, ← inv_eq_iff_eq_inv, ← map_inv₀] at hh
        exact hh.not_lt (h.1 ((one_lt_val_iff v hx).1 h_2))

alias ⟨IsEquiv.lt_one_iff_lt_one, _⟩ := isEquiv_iff_val_lt_one

theorem isEquiv_iff_val_sub_one_lt_one [LinearOrderedCommGroupWithZero Γ₀]
    [LinearOrderedCommGroupWithZero Γ'₀] {v : Valuation K Γ₀} {v' : Valuation K Γ'₀} :
    v.IsEquiv v' ↔ ∀ {x : K}, v (x - 1) < 1 ↔ v' (x - 1) < 1 := by
  rw [isEquiv_iff_val_lt_one]
  exact (Equiv.subRight 1).surjective.forall

alias ⟨IsEquiv.val_sub_one_lt_one_iff, _⟩ := isEquiv_iff_val_sub_one_lt_one

theorem isEquiv_tfae [LinearOrderedCommGroupWithZero Γ₀] [LinearOrderedCommGroupWithZero Γ'₀]
    (v : Valuation K Γ₀) (v' : Valuation K Γ'₀) :
    [ v.IsEquiv v',
      ∀ {x y}, v x < v y ↔ v' x < v' y,
      ∀ {x}, v x ≤ 1 ↔ v' x ≤ 1,
      ∀ {x}, v x = 1 ↔ v' x = 1,
      ∀ {x}, v x < 1 ↔ v' x < 1,
      ∀ {x}, v (x - 1) < 1 ↔ v' (x - 1) < 1 ].TFAE := by
  tfae_have 1 ↔ 2 := isEquiv_iff_val_lt_val
  tfae_have 1 ↔ 3 := isEquiv_iff_val_le_one
  tfae_have 1 ↔ 4 := isEquiv_iff_val_eq_one
  tfae_have 1 ↔ 5 := isEquiv_iff_val_lt_one
  tfae_have 1 ↔ 6 := isEquiv_iff_val_sub_one_lt_one
  tfae_finish

end

section Supp

variable [CommRing R] [LinearOrderedCommMonoidWithZero Γ₀] (v : Valuation R Γ₀)

/-- The support of a valuation `v : R → Γ₀` is the ideal of `R` where `v` vanishes. -/
def supp : Ideal R where
  carrier := { x | v x = 0 }
  zero_mem' := map_zero v
  add_mem' {x y} hx hy := le_zero_iff.mp <|
    calc
      v (x + y) ≤ max (v x) (v y) := v.map_add x y
      _ ≤ 0 := max_le (le_zero_iff.mpr hx) (le_zero_iff.mpr hy)
  smul_mem' c x hx :=
    calc
      v (c * x) = v c * v x := map_mul v c x
      _ = v c * 0 := congr_arg _ hx
      _ = 0 := mul_zero _

@[simp]
theorem mem_supp_iff (x : R) : x ∈ supp v ↔ v x = 0 :=
  Iff.rfl

/-- The support of a valuation is a prime ideal. -/
instance [Nontrivial Γ₀] [NoZeroDivisors Γ₀] : Ideal.IsPrime (supp v) :=
  ⟨fun h =>
    one_ne_zero (α := Γ₀) <|
      calc
        1 = v 1 := v.map_one.symm
        _ = 0 := by rw [← mem_supp_iff, h]; exact Submodule.mem_top,
   fun {x y} hxy => by
    simp only [mem_supp_iff] at hxy ⊢
    rw [v.map_mul x y] at hxy
    exact eq_zero_or_eq_zero_of_mul_eq_zero hxy⟩

theorem map_add_supp (a : R) {s : R} (h : s ∈ supp v) : v (a + s) = v a := by
  have aux : ∀ a s, v s = 0 → v (a + s) ≤ v a := by
    intro a' s' h'
    refine le_trans (v.map_add a' s') (max_le le_rfl ?_)
    simp [h']
  apply le_antisymm (aux a s h)
  calc
    v a = v (a + s + -s) := by simp
    _ ≤ v (a + s) := aux (a + s) (-s) (by rwa [← Ideal.neg_mem_iff] at h)

theorem comap_supp {S : Type*} [CommRing S] (f : S →+* R) :
    supp (v.comap f) = Ideal.comap f v.supp :=
  Ideal.ext fun x => by rw [mem_supp_iff, Ideal.mem_comap, mem_supp_iff, comap_apply]

end Supp

-- end of section
end Valuation

section AddMonoid

variable (R) [Ring R] (Γ₀ : Type*) [LinearOrderedAddCommMonoidWithTop Γ₀]

/-- The type of `Γ₀`-valued additive valuations on `R`. -/
def AddValuation :=
  Valuation R (Multiplicative Γ₀ᵒᵈ)

end AddMonoid

namespace AddValuation

variable {Γ₀ : Type*} {Γ'₀ : Type*}

section Basic

section Monoid

/-- A valuation is coerced to the underlying function `R → Γ₀`. -/
instance (R) (Γ₀) [Ring R] [LinearOrderedAddCommMonoidWithTop Γ₀] :
    FunLike (AddValuation R Γ₀) R Γ₀ where
  coe v := v.toMonoidWithZeroHom.toFun
  coe_injective' f g := by cases f; cases g; simp (config := {contextual := true})

variable [Ring R] [LinearOrderedAddCommMonoidWithTop Γ₀] [LinearOrderedAddCommMonoidWithTop Γ'₀]
  (v : AddValuation R Γ₀)

section

variable (f : R → Γ₀) (h0 : f 0 = ⊤) (h1 : f 1 = 0)
variable (hadd : ∀ x y, min (f x) (f y) ≤ f (x + y)) (hmul : ∀ x y, f (x * y) = f x + f y)

/-- An alternate constructor of `AddValuation`, that doesn't reference `Multiplicative Γ₀ᵒᵈ` -/
def of : AddValuation R Γ₀ where
  toFun := f
  map_one' := h1
  map_zero' := h0
  map_add_le_max' := hadd
  map_mul' := hmul

variable {h0} {h1} {hadd} {hmul} {r : R}

@[simp]
theorem of_apply : (of f h0 h1 hadd hmul) r = f r := rfl

/-- The `Valuation` associated to an `AddValuation` (useful if the latter is constructed using
`AddValuation.of`). -/
def toValuation : AddValuation R Γ₀ ≃ Valuation R (Multiplicative Γ₀ᵒᵈ) :=
  Equiv.refl _

@[deprecated (since := "2024-11-09")]
alias valuation := toValuation

/-- The `AddValuation` associated to a `Valuation`.
-/
def ofValuation : Valuation R (Multiplicative Γ₀ᵒᵈ) ≃ AddValuation R Γ₀ :=
  Equiv.refl _

@[simp]
lemma ofValuation_symm_eq : ofValuation.symm = toValuation (R := R) (Γ₀ := Γ₀) := rfl

@[simp]
lemma toValuation_symm_eq : toValuation.symm = ofValuation (R := R) (Γ₀ := Γ₀) := rfl

@[simp]
lemma ofValuation_toValuation : ofValuation (toValuation v) = v := rfl

@[simp]
lemma toValuation_ofValuation (v : Valuation R (Multiplicative Γ₀ᵒᵈ)) :
    toValuation (ofValuation v) = v := rfl

@[simp]
theorem toValuation_apply (r : R) :
    toValuation v r = Multiplicative.ofAdd (OrderDual.toDual (v r)) :=
  rfl

@[deprecated (since := "2024-11-09")]
alias valuation_apply := toValuation_apply

@[simp]
theorem ofValuation_apply (v : Valuation R (Multiplicative Γ₀ᵒᵈ)) (r : R) :
    ofValuation v r = OrderDual.ofDual (Multiplicative.toAdd (v r)) :=
  rfl

end

-- Porting note: Lean get confused about namespaces and instances below
@[simp]
theorem map_zero : v 0 = (⊤ : Γ₀) :=
  Valuation.map_zero v

@[simp]
theorem map_one : v 1 = (0 : Γ₀) :=
  Valuation.map_one v

/- Porting note: helper wrapper to coerce `v` to the correct function type -/
/-- A helper function for Lean to inferring types correctly -/
def asFun : R → Γ₀ := v

@[simp]
theorem map_mul : ∀ (x y : R), v (x * y) = v x + v y :=
  Valuation.map_mul v

-- Porting note: LHS simplified so created map_add' and removed simp tag
theorem map_add : ∀ (x y : R), min (v x) (v y) ≤ v (x + y) :=
  Valuation.map_add v

@[simp]
theorem map_add' : ∀ (x y : R), v x ≤ v (x + y) ∨ v y ≤ v (x + y) := by
  intro x y
  rw [← @min_le_iff _ _ (v x) (v y) (v (x+y)), ← ge_iff_le]
  apply map_add

theorem map_le_add {x y : R} {g : Γ₀} (hx : g ≤ v x) (hy : g ≤ v y) : g ≤ v (x + y) :=
  Valuation.map_add_le v hx hy

theorem map_lt_add {x y : R} {g : Γ₀} (hx : g < v x) (hy : g < v y) : g < v (x + y) :=
  Valuation.map_add_lt v hx hy

theorem map_le_sum {ι : Type*} {s : Finset ι} {f : ι → R} {g : Γ₀} (hf : ∀ i ∈ s, g ≤ v (f i)) :
    g ≤ v (∑ i ∈ s, f i) :=
  v.map_sum_le hf

theorem map_lt_sum {ι : Type*} {s : Finset ι} {f : ι → R} {g : Γ₀} (hg : g ≠ ⊤)
    (hf : ∀ i ∈ s, g < v (f i)) : g < v (∑ i ∈ s, f i) :=
  v.map_sum_lt hg hf

theorem map_lt_sum' {ι : Type*} {s : Finset ι} {f : ι → R} {g : Γ₀} (hg : g < ⊤)
    (hf : ∀ i ∈ s, g < v (f i)) : g < v (∑ i ∈ s, f i) :=
  v.map_sum_lt' hg hf

@[simp]
theorem map_pow : ∀ (x : R) (n : ℕ), v (x ^ n) = n • (v x) :=
  Valuation.map_pow v

@[ext]
theorem ext {v₁ v₂ : AddValuation R Γ₀} (h : ∀ r, v₁ r = v₂ r) : v₁ = v₂ :=
  Valuation.ext h

-- The following definition is not an instance, because we have more than one `v` on a given `R`.
-- In addition, type class inference would not be able to infer `v`.
/-- A valuation gives a preorder on the underlying ring. -/
def toPreorder : Preorder R :=
  Preorder.lift v

/-- If `v` is an additive valuation on a division ring then `v(x) = ⊤` iff `x = 0`. -/
@[simp]
theorem top_iff [Nontrivial Γ₀] (v : AddValuation K Γ₀) {x : K} : v x = (⊤ : Γ₀) ↔ x = 0 :=
  v.zero_iff

theorem ne_top_iff [Nontrivial Γ₀] (v : AddValuation K Γ₀) {x : K} : v x ≠ (⊤ : Γ₀) ↔ x ≠ 0 :=
  v.ne_zero_iff

/-- A ring homomorphism `S → R` induces a map `AddValuation R Γ₀ → AddValuation S Γ₀`. -/
def comap {S : Type*} [Ring S] (f : S →+* R) (v : AddValuation R Γ₀) : AddValuation S Γ₀ :=
  Valuation.comap f v

@[simp]
theorem comap_id : v.comap (RingHom.id R) = v :=
  Valuation.comap_id v

theorem comap_comp {S₁ : Type*} {S₂ : Type*} [Ring S₁] [Ring S₂] (f : S₁ →+* S₂) (g : S₂ →+* R) :
    v.comap (g.comp f) = (v.comap g).comap f :=
  Valuation.comap_comp v f g

/-- A `≤`-preserving, `⊤`-preserving group homomorphism `Γ₀ → Γ'₀` induces a map
  `AddValuation R Γ₀ → AddValuation R Γ'₀`.
-/
def map (f : Γ₀ →+ Γ'₀) (ht : f ⊤ = ⊤) (hf : Monotone f) (v : AddValuation R Γ₀) :
    AddValuation R Γ'₀ :=
  @Valuation.map R (Multiplicative Γ₀ᵒᵈ) (Multiplicative Γ'₀ᵒᵈ) _ _ _
    { toFun := f
      map_mul' := f.map_add
      map_one' := f.map_zero
      map_zero' := ht } (fun _ _ h => hf h) v

@[simp]
lemma map_apply (f : Γ₀ →+ Γ'₀) (ht : f ⊤ = ⊤) (hf : Monotone f) (v : AddValuation R Γ₀) (r : R) :
    v.map f ht hf r = f (v r) := rfl

/-- Two additive valuations on `R` are defined to be equivalent if they induce the same
  preorder on `R`. -/
def IsEquiv (v₁ : AddValuation R Γ₀) (v₂ : AddValuation R Γ'₀) : Prop :=
  Valuation.IsEquiv v₁ v₂

@[simp]
theorem map_neg (x : R) : v (-x) = v x :=
  Valuation.map_neg v x

theorem map_sub_swap (x y : R) : v (x - y) = v (y - x) :=
  Valuation.map_sub_swap v x y

theorem map_sub (x y : R) : min (v x) (v y) ≤ v (x - y) :=
  Valuation.map_sub v x y

theorem map_le_sub {x y : R} {g : Γ₀} (hx : g ≤ v x) (hy : g ≤ v y) : g ≤ v (x - y) :=
  Valuation.map_sub_le v hx hy

variable {x y : R}

theorem map_add_of_distinct_val (h : v x ≠ v y) : v (x + y) = @Min.min Γ₀ _ (v x) (v y) :=
  Valuation.map_add_of_distinct_val v h

theorem map_add_eq_of_lt_left {x y : R} (h : v x < v y) :
    v (x + y) = v x := by
  rw [map_add_of_distinct_val _ h.ne, min_eq_left h.le]

theorem map_add_eq_of_lt_right {x y : R} (hx : v y < v x) :
    v (x + y) = v y := add_comm y x ▸ map_add_eq_of_lt_left v hx

theorem map_sub_eq_of_lt_left {x y : R} (hx : v x < v y) :
    v (x - y) = v x := by
  rw [sub_eq_add_neg]
  apply map_add_eq_of_lt_left
  rwa [map_neg]

theorem map_sub_eq_of_lt_right {x y : R} (hx : v y < v x) :
    v (x - y) = v y := map_sub_swap v x y ▸ map_sub_eq_of_lt_left v hx

theorem map_eq_of_lt_sub (h : v x < v (y - x)) : v y = v x :=
  Valuation.map_eq_of_sub_lt v h

end Monoid

section Group

variable [LinearOrderedAddCommGroupWithTop Γ₀] [Ring R] (v : AddValuation R Γ₀) {x y : R}

@[simp]
theorem map_inv (v : AddValuation K Γ₀) {x : K} : v x⁻¹ = - (v x) :=
  map_inv₀ (toValuation v) x

@[simp]
theorem map_div (v : AddValuation K Γ₀) {x y : K} : v (x / y) = v x - v y :=
  map_div₀ (toValuation v) x y

end Group

end Basic

namespace IsEquiv

variable [LinearOrderedAddCommMonoidWithTop Γ₀] [LinearOrderedAddCommMonoidWithTop Γ'₀]
  [Ring R]
  {Γ''₀ : Type*} [LinearOrderedAddCommMonoidWithTop Γ''₀]
  {v : AddValuation R Γ₀}
   {v₁ : AddValuation R Γ₀} {v₂ : AddValuation R Γ'₀} {v₃ : AddValuation R Γ''₀}

@[refl]
theorem refl : v.IsEquiv v :=
  Valuation.IsEquiv.refl

@[symm]
theorem symm (h : v₁.IsEquiv v₂) : v₂.IsEquiv v₁ :=
  Valuation.IsEquiv.symm h

@[trans]
theorem trans (h₁₂ : v₁.IsEquiv v₂) (h₂₃ : v₂.IsEquiv v₃) : v₁.IsEquiv v₃ :=
  Valuation.IsEquiv.trans h₁₂ h₂₃

theorem of_eq {v' : AddValuation R Γ₀} (h : v = v') : v.IsEquiv v' :=
  Valuation.IsEquiv.of_eq h

theorem map {v' : AddValuation R Γ₀} (f : Γ₀ →+ Γ'₀) (ht : f ⊤ = ⊤) (hf : Monotone f)
    (inf : Injective f) (h : v.IsEquiv v') : (v.map f ht hf).IsEquiv (v'.map f ht hf) :=
  @Valuation.IsEquiv.map R (Multiplicative Γ₀ᵒᵈ) (Multiplicative Γ'₀ᵒᵈ) _ _ _ _ _
    { toFun := f
      map_mul' := f.map_add
      map_one' := f.map_zero
      map_zero' := ht } (fun _x _y h => hf h) inf h

/-- `comap` preserves equivalence. -/
theorem comap {S : Type*} [Ring S] (f : S →+* R) (h : v₁.IsEquiv v₂) :
    (v₁.comap f).IsEquiv (v₂.comap f) :=
  Valuation.IsEquiv.comap f h

theorem val_eq (h : v₁.IsEquiv v₂) {r s : R} : v₁ r = v₁ s ↔ v₂ r = v₂ s :=
  Valuation.IsEquiv.val_eq h

theorem ne_top (h : v₁.IsEquiv v₂) {r : R} : v₁ r ≠ (⊤ : Γ₀) ↔ v₂ r ≠ (⊤ : Γ'₀) :=
  Valuation.IsEquiv.ne_zero h

end IsEquiv

section Supp

variable [LinearOrderedAddCommMonoidWithTop Γ₀] [CommRing R] (v : AddValuation R Γ₀)

/-- The support of an additive valuation `v : R → Γ₀` is the ideal of `R` where `v x = ⊤` -/
def supp : Ideal R :=
  Valuation.supp v

@[simp]
theorem mem_supp_iff (x : R) : x ∈ supp v ↔ v x = (⊤ : Γ₀) :=
  Valuation.mem_supp_iff v x

theorem map_add_supp (a : R) {s : R} (h : s ∈ supp v) : v (a + s) = v a :=
  Valuation.map_add_supp v a h

end Supp

-- end of section
end AddValuation

namespace Valuation

variable {K Γ₀ : Type*} [Ring R] [LinearOrderedCommMonoidWithZero Γ₀]

/-- The `AddValuation` associated to a `Valuation`. -/
def toAddValuation : Valuation R Γ₀ ≃ AddValuation R (Additive Γ₀)ᵒᵈ :=
  .trans (congr
    { toFun := fun x ↦ .ofAdd <| .toDual <| .toDual <| .ofMul x
      invFun := fun x ↦ x.toAdd.ofDual.ofDual.toMul
      left_inv := fun _x ↦ rfl
      right_inv := fun _x ↦ rfl
      map_mul' := fun _x _y ↦ rfl
      map_le_map_iff' := .rfl }) (AddValuation.ofValuation (R := R) (Γ₀ := (Additive Γ₀)ᵒᵈ))

/-- The `Valuation` associated to a `AddValuation`.
-/
def ofAddValuation : AddValuation R (Additive Γ₀)ᵒᵈ ≃ Valuation R Γ₀ :=
  AddValuation.toValuation.trans <| congr <|
    { toFun := fun x ↦ x.toAdd.ofDual.ofDual.toMul
      invFun := fun x ↦ .ofAdd <| .toDual <| .toDual <| .ofMul x
      left_inv := fun _x ↦ rfl
      right_inv := fun _x ↦ rfl
      map_mul' := fun _x _y ↦ rfl
      map_le_map_iff' := .rfl }

@[simp]
lemma ofAddValuation_symm_eq : ofAddValuation.symm = toAddValuation (R := R) (Γ₀ := Γ₀) := rfl

@[simp]
lemma toAddValuation_symm_eq : toAddValuation.symm = ofAddValuation (R := R) (Γ₀ := Γ₀) := rfl

@[simp]
lemma ofAddValuation_toAddValuation (v : Valuation R Γ₀) :
  ofAddValuation (toAddValuation v) = v := rfl

@[simp]
lemma toValuation_ofValuation (v : AddValuation R (Additive Γ₀)ᵒᵈ) :
    toAddValuation (ofAddValuation v) = v := rfl

@[simp]
theorem toAddValuation_apply (v : Valuation R Γ₀) (r : R) :
    toAddValuation v r = OrderDual.toDual (Additive.ofMul (v r)) :=
  rfl

@[simp]
theorem ofAddValuation_apply (v : AddValuation R (Additive Γ₀)ᵒᵈ) (r : R) :
    ofAddValuation v r = Additive.toMul (OrderDual.ofDual (v r)) :=
  rfl

instance (v : Valuation R Γ₀) : CommMonoidWithZero (MonoidHom.mrange v) where
  zero := ⟨0, 0, by simp⟩
  zero_mul := by
    intro a
    exact Subtype.ext (zero_mul a.val)
  mul_zero := by
    intro a
    exact Subtype.ext (mul_zero a.val)

@[simp]
lemma val_mrange_zero (v : Valuation R Γ₀) : ((0 : MonoidHom.mrange v) : Γ₀) = 0 := rfl

instance {Γ₀} [LinearOrderedCommGroupWithZero Γ₀] [DivisionRing K] (v : Valuation K Γ₀) :
    CommGroupWithZero (MonoidHom.mrange v) where
  inv := fun x ↦ ⟨x⁻¹, by
    obtain ⟨y, hy⟩ := x.prop
    simp_rw [← hy, ← v.map_inv]
    exact MonoidHom.mem_mrange.mpr ⟨_, rfl⟩⟩
  exists_pair_ne := ⟨⟨v 0, by simp⟩, ⟨v 1, by simp [- map_one]⟩, by simp⟩
  inv_zero := Subtype.ext inv_zero
  mul_inv_cancel := by
    rintro ⟨a, ha⟩ h
    simp only [ne_eq, Subtype.ext_iff] at h
    simpa using mul_inv_cancel₀ h

end Valuation<|MERGE_RESOLUTION|>--- conflicted
+++ resolved
@@ -391,36 +391,23 @@
 
 section IsNontrivial
 
-<<<<<<< HEAD
-variable [Ring R] [LinearOrderedCommGroupWithZero Γ₀] (v : Valuation R Γ₀)
-/-- A valuation on a ring is nontrivial if there exists an element with valuation
-not equal to `0` or `1`. -/
-class IsNontrivial : Prop where
-  exists_val_ne_one : ∃ x : R, v x ≠ 1 ∧ v x ≠ 0
-=======
 variable [Ring R] [LinearOrderedCommMonoidWithZero Γ₀] (v : Valuation R Γ₀)
 
 /-- A valuation on a ring is nontrivial if there exists an element with valuation
 not equal to `0` or `1`. -/
 class IsNontrivial : Prop where
   exists_val_nontrivial : ∃ x : R, v x ≠ 0 ∧ v x ≠ 1
->>>>>>> 24c69d58
 
 /-- For fields, being nontrivial is equivalent to the existence of a unit with valuation
 not equal to `1`. -/
 lemma isNontrivial_iff_exists_unit {K : Type*} [Field K] {w : Valuation K Γ₀} :
     w.IsNontrivial ↔ ∃ x : Kˣ, w x ≠ 1 :=
-<<<<<<< HEAD
-  ⟨fun ⟨x, hx1, hx0⟩ ↦ ⟨Units.mk0 x (w.ne_zero_iff.mp hx0), hx1⟩,
-    fun ⟨x, hx⟩ ↦ ⟨x, hx, w.ne_zero_iff.mpr (Units.ne_zero x)⟩⟩
-=======
   ⟨fun ⟨x, hx0, hx1⟩ ↦
     have : Nontrivial Γ₀ := ⟨w x, 0, hx0⟩
     ⟨Units.mk0 x (w.ne_zero_iff.mp hx0), hx1⟩,
     fun ⟨x, hx⟩ ↦
     have : Nontrivial Γ₀ := ⟨w x, 1, hx⟩
     ⟨x, w.ne_zero_iff.mpr (Units.ne_zero x), hx⟩⟩
->>>>>>> 24c69d58
 
 end IsNontrivial
 
