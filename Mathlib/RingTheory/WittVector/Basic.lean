/-
Copyright (c) 2020 Johan Commelin. All rights reserved.
Released under Apache 2.0 license as described in the file LICENSE.
Authors: Johan Commelin, Robert Y. Lewis
-/
import Mathlib.Algebra.MvPolynomial.Counit
import Mathlib.Algebra.MvPolynomial.Invertible
import Mathlib.RingTheory.WittVector.Defs

/-!
# Witt vectors

This file verifies that the ring operations on `WittVector p R`
satisfy the axioms of a commutative ring.

## Main definitions

* `WittVector.map`: lifts a ring homomorphism `R →+* S` to a ring homomorphism `𝕎 R →+* 𝕎 S`.
* `WittVector.ghostComponent n x`: evaluates the `n`th Witt polynomial
  on the first `n` coefficients of `x`, producing a value in `R`.
  This is a ring homomorphism.
* `WittVector.ghostMap`: a ring homomorphism `𝕎 R →+* (ℕ → R)`, obtained by packaging
  all the ghost components together.
  If `p` is invertible in `R`, then the ghost map is an equivalence,
  which we use to define the ring operations on `𝕎 R`.
* `WittVector.CommRing`: the ring structure induced by the ghost components.

## Notation

We use notation `𝕎 R`, entered `\bbW`, for the Witt vectors over `R`.

## Implementation details

As we prove that the ghost components respect the ring operations, we face a number of repetitive
proofs. To avoid duplicating code we factor these proofs into a custom tactic, only slightly more
powerful than a tactic macro. This tactic is not particularly useful outside of its applications
in this file.

## References

* [Hazewinkel, *Witt Vectors*][Haze09]

* [Commelin and Lewis, *Formalizing the Ring of Witt Vectors*][CL21]

-/


noncomputable section

open MvPolynomial Function

<<<<<<< HEAD
variable {p : ℕ} {R S T : Type*} [CommRing R] [CommRing S] [CommRing T]
=======
variable {p : ℕ} {R S : Type*} [CommRing R] [CommRing S]
>>>>>>> d0df76bd
variable {α : Type*} {β : Type*}

local notation "𝕎" => WittVector p
local notation "W_" => wittPolynomial p

-- type as `\bbW`
open scoped Witt

namespace WittVector

/-- `f : α → β` induces a map from `𝕎 α` to `𝕎 β` by applying `f` componentwise.
If `f` is a ring homomorphism, then so is `f`, see `WittVector.map f`. -/
def mapFun (f : α → β) : 𝕎 α → 𝕎 β := fun x => mk _ (f ∘ x.coeff)

namespace mapFun

-- Porting note: switched the proof to tactic mode. I think that `ext` was the issue.
theorem injective (f : α → β) (hf : Injective f) : Injective (mapFun f : 𝕎 α → 𝕎 β) := by
  intros _ _ h
  ext p
  exact hf (congr_arg (fun x => coeff x p) h : _)

theorem surjective (f : α → β) (hf : Surjective f) : Surjective (mapFun f : 𝕎 α → 𝕎 β) := fun x =>
  ⟨mk _ fun n => Classical.choose <| hf <| x.coeff n,
    by ext n; simp only [mapFun, coeff_mk, comp_apply, Classical.choose_spec (hf (x.coeff n))]⟩

/-- Auxiliary tactic for showing that `mapFun` respects the ring operations. -/
-- porting note: a very crude port.
macro "map_fun_tac" : tactic => `(tactic| (
  ext n
  simp only [mapFun, mk, comp_apply, zero_coeff, map_zero,
    -- Porting note: the lemmas on the next line do not have the `simp` tag in mathlib4
    add_coeff, sub_coeff, mul_coeff, neg_coeff, nsmul_coeff, zsmul_coeff, pow_coeff,
    peval, map_aeval, algebraMap_int_eq, coe_eval₂Hom] <;>
  try { cases n <;> simp <;> done } <;>  -- Porting note: this line solves `one`
  apply eval₂Hom_congr (RingHom.ext_int _ _) _ rfl <;>
  ext ⟨i, k⟩ <;>
    fin_cases i <;> rfl))

variable [Fact p.Prime]
-- Porting note: using `(x y : 𝕎 R)` instead of `(x y : WittVector p R)` produced sorries.
variable (f : R →+* S) (x y : WittVector p R)

--  and until `pow`.
-- We do not tag these lemmas as `@[simp]` because they will be bundled in `map` later on.
theorem zero : mapFun f (0 : 𝕎 R) = 0 := by map_fun_tac

theorem one : mapFun f (1 : 𝕎 R) = 1 := by map_fun_tac

theorem add : mapFun f (x + y) = mapFun f x + mapFun f y := by map_fun_tac

theorem sub : mapFun f (x - y) = mapFun f x - mapFun f y := by map_fun_tac

theorem mul : mapFun f (x * y) = mapFun f x * mapFun f y := by map_fun_tac

theorem neg : mapFun f (-x) = -mapFun f x := by map_fun_tac

theorem nsmul (n : ℕ) (x : WittVector p R) : mapFun f (n • x) = n • mapFun f x := by map_fun_tac

theorem zsmul (z : ℤ) (x : WittVector p R) : mapFun f (z • x) = z • mapFun f x := by map_fun_tac

theorem pow (n : ℕ) : mapFun f (x ^ n) = mapFun f x ^ n := by map_fun_tac

theorem natCast (n : ℕ) : mapFun f (n : 𝕎 R) = n :=
  show mapFun f n.unaryCast = (n : WittVector p S) by
    induction n <;> simp [*, Nat.unaryCast, add, one, zero] <;> rfl

@[deprecated (since := "2024-04-17")]
alias nat_cast := natCast

theorem intCast (n : ℤ) : mapFun f (n : 𝕎 R) = n :=
  show mapFun f n.castDef = (n : WittVector p S) by
    cases n <;> simp [*, Int.castDef, add, one, neg, zero, natCast] <;> rfl

@[deprecated (since := "2024-04-17")]
alias int_cast := intCast

end mapFun

end WittVector

namespace WittVector

/-- Evaluates the `n`th Witt polynomial on the first `n` coefficients of `x`,
producing a value in `R`.
This function will be bundled as the ring homomorphism `WittVector.ghostMap`
once the ring structure is available,
but we rely on it to set up the ring structure in the first place. -/
private def ghostFun : 𝕎 R → ℕ → R := fun x n => aeval x.coeff (W_ ℤ n)

section Tactic
open Lean Elab Tactic

/-- An auxiliary tactic for proving that `ghostFun` respects the ring operations. -/
elab "ghost_fun_tac" φ:term "," fn:term : tactic => do
  evalTactic (← `(tactic| (
  ext n
  have := congr_fun (congr_arg (@peval R _ _) (wittStructureInt_prop p $φ n)) $fn
  simp only [wittZero, OfNat.ofNat, Zero.zero, wittOne, One.one,
    HAdd.hAdd, Add.add, HSub.hSub, Sub.sub, Neg.neg, HMul.hMul, Mul.mul,HPow.hPow, Pow.pow,
    wittNSMul, wittZSMul, HSMul.hSMul, SMul.smul]
  simpa (config := { unfoldPartialApp := true }) [WittVector.ghostFun, aeval_rename, aeval_bind₁,
    comp, uncurry, peval, eval] using this
  )))

end Tactic

section GhostFun

-- The following lemmas are not `@[simp]` because they will be bundled in `ghostMap` later on.

@[local simp]
theorem matrix_vecEmpty_coeff {R} (i j) :
    @coeff p R (Matrix.vecEmpty i) j = (Matrix.vecEmpty i : ℕ → R) j := by
  rcases i with ⟨_ | _ | _ | _ | i_val, ⟨⟩⟩

variable [Fact p.Prime]
variable (x y : WittVector p R)

private theorem ghostFun_zero : ghostFun (0 : 𝕎 R) = 0 := by
  ghost_fun_tac 0, ![]

private theorem ghostFun_one : ghostFun (1 : 𝕎 R) = 1 := by
  ghost_fun_tac 1, ![]

private theorem ghostFun_add : ghostFun (x + y) = ghostFun x + ghostFun y := by
  ghost_fun_tac X 0 + X 1, ![x.coeff, y.coeff]

private theorem ghostFun_natCast (i : ℕ) : ghostFun (i : 𝕎 R) = i :=
  show ghostFun i.unaryCast = _ by
    induction i <;>
      simp [*, Nat.unaryCast, ghostFun_zero, ghostFun_one, ghostFun_add, -Pi.natCast_def]

@[deprecated (since := "2024-04-17")]
alias ghostFun_nat_cast := ghostFun_natCast

private theorem ghostFun_sub : ghostFun (x - y) = ghostFun x - ghostFun y := by
  ghost_fun_tac X 0 - X 1, ![x.coeff, y.coeff]

private theorem ghostFun_mul : ghostFun (x * y) = ghostFun x * ghostFun y := by
  ghost_fun_tac X 0 * X 1, ![x.coeff, y.coeff]

private theorem ghostFun_neg : ghostFun (-x) = -ghostFun x := by ghost_fun_tac -X 0, ![x.coeff]

private theorem ghostFun_intCast (i : ℤ) : ghostFun (i : 𝕎 R) = i :=
  show ghostFun i.castDef = _ by
    cases i <;> simp [*, Int.castDef, ghostFun_natCast, ghostFun_neg, -Pi.natCast_def,
      -Pi.intCast_def]

@[deprecated (since := "2024-04-17")]
alias ghostFun_int_cast := ghostFun_intCast

private lemma ghostFun_nsmul (m : ℕ) (x : WittVector p R) : ghostFun (m • x) = m • ghostFun x := by
  ghost_fun_tac m • (X 0), ![x.coeff]

private lemma ghostFun_zsmul (m : ℤ) (x : WittVector p R) : ghostFun (m • x) = m • ghostFun x := by
  ghost_fun_tac m • (X 0), ![x.coeff]

private theorem ghostFun_pow (m : ℕ) : ghostFun (x ^ m) = ghostFun x ^ m := by
  ghost_fun_tac X 0 ^ m, ![x.coeff]

end GhostFun

variable (p) (R)

/-- The bijection between `𝕎 R` and `ℕ → R`, under the assumption that `p` is invertible in `R`.
In `WittVector.ghostEquiv` we upgrade this to an isomorphism of rings. -/
private def ghostEquiv' [Invertible (p : R)] : 𝕎 R ≃ (ℕ → R) where
  toFun := ghostFun
  invFun x := mk p fun n => aeval x (xInTermsOfW p R n)
  left_inv := by
    intro x
    ext n
    have := bind₁_wittPolynomial_xInTermsOfW p R n
    apply_fun aeval x.coeff at this
    simpa (config := { unfoldPartialApp := true }) only [aeval_bind₁, aeval_X, ghostFun,
      aeval_wittPolynomial]
  right_inv := by
    intro x
    ext n
    have := bind₁_xInTermsOfW_wittPolynomial p R n
    apply_fun aeval x at this
    simpa only [aeval_bind₁, aeval_X, ghostFun, aeval_wittPolynomial]

variable [Fact p.Prime]

@[local instance]
private def comm_ring_aux₁ : CommRing (𝕎 (MvPolynomial R ℚ)) :=
  (ghostEquiv' p (MvPolynomial R ℚ)).injective.commRing ghostFun ghostFun_zero ghostFun_one
    ghostFun_add ghostFun_mul ghostFun_neg ghostFun_sub ghostFun_nsmul ghostFun_zsmul
    ghostFun_pow ghostFun_natCast ghostFun_intCast

@[local instance]
private abbrev comm_ring_aux₂ : CommRing (𝕎 (MvPolynomial R ℤ)) :=
  (mapFun.injective _ <| map_injective (Int.castRingHom ℚ) Int.cast_injective).commRing _
    (mapFun.zero _) (mapFun.one _) (mapFun.add _) (mapFun.mul _) (mapFun.neg _) (mapFun.sub _)
    (mapFun.nsmul _) (mapFun.zsmul _) (mapFun.pow _) (mapFun.natCast _) (mapFun.intCast _)

/-- The commutative ring structure on `𝕎 R`. -/
instance : CommRing (𝕎 R) :=
  (mapFun.surjective _ <| counit_surjective _).commRing (mapFun <| MvPolynomial.counit _)
    (mapFun.zero _) (mapFun.one _) (mapFun.add _) (mapFun.mul _) (mapFun.neg _) (mapFun.sub _)
    (mapFun.nsmul _) (mapFun.zsmul _) (mapFun.pow _) (mapFun.natCast _) (mapFun.intCast _)

variable {p R}

/-- `WittVector.map f` is the ring homomorphism `𝕎 R →+* 𝕎 S` naturally induced
by a ring homomorphism `f : R →+* S`. It acts coefficientwise. -/
noncomputable def map (f : R →+* S) : 𝕎 R →+* 𝕎 S where
  toFun := mapFun f
  map_zero' := mapFun.zero f
  map_one' := mapFun.one f
  map_add' := mapFun.add f
  map_mul' := mapFun.mul f

theorem map_injective (f : R →+* S) (hf : Injective f) : Injective (map f : 𝕎 R → 𝕎 S) :=
  mapFun.injective f hf

theorem map_surjective (f : R →+* S) (hf : Surjective f) : Surjective (map f : 𝕎 R → 𝕎 S) :=
  mapFun.surjective f hf

@[simp]
theorem map_coeff (f : R →+* S) (x : 𝕎 R) (n : ℕ) : (map f x).coeff n = f (x.coeff n) :=
  rfl

/-- `WittVector.ghostMap` is a ring homomorphism that maps each Witt vector
to the sequence of its ghost components. -/
def ghostMap : 𝕎 R →+* ℕ → R where
  toFun := ghostFun
  map_zero' := ghostFun_zero
  map_one' := ghostFun_one
  map_add' := ghostFun_add
  map_mul' := ghostFun_mul

/-- Evaluates the `n`th Witt polynomial on the first `n` coefficients of `x`,
producing a value in `R`. -/
def ghostComponent (n : ℕ) : 𝕎 R →+* R :=
  (Pi.evalRingHom _ n).comp ghostMap

theorem ghostComponent_apply (n : ℕ) (x : 𝕎 R) : ghostComponent n x = aeval x.coeff (W_ ℤ n) :=
  rfl

@[simp]
theorem ghostMap_apply (x : 𝕎 R) (n : ℕ) : ghostMap x n = ghostComponent n x :=
  rfl

section Invertible

variable (p R)
variable [Invertible (p : R)]

/-- `WittVector.ghostMap` is a ring isomorphism when `p` is invertible in `R`. -/
def ghostEquiv : 𝕎 R ≃+* (ℕ → R) :=
  { (ghostMap : 𝕎 R →+* ℕ → R), ghostEquiv' p R with }

@[simp]
theorem ghostEquiv_coe : (ghostEquiv p R : 𝕎 R →+* ℕ → R) = ghostMap :=
  rfl

theorem ghostMap.bijective_of_invertible : Function.Bijective (ghostMap : 𝕎 R → ℕ → R) :=
  (ghostEquiv p R).bijective

end Invertible

/-- `WittVector.coeff x 0` as a `RingHom` -/
@[simps]
noncomputable def constantCoeff : 𝕎 R →+* R where
  toFun x := x.coeff 0
  map_zero' := by simp
  map_one' := by simp
  map_add' := add_coeff_zero
  map_mul' := mul_coeff_zero

instance [Nontrivial R] : Nontrivial (𝕎 R) :=
  constantCoeff.domain_nontrivial

end WittVector<|MERGE_RESOLUTION|>--- conflicted
+++ resolved
@@ -49,11 +49,7 @@
 
 open MvPolynomial Function
 
-<<<<<<< HEAD
-variable {p : ℕ} {R S T : Type*} [CommRing R] [CommRing S] [CommRing T]
-=======
 variable {p : ℕ} {R S : Type*} [CommRing R] [CommRing S]
->>>>>>> d0df76bd
 variable {α : Type*} {β : Type*}
 
 local notation "𝕎" => WittVector p
