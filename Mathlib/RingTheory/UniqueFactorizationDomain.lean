/-
Copyright (c) 2018 Johannes Hölzl. All rights reserved.
Released under Apache 2.0 license as described in the file LICENSE.
Authors: Johannes Hölzl, Jens Wagemaker, Aaron Anderson
-/
import Mathlib.Algebra.BigOperators.Associated
import Mathlib.Algebra.GCDMonoid.Basic
import Mathlib.Data.Finsupp.Multiset
import Mathlib.Data.Nat.Factors
import Mathlib.RingTheory.Noetherian
import Mathlib.RingTheory.Multiplicity

#align_import ring_theory.unique_factorization_domain from "leanprover-community/mathlib"@"570e9f4877079b3a923135b3027ac3be8695ab8c"

/-!

# Unique factorization

## Main Definitions
* `WfDvdMonoid` holds for `Monoid`s for which a strict divisibility relation is
  well-founded.
* `UniqueFactorizationMonoid` holds for `WfDvdMonoid`s where
  `Irreducible` is equivalent to `Prime`

## To do
* set up the complete lattice structure on `FactorSet`.

-/


variable {α : Type*}

local infixl:50 " ~ᵤ " => Associated

/-- Well-foundedness of the strict version of |, which is equivalent to the descending chain
condition on divisibility and to the ascending chain condition on
principal ideals in an integral domain.
  -/
class WfDvdMonoid (α : Type*) [CommMonoidWithZero α] : Prop where
  wellFounded_dvdNotUnit : WellFounded (@DvdNotUnit α _)
#align wf_dvd_monoid WfDvdMonoid

export WfDvdMonoid (wellFounded_dvdNotUnit)

-- see Note [lower instance priority]
instance (priority := 100) IsNoetherianRing.wfDvdMonoid [CommRing α] [IsDomain α]
    [IsNoetherianRing α] : WfDvdMonoid α :=
  ⟨by
    convert InvImage.wf (fun a => Ideal.span ({a} : Set α)) (wellFounded_submodule_gt _ _)
    ext
    exact Ideal.span_singleton_lt_span_singleton.symm⟩
#align is_noetherian_ring.wf_dvd_monoid IsNoetherianRing.wfDvdMonoid

namespace WfDvdMonoid

variable [CommMonoidWithZero α]

open Associates Nat

theorem of_wfDvdMonoid_associates (_ : WfDvdMonoid (Associates α)) : WfDvdMonoid α :=
  ⟨(mk_surjective.wellFounded_iff mk_dvdNotUnit_mk_iff.symm).2 wellFounded_dvdNotUnit⟩
#align wf_dvd_monoid.of_wf_dvd_monoid_associates WfDvdMonoid.of_wfDvdMonoid_associates

variable [WfDvdMonoid α]

instance wfDvdMonoid_associates : WfDvdMonoid (Associates α) :=
  ⟨(mk_surjective.wellFounded_iff mk_dvdNotUnit_mk_iff.symm).1 wellFounded_dvdNotUnit⟩
#align wf_dvd_monoid.wf_dvd_monoid_associates WfDvdMonoid.wfDvdMonoid_associates

theorem wellFounded_associates : WellFounded ((· < ·) : Associates α → Associates α → Prop) :=
  Subrelation.wf dvdNotUnit_of_lt wellFounded_dvdNotUnit
#align wf_dvd_monoid.well_founded_associates WfDvdMonoid.wellFounded_associates

-- Porting note: elab_as_elim can only be global and cannot be changed on an imported decl
-- attribute [local elab_as_elim] WellFounded.fix

theorem exists_irreducible_factor {a : α} (ha : ¬IsUnit a) (ha0 : a ≠ 0) :
    ∃ i, Irreducible i ∧ i ∣ a :=
  let ⟨b, hs, hr⟩ := wellFounded_dvdNotUnit.has_min { b | b ∣ a ∧ ¬IsUnit b } ⟨a, dvd_rfl, ha⟩
  ⟨b,
    ⟨hs.2, fun c d he =>
      let h := dvd_trans ⟨d, he⟩ hs.1
      or_iff_not_imp_left.2 fun hc =>
        of_not_not fun hd => hr c ⟨h, hc⟩ ⟨ne_zero_of_dvd_ne_zero ha0 h, d, hd, he⟩⟩,
    hs.1⟩
#align wf_dvd_monoid.exists_irreducible_factor WfDvdMonoid.exists_irreducible_factor

@[elab_as_elim]
theorem induction_on_irreducible {P : α → Prop} (a : α) (h0 : P 0) (hu : ∀ u : α, IsUnit u → P u)
    (hi : ∀ a i : α, a ≠ 0 → Irreducible i → P a → P (i * a)) : P a :=
  haveI := Classical.dec
  wellFounded_dvdNotUnit.fix
    (fun a ih =>
      if ha0 : a = 0 then ha0.substr h0
      else
        if hau : IsUnit a then hu a hau
        else
          let ⟨i, hii, b, hb⟩ := exists_irreducible_factor hau ha0
          let hb0 : b ≠ 0 := ne_zero_of_dvd_ne_zero ha0 ⟨i, mul_comm i b ▸ hb⟩
          hb.symm ▸ hi b i hb0 hii <| ih b ⟨hb0, i, hii.1, mul_comm i b ▸ hb⟩)
    a
#align wf_dvd_monoid.induction_on_irreducible WfDvdMonoid.induction_on_irreducible

theorem exists_factors (a : α) :
    a ≠ 0 → ∃ f : Multiset α, (∀ b ∈ f, Irreducible b) ∧ Associated f.prod a :=
  induction_on_irreducible a (fun h => (h rfl).elim)
    (fun u hu _ => ⟨0, fun _ h => False.elim (Multiset.not_mem_zero _ h), hu.unit, one_mul _⟩)
    fun a i ha0 hi ih _ =>
    let ⟨s, hs⟩ := ih ha0
    ⟨i ::ₘ s, fun b H => (Multiset.mem_cons.1 H).elim (fun h => h.symm ▸ hi) (hs.1 b), by
      rw [s.prod_cons i]
      exact hs.2.mul_left i⟩
#align wf_dvd_monoid.exists_factors WfDvdMonoid.exists_factors

theorem not_unit_iff_exists_factors_eq (a : α) (hn0 : a ≠ 0) :
    ¬IsUnit a ↔ ∃ f : Multiset α, (∀ b ∈ f, Irreducible b) ∧ f.prod = a ∧ f ≠ ∅ :=
  ⟨fun hnu => by
    obtain ⟨f, hi, u, rfl⟩ := exists_factors a hn0
    obtain ⟨b, h⟩ := Multiset.exists_mem_of_ne_zero fun h : f = 0 => hnu <| by simp [h]
    classical
      refine' ⟨(f.erase b).cons (b * u), fun a ha => _, _, Multiset.cons_ne_zero⟩
      · obtain rfl | ha := Multiset.mem_cons.1 ha
        exacts [Associated.irreducible ⟨u, rfl⟩ (hi b h), hi a (Multiset.mem_of_mem_erase ha)]
      · rw [Multiset.prod_cons, mul_comm b, mul_assoc, Multiset.prod_erase h, mul_comm],
    fun ⟨f, hi, he, hne⟩ =>
    let ⟨b, h⟩ := Multiset.exists_mem_of_ne_zero hne
    not_isUnit_of_not_isUnit_dvd (hi b h).not_unit <| he ▸ Multiset.dvd_prod h⟩
#align wf_dvd_monoid.not_unit_iff_exists_factors_eq WfDvdMonoid.not_unit_iff_exists_factors_eq

theorem isRelPrime_of_no_irreducible_factors {x y : α} (nonzero : ¬(x = 0 ∧ y = 0))
    (H : ∀ z : α, Irreducible z → z ∣ x → ¬z ∣ y) : IsRelPrime x y :=
  isRelPrime_of_no_nonunits_factors nonzero fun _z znu znz zx zy ↦
    have ⟨i, h1, h2⟩ := exists_irreducible_factor znu znz
    H i h1 (h2.trans zx) (h2.trans zy)

end WfDvdMonoid

theorem WfDvdMonoid.of_wellFounded_associates [CancelCommMonoidWithZero α]
    (h : WellFounded ((· < ·) : Associates α → Associates α → Prop)) : WfDvdMonoid α :=
  WfDvdMonoid.of_wfDvdMonoid_associates
    ⟨by
      convert h
      ext
      exact Associates.dvdNotUnit_iff_lt⟩
#align wf_dvd_monoid.of_well_founded_associates WfDvdMonoid.of_wellFounded_associates

theorem WfDvdMonoid.iff_wellFounded_associates [CancelCommMonoidWithZero α] :
    WfDvdMonoid α ↔ WellFounded ((· < ·) : Associates α → Associates α → Prop) :=
  ⟨by apply WfDvdMonoid.wellFounded_associates, WfDvdMonoid.of_wellFounded_associates⟩
#align wf_dvd_monoid.iff_well_founded_associates WfDvdMonoid.iff_wellFounded_associates

theorem WfDvdMonoid.max_power_factor' [CommMonoidWithZero α] [WfDvdMonoid α] {a₀ x : α}
    (h : a₀ ≠ 0) (hx : ¬IsUnit x) : ∃ (n : ℕ) (a : α), ¬x ∣ a ∧ a₀ = x ^ n * a := by
  obtain ⟨a, ⟨n, rfl⟩, hm⟩ := wellFounded_dvdNotUnit.has_min
    {a | ∃ n, x ^ n * a = a₀} ⟨a₀, 0, by rw [pow_zero, one_mul]⟩
  refine ⟨n, a, ?_, rfl⟩; rintro ⟨d, rfl⟩
  exact hm d ⟨n + 1, by rw [pow_succ, mul_assoc]⟩
    ⟨(right_ne_zero_of_mul <| right_ne_zero_of_mul h), x, hx, mul_comm _ _⟩

theorem WfDvdMonoid.max_power_factor [CommMonoidWithZero α] [WfDvdMonoid α] {a₀ x : α}
    (h : a₀ ≠ 0) (hx : Irreducible x) : ∃ (n : ℕ) (a : α), ¬x ∣ a ∧ a₀ = x ^ n * a :=
  max_power_factor' h hx.not_unit

theorem multiplicity.finite_of_not_isUnit [CancelCommMonoidWithZero α] [WfDvdMonoid α]
    {a b : α} (ha : ¬IsUnit a) (hb : b ≠ 0) : multiplicity.Finite a b := by
  obtain ⟨n, c, ndvd, rfl⟩ := WfDvdMonoid.max_power_factor' hb ha
  exact ⟨n, by rwa [pow_succ, mul_dvd_mul_iff_left (left_ne_zero_of_mul hb)]⟩

section Prio

-- set_option default_priority 100

-- see Note [default priority]
/-- unique factorization monoids.

These are defined as `CancelCommMonoidWithZero`s with well-founded strict divisibility
relations, but this is equivalent to more familiar definitions:

Each element (except zero) is uniquely represented as a multiset of irreducible factors.
Uniqueness is only up to associated elements.

Each element (except zero) is non-uniquely represented as a multiset
of prime factors.

To define a UFD using the definition in terms of multisets
of irreducible factors, use the definition `of_exists_unique_irreducible_factors`

To define a UFD using the definition in terms of multisets
of prime factors, use the definition `of_exists_prime_factors`

-/
class UniqueFactorizationMonoid (α : Type*) [CancelCommMonoidWithZero α] extends WfDvdMonoid α :
  Prop where
  protected irreducible_iff_prime : ∀ {a : α}, Irreducible a ↔ Prime a
#align unique_factorization_monoid UniqueFactorizationMonoid

/-- Can't be an instance because it would cause a loop `ufm → WfDvdMonoid → ufm → ...`. -/
theorem ufm_of_decomposition_of_wfDvdMonoid [CancelCommMonoidWithZero α] [WfDvdMonoid α]
    [DecompositionMonoid α] : UniqueFactorizationMonoid α :=
  { ‹WfDvdMonoid α› with irreducible_iff_prime := irreducible_iff_prime }
#align ufm_of_gcd_of_wf_dvd_monoid ufm_of_decomposition_of_wfDvdMonoid
@[deprecated] alias ufm_of_gcd_of_wfDvdMonoid := ufm_of_decomposition_of_wfDvdMonoid

instance Associates.ufm [CancelCommMonoidWithZero α] [UniqueFactorizationMonoid α] :
    UniqueFactorizationMonoid (Associates α) :=
  { (WfDvdMonoid.wfDvdMonoid_associates : WfDvdMonoid (Associates α)) with
    irreducible_iff_prime := by
      rw [← Associates.irreducible_iff_prime_iff]
      apply UniqueFactorizationMonoid.irreducible_iff_prime }
#align associates.ufm Associates.ufm

end Prio

namespace UniqueFactorizationMonoid

variable [CancelCommMonoidWithZero α] [UniqueFactorizationMonoid α]

theorem exists_prime_factors (a : α) :
    a ≠ 0 → ∃ f : Multiset α, (∀ b ∈ f, Prime b) ∧ f.prod ~ᵤ a := by
  simp_rw [← UniqueFactorizationMonoid.irreducible_iff_prime]
  apply WfDvdMonoid.exists_factors a
#align unique_factorization_monoid.exists_prime_factors UniqueFactorizationMonoid.exists_prime_factors

instance : DecompositionMonoid α where
  primal a := by
    obtain rfl | ha := eq_or_ne a 0; · exact isPrimal_zero
    obtain ⟨f, hf, u, rfl⟩ := exists_prime_factors a ha
    exact ((Submonoid.isPrimal α).multiset_prod_mem f (hf · ·|>.isPrimal)).mul u.isUnit.isPrimal

lemma exists_prime_iff :
    (∃ (p : α), Prime p) ↔ ∃ (x : α), x ≠ 0 ∧ ¬ IsUnit x := by
  refine ⟨fun ⟨p, hp⟩ ↦ ⟨p, hp.ne_zero, hp.not_unit⟩, fun ⟨x, hx₀, hxu⟩ ↦ ?_⟩
  obtain ⟨f, hf, -⟩ := WfDvdMonoid.exists_irreducible_factor hxu hx₀
  exact ⟨f, UniqueFactorizationMonoid.irreducible_iff_prime.mp hf⟩

@[elab_as_elim]
theorem induction_on_prime {P : α → Prop} (a : α) (h₁ : P 0) (h₂ : ∀ x : α, IsUnit x → P x)
    (h₃ : ∀ a p : α, a ≠ 0 → Prime p → P a → P (p * a)) : P a := by
  simp_rw [← UniqueFactorizationMonoid.irreducible_iff_prime] at h₃
  exact WfDvdMonoid.induction_on_irreducible a h₁ h₂ h₃
#align unique_factorization_monoid.induction_on_prime UniqueFactorizationMonoid.induction_on_prime

end UniqueFactorizationMonoid

theorem prime_factors_unique [CancelCommMonoidWithZero α] :
    ∀ {f g : Multiset α},
      (∀ x ∈ f, Prime x) → (∀ x ∈ g, Prime x) → f.prod ~ᵤ g.prod → Multiset.Rel Associated f g := by
  classical
  intro f
  induction' f with p f ih
  · intros g _ hg h
    exact Multiset.rel_zero_left.2 <|
      Multiset.eq_zero_of_forall_not_mem fun x hx =>
        have : IsUnit g.prod := by simpa [associated_one_iff_isUnit] using h.symm
        (hg x hx).not_unit <|
          isUnit_iff_dvd_one.2 <| (Multiset.dvd_prod hx).trans (isUnit_iff_dvd_one.1 this)
  · intros g hf hg hfg
    let ⟨b, hbg, hb⟩ :=
      (exists_associated_mem_of_dvd_prod (hf p (by simp)) fun q hq => hg _ hq) <|
        hfg.dvd_iff_dvd_right.1 (show p ∣ (p ::ₘ f).prod by simp)
    haveI := Classical.decEq α
    rw [← Multiset.cons_erase hbg]
    exact
      Multiset.Rel.cons hb
        (ih (fun q hq => hf _ (by simp [hq]))
          (fun {q} (hq : q ∈ g.erase b) => hg q (Multiset.mem_of_mem_erase hq))
          (Associated.of_mul_left
            (by rwa [← Multiset.prod_cons, ← Multiset.prod_cons, Multiset.cons_erase hbg]) hb
            (hf p (by simp)).ne_zero))
#align prime_factors_unique prime_factors_unique

namespace UniqueFactorizationMonoid

variable [CancelCommMonoidWithZero α] [UniqueFactorizationMonoid α]

theorem factors_unique {f g : Multiset α} (hf : ∀ x ∈ f, Irreducible x)
    (hg : ∀ x ∈ g, Irreducible x) (h : f.prod ~ᵤ g.prod) : Multiset.Rel Associated f g :=
  prime_factors_unique (fun x hx => UniqueFactorizationMonoid.irreducible_iff_prime.mp (hf x hx))
    (fun x hx => UniqueFactorizationMonoid.irreducible_iff_prime.mp (hg x hx)) h
#align unique_factorization_monoid.factors_unique UniqueFactorizationMonoid.factors_unique

end UniqueFactorizationMonoid

/-- If an irreducible has a prime factorization,
  then it is an associate of one of its prime factors. -/
theorem prime_factors_irreducible [CancelCommMonoidWithZero α] {a : α} {f : Multiset α}
    (ha : Irreducible a) (pfa : (∀ b ∈ f, Prime b) ∧ f.prod ~ᵤ a) : ∃ p, a ~ᵤ p ∧ f = {p} := by
  haveI := Classical.decEq α
  refine @Multiset.induction_on _
    (fun g => (g.prod ~ᵤ a) → (∀ b ∈ g, Prime b) → ∃ p, a ~ᵤ p ∧ g = {p}) f ?_ ?_ pfa.2 pfa.1
  · intro h; exact (ha.not_unit (associated_one_iff_isUnit.1 (Associated.symm h))).elim
  · rintro p s _ ⟨u, hu⟩ hs
    use p
    have hs0 : s = 0 := by
      by_contra hs0
      obtain ⟨q, hq⟩ := Multiset.exists_mem_of_ne_zero hs0
      apply (hs q (by simp [hq])).2.1
      refine' (ha.isUnit_or_isUnit (_ : _ = p * ↑u * (s.erase q).prod * _)).resolve_left _
      · rw [mul_right_comm _ _ q, mul_assoc, ← Multiset.prod_cons, Multiset.cons_erase hq, ← hu,
          mul_comm, mul_comm p _, mul_assoc]
        simp
      apply mt isUnit_of_mul_isUnit_left (mt isUnit_of_mul_isUnit_left _)
      apply (hs p (Multiset.mem_cons_self _ _)).2.1
    simp only [mul_one, Multiset.prod_cons, Multiset.prod_zero, hs0] at *
    exact ⟨Associated.symm ⟨u, hu⟩, rfl⟩
#align prime_factors_irreducible prime_factors_irreducible

section ExistsPrimeFactors

variable [CancelCommMonoidWithZero α]
variable (pf : ∀ a : α, a ≠ 0 → ∃ f : Multiset α, (∀ b ∈ f, Prime b) ∧ f.prod ~ᵤ a)

theorem WfDvdMonoid.of_exists_prime_factors : WfDvdMonoid α :=
  ⟨by
    classical
      refine'
        RelHomClass.wellFounded
          (RelHom.mk _ _ : (DvdNotUnit : α → α → Prop) →r ((· < ·) : ℕ∞ → ℕ∞ → Prop)) wellFounded_lt
      · intro a
        by_cases h : a = 0
        · exact ⊤
        exact ↑(Multiset.card (Classical.choose (pf a h)))
      rintro a b ⟨ane0, ⟨c, hc, b_eq⟩⟩
      rw [dif_neg ane0]
      by_cases h : b = 0
      · simp [h, lt_top_iff_ne_top]
      · rw [dif_neg h]
        erw [WithTop.coe_lt_coe]
        have cne0 : c ≠ 0 := by
          refine mt (fun con => ?_) h
          rw [b_eq, con, mul_zero]
        calc
          Multiset.card (Classical.choose (pf a ane0)) <
              _ + Multiset.card (Classical.choose (pf c cne0)) :=
            lt_add_of_pos_right _
              (Multiset.card_pos.mpr fun con => hc (associated_one_iff_isUnit.mp ?_))
          _ = Multiset.card (Classical.choose (pf a ane0) + Classical.choose (pf c cne0)) :=
            (Multiset.card_add _ _).symm
          _ = Multiset.card (Classical.choose (pf b h)) :=
            Multiset.card_eq_card_of_rel
            (prime_factors_unique ?_ (Classical.choose_spec (pf _ h)).1 ?_)

        · convert (Classical.choose_spec (pf c cne0)).2.symm
          rw [con, Multiset.prod_zero]
        · intro x hadd
          rw [Multiset.mem_add] at hadd
          cases' hadd with h h <;> apply (Classical.choose_spec (pf _ _)).1 _ h <;> assumption
        · rw [Multiset.prod_add]
          trans a * c
          · apply Associated.mul_mul <;> apply (Classical.choose_spec (pf _ _)).2 <;> assumption
          · rw [← b_eq]
            apply (Classical.choose_spec (pf _ _)).2.symm; assumption⟩
#align wf_dvd_monoid.of_exists_prime_factors WfDvdMonoid.of_exists_prime_factors

theorem irreducible_iff_prime_of_exists_prime_factors {p : α} : Irreducible p ↔ Prime p := by
  by_cases hp0 : p = 0
  · simp [hp0]
  refine ⟨fun h => ?_, Prime.irreducible⟩
  obtain ⟨f, hf⟩ := pf p hp0
  obtain ⟨q, hq, rfl⟩ := prime_factors_irreducible h hf
  rw [hq.prime_iff]
  exact hf.1 q (Multiset.mem_singleton_self _)
#align irreducible_iff_prime_of_exists_prime_factors irreducible_iff_prime_of_exists_prime_factors

theorem UniqueFactorizationMonoid.of_exists_prime_factors : UniqueFactorizationMonoid α :=
  { WfDvdMonoid.of_exists_prime_factors pf with
    irreducible_iff_prime := irreducible_iff_prime_of_exists_prime_factors pf }
#align unique_factorization_monoid.of_exists_prime_factors UniqueFactorizationMonoid.of_exists_prime_factors

end ExistsPrimeFactors

theorem UniqueFactorizationMonoid.iff_exists_prime_factors [CancelCommMonoidWithZero α] :
    UniqueFactorizationMonoid α ↔
      ∀ a : α, a ≠ 0 → ∃ f : Multiset α, (∀ b ∈ f, Prime b) ∧ f.prod ~ᵤ a :=
  ⟨fun h => @UniqueFactorizationMonoid.exists_prime_factors _ _ h,
    UniqueFactorizationMonoid.of_exists_prime_factors⟩
#align unique_factorization_monoid.iff_exists_prime_factors UniqueFactorizationMonoid.iff_exists_prime_factors

section

variable {β : Type*} [CancelCommMonoidWithZero α] [CancelCommMonoidWithZero β]

theorem MulEquiv.uniqueFactorizationMonoid (e : α ≃* β) (hα : UniqueFactorizationMonoid α) :
    UniqueFactorizationMonoid β := by
  rw [UniqueFactorizationMonoid.iff_exists_prime_factors] at hα ⊢
  intro a ha
  obtain ⟨w, hp, u, h⟩ :=
    hα (e.symm a) fun h =>
      ha <| by
        convert← map_zero e
        simp [← h]
  exact
    ⟨w.map e, fun b hb =>
        let ⟨c, hc, he⟩ := Multiset.mem_map.1 hb
        he ▸ e.prime_iff.1 (hp c hc),
        Units.map e.toMonoidHom u,
      by
        erw [Multiset.prod_hom, ← e.map_mul, h]
        simp⟩
#align mul_equiv.unique_factorization_monoid MulEquiv.uniqueFactorizationMonoid

theorem MulEquiv.uniqueFactorizationMonoid_iff (e : α ≃* β) :
    UniqueFactorizationMonoid α ↔ UniqueFactorizationMonoid β :=
  ⟨e.uniqueFactorizationMonoid, e.symm.uniqueFactorizationMonoid⟩
#align mul_equiv.unique_factorization_monoid_iff MulEquiv.uniqueFactorizationMonoid_iff

end

theorem irreducible_iff_prime_of_exists_unique_irreducible_factors [CancelCommMonoidWithZero α]
    (eif : ∀ a : α, a ≠ 0 → ∃ f : Multiset α, (∀ b ∈ f, Irreducible b) ∧ f.prod ~ᵤ a)
    (uif :
      ∀ f g : Multiset α,
        (∀ x ∈ f, Irreducible x) →
          (∀ x ∈ g, Irreducible x) → f.prod ~ᵤ g.prod → Multiset.Rel Associated f g)
    (p : α) : Irreducible p ↔ Prime p :=
  letI := Classical.decEq α
  ⟨ fun hpi =>
    ⟨hpi.ne_zero, hpi.1, fun a b ⟨x, hx⟩ =>
      if hab0 : a * b = 0 then
        (eq_zero_or_eq_zero_of_mul_eq_zero hab0).elim (fun ha0 => by simp [ha0]) fun hb0 => by
          simp [hb0]
      else by
        have hx0 : x ≠ 0 := fun hx0 => by simp_all
        have ha0 : a ≠ 0 := left_ne_zero_of_mul hab0
        have hb0 : b ≠ 0 := right_ne_zero_of_mul hab0
        cases' eif x hx0 with fx hfx
        cases' eif a ha0 with fa hfa
        cases' eif b hb0 with fb hfb
        have h : Multiset.Rel Associated (p ::ₘ fx) (fa + fb) := by
          apply uif
          · exact fun i hi => (Multiset.mem_cons.1 hi).elim (fun hip => hip.symm ▸ hpi) (hfx.1 _)
          · exact fun i hi => (Multiset.mem_add.1 hi).elim (hfa.1 _) (hfb.1 _)
          calc
            Multiset.prod (p ::ₘ fx) ~ᵤ a * b := by
              rw [hx, Multiset.prod_cons]; exact hfx.2.mul_left _
            _ ~ᵤ fa.prod * fb.prod := hfa.2.symm.mul_mul hfb.2.symm
            _ = _ := by rw [Multiset.prod_add]

        exact
          let ⟨q, hqf, hq⟩ := Multiset.exists_mem_of_rel_of_mem h (Multiset.mem_cons_self p _)
          (Multiset.mem_add.1 hqf).elim
            (fun hqa =>
              Or.inl <| hq.dvd_iff_dvd_left.2 <| hfa.2.dvd_iff_dvd_right.1 (Multiset.dvd_prod hqa))
            fun hqb =>
            Or.inr <| hq.dvd_iff_dvd_left.2 <| hfb.2.dvd_iff_dvd_right.1 (Multiset.dvd_prod hqb)⟩,
    Prime.irreducible⟩
#align irreducible_iff_prime_of_exists_unique_irreducible_factors irreducible_iff_prime_of_exists_unique_irreducible_factors

theorem UniqueFactorizationMonoid.of_exists_unique_irreducible_factors [CancelCommMonoidWithZero α]
    (eif : ∀ a : α, a ≠ 0 → ∃ f : Multiset α, (∀ b ∈ f, Irreducible b) ∧ f.prod ~ᵤ a)
    (uif :
      ∀ f g : Multiset α,
        (∀ x ∈ f, Irreducible x) →
          (∀ x ∈ g, Irreducible x) → f.prod ~ᵤ g.prod → Multiset.Rel Associated f g) :
    UniqueFactorizationMonoid α :=
  UniqueFactorizationMonoid.of_exists_prime_factors
    (by
      convert eif using 7
      simp_rw [irreducible_iff_prime_of_exists_unique_irreducible_factors eif uif])
#align unique_factorization_monoid.of_exists_unique_irreducible_factors UniqueFactorizationMonoid.of_exists_unique_irreducible_factors

namespace UniqueFactorizationMonoid

variable [CancelCommMonoidWithZero α]
variable [UniqueFactorizationMonoid α]

open Classical in
/-- Noncomputably determines the multiset of prime factors. -/
noncomputable def factors (a : α) : Multiset α :=
  if h : a = 0 then 0 else Classical.choose (UniqueFactorizationMonoid.exists_prime_factors a h)
#align unique_factorization_monoid.factors UniqueFactorizationMonoid.factors

theorem factors_prod {a : α} (ane0 : a ≠ 0) : Associated (factors a).prod a := by
  rw [factors, dif_neg ane0]
  exact (Classical.choose_spec (exists_prime_factors a ane0)).2
#align unique_factorization_monoid.factors_prod UniqueFactorizationMonoid.factors_prod

@[simp]
theorem factors_zero : factors (0 : α) = 0 := by simp [factors]
#align unique_factorization_monoid.factors_zero UniqueFactorizationMonoid.factors_zero

theorem ne_zero_of_mem_factors {p a : α} (h : p ∈ factors a) : a ≠ 0 := by
  rintro rfl
  simp at h
#align unique_factorization_monoid.ne_zero_of_mem_factors UniqueFactorizationMonoid.ne_zero_of_mem_factors

theorem dvd_of_mem_factors {p a : α} (h : p ∈ factors a) : p ∣ a :=
  dvd_trans (Multiset.dvd_prod h) (Associated.dvd (factors_prod (ne_zero_of_mem_factors h)))
#align unique_factorization_monoid.dvd_of_mem_factors UniqueFactorizationMonoid.dvd_of_mem_factors

theorem prime_of_factor {a : α} (x : α) (hx : x ∈ factors a) : Prime x := by
  have ane0 := ne_zero_of_mem_factors hx
  rw [factors, dif_neg ane0] at hx
  exact (Classical.choose_spec (UniqueFactorizationMonoid.exists_prime_factors a ane0)).1 x hx
#align unique_factorization_monoid.prime_of_factor UniqueFactorizationMonoid.prime_of_factor

theorem irreducible_of_factor {a : α} : ∀ x : α, x ∈ factors a → Irreducible x := fun x h =>
  (prime_of_factor x h).irreducible
#align unique_factorization_monoid.irreducible_of_factor UniqueFactorizationMonoid.irreducible_of_factor

@[simp]
theorem factors_one : factors (1 : α) = 0 := by
  nontriviality α using factors
  rw [← Multiset.rel_zero_right]
  refine' factors_unique irreducible_of_factor (fun x hx => (Multiset.not_mem_zero x hx).elim) _
  rw [Multiset.prod_zero]
  exact factors_prod one_ne_zero
#align unique_factorization_monoid.factors_one UniqueFactorizationMonoid.factors_one

theorem exists_mem_factors_of_dvd {a p : α} (ha0 : a ≠ 0) (hp : Irreducible p) :
    p ∣ a → ∃ q ∈ factors a, p ~ᵤ q := fun ⟨b, hb⟩ =>
  have hb0 : b ≠ 0 := fun hb0 => by simp_all
  have : Multiset.Rel Associated (p ::ₘ factors b) (factors a) :=
    factors_unique
      (fun x hx => (Multiset.mem_cons.1 hx).elim (fun h => h.symm ▸ hp) (irreducible_of_factor _))
      irreducible_of_factor
      (Associated.symm <|
        calc
          Multiset.prod (factors a) ~ᵤ a := factors_prod ha0
          _ = p * b := hb
          _ ~ᵤ Multiset.prod (p ::ₘ factors b) := by
            rw [Multiset.prod_cons]; exact (factors_prod hb0).symm.mul_left _
          )
  Multiset.exists_mem_of_rel_of_mem this (by simp)
#align unique_factorization_monoid.exists_mem_factors_of_dvd UniqueFactorizationMonoid.exists_mem_factors_of_dvd

theorem exists_mem_factors {x : α} (hx : x ≠ 0) (h : ¬IsUnit x) : ∃ p, p ∈ factors x := by
  obtain ⟨p', hp', hp'x⟩ := WfDvdMonoid.exists_irreducible_factor h hx
  obtain ⟨p, hp, _⟩ := exists_mem_factors_of_dvd hx hp' hp'x
  exact ⟨p, hp⟩
#align unique_factorization_monoid.exists_mem_factors UniqueFactorizationMonoid.exists_mem_factors

open Classical in
theorem factors_mul {x y : α} (hx : x ≠ 0) (hy : y ≠ 0) :
    Multiset.Rel Associated (factors (x * y)) (factors x + factors y) := by
  refine'
    factors_unique irreducible_of_factor
      (fun a ha =>
        (Multiset.mem_add.mp ha).by_cases (irreducible_of_factor _) (irreducible_of_factor _))
      ((factors_prod (mul_ne_zero hx hy)).trans _)
  rw [Multiset.prod_add]
  exact (Associated.mul_mul (factors_prod hx) (factors_prod hy)).symm
#align unique_factorization_monoid.factors_mul UniqueFactorizationMonoid.factors_mul

theorem factors_pow {x : α} (n : ℕ) :
    Multiset.Rel Associated (factors (x ^ n)) (n • factors x) := by
  match n with
  | 0 => rw [zero_smul, pow_zero, factors_one, Multiset.rel_zero_right]
  | n+1 =>
    by_cases h0 : x = 0
    · simp [h0, zero_pow n.succ_ne_zero, smul_zero]
    · rw [pow_succ', succ_nsmul']
      refine' Multiset.Rel.trans _ (factors_mul h0 (pow_ne_zero n h0)) _
      refine' Multiset.Rel.add _ <| factors_pow n
      exact Multiset.rel_refl_of_refl_on fun y _ => Associated.refl _
#align unique_factorization_monoid.factors_pow UniqueFactorizationMonoid.factors_pow

@[simp]
theorem factors_pos (x : α) (hx : x ≠ 0) : 0 < factors x ↔ ¬IsUnit x := by
  constructor
  · intro h hx
    obtain ⟨p, hp⟩ := Multiset.exists_mem_of_ne_zero h.ne'
    exact (prime_of_factor _ hp).not_unit (isUnit_of_dvd_unit (dvd_of_mem_factors hp) hx)
  · intro h
    obtain ⟨p, hp⟩ := exists_mem_factors hx h
    exact
      bot_lt_iff_ne_bot.mpr
        (mt Multiset.eq_zero_iff_forall_not_mem.mp (not_forall.mpr ⟨p, not_not.mpr hp⟩))
#align unique_factorization_monoid.factors_pos UniqueFactorizationMonoid.factors_pos

open BigOperators Multiset in
theorem factors_pow_count_prod [DecidableEq α] {x : α} (hx : x ≠ 0) :
    (∏ p in (factors x).toFinset, p ^ (factors x).count p) ~ᵤ x :=
  calc
  _ = prod (∑ a in toFinset (factors x), count a (factors x) • {a}) := by
    simp only [prod_sum, prod_nsmul, prod_singleton]
  _ = prod (factors x) := by rw [toFinset_sum_count_nsmul_eq (factors x)]
  _ ~ᵤ x := factors_prod hx

end UniqueFactorizationMonoid

namespace UniqueFactorizationMonoid

variable [CancelCommMonoidWithZero α] [NormalizationMonoid α]
variable [UniqueFactorizationMonoid α]

/-- Noncomputably determines the multiset of prime factors. -/
noncomputable def normalizedFactors (a : α) : Multiset α :=
  Multiset.map normalize <| factors a
#align unique_factorization_monoid.normalized_factors UniqueFactorizationMonoid.normalizedFactors

/-- An arbitrary choice of factors of `x : M` is exactly the (unique) normalized set of factors,
if `M` has a trivial group of units. -/
@[simp]
theorem factors_eq_normalizedFactors {M : Type*} [CancelCommMonoidWithZero M]
    [UniqueFactorizationMonoid M] [Unique Mˣ] (x : M) : factors x = normalizedFactors x := by
  unfold normalizedFactors
  convert (Multiset.map_id (factors x)).symm
  ext p
  exact normalize_eq p
#align unique_factorization_monoid.factors_eq_normalized_factors UniqueFactorizationMonoid.factors_eq_normalizedFactors

theorem normalizedFactors_prod {a : α} (ane0 : a ≠ 0) :
    Associated (normalizedFactors a).prod a := by
  rw [normalizedFactors, factors, dif_neg ane0]
  refine' Associated.trans _ (Classical.choose_spec (exists_prime_factors a ane0)).2
  rw [← Associates.mk_eq_mk_iff_associated, ← Associates.prod_mk, ← Associates.prod_mk,
    Multiset.map_map]
  congr 2
  ext
  rw [Function.comp_apply, Associates.mk_normalize]
#align unique_factorization_monoid.normalized_factors_prod UniqueFactorizationMonoid.normalizedFactors_prod

theorem prime_of_normalized_factor {a : α} : ∀ x : α, x ∈ normalizedFactors a → Prime x := by
  rw [normalizedFactors, factors]
  split_ifs with ane0; · simp
  intro x hx; rcases Multiset.mem_map.1 hx with ⟨y, ⟨hy, rfl⟩⟩
  rw [(normalize_associated _).prime_iff]
  exact (Classical.choose_spec (UniqueFactorizationMonoid.exists_prime_factors a ane0)).1 y hy
#align unique_factorization_monoid.prime_of_normalized_factor UniqueFactorizationMonoid.prime_of_normalized_factor

theorem irreducible_of_normalized_factor {a : α} :
    ∀ x : α, x ∈ normalizedFactors a → Irreducible x := fun x h =>
  (prime_of_normalized_factor x h).irreducible
#align unique_factorization_monoid.irreducible_of_normalized_factor UniqueFactorizationMonoid.irreducible_of_normalized_factor

theorem normalize_normalized_factor {a : α} :
    ∀ x : α, x ∈ normalizedFactors a → normalize x = x := by
  rw [normalizedFactors, factors]
  split_ifs with h; · simp
  intro x hx
  obtain ⟨y, _, rfl⟩ := Multiset.mem_map.1 hx
  apply normalize_idem
#align unique_factorization_monoid.normalize_normalized_factor UniqueFactorizationMonoid.normalize_normalized_factor

theorem normalizedFactors_irreducible {a : α} (ha : Irreducible a) :
    normalizedFactors a = {normalize a} := by
  obtain ⟨p, a_assoc, hp⟩ :=
    prime_factors_irreducible ha ⟨prime_of_normalized_factor, normalizedFactors_prod ha.ne_zero⟩
  have p_mem : p ∈ normalizedFactors a := by
    rw [hp]
    exact Multiset.mem_singleton_self _
  convert hp
  rwa [← normalize_normalized_factor p p_mem, normalize_eq_normalize_iff, dvd_dvd_iff_associated]
#align unique_factorization_monoid.normalized_factors_irreducible UniqueFactorizationMonoid.normalizedFactors_irreducible

theorem normalizedFactors_eq_of_dvd (a : α) :
    ∀ᵉ (p ∈ normalizedFactors a) (q ∈ normalizedFactors a), p ∣ q → p = q := by
  intro p hp q hq hdvd
  convert normalize_eq_normalize hdvd
          ((prime_of_normalized_factor _ hp).irreducible.dvd_symm
            (prime_of_normalized_factor _ hq).irreducible hdvd) <;>
    apply (normalize_normalized_factor _ ‹_›).symm
#align unique_factorization_monoid.normalized_factors_eq_of_dvd UniqueFactorizationMonoid.normalizedFactors_eq_of_dvd

theorem exists_mem_normalizedFactors_of_dvd {a p : α} (ha0 : a ≠ 0) (hp : Irreducible p) :
    p ∣ a → ∃ q ∈ normalizedFactors a, p ~ᵤ q := fun ⟨b, hb⟩ =>
  have hb0 : b ≠ 0 := fun hb0 => by simp_all
  have : Multiset.Rel Associated (p ::ₘ normalizedFactors b) (normalizedFactors a) :=
    factors_unique
      (fun x hx =>
        (Multiset.mem_cons.1 hx).elim (fun h => h.symm ▸ hp) (irreducible_of_normalized_factor _))
      irreducible_of_normalized_factor
      (Associated.symm <|
        calc
          Multiset.prod (normalizedFactors a) ~ᵤ a := normalizedFactors_prod ha0
          _ = p * b := hb
          _ ~ᵤ Multiset.prod (p ::ₘ normalizedFactors b) := by
            rw [Multiset.prod_cons]
            exact (normalizedFactors_prod hb0).symm.mul_left _
          )
  Multiset.exists_mem_of_rel_of_mem this (by simp)
#align unique_factorization_monoid.exists_mem_normalized_factors_of_dvd UniqueFactorizationMonoid.exists_mem_normalizedFactors_of_dvd

theorem exists_mem_normalizedFactors {x : α} (hx : x ≠ 0) (h : ¬IsUnit x) :
    ∃ p, p ∈ normalizedFactors x := by
  obtain ⟨p', hp', hp'x⟩ := WfDvdMonoid.exists_irreducible_factor h hx
  obtain ⟨p, hp, _⟩ := exists_mem_normalizedFactors_of_dvd hx hp' hp'x
  exact ⟨p, hp⟩
#align unique_factorization_monoid.exists_mem_normalized_factors UniqueFactorizationMonoid.exists_mem_normalizedFactors

@[simp]
theorem normalizedFactors_zero : normalizedFactors (0 : α) = 0 := by
  simp [normalizedFactors, factors]
#align unique_factorization_monoid.normalized_factors_zero UniqueFactorizationMonoid.normalizedFactors_zero

@[simp]
theorem normalizedFactors_one : normalizedFactors (1 : α) = 0 := by
  cases' subsingleton_or_nontrivial α with h h
  · dsimp [normalizedFactors, factors]
    simp [Subsingleton.elim (1:α) 0]
  · rw [← Multiset.rel_zero_right]
    apply factors_unique irreducible_of_normalized_factor
    · intro x hx
      exfalso
      apply Multiset.not_mem_zero x hx
    · apply normalizedFactors_prod one_ne_zero
#align unique_factorization_monoid.normalized_factors_one UniqueFactorizationMonoid.normalizedFactors_one

@[simp]
theorem normalizedFactors_mul {x y : α} (hx : x ≠ 0) (hy : y ≠ 0) :
    normalizedFactors (x * y) = normalizedFactors x + normalizedFactors y := by
  have h : (normalize : α → α) = Associates.out ∘ Associates.mk := by
    ext
    rw [Function.comp_apply, Associates.out_mk]
  rw [← Multiset.map_id' (normalizedFactors (x * y)), ← Multiset.map_id' (normalizedFactors x), ←
    Multiset.map_id' (normalizedFactors y), ← Multiset.map_congr rfl normalize_normalized_factor, ←
    Multiset.map_congr rfl normalize_normalized_factor, ←
    Multiset.map_congr rfl normalize_normalized_factor, ← Multiset.map_add, h, ←
    Multiset.map_map Associates.out, eq_comm, ← Multiset.map_map Associates.out]
  refine congr rfl ?_
  apply Multiset.map_mk_eq_map_mk_of_rel
  apply factors_unique
  · intro x hx
    rcases Multiset.mem_add.1 hx with (hx | hx) <;> exact irreducible_of_normalized_factor x hx
  · exact irreducible_of_normalized_factor
  · rw [Multiset.prod_add]
    exact
      ((normalizedFactors_prod hx).mul_mul (normalizedFactors_prod hy)).trans
        (normalizedFactors_prod (mul_ne_zero hx hy)).symm
#align unique_factorization_monoid.normalized_factors_mul UniqueFactorizationMonoid.normalizedFactors_mul

@[simp]
theorem normalizedFactors_pow {x : α} (n : ℕ) :
    normalizedFactors (x ^ n) = n • normalizedFactors x := by
  induction' n with n ih
  · simp
  by_cases h0 : x = 0
  · simp [h0, zero_pow n.succ_ne_zero, smul_zero]
  rw [pow_succ', succ_nsmul', normalizedFactors_mul h0 (pow_ne_zero _ h0), ih]
#align unique_factorization_monoid.normalized_factors_pow UniqueFactorizationMonoid.normalizedFactors_pow

theorem _root_.Irreducible.normalizedFactors_pow {p : α} (hp : Irreducible p) (k : ℕ) :
    normalizedFactors (p ^ k) = Multiset.replicate k (normalize p) := by
  rw [UniqueFactorizationMonoid.normalizedFactors_pow, normalizedFactors_irreducible hp,
    Multiset.nsmul_singleton]
#align irreducible.normalized_factors_pow Irreducible.normalizedFactors_pow

theorem normalizedFactors_prod_eq (s : Multiset α) (hs : ∀ a ∈ s, Irreducible a) :
    normalizedFactors s.prod = s.map normalize := by
  induction' s with a s ih
  · rw [Multiset.prod_zero, normalizedFactors_one, Multiset.map_zero]
  · have ia := hs a (Multiset.mem_cons_self a _)
    have ib := fun b h => hs b (Multiset.mem_cons_of_mem h)
    obtain rfl | ⟨b, hb⟩ := s.empty_or_exists_mem
    · rw [Multiset.cons_zero, Multiset.prod_singleton, Multiset.map_singleton,
        normalizedFactors_irreducible ia]
    haveI := nontrivial_of_ne b 0 (ib b hb).ne_zero
    rw [Multiset.prod_cons, Multiset.map_cons,
      normalizedFactors_mul ia.ne_zero (Multiset.prod_ne_zero fun h => (ib 0 h).ne_zero rfl),
      normalizedFactors_irreducible ia, ih ib, Multiset.singleton_add]
#align unique_factorization_monoid.normalized_factors_prod_eq UniqueFactorizationMonoid.normalizedFactors_prod_eq

theorem dvd_iff_normalizedFactors_le_normalizedFactors {x y : α} (hx : x ≠ 0) (hy : y ≠ 0) :
    x ∣ y ↔ normalizedFactors x ≤ normalizedFactors y := by
  constructor
  · rintro ⟨c, rfl⟩
    simp [hx, right_ne_zero_of_mul hy]
  · rw [← (normalizedFactors_prod hx).dvd_iff_dvd_left, ←
      (normalizedFactors_prod hy).dvd_iff_dvd_right]
    apply Multiset.prod_dvd_prod_of_le
#align unique_factorization_monoid.dvd_iff_normalized_factors_le_normalized_factors UniqueFactorizationMonoid.dvd_iff_normalizedFactors_le_normalizedFactors

theorem associated_iff_normalizedFactors_eq_normalizedFactors {x y : α} (hx : x ≠ 0) (hy : y ≠ 0) :
    x ~ᵤ y ↔ normalizedFactors x = normalizedFactors y := by
  refine'
    ⟨fun h => _, fun h =>
      (normalizedFactors_prod hx).symm.trans (_root_.trans (by rw [h]) (normalizedFactors_prod hy))⟩
  apply le_antisymm <;> rw [← dvd_iff_normalizedFactors_le_normalizedFactors]
  all_goals simp [*, h.dvd, h.symm.dvd]
#align unique_factorization_monoid.associated_iff_normalized_factors_eq_normalized_factors UniqueFactorizationMonoid.associated_iff_normalizedFactors_eq_normalizedFactors

theorem normalizedFactors_of_irreducible_pow {p : α} (hp : Irreducible p) (k : ℕ) :
    normalizedFactors (p ^ k) = Multiset.replicate k (normalize p) := by
  rw [normalizedFactors_pow, normalizedFactors_irreducible hp, Multiset.nsmul_singleton]
#align unique_factorization_monoid.normalized_factors_of_irreducible_pow UniqueFactorizationMonoid.normalizedFactors_of_irreducible_pow

theorem zero_not_mem_normalizedFactors (x : α) : (0 : α) ∉ normalizedFactors x := fun h =>
  Prime.ne_zero (prime_of_normalized_factor _ h) rfl
#align unique_factorization_monoid.zero_not_mem_normalized_factors UniqueFactorizationMonoid.zero_not_mem_normalizedFactors

theorem dvd_of_mem_normalizedFactors {a p : α} (H : p ∈ normalizedFactors a) : p ∣ a := by
  by_cases hcases : a = 0
  · rw [hcases]
    exact dvd_zero p
  · exact dvd_trans (Multiset.dvd_prod H) (Associated.dvd (normalizedFactors_prod hcases))
#align unique_factorization_monoid.dvd_of_mem_normalized_factors UniqueFactorizationMonoid.dvd_of_mem_normalizedFactors

theorem mem_normalizedFactors_iff [Unique αˣ] {p x : α} (hx : x ≠ 0) :
    p ∈ normalizedFactors x ↔ Prime p ∧ p ∣ x := by
  constructor
  · intro h
    exact ⟨prime_of_normalized_factor p h, dvd_of_mem_normalizedFactors h⟩
  · rintro ⟨hprime, hdvd⟩
    obtain ⟨q, hqmem, hqeq⟩ := exists_mem_normalizedFactors_of_dvd hx hprime.irreducible hdvd
    rw [associated_iff_eq] at hqeq
    exact hqeq ▸ hqmem

theorem exists_associated_prime_pow_of_unique_normalized_factor {p r : α}
    (h : ∀ {m}, m ∈ normalizedFactors r → m = p) (hr : r ≠ 0) : ∃ i : ℕ, Associated (p ^ i) r := by
  use Multiset.card.toFun (normalizedFactors r)
  have := UniqueFactorizationMonoid.normalizedFactors_prod hr
  rwa [Multiset.eq_replicate_of_mem fun b => h, Multiset.prod_replicate] at this
#align unique_factorization_monoid.exists_associated_prime_pow_of_unique_normalized_factor UniqueFactorizationMonoid.exists_associated_prime_pow_of_unique_normalized_factor

theorem normalizedFactors_prod_of_prime [Nontrivial α] [Unique αˣ] {m : Multiset α}
    (h : ∀ p ∈ m, Prime p) : normalizedFactors m.prod = m := by
  simpa only [← Multiset.rel_eq, ← associated_eq_eq] using
    prime_factors_unique prime_of_normalized_factor h
      (normalizedFactors_prod (m.prod_ne_zero_of_prime h))
#align unique_factorization_monoid.normalized_factors_prod_of_prime UniqueFactorizationMonoid.normalizedFactors_prod_of_prime

theorem mem_normalizedFactors_eq_of_associated {a b c : α} (ha : a ∈ normalizedFactors c)
    (hb : b ∈ normalizedFactors c) (h : Associated a b) : a = b := by
  rw [← normalize_normalized_factor a ha, ← normalize_normalized_factor b hb,
    normalize_eq_normalize_iff]
  exact Associated.dvd_dvd h
#align unique_factorization_monoid.mem_normalized_factors_eq_of_associated UniqueFactorizationMonoid.mem_normalizedFactors_eq_of_associated

@[simp]
theorem normalizedFactors_pos (x : α) (hx : x ≠ 0) : 0 < normalizedFactors x ↔ ¬IsUnit x := by
  constructor
  · intro h hx
    obtain ⟨p, hp⟩ := Multiset.exists_mem_of_ne_zero h.ne'
    exact
      (prime_of_normalized_factor _ hp).not_unit
        (isUnit_of_dvd_unit (dvd_of_mem_normalizedFactors hp) hx)
  · intro h
    obtain ⟨p, hp⟩ := exists_mem_normalizedFactors hx h
    exact
      bot_lt_iff_ne_bot.mpr
        (mt Multiset.eq_zero_iff_forall_not_mem.mp (not_forall.mpr ⟨p, not_not.mpr hp⟩))
#align unique_factorization_monoid.normalized_factors_pos UniqueFactorizationMonoid.normalizedFactors_pos

theorem dvdNotUnit_iff_normalizedFactors_lt_normalizedFactors {x y : α} (hx : x ≠ 0) (hy : y ≠ 0) :
    DvdNotUnit x y ↔ normalizedFactors x < normalizedFactors y := by
  constructor
  · rintro ⟨_, c, hc, rfl⟩
    simp only [hx, right_ne_zero_of_mul hy, normalizedFactors_mul, Ne, not_false_iff,
      lt_add_iff_pos_right, normalizedFactors_pos, hc]
  · intro h
    exact
      dvdNotUnit_of_dvd_of_not_dvd
        ((dvd_iff_normalizedFactors_le_normalizedFactors hx hy).mpr h.le)
        (mt (dvd_iff_normalizedFactors_le_normalizedFactors hy hx).mp h.not_le)
#align unique_factorization_monoid.dvd_not_unit_iff_normalized_factors_lt_normalized_factors UniqueFactorizationMonoid.dvdNotUnit_iff_normalizedFactors_lt_normalizedFactors

theorem normalizedFactors_multiset_prod (s : Multiset α) (hs : 0 ∉ s) :
    normalizedFactors (s.prod) = (s.map normalizedFactors).sum := by
  cases subsingleton_or_nontrivial α
  · obtain rfl : s = 0 := by
      apply Multiset.eq_zero_of_forall_not_mem
      intro _
      convert hs
    simp
  induction s with
  | empty => simp
  | cons IH =>
    rw [Multiset.prod_cons, Multiset.map_cons, Multiset.sum_cons, normalizedFactors_mul, IH]
    · exact fun h ↦ hs (Multiset.mem_cons_of_mem h)
    · exact fun h ↦ hs (h ▸ Multiset.mem_cons_self _ _)
    · apply Multiset.prod_ne_zero
      exact fun h ↦ hs (Multiset.mem_cons_of_mem h)

end UniqueFactorizationMonoid

namespace UniqueFactorizationMonoid

open scoped Classical

open Multiset Associates

variable [CancelCommMonoidWithZero α] [UniqueFactorizationMonoid α]

/-- Noncomputably defines a `normalizationMonoid` structure on a `UniqueFactorizationMonoid`. -/
protected noncomputable def normalizationMonoid : NormalizationMonoid α :=
  normalizationMonoidOfMonoidHomRightInverse
    { toFun := fun a : Associates α =>
        if a = 0 then 0
        else
          ((normalizedFactors a).map
              (Classical.choose mk_surjective.hasRightInverse : Associates α → α)).prod
      map_one' := by nontriviality α; simp
      map_mul' := fun x y => by
        by_cases hx : x = 0
        · simp [hx]
        by_cases hy : y = 0
        · simp [hy]
        simp [hx, hy] }
    (by
      intro x
      dsimp
      by_cases hx : x = 0
      · simp [hx]
      have h : Associates.mkMonoidHom ∘ Classical.choose mk_surjective.hasRightInverse =
          (id : Associates α → Associates α) := by
        ext x
        rw [Function.comp_apply, mkMonoidHom_apply,
          Classical.choose_spec mk_surjective.hasRightInverse x]
        rfl
      rw [if_neg hx, ← mkMonoidHom_apply, MonoidHom.map_multiset_prod, map_map, h, map_id, ←
        associated_iff_eq]
      apply normalizedFactors_prod hx)
#align unique_factorization_monoid.normalization_monoid UniqueFactorizationMonoid.normalizationMonoid

end UniqueFactorizationMonoid

namespace UniqueFactorizationMonoid

variable {R : Type*} [CancelCommMonoidWithZero R] [UniqueFactorizationMonoid R]

theorem isRelPrime_iff_no_prime_factors {a b : R} (ha : a ≠ 0) :
    IsRelPrime a b ↔ ∀ ⦃d⦄, d ∣ a → d ∣ b → ¬Prime d :=
  ⟨fun h _ ha hb ↦ (·.not_unit <| h ha hb), fun h ↦ WfDvdMonoid.isRelPrime_of_no_irreducible_factors
    (ha ·.1) fun _ irr ha hb ↦ h ha hb (UniqueFactorizationMonoid.irreducible_iff_prime.mp irr)⟩
#align unique_factorization_monoid.no_factors_of_no_prime_factors UniqueFactorizationMonoid.isRelPrime_iff_no_prime_factors

/-- Euclid's lemma: if `a ∣ b * c` and `a` and `c` have no common prime factors, `a ∣ b`.
Compare `IsCoprime.dvd_of_dvd_mul_left`. -/
theorem dvd_of_dvd_mul_left_of_no_prime_factors {a b c : R} (ha : a ≠ 0)
    (h : ∀ ⦃d⦄, d ∣ a → d ∣ c → ¬Prime d) : a ∣ b * c → a ∣ b :=
  ((isRelPrime_iff_no_prime_factors ha).mpr h).dvd_of_dvd_mul_right
#align unique_factorization_monoid.dvd_of_dvd_mul_left_of_no_prime_factors UniqueFactorizationMonoid.dvd_of_dvd_mul_left_of_no_prime_factors

/-- Euclid's lemma: if `a ∣ b * c` and `a` and `b` have no common prime factors, `a ∣ c`.
Compare `IsCoprime.dvd_of_dvd_mul_right`. -/
theorem dvd_of_dvd_mul_right_of_no_prime_factors {a b c : R} (ha : a ≠ 0)
    (no_factors : ∀ {d}, d ∣ a → d ∣ b → ¬Prime d) : a ∣ b * c → a ∣ c := by
  simpa [mul_comm b c] using dvd_of_dvd_mul_left_of_no_prime_factors ha @no_factors
#align unique_factorization_monoid.dvd_of_dvd_mul_right_of_no_prime_factors UniqueFactorizationMonoid.dvd_of_dvd_mul_right_of_no_prime_factors

/-- If `a ≠ 0, b` are elements of a unique factorization domain, then dividing
out their common factor `c'` gives `a'` and `b'` with no factors in common. -/
theorem exists_reduced_factors :
    ∀ a ≠ (0 : R), ∀ b,
      ∃ a' b' c', IsRelPrime a' b' ∧ c' * a' = a ∧ c' * b' = b := by
  intro a
  refine' induction_on_prime a _ _ _
  · intros
    contradiction
  · intro a a_unit _ b
    use a, b, 1
    constructor
    · intro p p_dvd_a _
      exact isUnit_of_dvd_unit p_dvd_a a_unit
    · simp
  · intro a p a_ne_zero p_prime ih_a pa_ne_zero b
    by_cases h : p ∣ b
    · rcases h with ⟨b, rfl⟩
      obtain ⟨a', b', c', no_factor, ha', hb'⟩ := ih_a a_ne_zero b
      refine' ⟨a', b', p * c', @no_factor, _, _⟩
      · rw [mul_assoc, ha']
      · rw [mul_assoc, hb']
    · obtain ⟨a', b', c', coprime, rfl, rfl⟩ := ih_a a_ne_zero b
      refine' ⟨p * a', b', c', _, mul_left_comm _ _ _, rfl⟩
      intro q q_dvd_pa' q_dvd_b'
      cases' p_prime.left_dvd_or_dvd_right_of_dvd_mul q_dvd_pa' with p_dvd_q q_dvd_a'
      · have : p ∣ c' * b' := dvd_mul_of_dvd_right (p_dvd_q.trans q_dvd_b') _
        contradiction
      exact coprime q_dvd_a' q_dvd_b'
#align unique_factorization_monoid.exists_reduced_factors UniqueFactorizationMonoid.exists_reduced_factors

theorem exists_reduced_factors' (a b : R) (hb : b ≠ 0) :
    ∃ a' b' c', IsRelPrime a' b' ∧ c' * a' = a ∧ c' * b' = b :=
  let ⟨b', a', c', no_factor, hb, ha⟩ := exists_reduced_factors b hb a
  ⟨a', b', c', fun _ hpb hpa => no_factor hpa hpb, ha, hb⟩
#align unique_factorization_monoid.exists_reduced_factors' UniqueFactorizationMonoid.exists_reduced_factors'

theorem pow_right_injective {a : R} (ha0 : a ≠ 0) (ha1 : ¬IsUnit a) :
    Function.Injective (a ^ · : ℕ → R) := by
  letI := Classical.decEq R
  intro i j hij
  letI : Nontrivial R := ⟨⟨a, 0, ha0⟩⟩
  letI : NormalizationMonoid R := UniqueFactorizationMonoid.normalizationMonoid
  obtain ⟨p', hp', dvd'⟩ := WfDvdMonoid.exists_irreducible_factor ha1 ha0
  obtain ⟨p, mem, _⟩ := exists_mem_normalizedFactors_of_dvd ha0 hp' dvd'
  have := congr_arg (fun x => Multiset.count p (normalizedFactors x)) hij
  simp only [normalizedFactors_pow, Multiset.count_nsmul] at this
  exact mul_right_cancel₀ (Multiset.count_ne_zero.mpr mem) this
#align unique_factorization_monoid.pow_right_injective UniqueFactorizationMonoid.pow_right_injective

theorem pow_eq_pow_iff {a : R} (ha0 : a ≠ 0) (ha1 : ¬IsUnit a) {i j : ℕ} : a ^ i = a ^ j ↔ i = j :=
  (pow_right_injective ha0 ha1).eq_iff
#align unique_factorization_monoid.pow_eq_pow_iff UniqueFactorizationMonoid.pow_eq_pow_iff

section multiplicity

variable [NormalizationMonoid R]
variable [DecidableRel (Dvd.dvd : R → R → Prop)]

open multiplicity Multiset

theorem le_multiplicity_iff_replicate_le_normalizedFactors {a b : R} {n : ℕ} (ha : Irreducible a)
    (hb : b ≠ 0) :
    ↑n ≤ multiplicity a b ↔ replicate n (normalize a) ≤ normalizedFactors b := by
  rw [← pow_dvd_iff_le_multiplicity]
  revert b
  induction' n with n ih; · simp
  intro b hb
  constructor
  · rintro ⟨c, rfl⟩
    rw [Ne, pow_succ', mul_assoc, mul_eq_zero, not_or] at hb
    rw [pow_succ', mul_assoc, normalizedFactors_mul hb.1 hb.2, replicate_succ,
      normalizedFactors_irreducible ha, singleton_add, cons_le_cons_iff, ← ih hb.2]
    apply Dvd.intro _ rfl
  · rw [Multiset.le_iff_exists_add]
    rintro ⟨u, hu⟩
    rw [← (normalizedFactors_prod hb).dvd_iff_dvd_right, hu, prod_add, prod_replicate]
    exact (Associated.pow_pow <| associated_normalize a).dvd.trans (Dvd.intro u.prod rfl)
#align unique_factorization_monoid.le_multiplicity_iff_replicate_le_normalized_factors UniqueFactorizationMonoid.le_multiplicity_iff_replicate_le_normalizedFactors

/-- The multiplicity of an irreducible factor of a nonzero element is exactly the number of times
the normalized factor occurs in the `normalizedFactors`.

See also `count_normalizedFactors_eq` which expands the definition of `multiplicity`
to produce a specification for `count (normalizedFactors _) _`..
-/
theorem multiplicity_eq_count_normalizedFactors [DecidableEq R] {a b : R} (ha : Irreducible a)
    (hb : b ≠ 0) : multiplicity a b = (normalizedFactors b).count (normalize a) := by
  apply le_antisymm
  · apply PartENat.le_of_lt_add_one
    rw [← Nat.cast_one, ← Nat.cast_add, lt_iff_not_ge, ge_iff_le,
      le_multiplicity_iff_replicate_le_normalizedFactors ha hb, ← le_count_iff_replicate_le]
    simp
  rw [le_multiplicity_iff_replicate_le_normalizedFactors ha hb, ← le_count_iff_replicate_le]
#align unique_factorization_monoid.multiplicity_eq_count_normalized_factors UniqueFactorizationMonoid.multiplicity_eq_count_normalizedFactors


/-- The number of times an irreducible factor `p` appears in `normalizedFactors x` is defined by
the number of times it divides `x`.

See also `multiplicity_eq_count_normalizedFactors` if `n` is given by `multiplicity p x`.
-/
theorem count_normalizedFactors_eq [DecidableEq R] {p x : R} (hp : Irreducible p)
    (hnorm : normalize p = p) {n : ℕ} (hle : p ^ n ∣ x) (hlt : ¬p ^ (n + 1) ∣ x) :
    (normalizedFactors x).count p = n := by
  letI : DecidableRel ((· ∣ ·) : R → R → Prop) := fun _ _ => Classical.propDecidable _
  by_cases hx0 : x = 0
  · simp [hx0] at hlt
  rw [← PartENat.natCast_inj]
  convert (multiplicity_eq_count_normalizedFactors hp hx0).symm
  · exact hnorm.symm
  exact (multiplicity.eq_coe_iff.mpr ⟨hle, hlt⟩).symm
#align unique_factorization_monoid.count_normalized_factors_eq UniqueFactorizationMonoid.count_normalizedFactors_eq

/-- The number of times an irreducible factor `p` appears in `normalizedFactors x` is defined by
the number of times it divides `x`. This is a slightly more general version of
`UniqueFactorizationMonoid.count_normalizedFactors_eq` that allows `p = 0`.

See also `multiplicity_eq_count_normalizedFactors` if `n` is given by `multiplicity p x`.
-/
theorem count_normalizedFactors_eq' [DecidableEq R] {p x : R} (hp : p = 0 ∨ Irreducible p)
    (hnorm : normalize p = p) {n : ℕ} (hle : p ^ n ∣ x) (hlt : ¬p ^ (n + 1) ∣ x) :
    (normalizedFactors x).count p = n := by
  rcases hp with (rfl | hp)
  · cases n
    · exact count_eq_zero.2 (zero_not_mem_normalizedFactors _)
    · rw [zero_pow (Nat.succ_ne_zero _)] at hle hlt
      exact absurd hle hlt
  · exact count_normalizedFactors_eq hp hnorm hle hlt
#align unique_factorization_monoid.count_normalized_factors_eq' UniqueFactorizationMonoid.count_normalizedFactors_eq'

/-- Deprecated. Use `WfDvdMonoid.max_power_factor` instead. -/
@[deprecated WfDvdMonoid.max_power_factor]
theorem max_power_factor {a₀ x : R} (h : a₀ ≠ 0) (hx : Irreducible x) :
    ∃ n : ℕ, ∃ a : R, ¬x ∣ a ∧ a₀ = x ^ n * a := WfDvdMonoid.max_power_factor h hx
#align unique_factorization_monoid.max_power_factor UniqueFactorizationMonoid.max_power_factor

end multiplicity

section Multiplicative

variable [CancelCommMonoidWithZero α] [UniqueFactorizationMonoid α]
variable {β : Type*} [CancelCommMonoidWithZero β]

open BigOperators

theorem prime_pow_coprime_prod_of_coprime_insert [DecidableEq α] {s : Finset α} (i : α → ℕ) (p : α)
    (hps : p ∉ s) (is_prime : ∀ q ∈ insert p s, Prime q)
    (is_coprime : ∀ᵉ (q ∈ insert p s) (q' ∈ insert p s), q ∣ q' → q = q') :
    IsRelPrime (p ^ i p) (∏ p' in s, p' ^ i p') := by
  have hp := is_prime _ (Finset.mem_insert_self _ _)
  refine (isRelPrime_iff_no_prime_factors <| pow_ne_zero _ hp.ne_zero).mpr ?_
  intro d hdp hdprod hd
  apply hps
  replace hdp := hd.dvd_of_dvd_pow hdp
  obtain ⟨q, q_mem', hdq⟩ := hd.exists_mem_multiset_dvd hdprod
  obtain ⟨q, q_mem, rfl⟩ := Multiset.mem_map.mp q_mem'
  replace hdq := hd.dvd_of_dvd_pow hdq
  have : p ∣ q := dvd_trans (hd.irreducible.dvd_symm hp.irreducible hdp) hdq
  convert q_mem
  rw [Finset.mem_val,
    is_coprime _ (Finset.mem_insert_self p s) _ (Finset.mem_insert_of_mem q_mem) this]
#align unique_factorization_monoid.prime_pow_coprime_prod_of_coprime_insert UniqueFactorizationMonoid.prime_pow_coprime_prod_of_coprime_insert

/-- If `P` holds for units and powers of primes,
and `P x ∧ P y` for coprime `x, y` implies `P (x * y)`,
then `P` holds on a product of powers of distinct primes. -/
-- @[elab_as_elim] Porting note: commented out
theorem induction_on_prime_power {P : α → Prop} (s : Finset α) (i : α → ℕ)
    (is_prime : ∀ p ∈ s, Prime p) (is_coprime : ∀ᵉ (p ∈ s) (q ∈ s), p ∣ q → p = q)
    (h1 : ∀ {x}, IsUnit x → P x) (hpr : ∀ {p} (i : ℕ), Prime p → P (p ^ i))
    (hcp : ∀ {x y}, IsRelPrime x y → P x → P y → P (x * y)) :
    P (∏ p in s, p ^ i p) := by
  letI := Classical.decEq α
  induction' s with p f' hpf' ih
  · simpa using h1 isUnit_one
  rw [Finset.prod_insert hpf']
  exact
    hcp (prime_pow_coprime_prod_of_coprime_insert i p hpf' is_prime is_coprime)
      (hpr (i p) (is_prime _ (Finset.mem_insert_self _ _)))
      (ih (fun q hq => is_prime _ (Finset.mem_insert_of_mem hq)) fun q hq q' hq' =>
        is_coprime _ (Finset.mem_insert_of_mem hq) _ (Finset.mem_insert_of_mem hq'))
#align unique_factorization_monoid.induction_on_prime_power UniqueFactorizationMonoid.induction_on_prime_power

/-- If `P` holds for `0`, units and powers of primes,
and `P x ∧ P y` for coprime `x, y` implies `P (x * y)`,
then `P` holds on all `a : α`. -/
@[elab_as_elim]
theorem induction_on_coprime {P : α → Prop} (a : α) (h0 : P 0) (h1 : ∀ {x}, IsUnit x → P x)
    (hpr : ∀ {p} (i : ℕ), Prime p → P (p ^ i))
    (hcp : ∀ {x y}, IsRelPrime x y → P x → P y → P (x * y)) : P a := by
  letI := Classical.decEq α
  have P_of_associated : ∀ {x y}, Associated x y → P x → P y := by
    rintro x y ⟨u, rfl⟩ hx
    exact hcp (fun p _ hpx => isUnit_of_dvd_unit hpx u.isUnit) hx (h1 u.isUnit)
  by_cases ha0 : a = 0
  · rwa [ha0]
  haveI : Nontrivial α := ⟨⟨_, _, ha0⟩⟩
  letI : NormalizationMonoid α := UniqueFactorizationMonoid.normalizationMonoid
  refine' P_of_associated (normalizedFactors_prod ha0) _
  rw [← (normalizedFactors a).map_id, Finset.prod_multiset_map_count]
  refine' induction_on_prime_power _ _ _ _ @h1 @hpr @hcp <;> simp only [Multiset.mem_toFinset]
  · apply prime_of_normalized_factor
  · apply normalizedFactors_eq_of_dvd
#align unique_factorization_monoid.induction_on_coprime UniqueFactorizationMonoid.induction_on_coprime

/-- If `f` maps `p ^ i` to `(f p) ^ i` for primes `p`, and `f`
is multiplicative on coprime elements, then `f` is multiplicative on all products of primes. -/
-- @[elab_as_elim] Porting note: commented out
theorem multiplicative_prime_power {f : α → β} (s : Finset α) (i j : α → ℕ)
    (is_prime : ∀ p ∈ s, Prime p) (is_coprime : ∀ᵉ (p ∈ s) (q ∈ s), p ∣ q → p = q)
    (h1 : ∀ {x y}, IsUnit y → f (x * y) = f x * f y)
    (hpr : ∀ {p} (i : ℕ), Prime p → f (p ^ i) = f p ^ i)
    (hcp : ∀ {x y}, IsRelPrime x y → f (x * y) = f x * f y) :
    f (∏ p in s, p ^ (i p + j p)) = f (∏ p in s, p ^ i p) * f (∏ p in s, p ^ j p) := by
  letI := Classical.decEq α
  induction' s with p s hps ih
  · simpa using h1 isUnit_one
  have hpr_p := is_prime _ (Finset.mem_insert_self _ _)
  have hpr_s : ∀ p ∈ s, Prime p := fun p hp => is_prime _ (Finset.mem_insert_of_mem hp)
  have hcp_p := fun i => prime_pow_coprime_prod_of_coprime_insert i p hps is_prime is_coprime
  have hcp_s : ∀ᵉ (p ∈ s) (q ∈ s), p ∣ q → p = q := fun p hp q hq =>
    is_coprime p (Finset.mem_insert_of_mem hp) q (Finset.mem_insert_of_mem hq)
  rw [Finset.prod_insert hps, Finset.prod_insert hps, Finset.prod_insert hps, hcp (hcp_p _),
    hpr _ hpr_p, hcp (hcp_p _), hpr _ hpr_p, hcp (hcp_p (fun p => i p + j p)), hpr _ hpr_p,
    ih hpr_s hcp_s, pow_add, mul_assoc, mul_left_comm (f p ^ j p), mul_assoc]
#align unique_factorization_monoid.multiplicative_prime_power UniqueFactorizationMonoid.multiplicative_prime_power

/-- If `f` maps `p ^ i` to `(f p) ^ i` for primes `p`, and `f`
is multiplicative on coprime elements, then `f` is multiplicative everywhere. -/
theorem multiplicative_of_coprime (f : α → β) (a b : α) (h0 : f 0 = 0)
    (h1 : ∀ {x y}, IsUnit y → f (x * y) = f x * f y)
    (hpr : ∀ {p} (i : ℕ), Prime p → f (p ^ i) = f p ^ i)
    (hcp : ∀ {x y}, IsRelPrime x y → f (x * y) = f x * f y) :
    f (a * b) = f a * f b := by
  letI := Classical.decEq α
  by_cases ha0 : a = 0
  · rw [ha0, zero_mul, h0, zero_mul]
  by_cases hb0 : b = 0
  · rw [hb0, mul_zero, h0, mul_zero]
  by_cases hf1 : f 1 = 0
  · calc
      f (a * b) = f (a * b * 1) := by rw [mul_one]
      _ = 0 := by simp only [h1 isUnit_one, hf1, mul_zero]
      _ = f a * f (b * 1) := by simp only [h1 isUnit_one, hf1, mul_zero]
      _ = f a * f b := by rw [mul_one]
  haveI : Nontrivial α := ⟨⟨_, _, ha0⟩⟩
  letI : NormalizationMonoid α := UniqueFactorizationMonoid.normalizationMonoid
  suffices
      f (∏ p in (normalizedFactors a).toFinset ∪ (normalizedFactors b).toFinset,
        p ^ ((normalizedFactors a).count p + (normalizedFactors b).count p)) =
      f (∏ p in (normalizedFactors a).toFinset ∪ (normalizedFactors b).toFinset,
        p ^ (normalizedFactors a).count p) *
      f (∏ p : α in (normalizedFactors a).toFinset ∪ (normalizedFactors b).toFinset,
        p ^ (normalizedFactors b).count p) by
    obtain ⟨ua, a_eq⟩ := normalizedFactors_prod ha0
    obtain ⟨ub, b_eq⟩ := normalizedFactors_prod hb0
    rw [← a_eq, ← b_eq, mul_right_comm (Multiset.prod (normalizedFactors a)) ua
        (Multiset.prod (normalizedFactors b) * ub), h1 ua.isUnit, h1 ub.isUnit, h1 ua.isUnit, ←
      mul_assoc, h1 ub.isUnit, mul_right_comm _ (f ua), ← mul_assoc]
    congr
    rw [← (normalizedFactors a).map_id, ← (normalizedFactors b).map_id,
      Finset.prod_multiset_map_count, Finset.prod_multiset_map_count,
      Finset.prod_subset (Finset.subset_union_left _ (normalizedFactors b).toFinset),
      Finset.prod_subset (Finset.subset_union_right _ (normalizedFactors b).toFinset), ←
      Finset.prod_mul_distrib]
    · simp_rw [id, ← pow_add, this]
    all_goals simp only [Multiset.mem_toFinset]
    · intro p _ hpb
      simp [hpb]
    · intro p _ hpa
      simp [hpa]
  refine' multiplicative_prime_power _ _ _ _ _ @h1 @hpr @hcp
  all_goals simp only [Multiset.mem_toFinset, Finset.mem_union]
  · rintro p (hpa | hpb) <;> apply prime_of_normalized_factor <;> assumption
  · rintro p (hp | hp) q (hq | hq) hdvd <;>
      rw [← normalize_normalized_factor _ hp, ← normalize_normalized_factor _ hq] <;>
      exact
        normalize_eq_normalize hdvd
          ((prime_of_normalized_factor _ hp).irreducible.dvd_symm
            (prime_of_normalized_factor _ hq).irreducible hdvd)
#align unique_factorization_monoid.multiplicative_of_coprime UniqueFactorizationMonoid.multiplicative_of_coprime

end Multiplicative

end UniqueFactorizationMonoid

namespace Associates

open UniqueFactorizationMonoid Associated Multiset

variable [CancelCommMonoidWithZero α]

/-- `FactorSet α` representation elements of unique factorization domain as multisets.
`Multiset α` produced by `normalizedFactors` are only unique up to associated elements, while the
multisets in `FactorSet α` are unique by equality and restricted to irreducible elements. This
gives us a representation of each element as a unique multisets (or the added ⊤ for 0), which has a
complete lattice structure. Infimum is the greatest common divisor and supremum is the least common
multiple.
-/
abbrev FactorSet.{u} (α : Type u) [CancelCommMonoidWithZero α] : Type u :=
  WithTop (Multiset { a : Associates α // Irreducible a })
#align associates.factor_set Associates.FactorSet

attribute [local instance] Associated.setoid

theorem FactorSet.coe_add {a b : Multiset { a : Associates α // Irreducible a }} :
    (↑(a + b) : FactorSet α) = a + b := by norm_cast
#align associates.factor_set.coe_add Associates.FactorSet.coe_add

theorem FactorSet.sup_add_inf_eq_add [DecidableEq (Associates α)] :
    ∀ a b : FactorSet α, a ⊔ b + a ⊓ b = a + b
  | ⊤, b => show ⊤ ⊔ b + ⊤ ⊓ b = ⊤ + b by simp
  | a, ⊤ => show a ⊔ ⊤ + a ⊓ ⊤ = a + ⊤ by simp
  | WithTop.some a, WithTop.some b =>
    show (a : FactorSet α) ⊔ b + (a : FactorSet α) ⊓ b = a + b by
      rw [← WithTop.coe_sup, ← WithTop.coe_inf, ← WithTop.coe_add, ← WithTop.coe_add,
        WithTop.coe_eq_coe]
      exact Multiset.union_add_inter _ _
#align associates.factor_set.sup_add_inf_eq_add Associates.FactorSet.sup_add_inf_eq_add

/-- Evaluates the product of a `FactorSet` to be the product of the corresponding multiset,
  or `0` if there is none. -/
def FactorSet.prod : FactorSet α → Associates α
  | ⊤ => 0
  | WithTop.some s => (s.map (↑)).prod
#align associates.factor_set.prod Associates.FactorSet.prod

@[simp]
theorem prod_top : (⊤ : FactorSet α).prod = 0 :=
  rfl
#align associates.prod_top Associates.prod_top

@[simp]
theorem prod_coe {s : Multiset { a : Associates α // Irreducible a }} :
    FactorSet.prod (s : FactorSet α) = (s.map (↑)).prod :=
  rfl
#align associates.prod_coe Associates.prod_coe

@[simp]
theorem prod_add : ∀ a b : FactorSet α, (a + b).prod = a.prod * b.prod
  | ⊤, b => show (⊤ + b).prod = (⊤ : FactorSet α).prod * b.prod by simp
  | a, ⊤ => show (a + ⊤).prod = a.prod * (⊤ : FactorSet α).prod by simp
  | WithTop.some a, WithTop.some b => by
    rw [← FactorSet.coe_add, prod_coe, prod_coe, prod_coe, Multiset.map_add, Multiset.prod_add]
#align associates.prod_add Associates.prod_add

@[gcongr]
theorem prod_mono : ∀ {a b : FactorSet α}, a ≤ b → a.prod ≤ b.prod
  | ⊤, b, h => by
    have : b = ⊤ := top_unique h
    rw [this, prod_top]
  | a, ⊤, _ => show a.prod ≤ (⊤ : FactorSet α).prod by simp
  | WithTop.some a, WithTop.some b, h =>
    prod_le_prod <| Multiset.map_le_map <| WithTop.coe_le_coe.1 <| h
#align associates.prod_mono Associates.prod_mono

theorem FactorSet.prod_eq_zero_iff [Nontrivial α] (p : FactorSet α) : p.prod = 0 ↔ p = ⊤ := by
<<<<<<< HEAD
  unfold FactorSet at p
  induction p
=======
  induction p using WithTop.recTopCoe -- TODO: `induction_eliminator` doesn't work with `abbrev`
>>>>>>> b0729237
  · simp only [iff_self_iff, eq_self_iff_true, Associates.prod_top]
  · rw [prod_coe, Multiset.prod_eq_zero_iff, Multiset.mem_map, eq_false WithTop.coe_ne_top,
      iff_false_iff, not_exists]
    exact fun a => not_and_of_not_right _ a.prop.ne_zero
#align associates.factor_set.prod_eq_zero_iff Associates.FactorSet.prod_eq_zero_iff

section count

variable [DecidableEq (Associates α)]

/-- `bcount p s` is the multiplicity of `p` in the FactorSet `s` (with bundled `p`)-/
def bcount (p : { a : Associates α // Irreducible a }) :
    FactorSet α → ℕ
  | ⊤ => 0
  | WithTop.some s => s.count p
#align associates.bcount Associates.bcount

variable [∀ p : Associates α, Decidable (Irreducible p)] {p : Associates α}

/-- `count p s` is the multiplicity of the irreducible `p` in the FactorSet `s`.

If `p` is not irreducible, `count p s` is defined to be `0`. -/
def count (p : Associates α) : FactorSet α → ℕ :=
  if hp : Irreducible p then bcount ⟨p, hp⟩ else 0
#align associates.count Associates.count

@[simp]
theorem count_some (hp : Irreducible p) (s : Multiset _) :
    count p (WithTop.some s) = s.count ⟨p, hp⟩ := by
  simp only [count, dif_pos hp, bcount]
#align associates.count_some Associates.count_some

@[simp]
theorem count_zero (hp : Irreducible p) : count p (0 : FactorSet α) = 0 := by
  simp only [count, dif_pos hp, bcount, Multiset.count_zero]
#align associates.count_zero Associates.count_zero

theorem count_reducible (hp : ¬Irreducible p) : count p = 0 := dif_neg hp
#align associates.count_reducible Associates.count_reducible

end count

section Mem

/-- membership in a FactorSet (bundled version) -/
def BfactorSetMem : { a : Associates α // Irreducible a } → FactorSet α → Prop
  | _, ⊤ => True
  | p, some l => p ∈ l
#align associates.bfactor_set_mem Associates.BfactorSetMem

/-- `FactorSetMem p s` is the predicate that the irreducible `p` is a member of
`s : FactorSet α`.

If `p` is not irreducible, `p` is not a member of any `FactorSet`. -/
def FactorSetMem (p : Associates α) (s : FactorSet α) : Prop :=
  letI : Decidable (Irreducible p) := Classical.dec _
  if hp : Irreducible p then BfactorSetMem ⟨p, hp⟩ s else False
#align associates.factor_set_mem Associates.FactorSetMem

instance : Membership (Associates α) (FactorSet α) :=
  ⟨FactorSetMem⟩

@[simp]
theorem factorSetMem_eq_mem (p : Associates α) (s : FactorSet α) : FactorSetMem p s = (p ∈ s) :=
  rfl
#align associates.factor_set_mem_eq_mem Associates.factorSetMem_eq_mem

theorem mem_factorSet_top {p : Associates α} {hp : Irreducible p} : p ∈ (⊤ : FactorSet α) := by
  dsimp only [Membership.mem]; dsimp only [FactorSetMem]; split_ifs; exact trivial
#align associates.mem_factor_set_top Associates.mem_factorSet_top

theorem mem_factorSet_some {p : Associates α} {hp : Irreducible p}
    {l : Multiset { a : Associates α // Irreducible a }} :
    p ∈ (l : FactorSet α) ↔ Subtype.mk p hp ∈ l := by
  dsimp only [Membership.mem]; dsimp only [FactorSetMem]; split_ifs; rfl
#align associates.mem_factor_set_some Associates.mem_factorSet_some

theorem reducible_not_mem_factorSet {p : Associates α} (hp : ¬Irreducible p) (s : FactorSet α) :
    ¬p ∈ s := fun h ↦ by
  rwa [← factorSetMem_eq_mem, FactorSetMem, dif_neg hp] at h
#align associates.reducible_not_mem_factor_set Associates.reducible_not_mem_factorSet

theorem irreducible_of_mem_factorSet {p : Associates α} {s : FactorSet α} (h : p ∈ s) :
    Irreducible p :=
  by_contra fun hp ↦ reducible_not_mem_factorSet hp s h

end Mem

variable [UniqueFactorizationMonoid α]

theorem unique' {p q : Multiset (Associates α)} :
    (∀ a ∈ p, Irreducible a) → (∀ a ∈ q, Irreducible a) → p.prod = q.prod → p = q := by
  apply Multiset.induction_on_multiset_quot p
  apply Multiset.induction_on_multiset_quot q
  intro s t hs ht eq
  refine' Multiset.map_mk_eq_map_mk_of_rel (UniqueFactorizationMonoid.factors_unique _ _ _)
  · exact fun a ha => irreducible_mk.1 <| hs _ <| Multiset.mem_map_of_mem _ ha
  · exact fun a ha => irreducible_mk.1 <| ht _ <| Multiset.mem_map_of_mem _ ha
  have eq' : (Quot.mk Setoid.r : α → Associates α) = Associates.mk := funext quot_mk_eq_mk
  rwa [eq', prod_mk, prod_mk, mk_eq_mk_iff_associated] at eq
#align associates.unique' Associates.unique'

theorem FactorSet.unique [Nontrivial α] {p q : FactorSet α} (h : p.prod = q.prod) : p = q := by
<<<<<<< HEAD
  unfold FactorSet at p q
  induction p <;> induction q
=======
  -- TODO: `induction_eliminator` doesn't work with `abbrev`
  induction p using WithTop.recTopCoe <;> induction q using WithTop.recTopCoe
>>>>>>> b0729237
  · rfl
  · rw [eq_comm, ← FactorSet.prod_eq_zero_iff, ← h, Associates.prod_top]
  · rw [← FactorSet.prod_eq_zero_iff, h, Associates.prod_top]
  · congr 1
    rw [← Multiset.map_eq_map Subtype.coe_injective]
    apply unique' _ _ h <;>
      · intro a ha
        obtain ⟨⟨a', irred⟩, -, rfl⟩ := Multiset.mem_map.mp ha
        rwa [Subtype.coe_mk]
#align associates.factor_set.unique Associates.FactorSet.unique

theorem prod_le_prod_iff_le [Nontrivial α] {p q : Multiset (Associates α)}
    (hp : ∀ a ∈ p, Irreducible a) (hq : ∀ a ∈ q, Irreducible a) : p.prod ≤ q.prod ↔ p ≤ q := by
  refine ⟨?_, prod_le_prod⟩
  rintro ⟨c, eqc⟩
  refine Multiset.le_iff_exists_add.2 ⟨factors c, unique' hq (fun x hx ↦ ?_) ?_⟩
  · obtain h | h := Multiset.mem_add.1 hx
    · exact hp x h
    · exact irreducible_of_factor _ h
  · rw [eqc, Multiset.prod_add]
    congr
    refine associated_iff_eq.mp (factors_prod fun hc => ?_).symm
    refine not_irreducible_zero (hq _ ?_)
    rw [← prod_eq_zero_iff, eqc, hc, mul_zero]
#align associates.prod_le_prod_iff_le Associates.prod_le_prod_iff_le

/-- This returns the multiset of irreducible factors as a `FactorSet`,
  a multiset of irreducible associates `WithTop`. -/
noncomputable def factors' (a : α) : Multiset { a : Associates α // Irreducible a } :=
  (factors a).pmap (fun a ha => ⟨Associates.mk a, irreducible_mk.2 ha⟩) irreducible_of_factor
#align associates.factors' Associates.factors'

@[simp]
theorem map_subtype_coe_factors' {a : α} :
    (factors' a).map (↑) = (factors a).map Associates.mk := by
  simp [factors', Multiset.map_pmap, Multiset.pmap_eq_map]
#align associates.map_subtype_coe_factors' Associates.map_subtype_coe_factors'

theorem factors'_cong {a b : α} (h : a ~ᵤ b) : factors' a = factors' b := by
  obtain rfl | hb := eq_or_ne b 0
  · rw [associated_zero_iff_eq_zero] at h
    rw [h]
  have ha : a ≠ 0 := by
    contrapose! hb with ha
    rw [← associated_zero_iff_eq_zero, ← ha]
    exact h.symm
  rw [← Multiset.map_eq_map Subtype.coe_injective, map_subtype_coe_factors',
    map_subtype_coe_factors', ← rel_associated_iff_map_eq_map]
  exact
    factors_unique irreducible_of_factor irreducible_of_factor
      ((factors_prod ha).trans <| h.trans <| (factors_prod hb).symm)
#align associates.factors'_cong Associates.factors'_cong

/-- This returns the multiset of irreducible factors of an associate as a `FactorSet`,
  a multiset of irreducible associates `WithTop`. -/
noncomputable def factors (a : Associates α) : FactorSet α := by
  classical refine' if h : a = 0 then ⊤ else Quotient.hrecOn a (fun x _ => factors' x) _ h
  intro a b hab
  apply Function.hfunext
  · have : a ~ᵤ 0 ↔ b ~ᵤ 0 := Iff.intro (fun ha0 => hab.symm.trans ha0) fun hb0 => hab.trans hb0
    simp only [associated_zero_iff_eq_zero] at this
    simp only [quotient_mk_eq_mk, this, mk_eq_zero]
  exact fun ha hb _ => heq_of_eq <| congr_arg some <| factors'_cong hab
#align associates.factors Associates.factors

@[simp]
theorem factors_zero : (0 : Associates α).factors = ⊤ :=
  dif_pos rfl
#align associates.factors_0 Associates.factors_zero

@[deprecated] alias factors_0 := factors_zero -- 2024-03-16

@[simp]
theorem factors_mk (a : α) (h : a ≠ 0) : (Associates.mk a).factors = factors' a := by
  classical
    apply dif_neg
    apply mt mk_eq_zero.1 h
#align associates.factors_mk Associates.factors_mk

@[simp]
theorem factors_prod (a : Associates α) : a.factors.prod = a := by
  rcases Associates.mk_surjective a with ⟨a, rfl⟩
  rcases eq_or_ne a 0 with rfl | ha
  · simp
  · simp [ha, prod_mk, mk_eq_mk_iff_associated, UniqueFactorizationMonoid.factors_prod,
      -Quotient.eq]
#align associates.factors_prod Associates.factors_prod

@[simp]
theorem prod_factors [Nontrivial α] (s : FactorSet α) : s.prod.factors = s :=
  FactorSet.unique <| factors_prod _
#align associates.prod_factors Associates.prod_factors

@[nontriviality]
theorem factors_subsingleton [Subsingleton α] {a : Associates α} : a.factors = ⊤ := by
  have : Subsingleton (Associates α) := inferInstance
  convert factors_zero
#align associates.factors_subsingleton Associates.factors_subsingleton

theorem factors_eq_top_iff_zero {a : Associates α} : a.factors = ⊤ ↔ a = 0 := by
  nontriviality α
  exact ⟨fun h ↦ by rwa [← factors_prod a, FactorSet.prod_eq_zero_iff], fun h ↦ h ▸ factors_zero⟩
#align associates.factors_eq_none_iff_zero Associates.factors_eq_top_iff_zero

@[deprecated] alias factors_eq_none_iff_zero := factors_eq_top_iff_zero

theorem factors_eq_some_iff_ne_zero {a : Associates α} :
    (∃ s : Multiset { p : Associates α // Irreducible p }, a.factors = s) ↔ a ≠ 0 := by
  simp_rw [@eq_comm _ a.factors, ← WithTop.ne_top_iff_exists]
  exact factors_eq_top_iff_zero.not
#align associates.factors_eq_some_iff_ne_zero Associates.factors_eq_some_iff_ne_zero

theorem eq_of_factors_eq_factors {a b : Associates α} (h : a.factors = b.factors) : a = b := by
  have : a.factors.prod = b.factors.prod := by rw [h]
  rwa [factors_prod, factors_prod] at this
#align associates.eq_of_factors_eq_factors Associates.eq_of_factors_eq_factors

theorem eq_of_prod_eq_prod [Nontrivial α] {a b : FactorSet α} (h : a.prod = b.prod) : a = b := by
  have : a.prod.factors = b.prod.factors := by rw [h]
  rwa [prod_factors, prod_factors] at this
#align associates.eq_of_prod_eq_prod Associates.eq_of_prod_eq_prod

@[simp]
theorem factors_mul (a b : Associates α) : (a * b).factors = a.factors + b.factors := by
  nontriviality α
  refine eq_of_prod_eq_prod <| eq_of_factors_eq_factors ?_
  rw [prod_add, factors_prod, factors_prod, factors_prod]
#align associates.factors_mul Associates.factors_mul

@[gcongr]
theorem factors_mono : ∀ {a b : Associates α}, a ≤ b → a.factors ≤ b.factors
  | s, t, ⟨d, eq⟩ => by rw [eq, factors_mul]; exact le_add_of_nonneg_right bot_le
#align associates.factors_mono Associates.factors_mono

@[simp]
theorem factors_le {a b : Associates α} : a.factors ≤ b.factors ↔ a ≤ b := by
  refine ⟨fun h ↦ ?_, factors_mono⟩
  have : a.factors.prod ≤ b.factors.prod := prod_mono h
  rwa [factors_prod, factors_prod] at this
#align associates.factors_le Associates.factors_le

section count

variable [DecidableEq (Associates α)] [∀ p : Associates α, Decidable (Irreducible p)]

theorem eq_factors_of_eq_counts {a b : Associates α} (ha : a ≠ 0) (hb : b ≠ 0)
    (h : ∀ p : Associates α, Irreducible p → p.count a.factors = p.count b.factors) :
    a.factors = b.factors := by
  obtain ⟨sa, h_sa⟩ := factors_eq_some_iff_ne_zero.mpr ha
  obtain ⟨sb, h_sb⟩ := factors_eq_some_iff_ne_zero.mpr hb
  rw [h_sa, h_sb] at h ⊢
  rw [WithTop.coe_eq_coe]
  have h_count : ∀ (p : Associates α) (hp : Irreducible p),
      sa.count ⟨p, hp⟩ = sb.count ⟨p, hp⟩ := by
    intro p hp
    rw [← count_some, ← count_some, h p hp]
  apply Multiset.toFinsupp.injective
  ext ⟨p, hp⟩
  rw [Multiset.toFinsupp_apply, Multiset.toFinsupp_apply, h_count p hp]
#align associates.eq_factors_of_eq_counts Associates.eq_factors_of_eq_counts

theorem eq_of_eq_counts {a b : Associates α} (ha : a ≠ 0) (hb : b ≠ 0)
    (h : ∀ p : Associates α, Irreducible p → p.count a.factors = p.count b.factors) : a = b :=
  eq_of_factors_eq_factors (eq_factors_of_eq_counts ha hb h)
#align associates.eq_of_eq_counts Associates.eq_of_eq_counts

theorem count_le_count_of_factors_le {a b p : Associates α} (hb : b ≠ 0) (hp : Irreducible p)
    (h : a.factors ≤ b.factors) : p.count a.factors ≤ p.count b.factors := by
  by_cases ha : a = 0
  · simp_all
  obtain ⟨sa, h_sa⟩ := factors_eq_some_iff_ne_zero.mpr ha
  obtain ⟨sb, h_sb⟩ := factors_eq_some_iff_ne_zero.mpr hb
  rw [h_sa, h_sb] at h ⊢
  rw [count_some hp, count_some hp]; rw [WithTop.coe_le_coe] at h
  exact Multiset.count_le_of_le _ h
#align associates.count_le_count_of_factors_le Associates.count_le_count_of_factors_le

theorem count_le_count_of_le {a b p : Associates α} (hb : b ≠ 0) (hp : Irreducible p) (h : a ≤ b) :
    p.count a.factors ≤ p.count b.factors :=
  count_le_count_of_factors_le hb hp <| factors_mono h
#align associates.count_le_count_of_le Associates.count_le_count_of_le

end count

theorem prod_le [Nontrivial α] {a b : FactorSet α} : a.prod ≤ b.prod ↔ a ≤ b := by
  refine ⟨fun h ↦ ?_, prod_mono⟩
  have : a.prod.factors ≤ b.prod.factors := factors_mono h
  rwa [prod_factors, prod_factors] at this
#align associates.prod_le Associates.prod_le

open Classical in
noncomputable instance : Sup (Associates α) :=
  ⟨fun a b => (a.factors ⊔ b.factors).prod⟩

open Classical in
noncomputable instance : Inf (Associates α) :=
  ⟨fun a b => (a.factors ⊓ b.factors).prod⟩

open Classical in
noncomputable instance : Lattice (Associates α) :=
  { Associates.instPartialOrder with
    sup := (· ⊔ ·)
    inf := (· ⊓ ·)
    sup_le := fun _ _ c hac hbc =>
      factors_prod c ▸ prod_mono (sup_le (factors_mono hac) (factors_mono hbc))
    le_sup_left := fun a _ => le_trans (le_of_eq (factors_prod a).symm) <| prod_mono <| le_sup_left
    le_sup_right := fun _ b =>
      le_trans (le_of_eq (factors_prod b).symm) <| prod_mono <| le_sup_right
    le_inf := fun a _ _ hac hbc =>
      factors_prod a ▸ prod_mono (le_inf (factors_mono hac) (factors_mono hbc))
    inf_le_left := fun a _ => le_trans (prod_mono inf_le_left) (le_of_eq (factors_prod a))
    inf_le_right := fun _ b => le_trans (prod_mono inf_le_right) (le_of_eq (factors_prod b)) }

open Classical in
theorem sup_mul_inf (a b : Associates α) : (a ⊔ b) * (a ⊓ b) = a * b :=
  show (a.factors ⊔ b.factors).prod * (a.factors ⊓ b.factors).prod = a * b by
    nontriviality α
    refine' eq_of_factors_eq_factors _
    rw [← prod_add, prod_factors, factors_mul, FactorSet.sup_add_inf_eq_add]
#align associates.sup_mul_inf Associates.sup_mul_inf

theorem dvd_of_mem_factors {a p : Associates α} (hm : p ∈ factors a) :
    p ∣ a := by
  rcases eq_or_ne a 0 with rfl | ha0
  · exact dvd_zero p
  obtain ⟨a0, nza, ha'⟩ := exists_non_zero_rep ha0
  rw [← Associates.factors_prod a]
  rw [← ha', factors_mk a0 nza] at hm ⊢
  rw [prod_coe]
  apply Multiset.dvd_prod; apply Multiset.mem_map.mpr
  exact ⟨⟨p, irreducible_of_mem_factorSet hm⟩, mem_factorSet_some.mp hm, rfl⟩
#align associates.dvd_of_mem_factors Associates.dvd_of_mem_factors

theorem dvd_of_mem_factors' {a : α} {p : Associates α} {hp : Irreducible p} {hz : a ≠ 0}
    (h_mem : Subtype.mk p hp ∈ factors' a) : p ∣ Associates.mk a := by
  haveI := Classical.decEq (Associates α)
  apply dvd_of_mem_factors
  rw [factors_mk _ hz]
  apply mem_factorSet_some.2 h_mem
#align associates.dvd_of_mem_factors' Associates.dvd_of_mem_factors'

theorem mem_factors'_of_dvd {a p : α} (ha0 : a ≠ 0) (hp : Irreducible p) (hd : p ∣ a) :
    Subtype.mk (Associates.mk p) (irreducible_mk.2 hp) ∈ factors' a := by
  obtain ⟨q, hq, hpq⟩ := exists_mem_factors_of_dvd ha0 hp hd
  apply Multiset.mem_pmap.mpr; use q; use hq
  exact Subtype.eq (Eq.symm (mk_eq_mk_iff_associated.mpr hpq))
#align associates.mem_factors'_of_dvd Associates.mem_factors'_of_dvd

theorem mem_factors'_iff_dvd {a p : α} (ha0 : a ≠ 0) (hp : Irreducible p) :
    Subtype.mk (Associates.mk p) (irreducible_mk.2 hp) ∈ factors' a ↔ p ∣ a := by
  constructor
  · rw [← mk_dvd_mk]
    apply dvd_of_mem_factors'
    apply ha0
  · apply mem_factors'_of_dvd ha0 hp
#align associates.mem_factors'_iff_dvd Associates.mem_factors'_iff_dvd

theorem mem_factors_of_dvd {a p : α} (ha0 : a ≠ 0) (hp : Irreducible p) (hd : p ∣ a) :
    Associates.mk p ∈ factors (Associates.mk a) := by
  rw [factors_mk _ ha0]
  exact mem_factorSet_some.mpr (mem_factors'_of_dvd ha0 hp hd)
#align associates.mem_factors_of_dvd Associates.mem_factors_of_dvd

theorem mem_factors_iff_dvd {a p : α} (ha0 : a ≠ 0) (hp : Irreducible p) :
    Associates.mk p ∈ factors (Associates.mk a) ↔ p ∣ a := by
  constructor
  · rw [← mk_dvd_mk]
    apply dvd_of_mem_factors
  · apply mem_factors_of_dvd ha0 hp
#align associates.mem_factors_iff_dvd Associates.mem_factors_iff_dvd

open Classical in
theorem exists_prime_dvd_of_not_inf_one {a b : α} (ha : a ≠ 0) (hb : b ≠ 0)
    (h : Associates.mk a ⊓ Associates.mk b ≠ 1) : ∃ p : α, Prime p ∧ p ∣ a ∧ p ∣ b := by
  have hz : factors (Associates.mk a) ⊓ factors (Associates.mk b) ≠ 0 := by
    contrapose! h with hf
    change (factors (Associates.mk a) ⊓ factors (Associates.mk b)).prod = 1
    rw [hf]
    exact Multiset.prod_zero
  rw [factors_mk a ha, factors_mk b hb, ← WithTop.coe_inf] at hz
  obtain ⟨⟨p0, p0_irr⟩, p0_mem⟩ := Multiset.exists_mem_of_ne_zero ((mt WithTop.coe_eq_coe.mpr) hz)
  rw [Multiset.inf_eq_inter] at p0_mem
  obtain ⟨p, rfl⟩ : ∃ p, Associates.mk p = p0 := Quot.exists_rep p0
  refine' ⟨p, _, _, _⟩
  · rw [← UniqueFactorizationMonoid.irreducible_iff_prime, ← irreducible_mk]
    exact p0_irr
  · apply dvd_of_mk_le_mk
    apply dvd_of_mem_factors' (Multiset.mem_inter.mp p0_mem).left
    apply ha
  · apply dvd_of_mk_le_mk
    apply dvd_of_mem_factors' (Multiset.mem_inter.mp p0_mem).right
    apply hb
#align associates.exists_prime_dvd_of_not_inf_one Associates.exists_prime_dvd_of_not_inf_one

theorem coprime_iff_inf_one {a b : α} (ha0 : a ≠ 0) (hb0 : b ≠ 0) :
    Associates.mk a ⊓ Associates.mk b = 1 ↔ ∀ {d : α}, d ∣ a → d ∣ b → ¬Prime d := by
  constructor
  · intro hg p ha hb hp
    refine' (Associates.prime_mk.mpr hp).not_unit (isUnit_of_dvd_one _)
    rw [← hg]
    exact le_inf (mk_le_mk_of_dvd ha) (mk_le_mk_of_dvd hb)
  · contrapose
    intro hg hc
    obtain ⟨p, hp, hpa, hpb⟩ := exists_prime_dvd_of_not_inf_one ha0 hb0 hg
    exact hc hpa hpb hp
#align associates.coprime_iff_inf_one Associates.coprime_iff_inf_one

theorem factors_self [Nontrivial α] {p : Associates α} (hp : Irreducible p) :
    p.factors = WithTop.some {⟨p, hp⟩} :=
  eq_of_prod_eq_prod
    (by rw [factors_prod, FactorSet.prod]; dsimp; rw [prod_singleton])
#align associates.factors_self Associates.factors_self

theorem factors_prime_pow [Nontrivial α] {p : Associates α} (hp : Irreducible p) (k : ℕ) :
    factors (p ^ k) = WithTop.some (Multiset.replicate k ⟨p, hp⟩) :=
  eq_of_prod_eq_prod
    (by
      rw [Associates.factors_prod, FactorSet.prod]
      dsimp; rw [Multiset.map_replicate, Multiset.prod_replicate, Subtype.coe_mk])
#align associates.factors_prime_pow Associates.factors_prime_pow

theorem prime_pow_le_iff_le_bcount [DecidableEq (Associates α)] {m p : Associates α}
    (h₁ : m ≠ 0) (h₂ : Irreducible p) {k : ℕ} : p ^ k ≤ m ↔ k ≤ bcount ⟨p, h₂⟩ m.factors := by
  rcases Associates.exists_non_zero_rep h₁ with ⟨m, hm, rfl⟩
  have := nontrivial_of_ne _ _ hm
  rw [bcount, factors_mk, Multiset.le_count_iff_replicate_le, ← factors_le, factors_prime_pow,
    factors_mk, WithTop.coe_le_coe] <;> assumption

section count

variable [DecidableEq (Associates α)] [∀ p : Associates α, Decidable (Irreducible p)]

theorem prime_pow_dvd_iff_le {m p : Associates α} (h₁ : m ≠ 0) (h₂ : Irreducible p) {k : ℕ} :
    p ^ k ≤ m ↔ k ≤ count p m.factors := by
  rw [count, dif_pos h₂, prime_pow_le_iff_le_bcount h₁]
#align associates.prime_pow_dvd_iff_le Associates.prime_pow_dvd_iff_le

theorem le_of_count_ne_zero {m p : Associates α} (h0 : m ≠ 0) (hp : Irreducible p) :
    count p m.factors ≠ 0 → p ≤ m := by
  nontriviality α
  rw [← pos_iff_ne_zero]
  intro h
  rw [← pow_one p]
  apply (prime_pow_dvd_iff_le h0 hp).2
  simpa only
#align associates.le_of_count_ne_zero Associates.le_of_count_ne_zero

theorem count_ne_zero_iff_dvd {a p : α} (ha0 : a ≠ 0) (hp : Irreducible p) :
    (Associates.mk p).count (Associates.mk a).factors ≠ 0 ↔ p ∣ a := by
  nontriviality α
  rw [← Associates.mk_le_mk_iff_dvd]
  refine'
    ⟨fun h =>
      Associates.le_of_count_ne_zero (Associates.mk_ne_zero.mpr ha0)
        (Associates.irreducible_mk.mpr hp) h,
      fun h => _⟩
  rw [← pow_one (Associates.mk p),
    Associates.prime_pow_dvd_iff_le (Associates.mk_ne_zero.mpr ha0)
      (Associates.irreducible_mk.mpr hp)] at h
  exact (zero_lt_one.trans_le h).ne'
#align associates.count_ne_zero_iff_dvd Associates.count_ne_zero_iff_dvd

theorem count_self [Nontrivial α] [DecidableEq (Associates α)] {p : Associates α}
    (hp : Irreducible p) : p.count p.factors = 1 :=
  by simp [factors_self hp, Associates.count_some hp]
#align associates.count_self Associates.count_self

theorem count_eq_zero_of_ne [DecidableEq (Associates α)] {p q : Associates α} (hp : Irreducible p)
    (hq : Irreducible q) (h : p ≠ q) : p.count q.factors = 0 :=
  not_ne_iff.mp fun h' ↦ h <| associated_iff_eq.mp <| hp.associated_of_dvd hq <|
    le_of_count_ne_zero hq.ne_zero hp h'
#align associates.count_eq_zero_of_ne Associates.count_eq_zero_of_ne

theorem count_mul [DecidableEq (Associates α)] {a : Associates α} (ha : a ≠ 0) {b : Associates α}
    (hb : b ≠ 0) {p : Associates α} (hp : Irreducible p) :
    count p (factors (a * b)) = count p a.factors + count p b.factors := by
  obtain ⟨a0, nza, rfl⟩ := exists_non_zero_rep ha
  obtain ⟨b0, nzb, rfl⟩ := exists_non_zero_rep hb
  rw [factors_mul, factors_mk a0 nza, factors_mk b0 nzb, ← FactorSet.coe_add, count_some hp,
    Multiset.count_add, count_some hp, count_some hp]
#align associates.count_mul Associates.count_mul

theorem count_of_coprime [DecidableEq (Associates α)] {a : Associates α} (ha : a ≠ 0)
    {b : Associates α} (hb : b ≠ 0) (hab : ∀ d, d ∣ a → d ∣ b → ¬Prime d) {p : Associates α}
    (hp : Irreducible p) : count p a.factors = 0 ∨ count p b.factors = 0 := by
  rw [or_iff_not_imp_left, ← Ne]
  intro hca
  contrapose! hab with hcb
  exact ⟨p, le_of_count_ne_zero ha hp hca, le_of_count_ne_zero hb hp hcb,
    UniqueFactorizationMonoid.irreducible_iff_prime.mp hp⟩
#align associates.count_of_coprime Associates.count_of_coprime

theorem count_mul_of_coprime [DecidableEq (Associates α)] {a : Associates α} {b : Associates α}
    (hb : b ≠ 0) {p : Associates α} (hp : Irreducible p) (hab : ∀ d, d ∣ a → d ∣ b → ¬Prime d) :
    count p a.factors = 0 ∨ count p a.factors = count p (a * b).factors := by
  by_cases ha : a = 0
  · simp [ha]
  cases' count_of_coprime ha hb hab hp with hz hb0; · tauto
  apply Or.intro_right
  rw [count_mul ha hb hp, hb0, add_zero]
#align associates.count_mul_of_coprime Associates.count_mul_of_coprime

theorem count_mul_of_coprime' [DecidableEq (Associates α)] {a b : Associates α} {p : Associates α}
    (hp : Irreducible p) (hab : ∀ d, d ∣ a → d ∣ b → ¬Prime d) :
    count p (a * b).factors = count p a.factors ∨ count p (a * b).factors = count p b.factors := by
  by_cases ha : a = 0
  · simp [ha]
  by_cases hb : b = 0
  · simp [hb]
  rw [count_mul ha hb hp]
  cases' count_of_coprime ha hb hab hp with ha0 hb0
  · apply Or.intro_right
    rw [ha0, zero_add]
  · apply Or.intro_left
    rw [hb0, add_zero]
#align associates.count_mul_of_coprime' Associates.count_mul_of_coprime'

theorem dvd_count_of_dvd_count_mul [DecidableEq (Associates α)] {a b : Associates α} (hb : b ≠ 0)
    {p : Associates α} (hp : Irreducible p) (hab : ∀ d, d ∣ a → d ∣ b → ¬Prime d) {k : ℕ}
    (habk : k ∣ count p (a * b).factors) : k ∣ count p a.factors := by
  by_cases ha : a = 0
  · simpa [*] using habk
  cases' count_of_coprime ha hb hab hp with hz h
  · rw [hz]
    exact dvd_zero k
  · rw [count_mul ha hb hp, h] at habk
    exact habk
#align associates.dvd_count_of_dvd_count_mul Associates.dvd_count_of_dvd_count_mul

@[simp]
theorem factors_one [Nontrivial α] : factors (1 : Associates α) = 0 := by
  apply eq_of_prod_eq_prod
  rw [Associates.factors_prod]
  exact Multiset.prod_zero
#align associates.factors_one Associates.factors_one

@[simp]
theorem pow_factors [Nontrivial α] {a : Associates α} {k : ℕ} :
    (a ^ k).factors = k • a.factors := by
  induction' k with n h
  · rw [zero_nsmul, pow_zero]
    exact factors_one
  · rw [pow_succ, succ_nsmul, factors_mul, h]
#align associates.pow_factors Associates.pow_factors

theorem count_pow [Nontrivial α] [DecidableEq (Associates α)] {a : Associates α} (ha : a ≠ 0)
    {p : Associates α} (hp : Irreducible p) (k : ℕ) :
    count p (a ^ k).factors = k * count p a.factors := by
  induction' k with n h
  · rw [pow_zero, factors_one, zero_mul, count_zero hp]
  · rw [pow_succ', count_mul ha (pow_ne_zero _ ha) hp, h]
    ring
#align associates.count_pow Associates.count_pow

theorem dvd_count_pow [Nontrivial α] [DecidableEq (Associates α)] {a : Associates α} (ha : a ≠ 0)
    {p : Associates α} (hp : Irreducible p) (k : ℕ) : k ∣ count p (a ^ k).factors := by
  rw [count_pow ha hp]
  apply dvd_mul_right
#align associates.dvd_count_pow Associates.dvd_count_pow

theorem is_pow_of_dvd_count [DecidableEq (Associates α)] {a : Associates α}
    (ha : a ≠ 0) {k : ℕ} (hk : ∀ p : Associates α, Irreducible p → k ∣ count p a.factors) :
    ∃ b : Associates α, a = b ^ k := by
  nontriviality α
  obtain ⟨a0, hz, rfl⟩ := exists_non_zero_rep ha
  rw [factors_mk a0 hz] at hk
  have hk' : ∀ p, p ∈ factors' a0 → k ∣ (factors' a0).count p := by
    rintro p -
    have pp : p = ⟨p.val, p.2⟩ := by simp only [Subtype.coe_eta]
    rw [pp, ← count_some p.2]
    exact hk p.val p.2
  obtain ⟨u, hu⟩ := Multiset.exists_smul_of_dvd_count _ hk'
  use FactorSet.prod (u : FactorSet α)
  apply eq_of_factors_eq_factors
  rw [pow_factors, prod_factors, factors_mk a0 hz, ← WithTop.some_eq_coe, hu]
  exact WithBot.coe_nsmul u k
#align associates.is_pow_of_dvd_count Associates.is_pow_of_dvd_count

/-- The only divisors of prime powers are prime powers. See `eq_pow_find_of_dvd_irreducible_pow`
for an explicit expression as a p-power (without using `count`). -/
theorem eq_pow_count_factors_of_dvd_pow [DecidableEq (Associates α)] {p a : Associates α}
    (hp : Irreducible p) {n : ℕ} (h : a ∣ p ^ n) : a = p ^ p.count a.factors := by
  nontriviality α
  have hph := pow_ne_zero n hp.ne_zero
  have ha := ne_zero_of_dvd_ne_zero hph h
  apply eq_of_eq_counts ha (pow_ne_zero _ hp.ne_zero)
  have eq_zero_of_ne : ∀ q : Associates α, Irreducible q → q ≠ p → _ = 0 := fun q hq h' =>
    Nat.eq_zero_of_le_zero <| by
      convert count_le_count_of_le hph hq h
      symm
      rw [count_pow hp.ne_zero hq, count_eq_zero_of_ne hq hp h', mul_zero]
  intro q hq
  rw [count_pow hp.ne_zero hq]
  by_cases h : q = p
  · rw [h, count_self hp, mul_one]
  · rw [count_eq_zero_of_ne hq hp h, mul_zero, eq_zero_of_ne q hq h]
#align associates.eq_pow_count_factors_of_dvd_pow Associates.eq_pow_count_factors_of_dvd_pow

theorem count_factors_eq_find_of_dvd_pow [DecidableEq (Associates α)] {a p : Associates α}
    (hp : Irreducible p) [∀ n : ℕ, Decidable (a ∣ p ^ n)] {n : ℕ} (h : a ∣ p ^ n) :
    @Nat.find (fun n => a ∣ p ^ n) _ ⟨n, h⟩ = p.count a.factors := by
  apply le_antisymm
  · refine' Nat.find_le ⟨1, _⟩
    rw [mul_one]
    symm
    exact eq_pow_count_factors_of_dvd_pow hp h
  · have hph := pow_ne_zero (@Nat.find (fun n => a ∣ p ^ n) _ ⟨n, h⟩) hp.ne_zero
    cases' subsingleton_or_nontrivial α with hα hα
    · simp [eq_iff_true_of_subsingleton] at hph
    convert count_le_count_of_le hph hp (@Nat.find_spec (fun n => a ∣ p ^ n) _ ⟨n, h⟩)
    rw [count_pow hp.ne_zero hp, count_self hp, mul_one]
#align associates.count_factors_eq_find_of_dvd_pow Associates.count_factors_eq_find_of_dvd_pow

end count

theorem eq_pow_of_mul_eq_pow {a b c : Associates α} (ha : a ≠ 0) (hb : b ≠ 0)
    (hab : ∀ d, d ∣ a → d ∣ b → ¬Prime d) {k : ℕ} (h : a * b = c ^ k) :
    ∃ d : Associates α, a = d ^ k := by
  classical
  nontriviality α
  by_cases hk0 : k = 0
  · use 1
    rw [hk0, pow_zero] at h ⊢
    apply (mul_eq_one_iff.1 h).1
  · refine is_pow_of_dvd_count ha fun p hp ↦ ?_
    apply dvd_count_of_dvd_count_mul hb hp hab
    rw [h]
    apply dvd_count_pow _ hp
    rintro rfl
    rw [zero_pow hk0] at h
    cases mul_eq_zero.mp h <;> contradiction
#align associates.eq_pow_of_mul_eq_pow Associates.eq_pow_of_mul_eq_pow

/-- The only divisors of prime powers are prime powers. -/
theorem eq_pow_find_of_dvd_irreducible_pow {a p : Associates α} (hp : Irreducible p)
    [∀ n : ℕ, Decidable (a ∣ p ^ n)] {n : ℕ} (h : a ∣ p ^ n) :
    a = p ^ @Nat.find (fun n => a ∣ p ^ n) _ ⟨n, h⟩ := by
  classical rw [count_factors_eq_find_of_dvd_pow hp, ← eq_pow_count_factors_of_dvd_pow hp h]
  exact h
#align associates.eq_pow_find_of_dvd_irreducible_pow Associates.eq_pow_find_of_dvd_irreducible_pow

end Associates

section

open Associates UniqueFactorizationMonoid

/-- `toGCDMonoid` constructs a GCD monoid out of a unique factorization domain. -/
noncomputable def UniqueFactorizationMonoid.toGCDMonoid (α : Type*) [CancelCommMonoidWithZero α]
    [UniqueFactorizationMonoid α] : GCDMonoid α where
  gcd a b := Quot.out (Associates.mk a ⊓ Associates.mk b : Associates α)
  lcm a b := Quot.out (Associates.mk a ⊔ Associates.mk b : Associates α)
  gcd_dvd_left a b := by
    rw [← mk_dvd_mk, Associates.quot_out, congr_fun₂ dvd_eq_le]
    exact inf_le_left
  gcd_dvd_right a b := by
    rw [← mk_dvd_mk, Associates.quot_out, congr_fun₂ dvd_eq_le]
    exact inf_le_right
  dvd_gcd {a b c} hac hab := by
    rw [← mk_dvd_mk, Associates.quot_out, congr_fun₂ dvd_eq_le, le_inf_iff,
      mk_le_mk_iff_dvd, mk_le_mk_iff_dvd]
    exact ⟨hac, hab⟩
  lcm_zero_left a := by simp
  lcm_zero_right a := by simp
  gcd_mul_lcm a b := by
    rw [← mk_eq_mk_iff_associated, ← Associates.mk_mul_mk, ← associated_iff_eq, Associates.quot_out,
      Associates.quot_out, mul_comm, sup_mul_inf, Associates.mk_mul_mk]
#align unique_factorization_monoid.to_gcd_monoid UniqueFactorizationMonoid.toGCDMonoid

/-- `toNormalizedGCDMonoid` constructs a GCD monoid out of a normalization on a
  unique factorization domain. -/
noncomputable def UniqueFactorizationMonoid.toNormalizedGCDMonoid (α : Type*)
    [CancelCommMonoidWithZero α] [UniqueFactorizationMonoid α] [NormalizationMonoid α] :
    NormalizedGCDMonoid α :=
  { ‹NormalizationMonoid α› with
    gcd := fun a b => (Associates.mk a ⊓ Associates.mk b).out
    lcm := fun a b => (Associates.mk a ⊔ Associates.mk b).out
    gcd_dvd_left := fun a b => (out_dvd_iff a (Associates.mk a ⊓ Associates.mk b)).2 <| inf_le_left
    gcd_dvd_right := fun a b =>
      (out_dvd_iff b (Associates.mk a ⊓ Associates.mk b)).2 <| inf_le_right
    dvd_gcd := fun {a} {b} {c} hac hab =>
      show a ∣ (Associates.mk c ⊓ Associates.mk b).out by
        rw [dvd_out_iff, le_inf_iff, mk_le_mk_iff_dvd, mk_le_mk_iff_dvd]
        exact ⟨hac, hab⟩
    lcm_zero_left := fun a => show (⊤ ⊔ Associates.mk a).out = 0 by simp
    lcm_zero_right := fun a => show (Associates.mk a ⊔ ⊤).out = 0 by simp
    gcd_mul_lcm := fun a b => by
      rw [← out_mul, mul_comm, sup_mul_inf, mk_mul_mk, out_mk]
      exact normalize_associated (a * b)
    normalize_gcd := fun a b => by apply normalize_out _
    normalize_lcm := fun a b => by apply normalize_out _ }
#align unique_factorization_monoid.to_normalized_gcd_monoid UniqueFactorizationMonoid.toNormalizedGCDMonoid

instance (α) [CancelCommMonoidWithZero α] [UniqueFactorizationMonoid α] :
    Nonempty (NormalizedGCDMonoid α) := by
  letI := UniqueFactorizationMonoid.normalizationMonoid (α := α)
  classical exact ⟨UniqueFactorizationMonoid.toNormalizedGCDMonoid α⟩

end

namespace UniqueFactorizationMonoid

/-- If `y` is a nonzero element of a unique factorization monoid with finitely
many units (e.g. `ℤ`, `Ideal (ring_of_integers K)`), it has finitely many divisors. -/
noncomputable def fintypeSubtypeDvd {M : Type*} [CancelCommMonoidWithZero M]
    [UniqueFactorizationMonoid M] [Fintype Mˣ] (y : M) (hy : y ≠ 0) : Fintype { x // x ∣ y } := by
  haveI : Nontrivial M := ⟨⟨y, 0, hy⟩⟩
  haveI : NormalizationMonoid M := UniqueFactorizationMonoid.normalizationMonoid
  haveI := Classical.decEq M
  haveI := Classical.decEq (Associates M)
  -- We'll show `λ (u : Mˣ) (f ⊆ factors y) → u * Π f` is injective
  -- and has image exactly the divisors of `y`.
  refine'
    Fintype.ofFinset
      (((normalizedFactors y).powerset.toFinset ×ˢ (Finset.univ : Finset Mˣ)).image fun s =>
        (s.snd : M) * s.fst.prod)
      fun x => _
  simp only [exists_prop, Finset.mem_image, Finset.mem_product, Finset.mem_univ, and_true_iff,
    Multiset.mem_toFinset, Multiset.mem_powerset, exists_eq_right, Multiset.mem_map]
  constructor
  · rintro ⟨s, hs, rfl⟩
    show (s.snd : M) * s.fst.prod ∣ y
    rw [(unit_associated_one.mul_right s.fst.prod).dvd_iff_dvd_left, one_mul,
      ← (normalizedFactors_prod hy).dvd_iff_dvd_right]
    exact Multiset.prod_dvd_prod_of_le hs
  · rintro (h : x ∣ y)
    have hx : x ≠ 0 := by
      refine mt (fun hx => ?_) hy
      rwa [hx, zero_dvd_iff] at h
    obtain ⟨u, hu⟩ := normalizedFactors_prod hx
    refine' ⟨⟨normalizedFactors x, u⟩, _, (mul_comm _ _).trans hu⟩
    exact (dvd_iff_normalizedFactors_le_normalizedFactors hx hy).mp h
#align unique_factorization_monoid.fintype_subtype_dvd UniqueFactorizationMonoid.fintypeSubtypeDvd

end UniqueFactorizationMonoid

section Finsupp

variable [CancelCommMonoidWithZero α] [UniqueFactorizationMonoid α]
variable [NormalizationMonoid α] [DecidableEq α]

open UniqueFactorizationMonoid

/-- This returns the multiset of irreducible factors as a `Finsupp`. -/
noncomputable def factorization (n : α) : α →₀ ℕ :=
  Multiset.toFinsupp (normalizedFactors n)
#align factorization factorization

theorem factorization_eq_count {n p : α} :
    factorization n p = Multiset.count p (normalizedFactors n) := by simp [factorization]
#align factorization_eq_count factorization_eq_count

@[simp]
theorem factorization_zero : factorization (0 : α) = 0 := by simp [factorization]
#align factorization_zero factorization_zero

@[simp]
theorem factorization_one : factorization (1 : α) = 0 := by simp [factorization]
#align factorization_one factorization_one

/-- The support of `factorization n` is exactly the Finset of normalized factors -/
@[simp]
theorem support_factorization {n : α} :
    (factorization n).support = (normalizedFactors n).toFinset := by
  simp [factorization, Multiset.toFinsupp_support]
#align support_factorization support_factorization

/-- For nonzero `a` and `b`, the power of `p` in `a * b` is the sum of the powers in `a` and `b` -/
@[simp]
theorem factorization_mul {a b : α} (ha : a ≠ 0) (hb : b ≠ 0) :
    factorization (a * b) = factorization a + factorization b := by
  simp [factorization, normalizedFactors_mul ha hb]
#align factorization_mul factorization_mul

/-- For any `p`, the power of `p` in `x^n` is `n` times the power in `x` -/
theorem factorization_pow {x : α} {n : ℕ} : factorization (x ^ n) = n • factorization x := by
  ext
  simp [factorization]
#align factorization_pow factorization_pow

theorem associated_of_factorization_eq (a b : α) (ha : a ≠ 0) (hb : b ≠ 0)
    (h : factorization a = factorization b) : Associated a b := by
  simp_rw [factorization, AddEquiv.apply_eq_iff_eq] at h
  rwa [associated_iff_normalizedFactors_eq_normalizedFactors ha hb]
#align associated_of_factorization_eq associated_of_factorization_eq

end Finsupp

open UniqueFactorizationMonoid in
/-- Every non-zero prime ideal in a unique factorization domain contains a prime element. -/
theorem Ideal.IsPrime.exists_mem_prime_of_ne_bot {R : Type*} [CommSemiring R] [IsDomain R]
    [UniqueFactorizationMonoid R] {I : Ideal R} (hI₂ : I.IsPrime) (hI : I ≠ ⊥) :
    ∃ x ∈ I, Prime x := by
  classical
  obtain ⟨a : R, ha₁ : a ∈ I, ha₂ : a ≠ 0⟩ := Submodule.exists_mem_ne_zero_of_ne_bot hI
  replace ha₁ : (factors a).prod ∈ I := by
    obtain ⟨u : Rˣ, hu : (factors a).prod * u = a⟩ := factors_prod ha₂
    rwa [← hu, mul_unit_mem_iff_mem _ u.isUnit] at ha₁
  obtain ⟨p : R, hp₁ : p ∈ factors a, hp₂ : p ∈ I⟩ :=
    (hI₂.multiset_prod_mem_iff_exists_mem <| factors a).1 ha₁
  exact ⟨p, hp₂, prime_of_factor p hp₁⟩

namespace Nat

instance instWfDvdMonoid : WfDvdMonoid ℕ where
  wellFounded_dvdNotUnit := by
    refine RelHomClass.wellFounded
      (⟨fun x : ℕ => if x = 0 then (⊤ : ℕ∞) else x, ?_⟩ : DvdNotUnit →r (· < ·)) wellFounded_lt
    intro a b h
    cases' a with a
    · exfalso
      revert h
      simp [DvdNotUnit]
    cases b
    · simpa [succ_ne_zero] using WithTop.coe_lt_top (a + 1)
    cases' dvd_and_not_dvd_iff.2 h with h1 h2
    simp only [succ_ne_zero, cast_lt, if_false]
    refine lt_of_le_of_ne (Nat.le_of_dvd (Nat.succ_pos _) h1) fun con => h2 ?_
    rw [con]

instance instUniqueFactorizationMonoid : UniqueFactorizationMonoid ℕ where
  irreducible_iff_prime := Nat.irreducible_iff_prime

open UniqueFactorizationMonoid

lemma factors_eq : ∀ n : ℕ, normalizedFactors n = n.factors
  | 0 => by simp
  | n + 1 => by
    rw [← Multiset.rel_eq, ← associated_eq_eq]
    apply UniqueFactorizationMonoid.factors_unique irreducible_of_normalized_factor _
    · rw [Multiset.prod_coe, Nat.prod_factors n.succ_ne_zero]
      exact normalizedFactors_prod n.succ_ne_zero
    · intro x hx
      rw [Nat.irreducible_iff_prime, ← Nat.prime_iff]
      exact Nat.prime_of_mem_factors hx
#align nat.factors_eq Nat.factors_eq

lemma factors_multiset_prod_of_irreducible {s : Multiset ℕ} (h : ∀ x : ℕ, x ∈ s → Irreducible x) :
    normalizedFactors s.prod = s := by
  rw [← Multiset.rel_eq, ← associated_eq_eq]
  apply UniqueFactorizationMonoid.factors_unique irreducible_of_normalized_factor h
    (normalizedFactors_prod _)
  rw [Ne, Multiset.prod_eq_zero_iff]
  exact fun con ↦ not_irreducible_zero (h 0 con)
#align nat.factors_multiset_prod_of_irreducible Nat.factors_multiset_prod_of_irreducible

lemma _root_.induction_on_primes {P : ℕ → Prop} (h₀ : P 0) (h₁ : P 1)
    (h : ∀ p a : ℕ, p.Prime → P a → P (p * a)) (n : ℕ) : P n := by
  apply UniqueFactorizationMonoid.induction_on_prime
  · exact h₀
  · intro n h
    rw [Nat.isUnit_iff.1 h]
    exact h₁
  · exact fun a p _ hp ↦ h p a hp.nat_prime
#align induction_on_primes induction_on_primes

end Nat<|MERGE_RESOLUTION|>--- conflicted
+++ resolved
@@ -1287,12 +1287,8 @@
 #align associates.prod_mono Associates.prod_mono
 
 theorem FactorSet.prod_eq_zero_iff [Nontrivial α] (p : FactorSet α) : p.prod = 0 ↔ p = ⊤ := by
-<<<<<<< HEAD
   unfold FactorSet at p
-  induction p
-=======
-  induction p using WithTop.recTopCoe -- TODO: `induction_eliminator` doesn't work with `abbrev`
->>>>>>> b0729237
+  induction p  -- TODO: `induction_eliminator` doesn't work with `abbrev`
   · simp only [iff_self_iff, eq_self_iff_true, Associates.prod_top]
   · rw [prod_coe, Multiset.prod_eq_zero_iff, Multiset.mem_map, eq_false WithTop.coe_ne_top,
       iff_false_iff, not_exists]
@@ -1396,13 +1392,9 @@
 #align associates.unique' Associates.unique'
 
 theorem FactorSet.unique [Nontrivial α] {p q : FactorSet α} (h : p.prod = q.prod) : p = q := by
-<<<<<<< HEAD
+  -- TODO: `induction_eliminator` doesn't work with `abbrev`
   unfold FactorSet at p q
   induction p <;> induction q
-=======
-  -- TODO: `induction_eliminator` doesn't work with `abbrev`
-  induction p using WithTop.recTopCoe <;> induction q using WithTop.recTopCoe
->>>>>>> b0729237
   · rfl
   · rw [eq_comm, ← FactorSet.prod_eq_zero_iff, ← h, Associates.prod_top]
   · rw [← FactorSet.prod_eq_zero_iff, h, Associates.prod_top]
