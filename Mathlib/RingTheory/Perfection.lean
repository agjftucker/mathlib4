/-
Copyright (c) 2020 Kenny Lau. All rights reserved.
Released under Apache 2.0 license as described in the file LICENSE.
Authors: Kenny Lau
-/
import Mathlib.Algebra.CharP.ExpChar
import Mathlib.Algebra.CharP.Pi
import Mathlib.Algebra.CharP.Quotient
import Mathlib.Algebra.CharP.Subring
import Mathlib.Analysis.SpecialFunctions.Pow.NNReal
import Mathlib.FieldTheory.Perfect
import Mathlib.RingTheory.Valuation.Integers

/-!
# Ring Perfection and Tilt

In this file we define the perfection of a ring of characteristic p, and the tilt of a field
given a valuation to `ℝ≥0`.

## TODO

Define the valuation on the tilt, and define a characteristic predicate for the tilt.

-/


universe u₁ u₂ u₃ u₄

open scoped NNReal

/-- The perfection of a monoid `M`, defined to be the projective limit of `M`
using the `p`-th power maps `M → M` indexed by the natural numbers, implemented as
`{ f : ℕ → M | ∀ n, f (n + 1) ^ p = f n }`. -/
def Monoid.perfection (M : Type u₁) [CommMonoid M] (p : ℕ) : Submonoid (ℕ → M) where
  carrier := { f | ∀ n, f (n + 1) ^ p = f n }
  one_mem' _ := one_pow _
  mul_mem' hf hg n := (mul_pow _ _ _).trans <| congr_arg₂ _ (hf n) (hg n)

/-- The perfection of a ring `R` with characteristic `p`, as a subsemiring,
defined to be the projective limit of `R` using the Frobenius maps `R → R`
indexed by the natural numbers, implemented as `{ f : ℕ → R | ∀ n, f (n + 1) ^ p = f n }`. -/
def Ring.perfectionSubsemiring (R : Type u₁) [CommSemiring R] (p : ℕ) [hp : Fact p.Prime]
    [CharP R p] : Subsemiring (ℕ → R) :=
  { Monoid.perfection R p with
    zero_mem' := fun _ ↦ zero_pow hp.1.ne_zero
    add_mem' := fun hf hg n => (frobenius_add R p _ _).trans <| congr_arg₂ _ (hf n) (hg n) }

/-- The perfection of a ring `R` with characteristic `p`, as a subring,
defined to be the projective limit of `R` using the Frobenius maps `R → R`
indexed by the natural numbers, implemented as `{ f : ℕ → R | ∀ n, f (n + 1) ^ p = f n }`. -/
def Ring.perfectionSubring (R : Type u₁) [CommRing R] (p : ℕ) [hp : Fact p.Prime] [CharP R p] :
    Subring (ℕ → R) :=
  (Ring.perfectionSubsemiring R p).toSubring fun n => by
    simp_rw [← frobenius_def, Pi.neg_apply, Pi.one_apply, RingHom.map_neg, RingHom.map_one]

/-- The perfection of a ring `R` with characteristic `p`,
defined to be the projective limit of `R` using the Frobenius maps `R → R`
indexed by the natural numbers, implemented as `{f : ℕ → R // ∀ n, f (n + 1) ^ p = f n}`. -/
def Ring.Perfection (R : Type u₁) [CommSemiring R] (p : ℕ) : Type u₁ :=
  { f // ∀ n : ℕ, (f : ℕ → R) (n + 1) ^ p = f n }

namespace Perfection

variable (R : Type u₁) [CommSemiring R] (p : ℕ) [hp : Fact p.Prime] [CharP R p]

instance commSemiring : CommSemiring (Ring.Perfection R p) :=
  (Ring.perfectionSubsemiring R p).toCommSemiring

instance charP : CharP (Ring.Perfection R p) p :=
  CharP.subsemiring (ℕ → R) p (Ring.perfectionSubsemiring R p)

instance ring (R : Type u₁) [CommRing R] [CharP R p] : Ring (Ring.Perfection R p) :=
  (Ring.perfectionSubring R p).toRing

instance commRing (R : Type u₁) [CommRing R] [CharP R p] : CommRing (Ring.Perfection R p) :=
  (Ring.perfectionSubring R p).toCommRing

instance : Inhabited (Ring.Perfection R p) := ⟨0⟩

/-- The `n`-th coefficient of an element of the perfection. -/
def coeff (n : ℕ) : Ring.Perfection R p →+* R where
  toFun f := f.1 n
  map_one' := rfl
  map_mul' _ _ := rfl
  map_zero' := rfl
  map_add' _ _ := rfl

variable {R p}

@[ext]
theorem ext {f g : Ring.Perfection R p} (h : ∀ n, coeff R p n f = coeff R p n g) : f = g :=
  Subtype.eq <| funext h

variable (R p)

/-- The `p`-th root of an element of the perfection. -/
def pthRoot : Ring.Perfection R p →+* Ring.Perfection R p where
  toFun f := ⟨fun n => coeff R p (n + 1) f, fun _ => f.2 _⟩
  map_one' := rfl
  map_mul' _ _ := rfl
  map_zero' := rfl
  map_add' _ _ := rfl

variable {R p}

@[simp]
theorem coeff_mk (f : ℕ → R) (hf) (n : ℕ) : coeff R p n ⟨f, hf⟩ = f n := rfl

theorem coeff_pthRoot (f : Ring.Perfection R p) (n : ℕ) :
    coeff R p n (pthRoot R p f) = coeff R p (n + 1) f := rfl

theorem coeff_pow_p (f : Ring.Perfection R p) (n : ℕ) :
    coeff R p (n + 1) (f ^ p) = coeff R p n f := by rw [RingHom.map_pow]; exact f.2 n

theorem coeff_pow_p' (f : Ring.Perfection R p) (n : ℕ) : coeff R p (n + 1) f ^ p = coeff R p n f :=
  f.2 n

theorem coeff_frobenius (f : Ring.Perfection R p) (n : ℕ) :
    coeff R p (n + 1) (frobenius _ p f) = coeff R p n f := by apply coeff_pow_p f n

-- `coeff_pow_p f n` also works but is slow!
theorem coeff_iterate_frobenius (f : Ring.Perfection R p) (n m : ℕ) :
    coeff R p (n + m) ((frobenius _ p)^[m] f) = coeff R p n f :=
  Nat.recOn m rfl fun m ih => by erw [Function.iterate_succ_apply', coeff_frobenius, ih]

theorem coeff_iterate_frobenius' (f : Ring.Perfection R p) (n m : ℕ) (hmn : m ≤ n) :
    coeff R p n ((frobenius _ p)^[m] f) = coeff R p (n - m) f :=
  Eq.symm <| (coeff_iterate_frobenius _ _ m).symm.trans <| (tsub_add_cancel_of_le hmn).symm ▸ rfl

theorem pthRoot_frobenius : (pthRoot R p).comp (frobenius _ p) = RingHom.id _ :=
  RingHom.ext fun x =>
    ext fun n => by rw [RingHom.comp_apply, RingHom.id_apply, coeff_pthRoot, coeff_frobenius]

theorem frobenius_pthRoot : (frobenius _ p).comp (pthRoot R p) = RingHom.id _ :=
  RingHom.ext fun x =>
    ext fun n => by
      rw [RingHom.comp_apply, RingHom.id_apply, RingHom.map_frobenius, coeff_pthRoot,
        ← @RingHom.map_frobenius (Ring.Perfection R p) _ R, coeff_frobenius]

theorem coeff_add_ne_zero {f : Ring.Perfection R p} {n : ℕ} (hfn : coeff R p n f ≠ 0) (k : ℕ) :
    coeff R p (n + k) f ≠ 0 :=
  Nat.recOn k hfn fun k ih h => ih <| by
    erw [← coeff_pow_p, RingHom.map_pow, h, zero_pow hp.1.ne_zero]

theorem coeff_ne_zero_of_le {f : Ring.Perfection R p} {m n : ℕ} (hfm : coeff R p m f ≠ 0)
    (hmn : m ≤ n) : coeff R p n f ≠ 0 :=
  let ⟨k, hk⟩ := Nat.exists_eq_add_of_le hmn
  hk.symm ▸ coeff_add_ne_zero hfm k

variable (R p)

instance perfectRing : PerfectRing (Ring.Perfection R p) p where
  bijective_frobenius := Function.bijective_iff_has_inverse.mpr
    ⟨pthRoot R p,
     DFunLike.congr_fun <| @frobenius_pthRoot R _ p _ _,
     DFunLike.congr_fun <| @pthRoot_frobenius R _ p _ _⟩

/-- Given rings `R` and `S` of characteristic `p`, with `R` being perfect,
any homomorphism `R →+* S` can be lifted to a homomorphism `R →+* Perfection S p`. -/
@[simps]
noncomputable def lift (R : Type u₁) [CommSemiring R] [CharP R p] [PerfectRing R p]
    (S : Type u₂) [CommSemiring S] [CharP S p] : (R →+* S) ≃ (R →+* Ring.Perfection S p) where
  toFun f :=
    { toFun := fun r => ⟨fun n => f (((frobeniusEquiv R p).symm : R →+* R)^[n] r),
        fun n => by erw [← f.map_pow, Function.iterate_succ_apply', frobeniusEquiv_symm_pow_p]⟩
      map_one' := ext fun _ => (congr_arg f <| iterate_map_one _ _).trans f.map_one
      map_mul' := fun _ _ =>
        ext fun _ => (congr_arg f <| iterate_map_mul _ _ _ _).trans <| f.map_mul _ _
      map_zero' := ext fun _ => (congr_arg f <| iterate_map_zero _ _).trans f.map_zero
      map_add' := fun _ _ =>
        ext fun _ => (congr_arg f <| iterate_map_add _ _ _ _).trans <| f.map_add _ _ }
  invFun := RingHom.comp <| coeff S p 0
  left_inv _ := RingHom.ext fun _ => rfl
  right_inv f := RingHom.ext fun r => ext fun n =>
    show coeff S p 0 (f (((frobeniusEquiv R p).symm)^[n] r)) = coeff S p n (f r) by
      rw [← coeff_iterate_frobenius _ 0 n, zero_add, ← RingHom.map_iterate_frobenius,
        Function.RightInverse.iterate (frobenius_apply_frobeniusEquiv_symm R p) n]

theorem hom_ext {R : Type u₁} [CommSemiring R] [CharP R p] [PerfectRing R p] {S : Type u₂}
    [CommSemiring S] [CharP S p] {f g : R →+* Ring.Perfection S p}
    (hfg : ∀ x, coeff S p 0 (f x) = coeff S p 0 (g x)) : f = g :=
  (lift p R S).symm.injective <| RingHom.ext hfg

variable {R} {S : Type u₂} [CommSemiring S] [CharP S p]

/-- A ring homomorphism `R →+* S` induces `Perfection R p →+* Perfection S p`. -/
@[simps]
def map (φ : R →+* S) : Ring.Perfection R p →+* Ring.Perfection S p where
  toFun f := ⟨fun n => φ (coeff R p n f), fun n => by rw [← φ.map_pow, coeff_pow_p']⟩
  map_one' := Subtype.eq <| funext fun _ => φ.map_one
  map_mul' _ _ := Subtype.eq <| funext fun _ => φ.map_mul _ _
  map_zero' := Subtype.eq <| funext fun _ => φ.map_zero
  map_add' _ _ := Subtype.eq <| funext fun _ => φ.map_add _ _

theorem coeff_map (φ : R →+* S) (f : Ring.Perfection R p) (n : ℕ) :
    coeff S p n (map p φ f) = φ (coeff R p n f) := rfl

end Perfection

/-- A perfection map to a ring of characteristic `p` is a map that is isomorphic
to its perfection. -/
structure PerfectionMap (p : ℕ) [Fact p.Prime] {R : Type u₁} [CommSemiring R] [CharP R p]
    {P : Type u₂} [CommSemiring P] [CharP P p] [PerfectRing P p] (π : P →+* R) : Prop where
  injective : ∀ ⦃x y : P⦄,
    (∀ n, π (((frobeniusEquiv P p).symm)^[n] x) = π (((frobeniusEquiv P p).symm)^[n] y)) → x = y
  surjective : ∀ f : ℕ → R, (∀ n, f (n + 1) ^ p = f n) → ∃ x : P, ∀ n,
    π (((frobeniusEquiv P p).symm)^[n] x) = f n

namespace PerfectionMap

variable {p : ℕ} [Fact p.Prime]
variable {R : Type u₁} [CommSemiring R] [CharP R p]
variable {P : Type u₃} [CommSemiring P] [CharP P p] [PerfectRing P p]

/-- Create a `PerfectionMap` from an isomorphism to the perfection. -/
@[simps]
theorem mk' {f : P →+* R} (g : P ≃+* Ring.Perfection R p) (hfg : Perfection.lift p P R f = g) :
    PerfectionMap p f :=
  { injective := fun x y hxy =>
      g.injective <|
        (RingHom.ext_iff.1 hfg x).symm.trans <|
          Eq.symm <| (RingHom.ext_iff.1 hfg y).symm.trans <| Perfection.ext fun n => (hxy n).symm
    surjective := fun y hy =>
      let ⟨x, hx⟩ := g.surjective ⟨y, hy⟩
      ⟨x, fun n =>
        show Perfection.coeff R p n (Perfection.lift p P R f x) = Perfection.coeff R p n ⟨y, hy⟩ by
          simp [hfg, hx]⟩ }

variable (p R P)

/-- The canonical perfection map from the perfection of a ring. -/
theorem of : PerfectionMap p (Perfection.coeff R p 0) :=
  mk' (RingEquiv.refl _) <| (Equiv.apply_eq_iff_eq_symm_apply _).2 rfl

/-- For a perfect ring, it itself is the perfection. -/
theorem id [PerfectRing R p] : PerfectionMap p (RingHom.id R) :=
  { injective := fun _ _ hxy => hxy 0
    surjective := fun f hf =>
      ⟨f 0, fun n =>
        show ((frobeniusEquiv R p).symm)^[n] (f 0) = f n from
          Nat.recOn n rfl fun n ih => injective_pow_p R p <| by
            rw [Function.iterate_succ_apply', frobeniusEquiv_symm_pow_p, ih, hf]⟩ }

variable {p R P}

/-- A perfection map induces an isomorphism to the perfection. -/
noncomputable def equiv {π : P →+* R} (m : PerfectionMap p π) : P ≃+* Ring.Perfection R p :=
  RingEquiv.ofBijective (Perfection.lift p P R π)
    ⟨fun _ _ hxy => m.injective fun n => (congr_arg (Perfection.coeff R p n) hxy :), fun f =>
      let ⟨x, hx⟩ := m.surjective f.1 f.2
      ⟨x, Perfection.ext <| hx⟩⟩

theorem equiv_apply {π : P →+* R} (m : PerfectionMap p π) (x : P) :
    m.equiv x = Perfection.lift p P R π x := rfl

theorem comp_equiv {π : P →+* R} (m : PerfectionMap p π) (x : P) :
    Perfection.coeff R p 0 (m.equiv x) = π x := rfl

theorem comp_equiv' {π : P →+* R} (m : PerfectionMap p π) :
    (Perfection.coeff R p 0).comp ↑m.equiv = π :=
  RingHom.ext fun _ => rfl

theorem comp_symm_equiv {π : P →+* R} (m : PerfectionMap p π) (f : Ring.Perfection R p) :
    π (m.equiv.symm f) = Perfection.coeff R p 0 f :=
  (m.comp_equiv _).symm.trans <| congr_arg _ <| m.equiv.apply_symm_apply f

theorem comp_symm_equiv' {π : P →+* R} (m : PerfectionMap p π) :
    π.comp ↑m.equiv.symm = Perfection.coeff R p 0 :=
  RingHom.ext m.comp_symm_equiv

variable (p R P)

/-- Given rings `R` and `S` of characteristic `p`, with `R` being perfect,
any homomorphism `R →+* S` can be lifted to a homomorphism `R →+* P`,
where `P` is any perfection of `S`. -/
@[simps]
noncomputable def lift [PerfectRing R p] (S : Type u₂) [CommSemiring S] [CharP S p] (P : Type u₃)
    [CommSemiring P] [CharP P p] [PerfectRing P p] (π : P →+* S) (m : PerfectionMap p π) :
    (R →+* S) ≃ (R →+* P) where
  toFun f := RingHom.comp ↑m.equiv.symm <| Perfection.lift p R S f
  invFun f := π.comp f
  left_inv f := by
    simp_rw [← RingHom.comp_assoc, comp_symm_equiv']
    exact (Perfection.lift p R S).symm_apply_apply f
  right_inv f := by
    exact RingHom.ext fun x => m.equiv.injective <| (m.equiv.apply_symm_apply _).trans
      <| show Perfection.lift p R S (π.comp f) x = RingHom.comp (↑m.equiv) f x from
        RingHom.ext_iff.1 (by rw [Equiv.apply_eq_iff_eq_symm_apply]; rfl) _

variable {R p}

theorem hom_ext [PerfectRing R p] {S : Type u₂} [CommSemiring S] [CharP S p] {P : Type u₃}
    [CommSemiring P] [CharP P p] [PerfectRing P p] (π : P →+* S) (m : PerfectionMap p π)
    {f g : R →+* P} (hfg : ∀ x, π (f x) = π (g x)) : f = g :=
  (lift p R S P π m).symm.injective <| RingHom.ext hfg

variable {P} (p)
variable {S : Type u₂} [CommSemiring S] [CharP S p]
variable {Q : Type u₄} [CommSemiring Q] [CharP Q p] [PerfectRing Q p]

/-- A ring homomorphism `R →+* S` induces `P →+* Q`, a map of the respective perfections. -/
@[nolint unusedArguments]
noncomputable def map {π : P →+* R} (_ : PerfectionMap p π) {σ : Q →+* S} (n : PerfectionMap p σ)
    (φ : R →+* S) : P →+* Q :=
  lift p P S Q σ n <| φ.comp π

theorem comp_map {π : P →+* R} (m : PerfectionMap p π) {σ : Q →+* S} (n : PerfectionMap p σ)
    (φ : R →+* S) : σ.comp (map p m n φ) = φ.comp π :=
  (lift p P S Q σ n).symm_apply_apply _

theorem map_map {π : P →+* R} (m : PerfectionMap p π) {σ : Q →+* S} (n : PerfectionMap p σ)
    (φ : R →+* S) (x : P) : σ (map p m n φ x) = φ (π x) :=
  RingHom.ext_iff.1 (comp_map p m n φ) x

theorem map_eq_map (φ : R →+* S) : map p (of p R) (of p S) φ = Perfection.map p φ :=
  hom_ext _ (of p S) fun f => by rw [map_map, Perfection.coeff_map]

end PerfectionMap

section ModP

variable (O : Type u₂) [CommRing O] (p : ℕ)

/-- `O/(p)` for `O`, ring of integers of `K`. -/
def ModP :=
  O ⧸ (Ideal.span {(p : O)} : Ideal O)

namespace ModP

instance commRing : CommRing (ModP O p) :=
  Ideal.Quotient.commRing (Ideal.span {(p : O)} : Ideal O)

instance charP [Fact p.Prime] [hvp : Fact (¬ IsUnit (p : O))] : CharP (ModP O p) p :=
  CharP.quotient O p <| hvp.1

instance nontrivial [hp : Fact p.Prime] [Fact (¬ IsUnit (p : O))] : Nontrivial (ModP O p) :=
  CharP.nontrivial_of_char_ne_one hp.1.ne_one

end ModP

end ModP

section Perfectoid

variable (K : Type u₁) [Field K] (v : Valuation K ℝ≥0)
variable (O : Type u₂) [CommRing O] [Algebra O K] (hv : v.Integers O)
variable (p : ℕ)

namespace ModP

section Classical

attribute [local instance] Classical.dec

/-- For a field `K` with valuation `v : K → ℝ≥0` and ring of integers `O`,
a function `O/(p) → ℝ≥0` that sends `0` to `0` and `x + (p)` to `v(x)` as long as `x ∉ (p)`. -/
noncomputable def preVal (x : ModP O p) : ℝ≥0 :=
  if x = 0 then 0 else v (algebraMap O K x.out)

variable {K v O p}

theorem preVal_zero : preVal K v O p 0 = 0 :=
  if_pos rfl

include hv

theorem preVal_mk {x : O} (hx : (Ideal.Quotient.mk _ x : ModP O p) ≠ 0) :
    preVal K v O p (Ideal.Quotient.mk _ x) = v (algebraMap O K x) := by
  obtain ⟨r, hr⟩ : ∃ (a : O), a * (p : O) = (Quotient.mk'' x).out - x :=
    Ideal.mem_span_singleton'.1 <| Ideal.Quotient.eq.1 <| Quotient.sound' <| Quotient.mk_out' _
  refine (if_neg hx).trans (v.map_eq_of_sub_lt <| lt_of_not_le ?_)
  erw [← RingHom.map_sub, ← hr, hv.le_iff_dvd]
  exact fun hprx =>
    hx (Ideal.Quotient.eq_zero_iff_mem.2 <| Ideal.mem_span_singleton.2 <| dvd_of_mul_left_dvd hprx)

theorem preVal_mul {x y : ModP O p} (hxy0 : x * y ≠ 0) :
    preVal K v O p (x * y) = preVal K v O p x * preVal K v O p y := by
  have hx0 : x ≠ 0 := mt (by rintro rfl; rw [zero_mul]) hxy0
  have hy0 : y ≠ 0 := mt (by rintro rfl; rw [mul_zero]) hxy0
  obtain ⟨r, rfl⟩ := Ideal.Quotient.mk_surjective x
  obtain ⟨s, rfl⟩ := Ideal.Quotient.mk_surjective y
  rw [← map_mul (Ideal.Quotient.mk (Ideal.span {↑p})) r s] at hxy0 ⊢
  rw [preVal_mk hv hx0, preVal_mk hv hy0, preVal_mk hv hxy0, RingHom.map_mul, v.map_mul]

theorem preVal_add (x y : ModP O p) :
    preVal K v O p (x + y) ≤ max (preVal K v O p x) (preVal K v O p y) := by
  by_cases hx0 : x = 0
  · rw [hx0, zero_add]; exact le_max_right _ _
  by_cases hy0 : y = 0
  · rw [hy0, add_zero]; exact le_max_left _ _
  by_cases hxy0 : x + y = 0
  · rw [hxy0, preVal_zero]; exact zero_le _
  obtain ⟨r, rfl⟩ := Ideal.Quotient.mk_surjective x
  obtain ⟨s, rfl⟩ := Ideal.Quotient.mk_surjective y
  rw [← map_add (Ideal.Quotient.mk (Ideal.span {↑p})) r s] at hxy0 ⊢
  rw [preVal_mk hv hx0, preVal_mk hv hy0, preVal_mk hv hxy0, RingHom.map_add]; exact v.map_add _ _

theorem v_p_lt_preVal {x : ModP O p} : v p < preVal K v O p x ↔ x ≠ 0 := by
  refine ⟨fun h hx => by rw [hx, preVal_zero] at h; exact not_lt_zero' h,
    fun h => lt_of_not_le fun hp => h ?_⟩
  obtain ⟨r, rfl⟩ := Ideal.Quotient.mk_surjective x
  rw [preVal_mk hv h, ← map_natCast (algebraMap O K) p, hv.le_iff_dvd] at hp
  · rw [Ideal.Quotient.eq_zero_iff_mem, Ideal.mem_span_singleton]; exact hp

theorem preVal_eq_zero {x : ModP O p} : preVal K v O p x = 0 ↔ x = 0 :=
  ⟨fun hvx =>
    by_contradiction fun hx0 : x ≠ 0 => by
      rw [← v_p_lt_preVal (hv := hv), hvx] at hx0
      exact not_lt_zero' hx0,
    fun hx => hx.symm ▸ preVal_zero⟩

theorem v_p_lt_val {x : O} :
    v p < v (algebraMap O K x) ↔ (Ideal.Quotient.mk _ x : ModP O p) ≠ 0 := by
  rw [lt_iff_not_le, not_iff_not, ← map_natCast (algebraMap O K) p, hv.le_iff_dvd,
    Ideal.Quotient.eq_zero_iff_mem, Ideal.mem_span_singleton]

open NNReal

variable [hp : Fact p.Prime]

theorem mul_ne_zero_of_pow_p_ne_zero {x y : ModP O p} (hx : x ^ p ≠ 0) (hy : y ^ p ≠ 0) :
    x * y ≠ 0 := by
  obtain ⟨r, rfl⟩ := Ideal.Quotient.mk_surjective x
  obtain ⟨s, rfl⟩ := Ideal.Quotient.mk_surjective y
  have h1p : (0 : ℝ) < 1 / p := one_div_pos.2 (Nat.cast_pos.2 hp.1.pos)
  rw [← (Ideal.Quotient.mk (Ideal.span {(p : O)})).map_mul]
  rw [← (Ideal.Quotient.mk (Ideal.span {(p : O)})).map_pow] at hx hy
  rw [← v_p_lt_val hv] at hx hy ⊢
  rw [RingHom.map_pow, v.map_pow, ← rpow_lt_rpow_iff h1p, ← rpow_natCast, ← rpow_mul,
    mul_one_div_cancel (Nat.cast_ne_zero.2 hp.1.ne_zero : (p : ℝ) ≠ 0), rpow_one] at hx hy
  rw [RingHom.map_mul, v.map_mul]; refine lt_of_le_of_lt ?_ (mul_lt_mul'' hx hy zero_le' zero_le')
  by_cases hvp : v p = 0
  · rw [hvp]; exact zero_le _
  replace hvp := zero_lt_iff.2 hvp
  conv_lhs => rw [← rpow_one (v p)]
  rw [← rpow_add (ne_of_gt hvp)]
  refine rpow_le_rpow_of_exponent_ge hvp (map_natCast (algebraMap O K) p ▸ hv.2 _) ?_
  rw [← add_div, div_le_one (Nat.cast_pos.2 hp.1.pos : 0 < (p : ℝ))]; exact mod_cast hp.1.two_le

end Classical

end ModP

/-- Perfection of `O/(p)` where `O` is the ring of integers of `K`. -/
def PreTilt :=
  Ring.Perfection (ModP O p) p

namespace PreTilt

variable [Fact p.Prime] [Fact (¬ IsUnit (p : O))]

instance : CommRing (PreTilt O p) :=
  Perfection.commRing p _

instance : CharP (PreTilt O p) p :=
  Perfection.charP (ModP O p) p
<<<<<<< HEAD

instance : PerfectRing (PreTilt O p) p :=
  Perfection.perfectRing (ModP O p) p
=======
>>>>>>> 0ccaba52

section Classical

open Perfection

open scoped Classical in
/-- The valuation `Perfection(O/(p)) → ℝ≥0` as a function.
Given `f ∈ Perfection(O/(p))`, if `f = 0` then output `0`;
otherwise output `preVal(f(n))^(p^n)` for any `n` such that `f(n) ≠ 0`. -/
noncomputable def valAux (f : PreTilt O p) : ℝ≥0 :=
  if h : ∃ n, coeff _ _ n f ≠ 0 then
    ModP.preVal K v O p (coeff _ _ (Nat.find h) f) ^ p ^ Nat.find h
  else 0

variable {K v O p}

open scoped Classical in
theorem coeff_nat_find_add_ne_zero {f : PreTilt O p} {h : ∃ n, coeff _ _ n f ≠ 0} (k : ℕ) :
    coeff _ _ (Nat.find h + k) f ≠ 0 :=
  coeff_add_ne_zero (Nat.find_spec h) k

theorem valAux_zero : valAux K v O p 0 = 0 :=
  dif_neg fun ⟨_, hn⟩ => hn rfl

include hv

theorem valAux_eq {f : PreTilt O p} {n : ℕ} (hfn : coeff _ _ n f ≠ 0) :
    valAux K v O p f = ModP.preVal K v O p (coeff _ _ n f) ^ p ^ n := by
  have h : ∃ n, coeff _ _ n f ≠ 0 := ⟨n, hfn⟩
  rw [valAux, dif_pos h]
  classical
  obtain ⟨k, rfl⟩ := Nat.exists_eq_add_of_le (Nat.find_min' h hfn)
  induction' k with k ih
  · rfl
  obtain ⟨x, hx⟩ := Ideal.Quotient.mk_surjective (coeff (ModP O p) p (Nat.find h + k + 1) f)
  have h1 : (Ideal.Quotient.mk _ x : ModP O p) ≠ 0 := hx.symm ▸ hfn
  have h2 : (Ideal.Quotient.mk _ (x ^ p) : ModP O p) ≠ 0 := by
    erw [RingHom.map_pow, hx, ← RingHom.map_pow, coeff_pow_p]
    exact coeff_nat_find_add_ne_zero k
  erw [ih (coeff_nat_find_add_ne_zero k), ← hx, ← coeff_pow_p, RingHom.map_pow, ← hx,
    ← RingHom.map_pow, ModP.preVal_mk hv h1, ModP.preVal_mk hv h2, RingHom.map_pow, v.map_pow,
    ← pow_mul, pow_succ']
  rfl

theorem valAux_one : valAux K v O p 1 = 1 :=
  (valAux_eq (hv := hv) <| show coeff (ModP O p) p 0 1 ≠ 0 from one_ne_zero).trans <| by
    rw [pow_zero, pow_one, RingHom.map_one, ← (Ideal.Quotient.mk _).map_one, ModP.preVal_mk hv,
      RingHom.map_one, v.map_one]
    change (1 : ModP O p) ≠ 0
    exact one_ne_zero

theorem valAux_mul (f g : PreTilt O p) :
    valAux K v O p (f * g) = valAux K v O p f * valAux K v O p g := by
  by_cases hf : f = 0
  · rw [hf, zero_mul, valAux_zero, zero_mul]
  by_cases hg : g = 0
  · rw [hg, mul_zero, valAux_zero, mul_zero]
  obtain ⟨m, hm⟩ : ∃ n, coeff _ _ n f ≠ 0 := not_forall.1 fun h => hf <| Perfection.ext h
  obtain ⟨n, hn⟩ : ∃ n, coeff _ _ n g ≠ 0 := not_forall.1 fun h => hg <| Perfection.ext h
  replace hm := coeff_ne_zero_of_le hm (le_max_left m n)
  replace hn := coeff_ne_zero_of_le hn (le_max_right m n)
  have hfg : coeff _ _ (max m n + 1) (f * g) ≠ 0 := by
    rw [RingHom.map_mul]
    refine ModP.mul_ne_zero_of_pow_p_ne_zero (hv := hv) ?_ ?_
    · rw [← RingHom.map_pow, coeff_pow_p f]; assumption
    · rw [← RingHom.map_pow, coeff_pow_p g]; assumption
  rw [valAux_eq hv (coeff_add_ne_zero hm 1),
      valAux_eq hv (coeff_add_ne_zero hn 1), valAux_eq hv hfg]
  rw [RingHom.map_mul] at hfg ⊢; rw [ModP.preVal_mul hv hfg, mul_pow]

theorem valAux_add (f g : PreTilt O p) :
    valAux K v O p (f + g) ≤ max (valAux K v O p f) (valAux K v O p g) := by
  by_cases hf : f = 0
  · rw [hf, zero_add, valAux_zero, max_eq_right]; exact zero_le _
  by_cases hg : g = 0
  · rw [hg, add_zero, valAux_zero, max_eq_left]; exact zero_le _
  by_cases hfg : f + g = 0
  · rw [hfg, valAux_zero]; exact zero_le _
  replace hf : ∃ n, coeff _ _ n f ≠ 0 := not_forall.1 fun h => hf <| Perfection.ext h
  replace hg : ∃ n, coeff _ _ n g ≠ 0 := not_forall.1 fun h => hg <| Perfection.ext h
  replace hfg : ∃ n, coeff _ _ n (f + g) ≠ 0 := not_forall.1 fun h => hfg <| Perfection.ext h
  obtain ⟨m, hm⟩ := hf; obtain ⟨n, hn⟩ := hg; obtain ⟨k, hk⟩ := hfg
  replace hm := coeff_ne_zero_of_le hm (le_trans (le_max_left m n) (le_max_left _ k))
  replace hn := coeff_ne_zero_of_le hn (le_trans (le_max_right m n) (le_max_left _ k))
  replace hk := coeff_ne_zero_of_le hk (le_max_right (max m n) k)
  rw [valAux_eq hv hm, valAux_eq hv hn, valAux_eq hv hk, RingHom.map_add]
<<<<<<< HEAD
  cases' le_max_iff.1
      (ModP.preVal_add hv (coeff _ _ (max (max m n) k) f) (coeff _ _ (max (max m n) k) g)) with h h
=======
  rcases le_max_iff.1
      (ModP.preVal_add hv (coeff _ _ (max (max m n) k) f)
      (coeff _ _ (max (max m n) k) g)) with h | h
>>>>>>> 0ccaba52
  · exact le_max_of_le_left (pow_le_pow_left' h _)
  · exact le_max_of_le_right (pow_le_pow_left' h _)

variable (K v O p)

/-- The valuation `Perfection(O/(p)) → ℝ≥0`.
Given `f ∈ Perfection(O/(p))`, if `f = 0` then output `0`;
otherwise output `preVal(f(n))^(p^n)` for any `n` such that `f(n) ≠ 0`. -/
noncomputable def val : Valuation (PreTilt O p) ℝ≥0 where
  toFun := valAux K v O p
  map_one' := valAux_one hv
  map_mul' := valAux_mul hv
  map_zero' := valAux_zero
  map_add_le_max' := valAux_add hv

variable {K v O p}

theorem map_eq_zero {f : PreTilt O p} : val K v O hv p f = 0 ↔ f = 0 := by
  by_cases hf0 : f = 0
  · rw [hf0]; exact iff_of_true (Valuation.map_zero _) rfl
  obtain ⟨n, hn⟩ : ∃ n, coeff _ _ n f ≠ 0 := not_forall.1 fun h => hf0 <| Perfection.ext h
  show valAux K v O p f = 0 ↔ f = 0; refine iff_of_false (fun hvf => hn ?_) hf0
  rw [valAux_eq hv hn] at hvf; replace hvf := pow_eq_zero hvf; rwa [ModP.preVal_eq_zero hv] at hvf

end Classical

include hv

theorem isDomain : IsDomain (PreTilt O p) := by
  have hp : Nat.Prime p := Fact.out
  haveI : Nontrivial (PreTilt O p) := ⟨(CharP.nontrivial_of_char_ne_one hp.ne_one).1⟩
  haveI : NoZeroDivisors (PreTilt O p) :=
    ⟨fun hfg => by
      simp_rw [← map_eq_zero hv] at hfg ⊢; contrapose! hfg; rw [Valuation.map_mul]
      exact mul_ne_zero hfg.1 hfg.2⟩
  exact NoZeroDivisors.to_isDomain _

end PreTilt

/-- The tilt of a field, as defined in Perfectoid Spaces by Peter Scholze, as in
[scholze2011perfectoid]. Given a field `K` with valuation `K → ℝ≥0` and ring of integers `O`,
this is implemented as the fraction field of the perfection of `O/(p)`. -/
def Tilt [Fact p.Prime] [hvp : Fact (v p ≠ 1)] :=
  have _ := Fact.mk <| mt hv.one_of_isUnit <| (map_natCast (algebraMap O K) p).symm ▸ hvp.1
  FractionRing (PreTilt O p)

namespace Tilt

noncomputable instance [Fact p.Prime] [hvp : Fact (v p ≠ 1)] : Field (Tilt K v O hv p) :=
  haveI := Fact.mk <| mt hv.one_of_isUnit <| (map_natCast (algebraMap O K) p).symm ▸ hvp.1
  haveI := PreTilt.isDomain K v O hv p
  FractionRing.field _

end Tilt

end Perfectoid<|MERGE_RESOLUTION|>--- conflicted
+++ resolved
@@ -454,12 +454,9 @@
 
 instance : CharP (PreTilt O p) p :=
   Perfection.charP (ModP O p) p
-<<<<<<< HEAD
 
 instance : PerfectRing (PreTilt O p) p :=
   Perfection.perfectRing (ModP O p) p
-=======
->>>>>>> 0ccaba52
 
 section Classical
 
@@ -546,14 +543,9 @@
   replace hn := coeff_ne_zero_of_le hn (le_trans (le_max_right m n) (le_max_left _ k))
   replace hk := coeff_ne_zero_of_le hk (le_max_right (max m n) k)
   rw [valAux_eq hv hm, valAux_eq hv hn, valAux_eq hv hk, RingHom.map_add]
-<<<<<<< HEAD
-  cases' le_max_iff.1
-      (ModP.preVal_add hv (coeff _ _ (max (max m n) k) f) (coeff _ _ (max (max m n) k) g)) with h h
-=======
   rcases le_max_iff.1
       (ModP.preVal_add hv (coeff _ _ (max (max m n) k) f)
       (coeff _ _ (max (max m n) k) g)) with h | h
->>>>>>> 0ccaba52
   · exact le_max_of_le_left (pow_le_pow_left' h _)
   · exact le_max_of_le_right (pow_le_pow_left' h _)
 
