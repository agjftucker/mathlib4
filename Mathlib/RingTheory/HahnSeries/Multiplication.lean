--- conflicted
+++ resolved
@@ -39,11 +39,7 @@
 
 noncomputable section
 
-<<<<<<< HEAD
 variable {Γ Γ' R U V : Type*}
-=======
-variable {Γ Γ' R S V : Type*}
->>>>>>> e3e46c38
 
 namespace HahnSeries
 
@@ -407,26 +403,15 @@
       ∑ ij ∈ addAntidiagonal x.isPWO_support y.isPWO_support a, x.coeff ij.fst * y.coeff ij.snd :=
   rfl
 
-<<<<<<< HEAD
-protected lemma map_mul {S : Type*} [NonUnitalNonAssocSemiring R] [NonUnitalNonAssocSemiring S]
-    (f : R →ₙ+* S) {x y : HahnSeries Γ R} :
-    (x * y).map f = (x.map f : HahnSeries Γ S) * (y.map f) := by
-  ext g
-=======
 protected lemma map_mul [NonUnitalNonAssocSemiring R] [NonUnitalNonAssocSemiring S] (f : R →ₙ+* S)
     {x y : HahnSeries Γ R} : (x * y).map f = (x.map f : HahnSeries Γ S) * (y.map f) := by
   ext
->>>>>>> e3e46c38
   simp only [map_coeff, mul_coeff, ZeroHom.coe_coe, map_sum, map_mul]
   refine Eq.symm (sum_subset (fun gh hgh => ?_) (fun gh hgh hz => ?_))
   · simp_all only [mem_addAntidiagonal, mem_support, map_coeff, ZeroHom.coe_coe, ne_eq, and_true]
     exact ⟨fun h => hgh.1 (map_zero f ▸ congrArg f h), fun h => hgh.2.1 (map_zero f ▸ congrArg f h)⟩
   · simp_all only [mem_addAntidiagonal, mem_support, ne_eq, map_coeff, ZeroHom.coe_coe, and_true,
-<<<<<<< HEAD
-    not_and, not_not]
-=======
       not_and, not_not]
->>>>>>> e3e46c38
     by_cases h : f (x.coeff gh.1) = 0
     · exact mul_eq_zero_of_left h (f (y.coeff gh.2))
     · exact mul_eq_zero_of_right (f (x.coeff gh.1)) (hz h)
