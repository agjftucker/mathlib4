/-
Copyright (c) 2021 Aaron Anderson. All rights reserved.
Released under Apache 2.0 license as described in the file LICENSE.
Authors: Aaron Anderson, Scott Carnahan
-/
import Mathlib.Algebra.Algebra.Subalgebra.Basic
import Mathlib.Algebra.Module.BigOperators
import Mathlib.Algebra.Order.SMulWithTop
import Mathlib.Data.Finset.MulAntidiagonal
import Mathlib.Data.Finset.SMulAntidiagonal
import Mathlib.GroupTheory.GroupAction.Ring
import Mathlib.RingTheory.HahnSeries.Addition
import Mathlib.RingTheory.Nilpotent.Defs

/-!
# Multiplicative properties of Hahn series
If `Γ` is ordered and `R` has zero, then `HahnSeries Γ R` consists of formal series over `Γ` with
coefficients in `R`, whose supports are partially well-ordered. With further structure on `R` and
`Γ`, we can add further structure on `HahnSeries Γ R`.  We prove some facts about multiplying
Hahn series.

## Main Definitions
  * `HahnModule` is a type alias for `HahnSeries`, which we use for defining scalar multiplication
  of `HahnSeries Γ R` on `HahnModule Γ' R V` for an `R`-module `V`, where `Γ'` admits an ordered
  cancellative vector addition operation from `Γ`.

## Main results
  * If `R` is a (commutative) (semi-)ring, then so is `HahnSeries Γ R`.
  * If `V` is an `R`-module, then `HahnModule Γ' R V` is a `HahnSeries Γ R`-module.

## TODO

  * Scalar tower instances

## References
- [J. van der Hoeven, *Operators on Generalized Power Series*][van_der_hoeven]
-/

open Finset Function Pointwise

noncomputable section

variable {Γ Γ' R S U V : Type*}

namespace HahnSeries

variable [PartialOrder Γ] [Zero Γ]

instance [Zero R] [One R] : One (HahnSeries Γ R) :=
  ⟨single 0 1⟩

open Classical in
@[simp]
theorem coeff_one [Zero R] [One R] {a : Γ} :
    (1 : HahnSeries Γ R).coeff a = if a = 0 then 1 else 0 :=
  coeff_single

@[deprecated (since := "2025-01-31")] alias one_coeff := coeff_one

@[simp]
theorem single_zero_one [Zero R] [One R] : single (0 : Γ) (1 : R) = 1 :=
  rfl

theorem support_one_subset [Zero R] [One R] : support (1 : HahnSeries Γ R) ⊆ {0} := by
  simp

@[simp]
theorem support_one [MulZeroOneClass R] [Nontrivial R] : support (1 : HahnSeries Γ R) = {0} :=
  support_single_of_ne one_ne_zero

@[simp]
theorem orderTop_one [Zero R] [One R] [NeZero (1 : R)] : orderTop (1 : HahnSeries Γ R) = 0 := by
  rw [← single_zero_one, orderTop_single one_ne_zero, WithTop.coe_eq_zero]

@[simp]
theorem order_one [MulZeroOneClass R] : order (1 : HahnSeries Γ R) = 0 := by
  cases subsingleton_or_nontrivial R
  · simp
  · exact order_single one_ne_zero

@[simp]
theorem leadingCoeff_one [MulZeroOneClass R] : (1 : HahnSeries Γ R).leadingCoeff = 1 := by
  simp [leadingCoeff_eq]

@[simp]
protected lemma map_one [MonoidWithZero R] [MonoidWithZero S] (f : R →*₀ S) :
    (1 : HahnSeries Γ R).map f = (1 : HahnSeries Γ S) := by
  ext g
  by_cases h : g = 0 <;> simp [h]

end HahnSeries

/-- We introduce a type alias for `HahnSeries` in order to work with scalar multiplication by
series. If we wrote a `SMul (HahnSeries Γ R) (HahnSeries Γ V)` instance, then when
`V = HahnSeries Γ R`, we would have two different actions of `HahnSeries Γ R` on `HahnSeries Γ V`.
See `Mathlib.Algebra.Polynomial.Module` for more discussion on this problem. -/
@[nolint unusedArguments]
def HahnModule (Γ R V : Type*) [PartialOrder Γ] [Zero V] [SMul R V] :=
  HahnSeries Γ V

namespace HahnModule

section

variable [PartialOrder Γ] [Zero V] [SMul R V]

/-- The casting function to the type synonym. -/
def of (R : Type*) [SMul R V] : HahnSeries Γ V ≃ HahnModule Γ R V :=
  Equiv.refl _

/-- Recursion principle to reduce a result about the synonym to the original type. -/
@[elab_as_elim]
def rec [PartialOrder Γ] [Zero V] [SMul R V] {motive : HahnModule Γ R V → Sort*}
    (h : ∀ x : HahnSeries Γ V, motive (of R x)) : ∀ x, motive x :=
  fun x => h <| (of R).symm x

@[ext]
theorem ext (x y : HahnModule Γ R V) (h : ((of R).symm x).coeff = ((of R).symm y).coeff) : x = y :=
  (of R).symm.injective <| HahnSeries.coeff_inj.1 h

end

section SMul

variable [PartialOrder Γ] [AddCommMonoid V] [SMul R V]

instance instAddCommMonoid : AddCommMonoid (HahnModule Γ R V) :=
  inferInstanceAs <| AddCommMonoid (HahnSeries Γ V)

instance instBaseSMul {V} [Monoid R] [AddMonoid V] [DistribMulAction R V] :
    SMul R (HahnModule Γ R V) :=
  inferInstanceAs <| SMul R (HahnSeries Γ V)

@[simp] theorem of_zero : of R (0 : HahnSeries Γ V) = 0 := rfl
@[simp] theorem of_add (x y : HahnSeries Γ V) : of R (x + y) = of R x + of R y := rfl

@[simp] theorem of_symm_zero : (of R).symm (0 : HahnModule Γ R V) = 0 := rfl
@[simp] theorem of_symm_add (x y : HahnModule Γ R V) :
  (of R).symm (x + y) = (of R).symm x + (of R).symm y := rfl

@[simp] theorem of_nsmul (n : ℕ) (x : HahnSeries Γ V) :
  (of R) (n • x) = n • (of R) x := rfl
@[simp] theorem of_symm_nsmul (n : ℕ) (x : HahnModule Γ R V) :
  (of R).symm (n • x) = n • (of R).symm x := rfl

variable [PartialOrder Γ'] [VAdd Γ Γ'] [IsOrderedCancelVAdd Γ Γ']

instance instSMul [Zero R] : SMul (HahnSeries Γ R) (HahnModule Γ' R V) where
  smul x y := (of R) {
    coeff := fun a =>
      ∑ ij ∈ VAddAntidiagonal x.isPWO_support ((of R).symm y).isPWO_support a,
        x.coeff ij.fst • ((of R).symm y).coeff ij.snd
    isPWO_support' :=
        haveI h :
          { a : Γ' |
              (∑ ij ∈ VAddAntidiagonal x.isPWO_support ((of R).symm y).isPWO_support a,
                  x.coeff ij.fst • ((of R).symm y).coeff ij.snd) ≠ 0 } ⊆
            { a : Γ' | (VAddAntidiagonal x.isPWO_support
              ((of R).symm y).isPWO_support a).Nonempty } := by
          intro a ha
          contrapose! ha
          simp [not_nonempty_iff_eq_empty.1 ha]
        isPWO_support_vaddAntidiagonal.mono h }

theorem coeff_smul [Zero R] (x : HahnSeries Γ R) (y : HahnModule Γ' R V) (a : Γ') :
    ((of R).symm <| x • y).coeff a =
      ∑ ij ∈ VAddAntidiagonal x.isPWO_support ((of R).symm y).isPWO_support a,
        x.coeff ij.fst • ((of R).symm y).coeff ij.snd :=
  rfl

@[deprecated (since := "2025-01-31")] alias smul_coeff := coeff_smul

end SMul

section SMulZeroClass

variable [PartialOrder Γ] [PartialOrder Γ'] [VAdd Γ Γ'] [IsOrderedCancelVAdd Γ Γ']
  [AddCommMonoid V]

instance instBaseSMulZeroClass [SMulZeroClass R V] :
    SMulZeroClass R (HahnModule Γ R V) :=
  inferInstanceAs <| SMulZeroClass R (HahnSeries Γ V)

@[simp] theorem of_smul [SMulZeroClass R V] (r : R) (x : HahnSeries Γ V) :
  (of R) (r • x) = r • (of R) x := rfl
@[simp] theorem of_symm_smul [SMulZeroClass R V] (r : R) (x : HahnModule Γ R V) :
  (of R).symm (r • x) = r • (of R).symm x := rfl

variable [Zero R]

instance instSMulZeroClass [SMulZeroClass R V] :
    SMulZeroClass (HahnSeries Γ R) (HahnModule Γ' R V) where
  smul_zero x := by
    ext
    simp [coeff_smul]

theorem coeff_smul_right [SMulZeroClass R V] {x : HahnSeries Γ R} {y : HahnModule Γ' R V} {a : Γ'}
    {s : Set Γ'} (hs : s.IsPWO) (hys : ((of R).symm y).support ⊆ s) :
    ((of R).symm <| x • y).coeff a =
      ∑ ij ∈ VAddAntidiagonal x.isPWO_support hs a,
        x.coeff ij.fst • ((of R).symm y).coeff ij.snd := by
  classical
  rw [coeff_smul]
  apply sum_subset_zero_on_sdiff (vaddAntidiagonal_mono_right hys) _ fun _ _ => rfl
  intro b hb
  simp only [not_and, mem_sdiff, mem_vaddAntidiagonal, HahnSeries.mem_support, not_imp_not] at hb
  rw [hb.2 hb.1.1 hb.1.2.2, smul_zero]

@[deprecated (since := "2025-01-31")] alias smul_coeff_right := coeff_smul_right

theorem coeff_smul_left [SMulWithZero R V] {x : HahnSeries Γ R}
    {y : HahnModule Γ' R V} {a : Γ'} {s : Set Γ}
    (hs : s.IsPWO) (hxs : x.support ⊆ s) :
    ((of R).symm <| x • y).coeff a =
      ∑ ij ∈ VAddAntidiagonal hs ((of R).symm y).isPWO_support a,
        x.coeff ij.fst • ((of R).symm y).coeff ij.snd := by
  classical
  rw [coeff_smul]
  apply sum_subset_zero_on_sdiff (vaddAntidiagonal_mono_left hxs) _ fun _ _ => rfl
  intro b hb
  simp only [not_and', mem_sdiff, mem_vaddAntidiagonal, HahnSeries.mem_support, not_ne_iff] at hb
  rw [hb.2 ⟨hb.1.2.1, hb.1.2.2⟩, zero_smul]

@[deprecated (since := "2025-01-31")] alias smul_coeff_left := coeff_smul_left

end SMulZeroClass

section DistribSMul

variable [PartialOrder Γ] [PartialOrder Γ'] [VAdd Γ Γ'] [IsOrderedCancelVAdd Γ Γ'] [AddCommMonoid V]

theorem smul_add [Zero R] [DistribSMul R V] (x : HahnSeries Γ R) (y z : HahnModule Γ' R V) :
    x • (y + z) = x • y + x • z := by
  ext k
  have hwf := ((of R).symm y).isPWO_support.union ((of R).symm z).isPWO_support
  rw [coeff_smul_right hwf, of_symm_add]
  · simp_all only [HahnSeries.coeff_add', Pi.add_apply, smul_add, of_symm_add]
    rw [coeff_smul_right hwf Set.subset_union_right,
      coeff_smul_right hwf Set.subset_union_left]
    simp_all [sum_add_distrib]
  · intro b
    simp_all only [Set.isPWO_union, HahnSeries.isPWO_support, and_self, of_symm_add,
      HahnSeries.coeff_add', Pi.add_apply, ne_eq, Set.mem_union, HahnSeries.mem_support]
    contrapose!
    intro h
    rw [h.1, h.2, add_zero]

instance instDistribSMul [MonoidWithZero R] [DistribSMul R V] : DistribSMul (HahnSeries Γ R)
    (HahnModule Γ' R V) where
  smul_add := smul_add

theorem add_smul [AddCommMonoid R] [SMulWithZero R V] {x y : HahnSeries Γ R}
    {z : HahnModule Γ' R V} (h : ∀ (r s : R) (u : V), (r + s) • u = r • u + s • u) :
    (x + y) • z = x • z + y • z := by
  ext a
  have hwf := x.isPWO_support.union y.isPWO_support
  rw [coeff_smul_left hwf, HahnSeries.coeff_add', of_symm_add]
  · simp_all only [Pi.add_apply, HahnSeries.coeff_add']
    rw [coeff_smul_left hwf Set.subset_union_right,
      coeff_smul_left hwf Set.subset_union_left]
    simp only [HahnSeries.coeff_add, h, sum_add_distrib]
  · intro b
    simp_all only [Set.isPWO_union, HahnSeries.isPWO_support, and_self, HahnSeries.mem_support,
      HahnSeries.coeff_add, ne_eq, Set.mem_union, Set.mem_setOf_eq, mem_support]
    contrapose!
    intro h
    rw [h.1, h.2, add_zero]

theorem coeff_single_smul_vadd [MulZeroClass R] [SMulWithZero R V] {r : R} {x : HahnModule Γ' R V}
    {a : Γ'} {b : Γ} :
    ((of R).symm (HahnSeries.single b r • x)).coeff (b +ᵥ a) = r • ((of R).symm x).coeff a := by
  by_cases hr : r = 0
  · simp_all only [map_zero, zero_smul, coeff_smul, HahnSeries.support_zero, HahnSeries.coeff_zero,
    sum_const_zero]
  simp only [hr, coeff_smul, coeff_smul, HahnSeries.support_single_of_ne, ne_eq, not_false_iff,
    smul_eq_mul]
  by_cases hx : ((of R).symm x).coeff a = 0
  · simp only [hx, smul_zero]
    rw [sum_congr _ fun _ _ => rfl, sum_empty]
    ext ⟨a1, a2⟩
    simp only [not_mem_empty, not_and, Set.mem_singleton_iff, Classical.not_not,
      mem_vaddAntidiagonal, Set.mem_setOf_eq, iff_false]
    rintro rfl h2 h1
    rw [IsCancelVAdd.left_cancel a1 a2 a h1] at h2
    exact h2 hx
  trans ∑ ij ∈ {(b, a)},
    (HahnSeries.single b r).coeff ij.fst • ((of R).symm x).coeff ij.snd
  · apply sum_congr _ fun _ _ => rfl
    ext ⟨a1, a2⟩
    simp only [Set.mem_singleton_iff, Prod.mk_inj, mem_vaddAntidiagonal, mem_singleton,
      Set.mem_setOf_eq]
    constructor
    · rintro ⟨rfl, _, h1⟩
      exact ⟨rfl, IsCancelVAdd.left_cancel a1 a2 a h1⟩
    · rintro ⟨rfl, rfl⟩
      exact ⟨rfl, by exact hx, rfl⟩
  · simp

@[deprecated (since := "2025-01-31")] alias single_smul_coeff_add := coeff_single_smul_vadd

theorem coeff_single_zero_smul {Γ} [OrderedAddCommMonoid Γ] [AddAction Γ Γ']
    [IsOrderedCancelVAdd Γ Γ'] [MulZeroClass R] [SMulWithZero R V] {r : R}
    {x : HahnModule Γ' R V} {a : Γ'} :
    ((of R).symm ((HahnSeries.single 0 r : HahnSeries Γ R) • x)).coeff a =
    r • ((of R).symm x).coeff a := by
  nth_rw 1 [← zero_vadd Γ a]
  exact coeff_single_smul_vadd

@[deprecated (since := "2025-01-31")] alias single_zero_smul_coeff := coeff_single_zero_smul

@[simp]
theorem single_zero_smul_eq_smul (Γ) [OrderedAddCommMonoid Γ] [AddAction Γ Γ']
    [IsOrderedCancelVAdd Γ Γ'] [MulZeroClass R] [SMulWithZero R V] {r : R}
    {x : HahnModule Γ' R V} :
    (HahnSeries.single (0 : Γ) r) • x = r • x := by
  ext
  exact coeff_single_zero_smul

@[simp]
theorem zero_smul' [Zero R] [SMulWithZero R V] {x : HahnModule Γ' R V} :
    (0 : HahnSeries Γ R) • x = 0 := by
  ext
  simp [coeff_smul]

@[simp]
theorem one_smul' {Γ} [OrderedAddCommMonoid Γ] [AddAction Γ Γ'] [IsOrderedCancelVAdd Γ Γ']
    [MonoidWithZero R] [MulActionWithZero R V] {x : HahnModule Γ' R V} :
    (1 : HahnSeries Γ R) • x = x := by
  ext g
  exact coeff_single_zero_smul.trans (one_smul R (x.coeff g))

theorem support_smul_subset_vadd_support [Zero R] [SMulWithZero R V] {x : HahnSeries Γ R}
    {y : HahnModule Γ' R V} :
    ((of R).symm (x • y)).support ⊆ x.support +ᵥ ((of R).symm y).support := by
  apply Set.Subset.trans _ <|
    support_vaddAntidiagonal_subset_vadd (hs := x.isPWO_support) (ht := y.isPWO_support)
  intro x hx
  contrapose! hx
  simp only [Set.mem_setOf_eq, not_nonempty_iff_eq_empty] at hx
  simp [hx, coeff_smul]

theorem coeffTop_smul_orderTop_vAdd_orderTop {Γ Γ'} [LinearOrder Γ] [LinearOrder Γ']
    [VAdd Γ Γ'] [IsOrderedCancelVAdd Γ Γ'] [Zero R] [SMulWithZero R V] {x : HahnSeries Γ R}
    {y : HahnModule Γ' R V} :
      ((of R).symm (x • y)).coeffTop (x.orderTop +ᵥ ((of R).symm y).orderTop) =
      x.leadingCoeff • ((of R).symm y).leadingCoeff := by
  by_cases hx : x = 0; · simp_all [hx]
  by_cases hy : (of R).symm y = 0; · simp_all [hy]
  simp_rw [HahnSeries.orderTop_of_ne hx, HahnSeries.orderTop_of_ne hy,
    HahnSeries.leadingCoeff_of_ne hx, HahnSeries.leadingCoeff_of_ne hy, ← WithTop.coe_vAdd,
    HahnSeries.coeffTop_eq]
  rw [coeff_smul, Finset.vaddAntidiagonal_min_vadd_min, Finset.sum_singleton]

theorem orderTop_vAdd_le_orderTop_smul {Γ Γ'} [LinearOrder Γ] [LinearOrder Γ']
    [VAdd Γ Γ'] [IsOrderedCancelVAdd Γ Γ'] [MulZeroClass R] [SMulWithZero R V] {x : HahnSeries Γ R}
    {y : HahnModule Γ' R V} :
    x.orderTop +ᵥ ((of R).symm y).orderTop ≤ ((of R).symm (x • y)).orderTop := by
  by_cases hx : x = 0; · simp_all
  by_cases hy : y = 0; · simp_all
  have hhy : ((of R).symm y) ≠ 0 := hy
  rw [HahnSeries.orderTop_of_ne hx, HahnSeries.orderTop_of_ne hhy, ← WithTop.coe_vAdd,
      ← Set.IsWF.min_vadd]
  by_cases hxy : (of R).symm (x • y) = 0
  · rw [hxy, HahnSeries.orderTop_zero]
    exact OrderTop.le_top (α := WithTop Γ') _
  · rw [HahnSeries.orderTop_of_ne hxy, WithTop.coe_le_coe]
    exact Set.IsWF.min_le_min_of_subset support_smul_subset_vadd_support

theorem orderTop_smul_of_nonzero {Γ Γ'} [LinearOrder Γ] [LinearOrder Γ']
    [VAdd Γ Γ'] [IsOrderedCancelVAdd Γ Γ'] [MulZeroClass R] [SMulWithZero R V] {x : HahnSeries Γ R}
    {y : HahnModule Γ' R V} (h : x.leadingCoeff • ((of R).symm y).leadingCoeff ≠ 0) :
    ((of R).symm (x • y)).orderTop = x.orderTop +ᵥ ((of R).symm y).orderTop := by
  refine le_antisymm (HahnSeries.orderTop_le_of_coeffTop_ne_zero ?_) orderTop_vAdd_le_orderTop_smul
  rw [coeffTop_smul_orderTop_vAdd_orderTop]
  exact h

theorem leadingCoeff_smul_of_nonzero {Γ Γ'} [LinearOrder Γ] [LinearOrder Γ']
    [VAdd Γ Γ'] [IsOrderedCancelVAdd Γ Γ'] [MulZeroClass R] [SMulWithZero R V] {x : HahnSeries Γ R}
    {y : HahnModule Γ' R V} (h : x.leadingCoeff • ((of R).symm y).leadingCoeff ≠ 0) :
    ((of R).symm (x • y)).leadingCoeff = x.leadingCoeff • ((of R).symm y).leadingCoeff := by
  by_cases hx : x = 0; · simp_all
  by_cases hy : (of R).symm y = 0; · simp_all
  simp [HahnSeries.leadingCoeff, orderTop_smul_of_nonzero h, coeffTop_smul_orderTop_vAdd_orderTop]

theorem coeff_smul_order_add_order {Γ} [LinearOrderedCancelAddCommMonoid Γ] [Zero R]
    [SMulWithZero R V] (x : HahnSeries Γ R) (y : HahnModule Γ R V) :
    ((of R).symm (x • y)).coeff (x.order + ((of R).symm y).order) =
      x.leadingCoeff • ((of R).symm y).leadingCoeff := by
  by_cases hx : x = (0 : HahnSeries Γ R); · simp [HahnSeries.coeff_zero, hx]
  by_cases hy : (of R).symm y = 0; · simp [hy, coeff_smul]
  rw [HahnSeries.order_of_ne hx, HahnSeries.order_of_ne hy, coeff_smul,
    HahnSeries.leadingCoeff_of_ne hx, HahnSeries.leadingCoeff_of_ne hy]
  erw [Finset.vaddAntidiagonal_min_vadd_min, Finset.sum_singleton]

@[deprecated (since := "2025-01-31")] alias smul_coeff_order_add_order := coeff_smul_order_add_order

end DistribSMul

end HahnModule

variable [OrderedCancelAddCommMonoid Γ]

namespace HahnSeries

instance [NonUnitalNonAssocSemiring R] : Mul (HahnSeries Γ R) where
  mul x y := (HahnModule.of R).symm (x • HahnModule.of R y)

theorem of_symm_smul_of_eq_mul [NonUnitalNonAssocSemiring R] {x y : HahnSeries Γ R} :
    (HahnModule.of R).symm (x • HahnModule.of R y) = x * y := rfl

theorem coeff_mul [NonUnitalNonAssocSemiring R] {x y : HahnSeries Γ R} {a : Γ} :
    (x * y).coeff a =
      ∑ ij ∈ addAntidiagonal x.isPWO_support y.isPWO_support a, x.coeff ij.fst * y.coeff ij.snd :=
  rfl

@[deprecated (since := "2025-01-31")] alias mul_coeff := coeff_mul

protected lemma map_mul [NonUnitalNonAssocSemiring R] [NonUnitalNonAssocSemiring S] (f : R →ₙ+* S)
    {x y : HahnSeries Γ R} : (x * y).map f = (x.map f : HahnSeries Γ S) * (y.map f) := by
  ext
  simp only [map_coeff, coeff_mul, ZeroHom.coe_coe, map_sum, map_mul]
  refine Eq.symm (sum_subset (fun gh hgh => ?_) (fun gh hgh hz => ?_))
  · simp_all only [mem_addAntidiagonal, mem_support, map_coeff, ZeroHom.coe_coe, ne_eq, and_true]
    exact ⟨fun h => hgh.1 (map_zero f ▸ congrArg f h), fun h => hgh.2.1 (map_zero f ▸ congrArg f h)⟩
  · simp_all only [mem_addAntidiagonal, mem_support, ne_eq, map_coeff, ZeroHom.coe_coe, and_true,
      not_and, not_not]
    by_cases h : f (x.coeff gh.1) = 0
    · exact mul_eq_zero_of_left h (f (y.coeff gh.2))
    · exact mul_eq_zero_of_right (f (x.coeff gh.1)) (hz h)

theorem coeff_mul_left' [NonUnitalNonAssocSemiring R] {x y : HahnSeries Γ R} {a : Γ} {s : Set Γ}
    (hs : s.IsPWO) (hxs : x.support ⊆ s) :
    (x * y).coeff a =
      ∑ ij ∈ addAntidiagonal hs y.isPWO_support a, x.coeff ij.fst * y.coeff ij.snd :=
  HahnModule.coeff_smul_left hs hxs

theorem coeff_mul_right' [NonUnitalNonAssocSemiring R] {x y : HahnSeries Γ R} {a : Γ} {s : Set Γ}
    (hs : s.IsPWO) (hys : y.support ⊆ s) :
    (x * y).coeff a =
      ∑ ij ∈ addAntidiagonal x.isPWO_support hs a, x.coeff ij.fst * y.coeff ij.snd :=
  HahnModule.coeff_smul_right hs hys

@[deprecated (since := "2025-01-31")] alias mul_coeff_right' := coeff_mul_right'

instance [NonUnitalNonAssocSemiring R] : Distrib (HahnSeries Γ R) :=
  { inferInstanceAs (Mul (HahnSeries Γ R)),
    inferInstanceAs (Add (HahnSeries Γ R)) with
    left_distrib := fun x y z => by
      simp only [← of_symm_smul_of_eq_mul]
      exact HahnModule.smul_add x y z
    right_distrib := fun x y z => by
      simp only [← of_symm_smul_of_eq_mul]
      refine HahnModule.add_smul ?_
      simp only [smul_eq_mul]
      exact add_mul }

instance [NonUnitalNonAssocSemiring R] : NonUnitalNonAssocSemiring (HahnSeries Γ R) :=
  { inferInstanceAs (AddCommMonoid (HahnSeries Γ R)),
    inferInstanceAs (Distrib (HahnSeries Γ R)) with
    zero_mul := by
      intro a
      ext
      simp [coeff_mul]
    mul_zero := by
      intro a
      ext
      simp [coeff_mul] }

theorem coeff_single_mul_add [NonUnitalNonAssocSemiring R] {r : R} {x : HahnSeries Γ R} {a : Γ}
    {b : Γ} : (single b r * x).coeff (a + b) = r * x.coeff a := by
  rw [← of_symm_smul_of_eq_mul, add_comm, ← vadd_eq_add]
  exact HahnModule.coeff_single_smul_vadd

theorem coeff_mul_single_add [NonUnitalNonAssocSemiring R] {r : R} {x : HahnSeries Γ R} {a : Γ}
    {b : Γ} : (x * single b r).coeff (a + b) = x.coeff a * r := by
  by_cases hr : r = 0
  · simp [hr, coeff_mul]
  simp only [hr, coeff_smul, coeff_mul, support_single_of_ne, Ne, not_false_iff, smul_eq_mul]
  by_cases hx : x.coeff a = 0
  · simp only [hx, zero_mul]
    rw [sum_congr _ fun _ _ => rfl, sum_empty]
    ext ⟨a1, a2⟩
    simp only [not_mem_empty, not_and, Set.mem_singleton_iff, Classical.not_not,
      mem_addAntidiagonal, Set.mem_setOf_eq, iff_false]
    rintro h2 rfl h1
    rw [← add_right_cancel h1] at hx
    exact h2 hx
  trans ∑ ij ∈ {(a, b)}, x.coeff ij.fst * (single b r).coeff ij.snd
  · apply sum_congr _ fun _ _ => rfl
    ext ⟨a1, a2⟩
    simp only [Set.mem_singleton_iff, Prod.mk_inj, mem_addAntidiagonal, mem_singleton,
      Set.mem_setOf_eq]
    constructor
    · rintro ⟨_, rfl, h1⟩
      exact ⟨add_right_cancel h1, rfl⟩
    · rintro ⟨rfl, rfl⟩
      simp [hx]
  · simp

@[deprecated (since := "2025-01-31")] alias mul_single_coeff_add := coeff_mul_single_add

@[simp]
theorem coeff_mul_single_zero [NonUnitalNonAssocSemiring R] {r : R} {x : HahnSeries Γ R} {a : Γ} :
    (x * single 0 r).coeff a = x.coeff a * r := by rw [← add_zero a, coeff_mul_single_add, add_zero]

@[deprecated (since := "2025-01-31")] alias mul_single_zero_coeff := coeff_mul_single_zero

theorem coeff_single_zero_mul [NonUnitalNonAssocSemiring R] {r : R} {x : HahnSeries Γ R} {a : Γ} :
    ((single 0 r : HahnSeries Γ R) * x).coeff a = r * x.coeff a := by
  rw [← add_zero a, coeff_single_mul_add, add_zero]

instance [NonAssocSemiring R] : NonAssocSemiring (HahnSeries Γ R) :=
  { AddMonoidWithOne.unary,
    inferInstanceAs (NonUnitalNonAssocSemiring (HahnSeries Γ R)) with
    one_mul := fun x => by
      ext
      exact coeff_single_zero_mul.trans (one_mul _)
    mul_one := fun x => by
      ext
      exact coeff_mul_single_zero.trans (mul_one _) }

@[simp]
theorem single_zero_mul_eq_smul [Semiring R] {r : R} {x : HahnSeries Γ R} :
    single 0 r * x = r • x := by
  ext
  exact coeff_single_zero_mul

theorem support_mul_subset_add_support [NonUnitalNonAssocSemiring R] {x y : HahnSeries Γ R} :
    support (x * y) ⊆ support x + support y := by
  rw [← of_symm_smul_of_eq_mul, ← vadd_eq_add]
  exact HahnModule.support_smul_subset_vadd_support

section orderLemmas

variable {Γ : Type*} [LinearOrderedCancelAddCommMonoid Γ] [NonUnitalNonAssocSemiring R]

theorem coeff_mul_order_add_order  (x y : HahnSeries Γ R) :
    (x * y).coeff (x.order + y.order) = x.leadingCoeff * y.leadingCoeff := by
  simp only [← of_symm_smul_of_eq_mul]
  exact HahnModule.coeff_smul_order_add_order x y

@[deprecated (since := "2025-01-31")] alias mul_coeff_order_add_order := coeff_mul_order_add_order

<<<<<<< HEAD
theorem orderTop_mul_of_nonzero {Γ} [LinearOrderedCancelAddCommMonoid Γ]
    [NonUnitalNonAssocSemiring R] {x y : HahnSeries Γ R} (h : x.leadingCoeff * y.leadingCoeff ≠ 0) :
    (x * y).orderTop = x.orderTop + y.orderTop := by
  by_cases hx : x = 0; · simp_all
  by_cases hy : y = 0; · simp_all
  rw [← smul_eq_mul]
  exact HahnModule.orderTop_smul_of_nonzero h

theorem orderTop_add_le_mul {Γ} [LinearOrderedCancelAddCommMonoid Γ]
    [NonUnitalNonAssocSemiring R] {x y : HahnSeries Γ R} :
=======
theorem orderTop_add_le_mul {x y : HahnSeries Γ R} :
>>>>>>> 4d34d06e
    x.orderTop + y.orderTop ≤ (x * y).orderTop := by
  rw [← smul_eq_mul]
  exact HahnModule.orderTop_vAdd_le_orderTop_smul

theorem order_add_le_mul {Γ} [LinearOrderedCancelAddCommMonoid Γ]
    [NonUnitalNonAssocSemiring R] {x y : HahnSeries Γ R} (hxy : x * y ≠ 0) :
  x.order + y.order ≤ (x * y).order := by
  refine WithTop.coe_le_coe.mp ?_
  rw [WithTop.coe_add, order_eq_orderTop_of_ne (ne_zero_and_ne_zero_of_mul hxy).1,
    order_eq_orderTop_of_ne (ne_zero_and_ne_zero_of_mul hxy).2, order_eq_orderTop_of_ne hxy]
  exact orderTop_add_le_mul

theorem order_mul_of_nonzero {Γ} [LinearOrderedCancelAddCommMonoid Γ]
    [NonUnitalNonAssocSemiring R] {x y : HahnSeries Γ R}
    (h : x.leadingCoeff * y.leadingCoeff ≠ 0) : (x * y).order = x.order + y.order := by
  have hx : x.leadingCoeff ≠ 0 := by aesop
  have hy : y.leadingCoeff ≠ 0 := by aesop
  have hxy : (x * y).coeff (x.order + y.order) ≠ 0 :=
    ne_of_eq_of_ne (coeff_mul_order_add_order x y) h
  refine le_antisymm (order_le_of_coeff_ne_zero
    (Eq.mpr (congrArg (fun _a ↦ _a ≠ 0) (coeff_mul_order_add_order x y)) h)) ?_
  rw [order_of_ne <| leadingCoeff_ne_iff.mp hx, order_of_ne <| leadingCoeff_ne_iff.mp hy,
    order_of_ne <| ne_zero_of_coeff_ne_zero hxy, ← Set.IsWF.min_add]
  exact Set.IsWF.min_le_min_of_subset support_mul_subset_add_support

theorem leadingCoeff_mul_of_nonzero {Γ} [LinearOrderedCancelAddCommMonoid Γ]
    [NonUnitalNonAssocSemiring R] {x y : HahnSeries Γ R} (h : x.leadingCoeff * y.leadingCoeff ≠ 0) :
    (x * y).leadingCoeff = x.leadingCoeff * y.leadingCoeff := by
  simp only [leadingCoeff_eq, order_mul_of_nonzero h, coeff_mul_order_add_order]

theorem order_mul_single_of_nonzero_divisor {Γ} [LinearOrderedCancelAddCommMonoid Γ]
    [NonUnitalNonAssocSemiring R] {g : Γ} {r : R} (hr : ∀ (s : R), r * s = 0 → s = 0)
    {x : HahnSeries Γ R} (hx : x ≠ 0) : (((single g) r) * x).order = g + x.order := by
  have hR : ∃ (y : R), y ≠ 0 := Exists.intro (x.leadingCoeff) (leadingCoeff_ne_iff.mpr hx)
  have hrne : r ≠ 0 := by
    by_contra hr'
    let y := Exists.choose hR
    exact (Exists.choose_spec hR) (hr y (mul_eq_zero_of_left hr' y))
  have hrx : ((single g) r).leadingCoeff * x.leadingCoeff ≠ 0 := by
    rw [leadingCoeff_of_single]
    exact fun hrx' => (leadingCoeff_ne_iff.mpr hx) (hr x.leadingCoeff hrx')
  rw [order_mul_of_nonzero hrx, order_single hrne]

theorem order_mul_of_nonzero {x y : HahnSeries Γ R}
    (h : x.leadingCoeff * y.leadingCoeff ≠ 0) : (x * y).order = x.order + y.order := by
  have hx : x.leadingCoeff ≠ 0 := by aesop
  have hy : y.leadingCoeff ≠ 0 := by aesop
  have hxy : (x * y).coeff (x.order + y.order) ≠ 0 :=
    ne_of_eq_of_ne (coeff_mul_order_add_order x y) h
  refine le_antisymm (order_le_of_coeff_ne_zero
    (Eq.mpr (congrArg (fun _a ↦ _a ≠ 0) (coeff_mul_order_add_order x y)) h)) ?_
  rw [order_of_ne <| leadingCoeff_ne_iff.mp hx, order_of_ne <| leadingCoeff_ne_iff.mp hy,
    order_of_ne <| ne_zero_of_coeff_ne_zero hxy, ← Set.IsWF.min_add]
  exact Set.IsWF.min_le_min_of_subset support_mul_subset_add_support

theorem order_single_mul_of_isRegular {g : Γ} {r : R} (hr : IsRegular r)
    {x : HahnSeries Γ R} (hx : x ≠ 0) : (((single g) r) * x).order = g + x.order := by
  obtain _|_ := subsingleton_or_nontrivial R
  · exact (hx <| Subsingleton.eq_zero x).elim
  have hrx : ((single g) r).leadingCoeff * x.leadingCoeff ≠ 0 := by
    rwa [leadingCoeff_of_single, ne_eq, hr.left.mul_left_eq_zero_iff, leadingCoeff_eq_iff]
  rw [order_mul_of_nonzero hrx, order_single <| IsRegular.ne_zero hr]

end orderLemmas

private theorem mul_assoc' [NonUnitalSemiring R] (x y z : HahnSeries Γ R) :
    x * y * z = x * (y * z) := by
  ext b
  rw [coeff_mul_left' (x.isPWO_support.add y.isPWO_support) support_mul_subset_add_support,
    coeff_mul_right' (y.isPWO_support.add z.isPWO_support) support_mul_subset_add_support]
  simp only [coeff_mul, coeff_add, sum_mul, mul_sum, sum_sigma']
  apply Finset.sum_nbij' (fun ⟨⟨_i, j⟩, ⟨k, l⟩⟩ ↦ ⟨(k, l + j), (l, j)⟩)
    (fun ⟨⟨i, _j⟩, ⟨k, l⟩⟩ ↦ ⟨(i + k, l), (i, k)⟩) <;>
  aesop (add safe Set.add_mem_add) (add simp [add_assoc, mul_assoc])

instance [NonUnitalSemiring R] : NonUnitalSemiring (HahnSeries Γ R) :=
  { inferInstanceAs (NonUnitalNonAssocSemiring (HahnSeries Γ R)) with
    mul_assoc := mul_assoc' }

instance [Semiring R] : Semiring (HahnSeries Γ R) :=
  { inferInstanceAs (NonAssocSemiring (HahnSeries Γ R)),
    inferInstanceAs (NonUnitalSemiring (HahnSeries Γ R)) with }

theorem leadingCoeff_pow_of_nonzero {Γ} [LinearOrderedCancelAddCommMonoid Γ]
    [Semiring R] {x : HahnSeries Γ R} {n : ℕ} (h : x.leadingCoeff ^ n ≠ 0) :
    (x ^ n).leadingCoeff = x.leadingCoeff ^ n := by
  induction n with
  | zero => simp
  | succ n ih =>
    rw [pow_succ] at h
    specialize ih (left_ne_zero_of_mul h)
    rw [pow_succ, pow_succ, leadingCoeff_mul_of_nonzero (ih ▸ h), ih]

theorem orderTop_pow_of_nonzero {Γ} [LinearOrderedCancelAddCommMonoid Γ]
    [Semiring R] {x : HahnSeries Γ R} {n : ℕ} (h : x.leadingCoeff ^ n ≠ 0) :
    (x ^ n).orderTop = n • x.orderTop := by
  haveI : Nontrivial R := nontrivial_of_ne (x.leadingCoeff ^ n) 0 h
  induction n with
  | zero => simp
  | succ n ih =>
    rw [pow_succ] at h
    specialize ih (left_ne_zero_of_mul h)
    rw [pow_succ, orderTop_mul_of_nonzero (leadingCoeff_pow_of_nonzero (left_ne_zero_of_mul h) ▸ h),
      ih, succ_nsmul]

theorem orderTop_nsmul_le_orderTop_pow {Γ} [LinearOrderedCancelAddCommMonoid Γ]
    [Semiring R] {x : HahnSeries Γ R} {n : ℕ} : n • x.orderTop ≤ (x ^ n).orderTop := by
  induction n with
  | zero =>
    simp only [zero_smul, pow_zero]
    by_cases h : (0 : R) = 1
    · have : Subsingleton R := subsingleton_iff_zero_eq_one.mp h
      simp
    · haveI : Nontrivial R := nontrivial_of_ne 0 1 h
      rw [orderTop_one]
  | succ n ih =>
    rw [add_nsmul, pow_add]
    calc
      n • x.orderTop + 1 • x.orderTop ≤ (x ^ n).orderTop + 1 • x.orderTop := by
        exact add_le_add_right ih (1 • x.orderTop)
      (x ^ n).orderTop + 1 • x.orderTop = (x ^ n).orderTop + x.orderTop := by rw [one_nsmul]
      (x ^ n).orderTop + x.orderTop ≤ (x ^ n * x).orderTop := by exact orderTop_add_le_mul
      (x ^ n * x).orderTop ≤ (x ^ n * x ^ 1).orderTop := by rw [pow_one]

instance [NonUnitalCommSemiring R] : NonUnitalCommSemiring (HahnSeries Γ R) where
  __ : NonUnitalSemiring (HahnSeries Γ R) := inferInstance
  mul_comm x y := by
    ext
    simp_rw [coeff_mul, mul_comm]
    exact Finset.sum_equiv (Equiv.prodComm _ _) (fun _ ↦ swap_mem_addAntidiagonal.symm) <| by simp

instance [CommSemiring R] : CommSemiring (HahnSeries Γ R) :=
  { inferInstanceAs (NonUnitalCommSemiring (HahnSeries Γ R)),
    inferInstanceAs (Semiring (HahnSeries Γ R)) with }

theorem orderTop_prod_le_sum {Γ} [LinearOrderedCancelAddCommMonoid Γ]{α : Type*} [CommSemiring R]
    {x : α → HahnSeries Γ R} {s : Finset α} :
    ∑ i ∈ s, (x i).orderTop ≤ (∏ i ∈ s, x i).orderTop := by
  refine cons_induction ?_ (fun a hfa ha ih => ?_) s
  · rw [sum_empty, prod_empty, ← single_zero_one]
    exact LE.le.trans (Preorder.le_refl 0) orderTop_single_le
  · rw [sum_cons, prod_cons]
    exact (add_le_add_left ih (x a).orderTop).trans orderTop_add_le_mul

theorem order_prod_le_sum {Γ} [LinearOrderedCancelAddCommMonoid Γ]{α : Type*} [CommSemiring R]
    {x : α → HahnSeries Γ R} {s : Finset α} (hx : ∀ t : Finset α, ∏ i ∈ t, x i ≠ 0) :
    ∑ i ∈ s, (x i).order ≤ (∏ i ∈ s, x i).order := by
  refine cons_induction ?_ (fun a t ha ih => ?_) s
  · simp only [sum_empty, prod_empty, order_one, le_refl]
  · rw [sum_cons, prod_cons]
    refine (add_le_add_left ih (x a).order).trans (order_add_le_mul ?_)
    rw [← prod_cons ha]
    exact hx _

instance [NonUnitalNonAssocRing R] : NonUnitalNonAssocRing (HahnSeries Γ R) :=
  { inferInstanceAs (NonUnitalNonAssocSemiring (HahnSeries Γ R)),
    inferInstanceAs (AddGroup (HahnSeries Γ R)) with }

instance [NonUnitalRing R] : NonUnitalRing (HahnSeries Γ R) :=
  { inferInstanceAs (NonUnitalNonAssocRing (HahnSeries Γ R)),
    inferInstanceAs (NonUnitalSemiring (HahnSeries Γ R)) with }

instance [NonAssocRing R] : NonAssocRing (HahnSeries Γ R) :=
  { inferInstanceAs (NonUnitalNonAssocRing (HahnSeries Γ R)),
    inferInstanceAs (NonAssocSemiring (HahnSeries Γ R)) with }

instance [Ring R] : Ring (HahnSeries Γ R) :=
  { inferInstanceAs (Semiring (HahnSeries Γ R)),
    inferInstanceAs (AddCommGroup (HahnSeries Γ R)) with }

instance [NonUnitalCommRing R] : NonUnitalCommRing (HahnSeries Γ R) :=
  { inferInstanceAs (NonUnitalCommSemiring (HahnSeries Γ R)),
    inferInstanceAs (NonUnitalRing (HahnSeries Γ R)) with }

instance [CommRing R] : CommRing (HahnSeries Γ R) :=
  { inferInstanceAs (CommSemiring (HahnSeries Γ R)),
    inferInstanceAs (Ring (HahnSeries Γ R)) with }

theorem sum_orderTop_le_orderTop_prod {Γ} [LinearOrderedCancelAddCommMonoid Γ]
    [CommSemiring R] {σ : Type*} [Fintype σ] (y : σ → HahnSeries Γ R) :
    ∑ i, (y i).orderTop ≤ (∏ i, y i).orderTop := by
  have hs : ∀ (s : Finset σ), ∑ i ∈ s, (y i).orderTop ≤ (∏ i ∈ s, y i).orderTop := by
    intro s
    induction s using cons_induction with
    | empty => simp [zero_le_orderTop_iff]
    | cons i s his ih =>
      rw [sum_cons, prod_cons]
      exact (add_le_add_left ih (y i).orderTop).trans orderTop_add_le_mul
  exact hs univ

end HahnSeries

namespace HahnModule

variable [PartialOrder Γ'] [AddAction Γ Γ'] [IsOrderedCancelVAdd Γ Γ'] [AddCommMonoid V]

private theorem mul_smul' [Semiring R] [Module R V] (x y : HahnSeries Γ R)
    (z : HahnModule Γ' R V) : (x * y) • z = x • (y • z) := by
  ext b
  rw [coeff_smul_left (x.isPWO_support.add y.isPWO_support)
    HahnSeries.support_mul_subset_add_support, coeff_smul_right
    (y.isPWO_support.vadd ((of R).symm z).isPWO_support) support_smul_subset_vadd_support]
  simp only [HahnSeries.coeff_mul, coeff_smul, HahnSeries.coeff_add, sum_smul, smul_sum, sum_sigma']
  apply Finset.sum_nbij' (fun ⟨⟨_i, j⟩, ⟨k, l⟩⟩ ↦ ⟨(k, l +ᵥ j), (l, j)⟩)
    (fun ⟨⟨i, _j⟩, ⟨k, l⟩⟩ ↦ ⟨(i + k, l), (i, k)⟩) <;>
    aesop (add safe [Set.vadd_mem_vadd, Set.add_mem_add]) (add simp [add_vadd, mul_smul])

instance instBaseModule [Semiring R] [Module R V] : Module R (HahnModule Γ' R V) :=
  inferInstanceAs <| Module R (HahnSeries Γ' V)

/-- The isomorphism between HahnSeries and HahnModules, as a linear map. -/
@[simps]
def lof (R : Type*) [Semiring R] [Module R V] : HahnSeries Γ V ≃ₗ[R] HahnModule Γ R V where
  toFun := of R
  map_add' := of_add
  map_smul' := of_smul
  invFun := (of R).symm
  left_inv := congrFun rfl
  right_inv := congrFun rfl

instance instModule [Semiring R] [Module R V] : Module (HahnSeries Γ R)
    (HahnModule Γ' R V) := {
  inferInstanceAs (DistribSMul (HahnSeries Γ R) (HahnModule Γ' R V)) with
  mul_smul := fun x y z => mul_smul' x y z
  one_smul := fun _ => one_smul'
  add_smul := fun _ _ _ => add_smul Module.add_smul
  zero_smul := fun _ => zero_smul'
  }

/-- HahnModule coefficient-wise map as a HahnSeries-linear map. -/
def map [Semiring R] [Module R V] [AddCommMonoid U] [Module R U] (f : U →ₗ[R] V) :
    HahnModule Γ' R U →ₗ[R] HahnModule Γ' R V where
  toFun x := (of R) (HahnSeries.map ((of R).symm x) f)
  map_add' x y := by ext; simp
  map_smul' s x := by ext; simp

@[simp]
protected lemma map_coeff [Semiring R] [Module R V] [AddCommMonoid U] [Module R U]
    (x : HahnModule Γ R U) (f : U →ₗ[R] V) (g : Γ) :
    ((of R).symm (map f x)).coeff g = f (((of R).symm x).coeff g) := by
  simp [map]

/-- HahnModule coefficient-wise map as a HahnSeries-linear map. -/
def hmap [Semiring R] [Module R V] [AddCommMonoid U] [Module R U] (f : U →ₗ[R] V) :
    HahnModule Γ' R U →ₗ[HahnSeries Γ R] HahnModule Γ' R V where
  toFun x := (of R) (HahnSeries.map ((of R).symm x) f)
  map_add' x y := by ext; simp
  map_smul' s x := by
    ext g
    simp only [Equiv.symm_apply_apply, HahnSeries.map_coeff, coeff_smul, ZeroHom.coe_coe, map_sum,
      map_smul, RingHom.id_apply]
    refine Eq.symm <| sum_subset (fun gh hgh => ?_) (fun gh hgh hz => (by simp_all))
    simp_all only [mem_vaddAntidiagonal, HahnSeries.mem_support, ne_eq, HahnSeries.map_coeff,
      ZeroHom.coe_coe, not_false_eq_true, and_true, true_and]
    apply fun h => hgh.2.1 (LinearMap.map_zero (R := R) (f := f) ▸ congrArg f h)

@[simp]
protected lemma hmap_coeff [Semiring R] [Module R V] [AddCommMonoid U] [Module R U]
    (x : HahnModule Γ R U) (f : U →ₗ[R] V) (g : Γ) :
    ((of R).symm (hmap (Γ := Γ) f x)).coeff g = f (((of R).symm x).coeff g) := by
  simp [hmap]

instance instGroupModule {V} [Ring R] [AddCommGroup V] [Module R V] : Module (HahnSeries Γ R)
    (HahnModule Γ' R V) where
  add_smul _ _ _ := add_smul Module.add_smul
  zero_smul _ := zero_smul'

instance SMulCommClass [CommRing R] [Module R V] :
    SMulCommClass R (HahnSeries Γ R) (HahnModule Γ' R V) where
  smul_comm r x y := by
    rw [← single_zero_smul_eq_smul Γ, ← mul_smul', mul_comm, mul_smul', single_zero_smul_eq_smul Γ]

theorem smul_comm [CommRing R] [Module R V] (r : R) (x : HahnSeries Γ R) (y : HahnModule Γ' R V) :
    r • x • y = x • r • y := by
  rw [SMulCommClass.smul_comm]

instance [CommRing R] {S : Type*} [CommRing S] [Algebra R S] [Module R V] [Module S V]
    [IsScalarTower R S V] : IsScalarTower R S (HahnSeries Γ V) where
  smul_assoc r s a := by
    ext
    simp

instance [CommRing R] [Module R V] : IsScalarTower R (HahnSeries Γ R) (HahnModule Γ' R V) where
  smul_assoc r x a := by
    ext g
    simp only [of_symm_smul, HahnSeries.coeff_smul, coeff_smul, smul_sum]
    have h : VAddAntidiagonal (r • x).isPWO_support' ((of R).symm a).isPWO_support' g ⊆
        VAddAntidiagonal x.isPWO_support' ((of R).symm a).isPWO_support' g := by
      intro gh hgh
      simp_all only [mem_vaddAntidiagonal, mem_support, HahnSeries.coeff_smul, and_true]
      exact ⟨right_ne_zero_of_mul hgh.1, hgh.2.1⟩
    rw [sum_subset h (by simp_all)]
    exact sum_congr rfl fun k _ ↦ smul_assoc r (x.coeff k.1) (((of R).symm a).coeff k.2)

open TensorProduct in
/-- The map that tensors a Hahn series with a module on the right. -/
def rightTensorMap [CommSemiring R] [AddCommMonoid U] [Module R V] [Module R U] :
    HahnModule Γ' R U ⊗[R] V →ₗ[R] HahnModule Γ' R (U ⊗[R] V) :=
  TensorProduct.uncurry R _ _ _
  { toFun := fun x => {
      toFun := fun v => (of R) {
        coeff := fun g => tmul R (((of R).symm x).coeff g) v
        isPWO_support' := by
          refine Set.IsPWO.mono ((of R).symm x).isPWO_support ?_
          intro g hg
          simp_all only [mem_support, ne_eq, HahnSeries.mem_support]
          contrapose! hg
          exact hg ▸ zero_tmul U v }
      map_add' := by
        intro y z
        ext; simp [tmul_add]
      map_smul' := by
        intro r y
        ext; simp }
    map_add' := by
      intro y z
      ext; simp [add_tmul]
    map_smul' := by
      intro r y
      ext; simp [smul_tmul'] }

open TensorProduct in
/-- The map that tensors a Hahn series with a module on the right. -/
def leftTensorMap [CommSemiring R] [AddCommMonoid U] [Module R V] [Module R U] :
    U ⊗[R] HahnModule Γ' R V →ₗ[R] HahnModule Γ' R (U ⊗[R] V) :=
  TensorProduct.uncurry R _ _ _
  { toFun := fun u => {
      toFun := fun x => (of R) {
        coeff := fun g => tmul R u (((of R).symm x).coeff g)
        isPWO_support' := by
          refine Set.IsPWO.mono ((of R).symm x).isPWO_support ?_
          intro g hg
          simp_all only [mem_support, ne_eq, HahnSeries.mem_support]
          contrapose! hg
          exact hg ▸ tmul_zero V u }
      map_add' := by
        intro y z
        ext; simp [tmul_add]
      map_smul' := by
        intro r y
        ext; simp }
    map_add' := by
      intro y z
      ext; simp [add_tmul]
    map_smul' := by
      intro r y
      ext; simp [smul_tmul'] }

instance instNoZeroSMulDivisors {Γ} [LinearOrderedCancelAddCommMonoid Γ] [Zero R] [SMulWithZero R V]
    [NoZeroSMulDivisors R V] : NoZeroSMulDivisors (HahnSeries Γ R) (HahnModule Γ R V) where
  eq_zero_or_eq_zero_of_smul_eq_zero {x y} hxy := by
    contrapose! hxy
    simp only [ne_eq]
    rw [HahnModule.ext_iff, funext_iff, not_forall]
    refine ⟨x.order + ((of R).symm y).order, ?_⟩
    rw [coeff_smul_order_add_order x y, of_symm_zero, HahnSeries.coeff_zero, smul_eq_zero]
    simp only [HahnSeries.leadingCoeff_ne_iff.mpr hxy.1, false_or]
    exact HahnSeries.leadingCoeff_ne_iff.mpr hxy.2 -- defeq abuse?

end HahnModule

namespace HahnSeries

instance {Γ} [LinearOrderedCancelAddCommMonoid Γ] [NonUnitalNonAssocSemiring R] [NoZeroDivisors R] :
    NoZeroDivisors (HahnSeries Γ R) where
    eq_zero_or_eq_zero_of_mul_eq_zero {x y} xy := by
      haveI : NoZeroSMulDivisors (HahnSeries Γ R) (HahnSeries Γ R) :=
        HahnModule.instNoZeroSMulDivisors
      exact eq_zero_or_eq_zero_of_smul_eq_zero xy

instance {Γ} [LinearOrderedCancelAddCommMonoid Γ] [Ring R] [IsDomain R] :
    IsDomain (HahnSeries Γ R) :=
  NoZeroDivisors.to_isDomain _

theorem orderTop_add_orderTop_le_orderTop_mul {Γ} [LinearOrderedCancelAddCommMonoid Γ]
    [NonUnitalNonAssocSemiring R] {x y : HahnSeries Γ R} :
    x.orderTop + y.orderTop ≤ (x * y).orderTop := by
  by_cases hx : x = 0; · simp [hx]
  by_cases hy : y = 0; · simp [hy]
  by_cases hxy : x * y = 0
  · simp [hxy]
  rw [orderTop_of_ne hx, orderTop_of_ne hy, orderTop_of_ne hxy, ← WithTop.coe_add,
    WithTop.coe_le_coe, ← Set.IsWF.min_add]
  exact Set.IsWF.min_le_min_of_subset support_mul_subset_add_support

@[simp]
theorem order_mul {Γ} [LinearOrderedCancelAddCommMonoid Γ] [NonUnitalNonAssocSemiring R]
    [NoZeroDivisors R] {x y : HahnSeries Γ R} (hx : x ≠ 0) (hy : y ≠ 0) :
    (x * y).order = x.order + y.order :=
  order_mul_of_nonzero (mul_ne_zero (leadingCoeff_ne_iff.mpr hx) (leadingCoeff_ne_iff.mpr hy))

@[simp]
theorem order_pow {Γ} [LinearOrderedCancelAddCommMonoid Γ] [Semiring R] [NoZeroDivisors R]
    (x : HahnSeries Γ R) (n : ℕ) : (x ^ n).order = n • x.order := by
  induction' n with h IH
  · simp
  rcases eq_or_ne x 0 with (rfl | hx)
  · simp
  rw [pow_succ, order_mul (pow_ne_zero _ hx) hx, succ_nsmul, IH]

section NonUnitalNonAssocSemiring

variable [NonUnitalNonAssocSemiring R]

@[simp]
theorem single_mul_single {a b : Γ} {r s : R} :
    single a r * single b s = single (a + b) (r * s) := by
  ext x
  by_cases h : x = a + b
  · rw [h, coeff_mul_single_add]
    simp
  · rw [coeff_single_of_ne h, coeff_mul, sum_eq_zero]
    simp_rw [mem_addAntidiagonal]
    rintro ⟨y, z⟩ ⟨hy, hz, rfl⟩
    rw [eq_of_mem_support_single hy, eq_of_mem_support_single hz] at h
    exact (h rfl).elim

end NonUnitalNonAssocSemiring

section NonAssocSemiring

variable [NonAssocSemiring R]

/-- `C a` is the constant Hahn Series `a`. `C` is provided as a ring homomorphism. -/
@[simps]
def C : R →+* HahnSeries Γ R where
  toFun := single 0
  map_zero' := single_eq_zero
  map_one' := rfl
  map_add' x y := by
    ext a
    by_cases h : a = 0 <;> simp [h]
  map_mul' x y := by rw [single_mul_single, zero_add]

theorem C_zero : C (0 : R) = (0 : HahnSeries Γ R) :=
  C.map_zero

theorem C_one : C (1 : R) = (1 : HahnSeries Γ R) :=
  C.map_one

theorem map_C [NonAssocSemiring S] (a : R) (f : R →+* S) :
    ((C a).map f : HahnSeries Γ S) = C (f a) := by
  ext g
  by_cases h : g = 0 <;> simp [h]

theorem C_injective : Function.Injective (C : R → HahnSeries Γ R) := by
  intro r s rs
  rw [HahnSeries.ext_iff, funext_iff] at rs
  have h := rs 0
  rwa [C_apply, coeff_single_same, C_apply, coeff_single_same] at h

theorem C_ne_zero {r : R} (h : r ≠ 0) : (C r : HahnSeries Γ R) ≠ 0 := by
  contrapose! h
  rw [← C_zero] at h
  exact C_injective h

theorem order_C {r : R} : order (C r : HahnSeries Γ R) = 0 := by
  by_cases h : r = 0
  · rw [h, C_zero, order_zero]
  · exact order_single h

end NonAssocSemiring

section Semiring

variable [Semiring R]

theorem C_mul_eq_smul {r : R} {x : HahnSeries Γ R} : C r * x = r • x :=
  single_zero_mul_eq_smul

@[simp]
theorem single_pow (a : Γ) (n : ℕ) (r : R) : single a r ^ n = single (n • a) (r ^ n) := by
  induction' n with n IH
  · ext; simp only [pow_zero, coeff_one, zero_smul, single_zero_one]
  · simp only [pow_succ, IH, single_mul_single, succ_nsmul]

theorem pow_leadingCoeff {Γ} [LinearOrderedCancelAddCommMonoid Γ] {x : HahnSeries Γ R}
    (hx : ¬IsNilpotent x.leadingCoeff) (n : ℕ) : (x ^ n).leadingCoeff = (x.leadingCoeff) ^ n := by
  induction' n with n ihn
  · simp
  · rw [pow_succ, leadingCoeff_mul_of_nonzero, ihn, pow_succ]
    rw [ihn, ← pow_succ]
    by_contra
    simp_all [IsNilpotent]

/-- An invertible Hahn series supported at an additive unit. -/
@[simps]
def UnitSingle {g : Γ} (hg : IsAddUnit g) {r : R} (hr : IsUnit r) : (HahnSeries Γ R)ˣ where
  val := single g r
  inv := single hg.addUnit.neg hr.unit.inv
  val_inv := by simp
  inv_val := by simp

/-!
theorem single_isUnit_iff (g : Γ) (r : R) : IsUnit (single g r) ↔ IsAddUnit g ∧ IsUnit r := by
  constructor
  intro ⟨⟨u, i, hui, hiu⟩, h⟩
  rw [Units.val_mk] at h
  rw [h] at hui
  have hc : ((single g) r * i).coeff 0 = 1 := by
    rw [hui, one_coeff, if_pos rfl]
-/

end Semiring

section Domain

variable {Γ' : Type*} [OrderedCancelAddCommMonoid Γ']

theorem embDomain_mul [NonUnitalNonAssocSemiring R] (f : Γ ↪o Γ')
    (hf : ∀ x y, f (x + y) = f x + f y) (x y : HahnSeries Γ R) :
    embDomain f (x * y) = embDomain f x * embDomain f y := by
  ext g
  by_cases hg : g ∈ Set.range f
  · obtain ⟨g, rfl⟩ := hg
    simp only [coeff_mul, embDomain_coeff]
    trans
      ∑ ij ∈
        (addAntidiagonal x.isPWO_support y.isPWO_support g).map
          (f.toEmbedding.prodMap f.toEmbedding),
        (embDomain f x).coeff ij.1 * (embDomain f y).coeff ij.2
    · simp
    apply sum_subset
    · rintro ⟨i, j⟩ hij
      simp only [exists_prop, mem_map, Prod.mk_inj, mem_addAntidiagonal,
        Function.Embedding.coe_prodMap, mem_support, Prod.exists] at hij
      obtain ⟨i, j, ⟨hx, hy, rfl⟩, rfl, rfl⟩ := hij
      simp [hx, hy, hf]
    · rintro ⟨_, _⟩ h1 h2
      contrapose! h2
      obtain ⟨i, _, rfl⟩ := support_embDomain_subset (ne_zero_and_ne_zero_of_mul h2).1
      obtain ⟨j, _, rfl⟩ := support_embDomain_subset (ne_zero_and_ne_zero_of_mul h2).2
      simp only [exists_prop, mem_map, Prod.mk_inj, mem_addAntidiagonal,
        Function.Embedding.coe_prodMap, mem_support, Prod.exists]
      simp only [mem_addAntidiagonal, embDomain_coeff, mem_support, ← hf,
        OrderEmbedding.eq_iff_eq] at h1
      exact ⟨i, j, h1, rfl⟩
  · rw [embDomain_notin_range hg, eq_comm]
    contrapose! hg
    obtain ⟨_, hi, _, hj, rfl⟩ := support_mul_subset_add_support ((mem_support _ _).2 hg)
    obtain ⟨i, _, rfl⟩ := support_embDomain_subset hi
    obtain ⟨j, _, rfl⟩ := support_embDomain_subset hj
    exact ⟨i + j, hf i j⟩

theorem embDomain_one [NonAssocSemiring R] (f : Γ ↪o Γ') (hf : f 0 = 0) :
    embDomain f (1 : HahnSeries Γ R) = (1 : HahnSeries Γ' R) :=
  embDomain_single.trans <| hf.symm ▸ rfl

/-- Extending the domain of Hahn series is a ring homomorphism. -/
@[simps]
def embDomainRingHom [NonAssocSemiring R] (f : Γ →+ Γ') (hfi : Function.Injective f)
    (hf : ∀ g g' : Γ, f g ≤ f g' ↔ g ≤ g') : HahnSeries Γ R →+* HahnSeries Γ' R where
  toFun := embDomain ⟨⟨f, hfi⟩, hf _ _⟩
  map_one' := embDomain_one _ f.map_zero
  map_mul' := embDomain_mul _ f.map_add
  map_zero' := embDomain_zero
  map_add' := embDomain_add _

theorem embDomainRingHom_C [NonAssocSemiring R] {f : Γ →+ Γ'} {hfi : Function.Injective f}
    {hf : ∀ g g' : Γ, f g ≤ f g' ↔ g ≤ g'} {r : R} : embDomainRingHom f hfi hf (C r) = C r :=
  embDomain_single.trans (by simp)

end Domain

section Algebra

variable [CommSemiring R] {A : Type*} [Semiring A] [Algebra R A]

instance : Algebra R (HahnSeries Γ A) where
  algebraMap := C.comp (algebraMap R A)
  smul_def' r x := by
    ext
    simp
  commutes' r x := by
    ext
    simp only [coeff_smul, single_zero_mul_eq_smul, RingHom.coe_comp, RingHom.toFun_eq_coe, C_apply,
      Function.comp_apply, algebraMap_smul, coeff_mul_single_zero]
    rw [← Algebra.commutes, Algebra.smul_def]

theorem C_eq_algebraMap : C = algebraMap R (HahnSeries Γ R) :=
  rfl

theorem algebraMap_apply {r : R} : algebraMap R (HahnSeries Γ A) r = C (algebraMap R A r) :=
  rfl

instance [Nontrivial Γ] [Nontrivial R] : Nontrivial (Subalgebra R (HahnSeries Γ R)) :=
  ⟨⟨⊥, ⊤, by
      rw [Ne, SetLike.ext_iff, not_forall]
      obtain ⟨a, ha⟩ := exists_ne (0 : Γ)
      refine ⟨single a 1, ?_⟩
      simp only [Algebra.mem_bot, not_exists, Set.mem_range, iff_true, Algebra.mem_top]
      intro x
      rw [HahnSeries.ext_iff, funext_iff, not_forall]
      refine ⟨a, ?_⟩
      rw [coeff_single_same, algebraMap_apply, C_apply, coeff_single_of_ne ha]
      exact zero_ne_one⟩⟩

section Domain

variable {Γ' : Type*} [OrderedCancelAddCommMonoid Γ']

/-- Extending the domain of Hahn series is an algebra homomorphism. -/
@[simps!]
def embDomainAlgHom (f : Γ →+ Γ') (hfi : Function.Injective f)
    (hf : ∀ g g' : Γ, f g ≤ f g' ↔ g ≤ g') : HahnSeries Γ A →ₐ[R] HahnSeries Γ' A :=
  { embDomainRingHom f hfi hf with commutes' := fun _ => embDomainRingHom_C (hf := hf) }

end Domain

end Algebra

end HahnSeries<|MERGE_RESOLUTION|>--- conflicted
+++ resolved
@@ -541,7 +541,6 @@
 
 @[deprecated (since := "2025-01-31")] alias mul_coeff_order_add_order := coeff_mul_order_add_order
 
-<<<<<<< HEAD
 theorem orderTop_mul_of_nonzero {Γ} [LinearOrderedCancelAddCommMonoid Γ]
     [NonUnitalNonAssocSemiring R] {x y : HahnSeries Γ R} (h : x.leadingCoeff * y.leadingCoeff ≠ 0) :
     (x * y).orderTop = x.orderTop + y.orderTop := by
@@ -550,11 +549,7 @@
   rw [← smul_eq_mul]
   exact HahnModule.orderTop_smul_of_nonzero h
 
-theorem orderTop_add_le_mul {Γ} [LinearOrderedCancelAddCommMonoid Γ]
-    [NonUnitalNonAssocSemiring R] {x y : HahnSeries Γ R} :
-=======
 theorem orderTop_add_le_mul {x y : HahnSeries Γ R} :
->>>>>>> 4d34d06e
     x.orderTop + y.orderTop ≤ (x * y).orderTop := by
   rw [← smul_eq_mul]
   exact HahnModule.orderTop_vAdd_le_orderTop_smul
