--- conflicted
+++ resolved
@@ -27,72 +27,6 @@
 
 variable {R : Type u} {S : Type v} {T : Type w} [NonUnitalNonAssocSemiring R] (M : Subsemigroup R)
 
-<<<<<<< HEAD
-/-- `NonUnitalSubsemiringClass S R` states that `S` is a type of subsets `s ⊆ R` that
-are both an additive submonoid and also a multiplicative subsemigroup. -/
-class NonUnitalSubsemiringClass (S : Type*) (R : Type u) [NonUnitalNonAssocSemiring R]
-  [SetLike S R] extends AddSubmonoidClass S R : Prop where
-  mul_mem : ∀ {s : S} {a b : R}, a ∈ s → b ∈ s → a * b ∈ s
-
--- See note [lower instance priority]
-instance (priority := 100) NonUnitalSubsemiringClass.mulMemClass (S : Type*) (R : Type u)
-    [NonUnitalNonAssocSemiring R] [SetLike S R] [h : NonUnitalSubsemiringClass S R] :
-    MulMemClass S R :=
-  { h with }
-
-namespace NonUnitalSubsemiringClass
-
-variable [SetLike S R] [NonUnitalSubsemiringClass S R] (s : S)
-
-open AddSubmonoidClass
-
-/- Prefer subclasses of `NonUnitalNonAssocSemiring` over subclasses of
-`NonUnitalSubsemiringClass`. -/
-/-- A non-unital subsemiring of a `NonUnitalNonAssocSemiring` inherits a
-`NonUnitalNonAssocSemiring` structure -/
-instance (priority := 75) toNonUnitalNonAssocSemiring : NonUnitalNonAssocSemiring s :=
-  Subtype.coe_injective.nonUnitalNonAssocSemiring (↑) rfl (by simp) (fun _ _ => rfl) fun _ _ => rfl
-
-instance noZeroDivisors [NoZeroDivisors R] : NoZeroDivisors s :=
-  Subtype.coe_injective.noZeroDivisors (↑) rfl fun _ _ => rfl
-
-/-- The natural non-unital ring hom from a non-unital subsemiring of a non-unital semiring `R` to
-`R`. -/
-def subtype : s →ₙ+* R :=
-  { AddSubmonoidClass.subtype s, MulMemClass.subtype s with toFun := (↑) }
-
-@[simp]
-theorem coeSubtype : (subtype s : s → R) = ((↑) : s → R) :=
-  rfl
-
-/-- A non-unital subsemiring of a `NonUnitalSemiring` is a `NonUnitalSemiring`. -/
-instance toNonUnitalSemiring {R} [NonUnitalSemiring R] [SetLike S R]
-    [NonUnitalSubsemiringClass S R] : NonUnitalSemiring s :=
-  Subtype.coe_injective.nonUnitalSemiring (↑) rfl (by simp) (fun _ _ => rfl) fun _ _ => rfl
-
-/-- A non-unital subsemiring of a `NonUnitalCommSemiring` is a `NonUnitalCommSemiring`. -/
-instance toNonUnitalCommSemiring {R} [NonUnitalCommSemiring R] [SetLike S R]
-    [NonUnitalSubsemiringClass S R] : NonUnitalCommSemiring s :=
-  Subtype.coe_injective.nonUnitalCommSemiring (↑) rfl (by simp) (fun _ _ => rfl) fun _ _ => rfl
-
-/-! Note: currently, there are no ordered versions of non-unital rings. -/
-
-
-end NonUnitalSubsemiringClass
-
-/-- A non-unital subsemiring of a non-unital semiring `R` is a subset `s` that is both an additive
-submonoid and a semigroup. -/
-structure NonUnitalSubsemiring (R : Type u) [NonUnitalNonAssocSemiring R] extends AddSubmonoid R,
-  Subsemigroup R
-
-/-- Reinterpret a `NonUnitalSubsemiring` as a `Subsemigroup`. -/
-add_decl_doc NonUnitalSubsemiring.toSubsemigroup
-
-/-- Reinterpret a `NonUnitalSubsemiring` as an `AddSubmonoid`. -/
-add_decl_doc NonUnitalSubsemiring.toAddSubmonoid
-
-=======
->>>>>>> d0df76bd
 namespace NonUnitalSubsemiring
 
 @[mono]
@@ -403,8 +337,6 @@
     (h₂ : t ≤ closure s) : closure s = t :=
   le_antisymm (closure_le.2 h₁) h₂
 
-<<<<<<< HEAD
-=======
 lemma closure_le_centralizer_centralizer {R : Type*} [NonUnitalSemiring R] (s : Set R) :
     closure s ≤ centralizer (centralizer s) :=
   closure_le.mpr Set.subset_centralizer_centralizer
@@ -418,7 +350,6 @@
       have := closure_le_centralizer_centralizer s
       Subtype.ext <| Set.centralizer_centralizer_comm_of_comm hcomm _ (this h₁) _ (this h₂) }
 
->>>>>>> d0df76bd
 variable [NonUnitalNonAssocSemiring S]
 
 theorem mem_map_equiv {f : R ≃+* S} {K : NonUnitalSubsemiring R} {x : S} :
