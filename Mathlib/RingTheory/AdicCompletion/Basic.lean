/-
Copyright (c) 2020 Kenny Lau. All rights reserved.
Released under Apache 2.0 license as described in the file LICENSE.
Authors: Kenny Lau, Judith Ludwig, Christian Merten, Jiedong Jiang
-/
import Mathlib.Algebra.GeomSum
import Mathlib.LinearAlgebra.SModEq
import Mathlib.RingTheory.Ideal.Quotient.PowSucc
import Mathlib.RingTheory.Jacobson.Ideal
import Mathlib.RingTheory.Ideal.Quotient.PowTransition

/-!
# Completion of a module with respect to an ideal.

In this file we define the notions of Hausdorff, precomplete, and complete for an `R`-module `M`
with respect to an ideal `I`:

## Main definitions

- `IsHausdorff I M`: this says that the intersection of `I^n M` is `0`.
- `IsPrecomplete I M`: this says that every Cauchy sequence converges.
- `IsAdicComplete I M`: this says that `M` is Hausdorff and precomplete.
- `Hausdorffification I M`: this is the universal Hausdorff module with a map from `M`.
- `AdicCompletion I M`: if `I` is finitely generated, then this is the universal complete module
  (TODO) with a map from `M`. This map is injective iff `M` is Hausdorff and surjective iff `M` is
  precomplete.

-/

suppress_compilation

open Submodule Ideal Quotient

variable {R S T : Type*} [CommRing R] (I : Ideal R)
variable (M : Type*) [AddCommGroup M] [Module R M]
variable {N : Type*} [AddCommGroup N] [Module R N]

/-- A module `M` is Hausdorff with respect to an ideal `I` if `⋂ I^n M = 0`. -/
class IsHausdorff : Prop where
  haus' : ∀ x : M, (∀ n : ℕ, x ≡ 0 [SMOD (I ^ n • ⊤ : Submodule R M)]) → x = 0

/-- A module `M` is precomplete with respect to an ideal `I` if every Cauchy sequence converges. -/
class IsPrecomplete : Prop where
  prec' : ∀ f : ℕ → M, (∀ {m n}, m ≤ n → f m ≡ f n [SMOD (I ^ m • ⊤ : Submodule R M)]) →
    ∃ L : M, ∀ n, f n ≡ L [SMOD (I ^ n • ⊤ : Submodule R M)]

/-- A module `M` is `I`-adically complete if it is Hausdorff and precomplete. -/
class IsAdicComplete extends IsHausdorff I M, IsPrecomplete I M : Prop

variable {I M}

namespace IsHausdorff

theorem haus (_ : IsHausdorff I M) :
    ∀ x : M, (∀ n : ℕ, x ≡ 0 [SMOD (I ^ n • ⊤ : Submodule R M)]) → x = 0 :=
  IsHausdorff.haus'

theorem _root_.isHausdorff_iff :
    IsHausdorff I M ↔ ∀ x : M, (∀ n : ℕ, x ≡ 0 [SMOD (I ^ n • ⊤ : Submodule R M)]) → x = 0 :=
  ⟨IsHausdorff.haus, fun h => ⟨h⟩⟩

<<<<<<< HEAD
variable [IsHausdorff I M]

theorem eq_iff_smodEq {x y : M} :
=======
theorem IsHausdorff.eq_iff_smodEq [IsHausdorff I M] {x y : M} :
>>>>>>> 9052e95d
    x = y ↔ ∀ n, x ≡ y [SMOD (I ^ n • ⊤ : Submodule R M)] := by
  refine ⟨fun h _ ↦ h ▸ rfl, fun h ↦ ?_⟩
  rw [← sub_eq_zero]
  apply IsHausdorff.haus' (I := I) (x - y)
<<<<<<< HEAD
  simpa only [SModEq.sub_mem, sub_zero] using h

alias ⟨_, eq_of_smodEq⟩ := eq_iff_smodEq

/--
The `M = R` variant of `IsHausdorff.eq_iff_smodEq`. It helps to solve the problem that `I ^ n`
is not defeq to `I ^ n • ⊤`.
-/
theorem eq_iff_smodEq' [IsHausdorff I R]
    {x y : R} :  x = y ↔ ∀ n, x ≡ y [SMOD I ^ n] := by
  constructor
  · intro h n
    simp only [h]
    rfl
  · intro h
    rw [← sub_eq_zero]
    apply IsHausdorff.haus' (I := I)
    intro n
    simp only [SModEq, mk_eq_mk] at h
    have := h n
    apply_fun (I ^ n).quotEquivOfEq (J := I ^ n • ⊤) (mul_top _).symm at this
    rw [← sub_eq_zero] at this
    simpa [SModEq] using this

alias ⟨_, eq_of_smodEq'⟩ := eq_iff_smodEq'

/--
If `F : N → M` is the limit function of `f n : N → M ⧸ (I ^ n • ⊤)`, and each
`f n` is additive, then `F` is additive.
-/
protected theorem map_add {N : Type*} [Add N]
    {f : (n : ℕ) → N → M ⧸ (I ^ n • ⊤)} (hf : ∀ (n x y), f n (x + y) = f n x + f n y) {F : N → M}
    (hF : ∀ (n x), f n x = mkQ (I^n • ⊤ : Submodule R M) (F x)) (x y : N) :
    F (x + y) = F x + F y := by
  refine eq_of_smodEq (I := I) (fun n ↦ ?_)
  simp only [mkQ_apply] at hF
  simp only [SModEq, ← hF, mk_add]
  exact hf _ _ _

/--
The `M = R` variant of `IsHausdorff.map_add`.
-/
protected theorem map_add' [IsHausdorff I R] {N : Type*} [Add N]
    {f : (n : ℕ) → N → R ⧸ (I ^ n)} (hf : ∀ (n x y), f n (x + y) = f n x + f n y)
    {F : N → R} (hF : ∀ (n x), f n x = Ideal.Quotient.mk (I^n) (F x)) (x y : N) :
    F (x + y) = F x + F y := by
  refine eq_of_smodEq' (I := I) (fun n ↦ ?_)
  simp only [SModEq, mk_eq_mk, ← hF, _root_.map_add]
  exact hf n _ _

/--
If `F : N → M` is the limit function of `f n : N → M ⧸ (I ^ n • ⊤)`, and each
`f n` is preserves scalar multiplication, then `F` preserves scalar multiplication.
-/
protected theorem map_smul {N : Type*} [HSMul R N N]
    {f : (n : ℕ) → N → M ⧸ (I ^ n • ⊤)} (hf : ∀ (n : ℕ) (r : R) (x : N), f n (r • x) = r • f n x)
    {F : N → M} (hF : ∀ (n x), f n x = mkQ (I ^ n • ⊤ : Submodule R M) (F x)) (r : R) (x : N) :
    F (r • x) = r • F x := by
  refine eq_of_smodEq (I := I) (fun n ↦ ?_)
  simp only [mkQ_apply] at hF
  simp only [SModEq, ← hF, mk_smul]
  exact hf _ _ _

/--
If `F : S → R` is the limit function of `f n : S → R ⧸ (I ^ n)`, and each
`f n` preserves multiplication, then `F` preserves multiplication.
-/
protected theorem map_mul {S : Type*} [IsHausdorff I R] [Mul S]
    {f : (n : ℕ) → S → R ⧸ I ^ n} (hf : ∀ (n x y), f n (x * y) = f n x * f n y)
    {F : S → R} (hF : ∀ (n x), f n x = Ideal.Quotient.mk (I^n) (F x)) (x y : S) :
    F (x * y) = F x * F y := by
  refine eq_of_smodEq' (I := I) (fun n ↦ ?_)
  simp only [SModEq, mk_eq_mk, ← hF, _root_.map_mul]
  exact hf n _ _

/--
The limit of `1 : R ⧸ I ^ n` is `1 : R`.
-/
protected theorem eq_one [IsHausdorff I R] {L : R} (hL : ∀ n, Ideal.Quotient.mk (I ^ n) L = 1) :
    L = 1 := by
  apply IsHausdorff.eq_of_smodEq' (I := I)
  intro n
  simpa [SModEq, mk_zero] using hL n

/--
The limit of `0 : M ⧸ I ^ n • ⊤` is `0 : M`.
-/
protected theorem eq_zero {L : M} (hL : ∀ n, mkQ (I ^ n • ⊤ : Submodule R M) L = 0) :
    L = 0 := by
  apply IsHausdorff.eq_of_smodEq (I := I)
  intro n
  simpa [SModEq, mk_zero] using hL n

/--
The `M = R` variant of `IsHausdorff.eq_zero`. The limit of `0 : R ⧸ I ^ n` is `0 : R`.
-/
protected theorem eq_zero' [IsHausdorff I R] {L : R} (hL : ∀ n, Ideal.Quotient.mk (I ^ n) L = 0) :
    L = 0 := by
  apply IsHausdorff.eq_of_smodEq' (I := I)
  intro n
  simpa [SModEq, mk_zero] using hL n

end IsHausdorff

namespace IsPrecomplete

theorem prec (_ : IsPrecomplete I M) {f : ℕ → M} :
=======
  simpa [SModEq.sub_mem] using h

theorem IsPrecomplete.prec (_ : IsPrecomplete I M) {f : ℕ → M} :
>>>>>>> 9052e95d
    (∀ {m n}, m ≤ n → f m ≡ f n [SMOD (I ^ m • ⊤ : Submodule R M)]) →
      ∃ L : M, ∀ n, f n ≡ L [SMOD (I ^ n • ⊤ : Submodule R M)] :=
  IsPrecomplete.prec' _

theorem _root_.isPrecomplete_iff :
    IsPrecomplete I M ↔
      ∀ f : ℕ → M,
        (∀ {m n}, m ≤ n → f m ≡ f n [SMOD (I ^ m • ⊤ : Submodule R M)]) →
          ∃ L : M, ∀ n, f n ≡ L [SMOD (I ^ n • ⊤ : Submodule R M)] :=
  ⟨fun h => h.1, fun h => ⟨h⟩⟩

theorem exists_pow_dvd {r : R} (_ : IsPrecomplete (Ideal.span {r}) R)
    {f : ℕ → R} (hf : ∀ {m n}, m ≤ n → r ^ m ∣ f m - f n) :
    ∃ L : R, ∀ n, r ^ n ∣ f n - L := by
  suffices ∃ L, ∀ n, f n ≡ L [SMOD Ideal.span {r} ^ n • (⊤ : Ideal R)] by
    simpa only [Ideal.span_singleton_pow, smul_eq_mul, Ideal.mul_top, SModEq.sub_mem,
      Ideal.mem_span_singleton] using this
  refine IsPrecomplete.prec' f (fun {m n} h ↦ ?_)
  simpa only [Ideal.span_singleton_pow, smul_eq_mul, Ideal.mul_top, SModEq.sub_mem,
    Ideal.mem_span_singleton] using hf h

variable [IsPrecomplete I M]
/--
A variant of `IsPrecomplete.prec'`. Instead of checking the `SModEq` condition for
all `n ≥ m`, it suffices to check the condition for `n = m + 1` only.
-/
theorem of_SModEq_succ {f : ℕ → M}
    (hf : ∀ {m}, f m ≡ f (m + 1) [SMOD (I ^ m • ⊤ : Submodule R M)]) :
    ∃ L : M, ∀ n, f n ≡ L [SMOD (I ^ n • ⊤ : Submodule R M)] := by
  refine IsPrecomplete.prec' _ ?_
  intro m n h
  have : n = m + (n - m) := (Nat.add_sub_of_le h).symm
  rw [this]
  induction n - m with
  | zero => rfl
  | succ k ih =>
    refine ih.trans (SModEq.mono ?_ hf)
    apply Submodule.smul_mono_left (Ideal.pow_le_pow_right _)
    simp only [le_add_iff_nonneg_right, zero_le]

/--
A variant of `IsPrecomplete.of_SModEq_succ`. Instead of starting with a compatible sequence
`f n` in `M`, we start with a compatible sequence `f n` in `M ⧸ I ^ n`.
-/
theorem of_eq_mapQPowSucc {f : (n : ℕ) → M ⧸ (I ^ n • ⊤)}
    (hf : ∀ {m}, f m = mapQPowSucc I M m (f (m + 1))) :
    ∃ L : M, ∀ n, f n = mkQ _ L := by
  let f' := fun n => (f n).out
  have hf' : ∀ {m : ℕ}, f' m ≡ f' (m + 1) [SMOD (I ^ m • ⊤ : Submodule R M)] := by
    intro m
    rw [SModEq]
    simpa [f'] using hf
  refine ⟨Classical.choose <| of_SModEq_succ (I := I) (f := f') hf', ?_⟩
  simpa [SModEq, f'] using (Classical.choose_spec <| of_SModEq_succ (I := I) (f := f') hf')

/--
The `M = R` variant of `IsPrecomplete.of_eq_mapQPowSucc'`.
It helps to solve the problem that `I ^ n` is not defeq to `I ^ n • ⊤`.
-/
theorem of_eq_mapQPowSucc' [IsPrecomplete I R] {f : (n : ℕ) → R ⧸ I ^ n}
    (hf : ∀ {m}, f m = factorPowSucc I m (f (m + 1))) :
    ∃ L : R, ∀ n, f n = Ideal.Quotient.mk _ L := by
  let i := fun n ↦ (I ^ n).quotEquivOfEq (J := I ^ n • ⊤) (mul_top _).symm
  let f' := fun n => i n (f n)
  suffices ∃ L : R, ∀ n, f' n = Submodule.mkQ (I ^ n • ⊤ : Ideal R) L by
    obtain ⟨L, hL⟩ := this
    refine ⟨L, fun n ↦ ?_⟩
    have := hL n
    apply_fun (i n).symm at this
    simpa only [RingEquiv.symm_apply_apply, mkQ_apply, mk_eq_mk, quotientEquiv_symm_mk,
      RingEquiv.symm_refl, RingEquiv.refl_apply, i, f'] using this
  apply IsPrecomplete.of_eq_mapQPowSucc
  intro m
  have := hf (m := m)
  apply_fun i m at this
  simpa [f', i, mapQPowSucc, factorPowSucc, Ideal.quotEquivOfEq_eq_factor] using this

/--
The function variant of `IsPrecomplete.of_eq_mapQPowSucc`. Instead of construct a single
element from a compatible sequence of elements in `M ⧸ (I ^ n • ⊤)`, we construct a function
from a compatible sequence of functions.
-/
theorem function_of_eq_mapQPowSucc {α : Type*} {f : (n : ℕ) → α → M ⧸ (I ^ n • ⊤)}
    (hf : ∀ {m a}, f m a = Submodule.mapQPowSucc I M m (f (m + 1) a)) :
    ∃ F : α → M, ∀ n a, f n a = mkQ (I ^ n • ⊤) (F a) :=
    ⟨fun a ↦ Classical.choose <| IsPrecomplete.of_eq_mapQPowSucc (hf (a := a)),
    fun n a => (Classical.choose_spec <| IsPrecomplete.of_eq_mapQPowSucc (hf (a := a))) n⟩

/--
The function variant of `IsPrecomplete.of_eq_mapQPowSucc'`, the `M = R` variant of
`IsPrecomplete.function_of_eq_mapQPowSucc`. Instead of construct a single
element from a compatible sequence of elements in `R ⧸ I ^ n`, we construct a function
from a compatible sequence of functions.
-/
theorem function_of_eq_mapQPowSucc' {α : Type*}
    [IsPrecomplete I R] {f : (n : ℕ) → α → R ⧸ I ^ n}
    (hf : ∀ {m a}, f m a = Ideal.Quotient.factorPowSucc I m (f (m + 1) a)) :
    ∃ F : α → R, ∀ n a, f n a = Ideal.Quotient.mk (I ^ n) (F a) :=
  ⟨fun a ↦ Classical.choose <| IsPrecomplete.of_eq_mapQPowSucc' (hf (a := a)),
    fun n a => (Classical.choose_spec <| IsPrecomplete.of_eq_mapQPowSucc' (hf (a := a))) n⟩

end IsPrecomplete

namespace IsAdicComplete

section LinearMap

variable [IsAdicComplete I M]
variable {N : Type*} [AddCommMonoid N] [Module R N]

/--
The limit linear map `F : N →ₗ[R] M` of a sequence of compatible
linear maps `N →ₗ[R] M ⧸ (I ^ n • ⊤)`.
-/
noncomputable
def limLinearMap
    {f : (n : ℕ) → N →ₗ[R] M ⧸ (I ^ n • ⊤)}
    (hf : ∀ {m a}, f m a = mapQPowSucc I M m (f (m + 1) a)) :
    N →ₗ[R] M where
      toFun := Classical.choose <|
        IsPrecomplete.function_of_eq_mapQPowSucc (I := I) (f := fun n ↦ f n) hf
      map_add' := IsHausdorff.map_add (fun n ↦ (f n).map_add') <|
        Classical.choose_spec <|
          IsPrecomplete.function_of_eq_mapQPowSucc (I := I) (f := fun n ↦ f n) hf
      map_smul' := IsHausdorff.map_smul (fun n ↦ (f n).map_smul') <|
        Classical.choose_spec <|
          IsPrecomplete.function_of_eq_mapQPowSucc (I := I) (f := fun n ↦ f n) hf

/--
Let `F : N →ₗ[R] M` be the limit of `f n : N →ₗ[R] M ⧸ (I ^ n • ⊤)`.
Then the compositon of limit linear map `F : N →ₗ[R] M` with the canonial
projection `M →ₗ[R] M ⧸ (I ^ n • ⊤)` is `f n` .
-/
theorem eq_mkQ_limLinearMap {f : (n : ℕ) → N →ₗ[R] M ⧸ (I ^ n • ⊤)}
    (hf : ∀ {m a}, f m a = mapQPowSucc I M m (f (m + 1) a)) (n : ℕ) (a : N) :
    f n a = (mkQ (I^n • ⊤ : Submodule R M) (limLinearMap hf a)) :=
  (Classical.choose_spec <|
    IsPrecomplete.function_of_eq_mapQPowSucc (I := I) (f := fun n ↦ f n) hf) n a

/--
Let `F : N →ₗ[R] M` be the limit of `f n : N →ₗ[R] M ⧸ (I ^ n • ⊤)`.
Then the compositon of limit linear map `F : N →ₗ[R] M` with the canonial
projection `M →ₗ[R] M ⧸ (I ^ n • ⊤)` is `f n` .
-/
theorem eq_mkQ_comp_limLinearMap {f : (n : ℕ) → N →ₗ[R] M ⧸ (I ^ n • ⊤)}
    (hf : ∀ {m a}, f m a = mapQPowSucc I M m (f (m + 1) a)) (n : ℕ) :
    f n = (mkQ (I ^ n • ⊤ : Submodule R M)).comp (limLinearMap hf) :=
  LinearMap.ext (IsAdicComplete.eq_mkQ_limLinearMap hf n)

end LinearMap

section RingHom

variable [IsAdicComplete I R] {S : Type*} [NonAssocSemiring S]

/--
The limit ring map `F : S →+* R` of a sequence of compatible
ring maps `S →+* R ⧸ I ^ n`.
-/
noncomputable
def limRingHom {f : (n : ℕ) → S →+* R ⧸ I ^ n}
    (hf : ∀ {m a}, f m a = factorPowSucc I m (f (m + 1) a)) :
    S →+* R where
      toFun := Classical.choose <|
        IsPrecomplete.function_of_eq_mapQPowSucc' (I := I) (f := fun n ↦ f n) hf
      map_one' := IsHausdorff.eq_one <| fun n ↦ by
          simpa only [(f n).map_one] using ((Classical.choose_spec <|
            IsPrecomplete.function_of_eq_mapQPowSucc' (I := I) (f := fun n ↦ f n) hf) n 1).symm
      map_mul' := IsHausdorff.map_mul (fun n ↦ (f n).map_mul) <|
        Classical.choose_spec <|
          IsPrecomplete.function_of_eq_mapQPowSucc' (I := I) (f := fun n ↦ f n) hf
      map_zero' := IsHausdorff.eq_zero' <| fun n ↦ by
          simpa only [(f n).map_zero] using ((Classical.choose_spec <|
            IsPrecomplete.function_of_eq_mapQPowSucc' (I := I) (f := fun n ↦ f n) hf) n 0).symm
      map_add' := IsHausdorff.map_add' (fun n ↦ (f n).map_add) <|
        Classical.choose_spec <|
          IsPrecomplete.function_of_eq_mapQPowSucc' (I := I) (f := fun n ↦ f n) hf

/--
Let `F : S →+* R` be the limit of `f n : S →+* R ⧸ I ^ n`.
Then the compositon of limit ring map `F : S →+* R` with the canonial
projection `R →+* R ⧸ I ^ n` is `f n` .
-/
theorem eq_mk_limRingHom {f : (n : ℕ) → S →+* R ⧸ I ^ n}
    (hf : ∀ {m a}, f m a = factorPowSucc I m (f (m + 1) a)) (n : ℕ) (a : S) :
    f n a = Ideal.Quotient.mk (I ^ n) (limRingHom hf a) :=
  (Classical.choose_spec <|
    IsPrecomplete.function_of_eq_mapQPowSucc' (I := I) (f := fun n ↦ f n) hf) n a

/--
Let `F : S →+* R` be the limit of `f n : S →+* R ⧸ I ^ n`.
Then the compositon of limit ring map `F : S →+* R` with the canonial
projection `R →+* R ⧸ I ^ n` is `f n` .
-/
theorem eq_mk_comp_limRingHom {f : (n : ℕ) → S →+* R ⧸ I ^ n}
    (hf : ∀ {m a}, f m a = factorPowSucc I m (f (m + 1) a)) (n : ℕ) :
    f n = (Ideal.Quotient.mk (I^n)).comp (limRingHom hf) :=
  RingHom.ext (IsAdicComplete.eq_mk_limRingHom hf n)

end RingHom

end IsAdicComplete

variable (I M)

/-- The Hausdorffification of a module with respect to an ideal. -/
abbrev Hausdorffification : Type _ :=
  M ⧸ (⨅ n : ℕ, I ^ n • ⊤ : Submodule R M)

/-- The canonical linear map `M ⧸ (I ^ n • ⊤) →ₗ[R] M ⧸ (I ^ m • ⊤)` for `m ≤ n` used
to define `AdicCompletion`. -/
abbrev AdicCompletion.transitionMap {m n : ℕ} (hmn : m ≤ n) := mapQPow I M hmn

/-- The completion of a module with respect to an ideal. This is not necessarily Hausdorff.
In fact, this is only complete if the ideal is finitely generated. -/
def AdicCompletion : Type _ :=
  { f : ∀ n : ℕ, M ⧸ (I ^ n • ⊤ : Submodule R M) //
    ∀ {m n} (hmn : m ≤ n), AdicCompletion.transitionMap I M hmn (f n) = f m }

namespace IsHausdorff

instance bot : IsHausdorff (⊥ : Ideal R) M :=
  ⟨fun x hx => by simpa only [pow_one ⊥, bot_smul, SModEq.bot] using hx 1⟩

variable {M}

protected theorem subsingleton (h : IsHausdorff (⊤ : Ideal R) M) : Subsingleton M :=
  ⟨fun x y => eq_of_sub_eq_zero <| h.haus (x - y) fun n => by
    rw [Ideal.top_pow, top_smul]
    exact SModEq.top⟩

variable (M)

instance (priority := 100) of_subsingleton [Subsingleton M] : IsHausdorff I M :=
  ⟨fun _ _ => Subsingleton.elim _ _⟩

variable {I M}

theorem iInf_pow_smul (h : IsHausdorff I M) : (⨅ n : ℕ, I ^ n • ⊤ : Submodule R M) = ⊥ :=
  eq_bot_iff.2 fun x hx =>
    (mem_bot _).2 <| h.haus x fun n => SModEq.zero.2 <| (mem_iInf fun n : ℕ => I ^ n • ⊤).1 hx n

end IsHausdorff

namespace Hausdorffification

/-- The canonical linear map to the Hausdorffification. -/
def of : M →ₗ[R] Hausdorffification I M :=
  mkQ _

variable {I M}

@[elab_as_elim]
theorem induction_on {C : Hausdorffification I M → Prop} (x : Hausdorffification I M)
    (ih : ∀ x, C (of I M x)) : C x :=
  Quotient.inductionOn' x ih

variable (I M)

instance : IsHausdorff I (Hausdorffification I M) :=
  ⟨fun x => Quotient.inductionOn' x fun x hx =>
    (Quotient.mk_eq_zero _).2 <| (mem_iInf _).2 fun n => by
      have := comap_map_mkQ (⨅ n : ℕ, I ^ n • ⊤ : Submodule R M) (I ^ n • ⊤)
      simp only [sup_of_le_right (iInf_le (fun n => (I ^ n • ⊤ : Submodule R M)) n)] at this
      rw [← this, map_smul'', Submodule.mem_comap, Submodule.map_top, range_mkQ, ← SModEq.zero]
      exact hx n⟩

variable {M} [h : IsHausdorff I N]

/-- Universal property of Hausdorffification: any linear map to a Hausdorff module extends to a
unique map from the Hausdorffification. -/
def lift (f : M →ₗ[R] N) : Hausdorffification I M →ₗ[R] N :=
  liftQ _ f <| map_le_iff_le_comap.1 <| h.iInf_pow_smul ▸ le_iInf fun n =>
    le_trans (map_mono <| iInf_le _ n) <| by
      rw [map_smul'']
      exact smul_mono le_rfl le_top

theorem lift_of (f : M →ₗ[R] N) (x : M) : lift I f (of I M x) = f x :=
  rfl

theorem lift_comp_of (f : M →ₗ[R] N) : (lift I f).comp (of I M) = f :=
  LinearMap.ext fun _ => rfl

/-- Uniqueness of lift. -/
theorem lift_eq (f : M →ₗ[R] N) (g : Hausdorffification I M →ₗ[R] N) (hg : g.comp (of I M) = f) :
    g = lift I f :=
  LinearMap.ext fun x => induction_on x fun x => by rw [lift_of, ← hg, LinearMap.comp_apply]

end Hausdorffification

namespace IsPrecomplete

instance bot : IsPrecomplete (⊥ : Ideal R) M := by
  refine ⟨fun f hf => ⟨f 1, fun n => ?_⟩⟩
  rcases n with - | n
  · rw [pow_zero, Ideal.one_eq_top, top_smul]
    exact SModEq.top
  specialize hf (Nat.le_add_left 1 n)
  rw [pow_one, bot_smul, SModEq.bot] at hf; rw [hf]

instance top : IsPrecomplete (⊤ : Ideal R) M :=
  ⟨fun f _ =>
    ⟨0, fun n => by
      rw [Ideal.top_pow, top_smul]
      exact SModEq.top⟩⟩

instance (priority := 100) of_subsingleton [Subsingleton M] : IsPrecomplete I M :=
  ⟨fun f _ => ⟨0, fun n => by rw [Subsingleton.elim (f n) 0]⟩⟩

end IsPrecomplete

namespace AdicCompletion

/-- `AdicCompletion` is the submodule of compatible families in
`∀ n : ℕ, M ⧸ (I ^ n • ⊤)`. -/
def submodule : Submodule R (∀ n : ℕ, M ⧸ (I ^ n • ⊤ : Submodule R M)) where
  carrier := { f | ∀ {m n} (hmn : m ≤ n), AdicCompletion.transitionMap I M hmn (f n) = f m }
  zero_mem' hmn := by rw [Pi.zero_apply, Pi.zero_apply, LinearMap.map_zero]
  add_mem' hf hg m n hmn := by
    rw [Pi.add_apply, Pi.add_apply, LinearMap.map_add, hf hmn, hg hmn]
  smul_mem' c f hf m n hmn := by rw [Pi.smul_apply, Pi.smul_apply, LinearMap.map_smul, hf hmn]

instance : Zero (AdicCompletion I M) where
  zero := ⟨0, by simp⟩

instance : Add (AdicCompletion I M) where
  add x y := ⟨x.val + y.val, by simp [x.property, y.property]⟩

instance : Neg (AdicCompletion I M) where
  neg x := ⟨- x.val, by simp [x.property]⟩

instance : Sub (AdicCompletion I M) where
  sub x y := ⟨x.val - y.val, by simp [x.property, y.property]⟩

instance instSMul [SMul S R] [SMul S M] [IsScalarTower S R M] : SMul S (AdicCompletion I M) where
  smul r x := ⟨r • x.val, by simp [x.property]⟩

@[simp, norm_cast] lemma val_zero : (0 : AdicCompletion I M).val = 0 := rfl

lemma val_zero_apply (n : ℕ) : (0 : AdicCompletion I M).val n = 0 := rfl

variable {I M}

@[simp, norm_cast] lemma val_add (f g : AdicCompletion I M) : (f + g).val = f.val + g.val := rfl
@[simp, norm_cast] lemma val_sub (f g : AdicCompletion I M) : (f - g).val = f.val - g.val := rfl
@[simp, norm_cast] lemma val_neg (f : AdicCompletion I M) : (-f).val = -f.val := rfl

lemma val_add_apply (f g : AdicCompletion I M) (n : ℕ) : (f + g).val n = f.val n + g.val n := rfl
lemma val_sub_apply (f g : AdicCompletion I M) (n : ℕ) : (f - g).val n = f.val n - g.val n := rfl
lemma val_neg_apply (f : AdicCompletion I M) (n : ℕ) : (-f).val n = -f.val n := rfl

/- No `simp` attribute, since it causes `simp` unification timeouts when considering
the `Module (AdicCompletion I R) (AdicCompletion I M)` instance (see `AdicCompletion/Algebra`). -/
@[norm_cast]
lemma val_smul [SMul S R] [SMul S M] [IsScalarTower S R M] (s : S) (f : AdicCompletion I M) :
    (s • f).val = s • f.val := rfl

lemma val_smul_apply [SMul S R] [SMul S M] [IsScalarTower S R M] (s : S) (f : AdicCompletion I M)
    (n : ℕ) : (s • f).val n = s • f.val n := rfl

@[ext]
lemma ext {x y : AdicCompletion I M} (h : ∀ n, x.val n = y.val n) : x = y := Subtype.eq <| funext h

variable (I M)

instance : AddCommGroup (AdicCompletion I M) :=
  let f : AdicCompletion I M → ∀ n, M ⧸ (I ^ n • ⊤ : Submodule R M) := Subtype.val
  Subtype.val_injective.addCommGroup f rfl val_add val_neg val_sub (fun _ _ ↦ val_smul ..)
    (fun _ _ ↦ val_smul ..)

instance [Semiring S] [SMul S R] [Module S M] [IsScalarTower S R M] :
    Module S (AdicCompletion I M) :=
  let f : AdicCompletion I M →+ ∀ n, M ⧸ (I ^ n • ⊤ : Submodule R M) :=
    { toFun := Subtype.val, map_zero' := rfl, map_add' := fun _ _ ↦ rfl }
  Subtype.val_injective.module S f val_smul

instance instIsScalarTower [SMul S T] [SMul S R] [SMul T R] [SMul S M] [SMul T M]
    [IsScalarTower S R M] [IsScalarTower T R M] [IsScalarTower S T M] :
    IsScalarTower S T (AdicCompletion I M) where
  smul_assoc s t f := by ext; simp [val_smul]

instance instSMulCommClass [SMul S R] [SMul T R] [SMul S M] [SMul T M]
    [IsScalarTower S R M] [IsScalarTower T R M] [SMulCommClass S T M] :
    SMulCommClass S T (AdicCompletion I M) where
  smul_comm s t f := by ext; simp [val_smul, smul_comm]

instance instIsCentralScalar [SMul S R] [SMul Sᵐᵒᵖ R] [SMul S M] [SMul Sᵐᵒᵖ M]
    [IsScalarTower S R M] [IsScalarTower Sᵐᵒᵖ R M] [IsCentralScalar S M] :
    IsCentralScalar S (AdicCompletion I M) where
  op_smul_eq_smul s f := by ext; simp [val_smul, op_smul_eq_smul]

/-- The canonical inclusion from the completion to the product. -/
@[simps]
def incl : AdicCompletion I M →ₗ[R] (∀ n, M ⧸ (I ^ n • ⊤ : Submodule R M)) where
  toFun x := x.val
  map_add' _ _ := rfl
  map_smul' _ _ := rfl

variable {I M}

@[simp, norm_cast]
lemma val_sum {ι : Type*} (s : Finset ι) (f : ι → AdicCompletion I M) :
    (∑ i ∈ s, f i).val = ∑ i ∈ s, (f i).val := by
  simp_rw [← funext (incl_apply _ _ _), map_sum]

lemma val_sum_apply {ι : Type*} (s : Finset ι) (f : ι → AdicCompletion I M) (n : ℕ) :
    (∑ i ∈ s, f i).val n = ∑ i ∈ s, (f i).val n := by simp

variable (I M)

/-- The canonical linear map to the completion. -/
def of : M →ₗ[R] AdicCompletion I M where
  toFun x := ⟨fun n => mkQ (I ^ n • ⊤ : Submodule R M) x, fun _ => rfl⟩
  map_add' _ _ := rfl
  map_smul' _ _ := rfl

@[simp]
theorem of_apply (x : M) (n : ℕ) : (of I M x).1 n = mkQ (I ^ n • ⊤ : Submodule R M) x :=
  rfl

/-- Linearly evaluating a sequence in the completion at a given input. -/
def eval (n : ℕ) : AdicCompletion I M →ₗ[R] M ⧸ (I ^ n • ⊤ : Submodule R M) where
  toFun f := f.1 n
  map_add' _ _ := rfl
  map_smul' _ _ := rfl

@[simp]
theorem coe_eval (n : ℕ) :
    (eval I M n : AdicCompletion I M → M ⧸ (I ^ n • ⊤ : Submodule R M)) = fun f => f.1 n :=
  rfl

theorem eval_apply (n : ℕ) (f : AdicCompletion I M) : eval I M n f = f.1 n :=
  rfl

theorem eval_of (n : ℕ) (x : M) : eval I M n (of I M x) = mkQ (I ^ n • ⊤ : Submodule R M) x :=
  rfl

@[simp]
theorem eval_comp_of (n : ℕ) : (eval I M n).comp (of I M) = mkQ _ :=
  rfl

theorem eval_surjective (n : ℕ) : Function.Surjective (eval I M n) := fun x ↦
  Quotient.inductionOn' x fun x ↦ ⟨of I M x, rfl⟩

@[simp]
theorem range_eval (n : ℕ) : LinearMap.range (eval I M n) = ⊤ :=
  LinearMap.range_eq_top.2 (eval_surjective I M n)

variable {I M}

variable (I M)

instance : IsHausdorff I (AdicCompletion I M) where
  haus' x h := ext fun n ↦ by
    refine smul_induction_on (SModEq.zero.1 <| h n) (fun r hr x _ ↦ ?_) (fun x y hx hy ↦ ?_)
    · simp only [val_smul_apply, val_zero]
      exact Quotient.inductionOn' (x.val n)
        (fun a ↦ SModEq.zero.2 <| smul_mem_smul hr mem_top)
    · simp only [val_add_apply, hx, val_zero_apply, hy, add_zero]

@[simp]
theorem transitionMap_comp_eval_apply {m n : ℕ} (hmn : m ≤ n) (x : AdicCompletion I M) :
    transitionMap I M hmn (x.val n) = x.val m :=
  x.property hmn

@[simp]
theorem transitionMap_comp_eval {m n : ℕ} (hmn : m ≤ n) :
    transitionMap I M hmn ∘ₗ eval I M n = eval I M m := by
  ext x
  simp

/-- A sequence `ℕ → M` is an `I`-adic Cauchy sequence if for every `m ≤ n`,
`f m ≡ f n` modulo `I ^ m • ⊤`. -/
def IsAdicCauchy (f : ℕ → M) : Prop :=
  ∀ {m n}, m ≤ n → f m ≡ f n [SMOD (I ^ m • ⊤ : Submodule R M)]

/-- The type of `I`-adic Cauchy sequences. -/
def AdicCauchySequence : Type _ := { f : ℕ → M // IsAdicCauchy I M f }

namespace AdicCauchySequence

/-- The type of `I`-adic cauchy sequences is a submodule of the product `ℕ → M`. -/
def submodule : Submodule R (ℕ → M) where
  carrier := { f | IsAdicCauchy I M f }
  add_mem' := by
    intro f g hf hg m n hmn
    exact SModEq.add (hf hmn) (hg hmn)
  zero_mem' := by
    intro _ _ _
    rfl
  smul_mem' := by
    intro r f hf m n hmn
    exact SModEq.smul (hf hmn) r

instance : Zero (AdicCauchySequence I M) where
  zero := ⟨0, fun _ ↦ rfl⟩

instance : Add (AdicCauchySequence I M) where
  add x y := ⟨x.val + y.val, fun hmn ↦ SModEq.add (x.property hmn) (y.property hmn)⟩

instance : Neg (AdicCauchySequence I M) where
  neg x := ⟨- x.val, fun hmn ↦ SModEq.neg (x.property hmn)⟩

instance : Sub (AdicCauchySequence I M) where
  sub x y := ⟨x.val - y.val, fun hmn ↦ SModEq.sub (x.property hmn) (y.property hmn)⟩

instance : SMul ℕ (AdicCauchySequence I M) where
  smul n x := ⟨n • x.val, fun hmn ↦ SModEq.nsmul (x.property hmn) n⟩

instance : SMul ℤ (AdicCauchySequence I M) where
  smul n x := ⟨n • x.val, fun hmn ↦ SModEq.zsmul (x.property hmn) n⟩

instance : AddCommGroup (AdicCauchySequence I M) := by
  let f : AdicCauchySequence I M → (ℕ → M) := Subtype.val
  apply Subtype.val_injective.addCommGroup f rfl (fun _ _ ↦ rfl) (fun _ ↦ rfl) (fun _ _ ↦ rfl)
    (fun _ _ ↦ rfl) (fun _ _ ↦ rfl)

instance : SMul R (AdicCauchySequence I M) where
  smul r x := ⟨r • x.val, fun hmn ↦ SModEq.smul (x.property hmn) r⟩

instance : Module R (AdicCauchySequence I M) :=
  let f : AdicCauchySequence I M →+ (ℕ → M) :=
    { toFun := Subtype.val, map_zero' := rfl, map_add' := fun _ _ ↦ rfl }
  Subtype.val_injective.module R f (fun _ _ ↦ rfl)

instance : CoeFun (AdicCauchySequence I M) (fun _ ↦ ℕ → M) where
  coe f := f.val

@[simp]
theorem zero_apply (n : ℕ) : (0 : AdicCauchySequence I M) n = 0 :=
  rfl

variable {I M}

@[simp]
theorem add_apply (n : ℕ) (f g : AdicCauchySequence I M) : (f + g) n = f n + g n :=
  rfl

@[simp]
theorem sub_apply (n : ℕ) (f g : AdicCauchySequence I M) : (f - g) n = f n - g n :=
  rfl

@[simp]
theorem smul_apply (n : ℕ) (r : R) (f : AdicCauchySequence I M) : (r • f) n = r • f n :=
  rfl

@[ext]
theorem ext {x y : AdicCauchySequence I M} (h : ∀ n, x n = y n) : x = y :=
  Subtype.eq <| funext h

/-- The defining property of an adic cauchy sequence unwrapped. -/
theorem mk_eq_mk {m n : ℕ} (hmn : m ≤ n) (f : AdicCauchySequence I M) :
    Submodule.Quotient.mk (p := (I ^ m • ⊤ : Submodule R M)) (f n) =
      Submodule.Quotient.mk (p := (I ^ m • ⊤ : Submodule R M)) (f m) :=
  (f.property hmn).symm

end AdicCauchySequence

/-- The `I`-adic cauchy condition can be checked on successive `n`. -/
theorem isAdicCauchy_iff (f : ℕ → M) :
    IsAdicCauchy I M f ↔ ∀ n, f n ≡ f (n + 1) [SMOD (I ^ n • ⊤ : Submodule R M)] := by
  constructor
  · intro h n
    exact h (Nat.le_succ n)
  · intro h m n hmn
    induction n, hmn using Nat.le_induction with
    | base => rfl
    | succ n hmn ih =>
        trans
        · exact ih
        · refine SModEq.mono (smul_mono (Ideal.pow_le_pow_right hmn) (by rfl)) (h n)

/-- Construct `I`-adic cauchy sequence from sequence satisfying the successive cauchy condition. -/
@[simps]
def AdicCauchySequence.mk (f : ℕ → M)
    (h : ∀ n, f n ≡ f (n + 1) [SMOD (I ^ n • ⊤ : Submodule R M)]) : AdicCauchySequence I M where
  val := f
  property := by rwa [isAdicCauchy_iff]

/-- The canonical linear map from cauchy sequences to the completion. -/
@[simps]
def mk : AdicCauchySequence I M →ₗ[R] AdicCompletion I M where
  toFun f := ⟨fun n ↦ Submodule.mkQ (I ^ n • ⊤ : Submodule R M) (f n), by
    intro m n hmn
    simp only [mkQ_apply, factor_mk]
    exact (f.property hmn).symm⟩
  map_add' _ _ := rfl
  map_smul' _ _ := rfl

/-- Criterion for checking that an adic cauchy sequence is mapped to zero in the adic completion. -/
theorem mk_zero_of (f : AdicCauchySequence I M)
    (h : ∃ k : ℕ, ∀ n ≥ k, ∃ m ≥ n, ∃ l ≥ n, f m ∈ (I ^ l • ⊤ : Submodule R M)) :
    AdicCompletion.mk I M f = 0 := by
  obtain ⟨k, h⟩ := h
  ext n
  obtain ⟨m, hnm, l, hnl, hl⟩ := h (n + k) (by omega)
  rw [mk_apply_coe, Submodule.mkQ_apply, val_zero,
    ← AdicCauchySequence.mk_eq_mk (show n ≤ m by omega)]
  simpa using (Submodule.smul_mono_left (Ideal.pow_le_pow_right (by omega))) hl

/-- Every element in the adic completion is represented by a Cauchy sequence. -/
theorem mk_surjective : Function.Surjective (mk I M) := by
  intro x
  choose a ha using fun n ↦ Submodule.Quotient.mk_surjective _ (x.val n)
  refine ⟨⟨a, ?_⟩, ?_⟩
  · intro m n hmn
    rw [SModEq.def, ha m, ← mkQ_apply,
      ← factor_mk (Submodule.smul_mono_left (Ideal.pow_le_pow_right hmn)) (a n),
      mkQ_apply,  ha n, x.property hmn]
  · ext n
    simp [ha n]

/-- To show a statement about an element of `adicCompletion I M`, it suffices to check it
on Cauchy sequences. -/
theorem induction_on {p : AdicCompletion I M → Prop} (x : AdicCompletion I M)
    (h : ∀ (f : AdicCauchySequence I M), p (mk I M f)) : p x := by
  obtain ⟨f, rfl⟩ := mk_surjective I M x
  exact h f

variable {M}

/-- Lift a compatible family of linear maps `M →ₗ[R] N ⧸ (I ^ n • ⊤ : Submodule R N)` to
the `I`-adic completion of `M`. -/
def lift (f : ∀ (n : ℕ), M →ₗ[R] N ⧸ (I ^ n • ⊤ : Submodule R N))
    (h : ∀ {m n : ℕ} (hle : m ≤ n), transitionMap I N hle ∘ₗ f n = f m) :
    M →ₗ[R] AdicCompletion I N where
  toFun := fun x ↦ ⟨fun n ↦ f n x, fun hkl ↦ LinearMap.congr_fun (h hkl) x⟩
  map_add' x y := by
    simp only [map_add]
    rfl
  map_smul' r x := by
    simp only [LinearMapClass.map_smul, RingHom.id_apply]
    rfl

@[simp]
lemma eval_lift (f : ∀ (n : ℕ), M →ₗ[R] N ⧸ (I ^ n • ⊤ : Submodule R N))
    (h : ∀ {m n : ℕ} (hle : m ≤ n), transitionMap I N hle ∘ₗ f n = f m)
    (n : ℕ) : eval I N n ∘ₗ lift I f h = f n :=
  rfl

@[simp]
lemma eval_lift_apply (f : ∀ (n : ℕ), M →ₗ[R] N ⧸ (I ^ n • ⊤ : Submodule R N))
    (h : ∀ {m n : ℕ} (hle : m ≤ n), transitionMap I N hle ∘ₗ f n = f m)
    (n : ℕ) (x : M) : (lift I f h x).val n = f n x :=
  rfl

end AdicCompletion

namespace IsAdicComplete

instance bot : IsAdicComplete (⊥ : Ideal R) M where

protected theorem subsingleton (h : IsAdicComplete (⊤ : Ideal R) M) : Subsingleton M :=
  h.1.subsingleton

instance (priority := 100) of_subsingleton [Subsingleton M] : IsAdicComplete I M where

open Finset

theorem le_jacobson_bot [IsAdicComplete I R] : I ≤ (⊥ : Ideal R).jacobson := by
  intro x hx
  rw [← Ideal.neg_mem_iff, Ideal.mem_jacobson_bot]
  intro y
  rw [add_comm]
  let f : ℕ → R := fun n => ∑ i ∈ range n, (x * y) ^ i
  have hf : ∀ m n, m ≤ n → f m ≡ f n [SMOD I ^ m • (⊤ : Submodule R R)] := by
    intro m n h
    simp only [f, Algebra.id.smul_eq_mul, Ideal.mul_top, SModEq.sub_mem]
    rw [← add_tsub_cancel_of_le h, Finset.sum_range_add, ← sub_sub, sub_self, zero_sub,
      @neg_mem_iff]
    apply Submodule.sum_mem
    intro n _
    rw [mul_pow, pow_add, mul_assoc]
    exact Ideal.mul_mem_right _ (I ^ m) (Ideal.pow_mem_pow hx m)
  obtain ⟨L, hL⟩ := IsPrecomplete.prec toIsPrecomplete @hf
  rw [isUnit_iff_exists_inv]
  use L
  rw [← sub_eq_zero, neg_mul]
  apply IsHausdorff.haus (toIsHausdorff : IsHausdorff I R)
  intro n
  specialize hL n
  rw [SModEq.sub_mem, Algebra.id.smul_eq_mul, Ideal.mul_top] at hL ⊢
  rw [sub_zero]
  suffices (1 - x * y) * f n - 1 ∈ I ^ n by
    convert Ideal.sub_mem _ this (Ideal.mul_mem_left _ (1 + -(x * y)) hL) using 1
    ring
  cases n
  · simp only [Ideal.one_eq_top, pow_zero, mem_top]
  · rw [← neg_sub _ (1 : R), neg_mul, mul_geom_sum, neg_sub, sub_sub, add_comm (_ ^ _), ← sub_sub,
      sub_self, zero_sub, @neg_mem_iff, mul_pow]
    exact Ideal.mul_mem_right _ (I ^ _) (Ideal.pow_mem_pow hx _)

end IsAdicComplete<|MERGE_RESOLUTION|>--- conflicted
+++ resolved
@@ -5,9 +5,8 @@
 -/
 import Mathlib.Algebra.GeomSum
 import Mathlib.LinearAlgebra.SModEq
-import Mathlib.RingTheory.Ideal.Quotient.PowSucc
+import Mathlib.RingTheory.Ideal.Quotient.PowTransition
 import Mathlib.RingTheory.Jacobson.Ideal
-import Mathlib.RingTheory.Ideal.Quotient.PowTransition
 
 /-!
 # Completion of a module with respect to an ideal.
@@ -59,18 +58,13 @@
     IsHausdorff I M ↔ ∀ x : M, (∀ n : ℕ, x ≡ 0 [SMOD (I ^ n • ⊤ : Submodule R M)]) → x = 0 :=
   ⟨IsHausdorff.haus, fun h => ⟨h⟩⟩
 
-<<<<<<< HEAD
 variable [IsHausdorff I M]
 
 theorem eq_iff_smodEq {x y : M} :
-=======
-theorem IsHausdorff.eq_iff_smodEq [IsHausdorff I M] {x y : M} :
->>>>>>> 9052e95d
     x = y ↔ ∀ n, x ≡ y [SMOD (I ^ n • ⊤ : Submodule R M)] := by
   refine ⟨fun h _ ↦ h ▸ rfl, fun h ↦ ?_⟩
   rw [← sub_eq_zero]
   apply IsHausdorff.haus' (I := I) (x - y)
-<<<<<<< HEAD
   simpa only [SModEq.sub_mem, sub_zero] using h
 
 alias ⟨_, eq_of_smodEq⟩ := eq_iff_smodEq
@@ -178,11 +172,6 @@
 namespace IsPrecomplete
 
 theorem prec (_ : IsPrecomplete I M) {f : ℕ → M} :
-=======
-  simpa [SModEq.sub_mem] using h
-
-theorem IsPrecomplete.prec (_ : IsPrecomplete I M) {f : ℕ → M} :
->>>>>>> 9052e95d
     (∀ {m n}, m ≤ n → f m ≡ f n [SMOD (I ^ m • ⊤ : Submodule R M)]) →
       ∃ L : M, ∀ n, f n ≡ L [SMOD (I ^ n • ⊤ : Submodule R M)] :=
   IsPrecomplete.prec' _
@@ -230,13 +219,34 @@
 theorem of_eq_mapQPowSucc {f : (n : ℕ) → M ⧸ (I ^ n • ⊤)}
     (hf : ∀ {m}, f m = mapQPowSucc I M m (f (m + 1))) :
     ∃ L : M, ∀ n, f n = mkQ _ L := by
-  let f' := fun n => (f n).out
-  have hf' : ∀ {m : ℕ}, f' m ≡ f' (m + 1) [SMOD (I ^ m • ⊤ : Submodule R M)] := by
-    intro m
-    rw [SModEq]
-    simpa [f'] using hf
-  refine ⟨Classical.choose <| of_SModEq_succ (I := I) (f := f') hf', ?_⟩
-  simpa [SModEq, f'] using (Classical.choose_spec <| of_SModEq_succ (I := I) (f := f') hf')
+  suffices hadic : ∃ g : ℕ → M, (∀ {m n}, m ≤ n → g m ≡ g n [SMOD (I ^ m • ⊤ : Submodule R M)]) ∧
+      ∀ n, f n = Submodule.Quotient.mk (g n) by
+    choose g hg hmk using hadic
+    choose L hL using IsPrecomplete.prec' g hg
+    refine ⟨L, fun n ↦ (hmk n).trans ?_⟩
+    simpa using hL n
+  choose g hmk using fun n ↦ Submodule.Quotient.mk_surjective _ (f n)
+  refine ⟨g, fun {m n} hmn ↦ ?_, fun n ↦ (hmk n).symm⟩
+  simp only [SModEq]
+  rw [← Submodule.factor_mk]
+  -- Submodule.Quotient.mk
+  sorry
+  -- intro x
+  --
+  -- refine ⟨⟨a, ?_⟩, ?_⟩
+  -- · intro m n hmn
+  --   rw [SModEq.def, ha m, ← mkQ_apply,
+  --     ← factor_mk (Submodule.smul_mono_left (Ideal.pow_le_pow_right hmn)) (a n),
+  --     mkQ_apply,  ha n, x.property hmn]
+  -- · ext n
+  --   simp [ha n]
+  -- let f' := fun n => (f n).out -- use surjectivity
+  -- have hf' : ∀ {m : ℕ}, f' m ≡ f' (m + 1) [SMOD (I ^ m • ⊤ : Submodule R M)] := by
+  --   intro m
+  --   rw [SModEq]
+  --   simpa [f'] using hf
+  -- refine ⟨Classical.choose <| of_SModEq_succ (I := I) (f := f') hf', ?_⟩
+  -- simpa [SModEq, f'] using (Classical.choose_spec <| of_SModEq_succ (I := I) (f := f') hf')
 
 /--
 The `M = R` variant of `IsPrecomplete.of_eq_mapQPowSucc'`.
@@ -293,7 +303,7 @@
 variable [IsAdicComplete I M]
 variable {N : Type*} [AddCommMonoid N] [Module R N]
 
-/--
+/-- `Gneralize this to a sequence a n instead of n`
 The limit linear map `F : N →ₗ[R] M` of a sequence of compatible
 linear maps `N →ₗ[R] M ⧸ (I ^ n • ⊤)`.
 -/
@@ -767,7 +777,7 @@
 def mk : AdicCauchySequence I M →ₗ[R] AdicCompletion I M where
   toFun f := ⟨fun n ↦ Submodule.mkQ (I ^ n • ⊤ : Submodule R M) (f n), by
     intro m n hmn
-    simp only [mkQ_apply, factor_mk]
+    simp only [mkQ_apply, Submodule.factor_mk]
     exact (f.property hmn).symm⟩
   map_add' _ _ := rfl
   map_smul' _ _ := rfl
