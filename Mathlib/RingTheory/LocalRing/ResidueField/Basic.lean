/-
Copyright (c) 2018 Kenny Lau. All rights reserved.
Released under Apache 2.0 license as described in the file LICENSE.
Authors: Kenny Lau, Chris Hughes, Mario Carneiro
-/
import Mathlib.LinearAlgebra.FiniteDimensional.Defs
import Mathlib.RingTheory.LocalRing.ResidueField.Defs
import Mathlib.RingTheory.LocalRing.RingHom.Basic

/-!

# Residue Field of local rings

We prove basic properties of the residue field of a local ring.

-/

variable {R S T : Type*}

namespace IsLocalRing

section

variable [CommRing R] [IsLocalRing R] [CommRing S] [IsLocalRing S] [CommRing T] [IsLocalRing T]

lemma ker_residue : RingHom.ker (residue R) = maximalIdeal R :=
  Ideal.mk_ker

@[simp]
lemma residue_eq_zero_iff (x : R) : residue R x = 0 ↔ x ∈ maximalIdeal R := by
  rw [← RingHom.mem_ker, ker_residue]

lemma residue_ne_zero_iff_isUnit (x : R) : residue R x ≠ 0 ↔ IsUnit x := by
  simp

lemma residue_surjective :
    Function.Surjective (IsLocalRing.residue R) :=
  Ideal.Quotient.mk_surjective

variable (R)

instance ResidueField.algebra {R₀} [CommRing R₀] [Algebra R₀ R] :
    Algebra R₀ (ResidueField R) :=
  Ideal.Quotient.algebra _

instance {R₁ R₂} [CommRing R₁] [CommRing R₂]
    [Algebra R₁ R₂] [Algebra R₁ R] [Algebra R₂ R] [IsScalarTower R₁ R₂ R] :
    IsScalarTower R₁ R₂ (IsLocalRing.ResidueField R) := by
  delta IsLocalRing.ResidueField; infer_instance

@[simp]
theorem ResidueField.algebraMap_eq : algebraMap R (ResidueField R) = residue R :=
  rfl

instance : IsLocalHom (IsLocalRing.residue R) :=
  ⟨fun _ ha =>
    Classical.not_not.mp (Ideal.Quotient.eq_zero_iff_mem.not.mp (isUnit_iff_ne_zero.mp ha))⟩

variable {R}

namespace ResidueField

/-- A local ring homomorphism into a field can be descended onto the residue field. -/
def lift {R S : Type*} [CommRing R] [IsLocalRing R] [Field S] (f : R →+* S) [IsLocalHom f] :
    IsLocalRing.ResidueField R →+* S :=
  Ideal.Quotient.lift _ f fun a ha =>
    by_contradiction fun h => ha (isUnit_of_map_unit f a (isUnit_iff_ne_zero.mpr h))

theorem lift_comp_residue {R S : Type*} [CommRing R] [IsLocalRing R] [Field S] (f : R →+* S)
    [IsLocalHom f] : (lift f).comp (residue R) = f :=
  RingHom.ext fun _ => rfl

@[simp]
theorem lift_residue_apply {R S : Type*} [CommRing R] [IsLocalRing R] [Field S] (f : R →+* S)
    [IsLocalHom f] (x) : lift f (residue R x) = f x :=
  rfl

/-- The map on residue fields induced by a local homomorphism between local rings -/
def map (f : R →+* S) [IsLocalHom f] : ResidueField R →+* ResidueField S :=
  Ideal.Quotient.lift (maximalIdeal R) ((Ideal.Quotient.mk _).comp f) fun a ha => by
    erw [Ideal.Quotient.eq_zero_iff_mem]
    exact map_nonunit f a ha

/-- Applying `IsLocalRing.ResidueField.map` to the identity ring homomorphism gives the identity
ring homomorphism. -/
@[simp]
theorem map_id :
    IsLocalRing.ResidueField.map (RingHom.id R) = RingHom.id (IsLocalRing.ResidueField R) :=
  Ideal.Quotient.ringHom_ext <| RingHom.ext fun _ => rfl

/-- The composite of two `IsLocalRing.ResidueField.map`s is the `IsLocalRing.ResidueField.map` of
the composite. -/
theorem map_comp (f : T →+* R) (g : R →+* S) [IsLocalHom f] [IsLocalHom g] :
    IsLocalRing.ResidueField.map (g.comp f) =
      (IsLocalRing.ResidueField.map g).comp (IsLocalRing.ResidueField.map f) :=
  Ideal.Quotient.ringHom_ext <| RingHom.ext fun _ => rfl

theorem map_comp_residue (f : R →+* S) [IsLocalHom f] :
    (ResidueField.map f).comp (residue R) = (residue S).comp f :=
  rfl

theorem map_residue (f : R →+* S) [IsLocalHom f] (r : R) :
    ResidueField.map f (residue R r) = residue S (f r) :=
  rfl

theorem map_id_apply (x : ResidueField R) : map (RingHom.id R) x = x :=
  DFunLike.congr_fun map_id x

@[simp]
theorem map_map (f : R →+* S) (g : S →+* T) (x : ResidueField R) [IsLocalHom f]
    [IsLocalHom g] : map g (map f x) = map (g.comp f) x :=
  DFunLike.congr_fun (map_comp f g).symm x

/-- A ring isomorphism defines an isomorphism of residue fields. -/
@[simps apply]
def mapEquiv (f : R ≃+* S) : IsLocalRing.ResidueField R ≃+* IsLocalRing.ResidueField S where
  toFun := map (f : R →+* S)
  invFun := map (f.symm : S →+* R)
  left_inv x := by simp only [map_map, RingEquiv.symm_comp, map_id, RingHom.id_apply]
  right_inv x := by simp only [map_map, RingEquiv.comp_symm, map_id, RingHom.id_apply]
  map_mul' := RingHom.map_mul _
  map_add' := RingHom.map_add _

@[simp]
theorem mapEquiv.symm (f : R ≃+* S) : (mapEquiv f).symm = mapEquiv f.symm :=
  rfl

@[simp]
theorem mapEquiv_trans (e₁ : R ≃+* S) (e₂ : S ≃+* T) :
    mapEquiv (e₁.trans e₂) = (mapEquiv e₁).trans (mapEquiv e₂) :=
  RingEquiv.toRingHom_injective <| map_comp (e₁ : R →+* S) (e₂ : S →+* T)

@[simp]
theorem mapEquiv_refl : mapEquiv (RingEquiv.refl R) = RingEquiv.refl _ :=
  RingEquiv.toRingHom_injective map_id

/-- The group homomorphism from `RingAut R` to `RingAut k` where `k`
is the residue field of `R`. -/
@[simps]
def mapAut : RingAut R →* RingAut (IsLocalRing.ResidueField R) where
  toFun := mapEquiv
  map_mul' e₁ e₂ := mapEquiv_trans e₂ e₁
  map_one' := mapEquiv_refl

section MulSemiringAction

variable (G : Type*) [Group G] [MulSemiringAction G R]

/-- If `G` acts on `R` as a `MulSemiringAction`, then it also acts on `IsLocalRing.ResidueField R`.
-/
instance : MulSemiringAction G (IsLocalRing.ResidueField R) :=
  MulSemiringAction.compHom _ <| mapAut.comp (MulSemiringAction.toRingAut G R)

@[simp]
theorem residue_smul (g : G) (r : R) : residue R (g • r) = g • residue R r :=
  rfl

end MulSemiringAction

section FiniteDimensional

<<<<<<< HEAD
variable [Algebra R S] [IsLocalRingHom (algebraMap R S)]
=======
variable [Algebra R S] [IsLocalHom (algebraMap R S)]
>>>>>>> d0df76bd

noncomputable instance : Algebra (ResidueField R) (ResidueField S) :=
  (ResidueField.map (algebraMap R S)).toAlgebra

noncomputable instance : Algebra R (ResidueField S) :=
  ((ResidueField.map <| algebraMap R S).comp <| residue R).toAlgebra

instance : IsScalarTower R (ResidueField R) (ResidueField S) :=
  IsScalarTower.of_algebraMap_eq (congrFun rfl)

instance finiteDimensional_of_noetherian [IsNoetherian R S] :
    FiniteDimensional (ResidueField R) (ResidueField S) := by
  apply IsNoetherian.iff_fg.mp <|
    isNoetherian_of_tower R (S := ResidueField R) (M := ResidueField S) _
  convert isNoetherian_of_surjective S (Ideal.Quotient.mkₐ R (maximalIdeal S)).toLinearMap
    (LinearMap.range_eq_top.mpr Ideal.Quotient.mk_surjective)
  exact Algebra.algebra_ext _ _ (fun r => rfl)

<<<<<<< HEAD
lemma finite_of_finite [IsNoetherian R S] (hfin : Finite (ResidueField R)) :
    Finite (ResidueField S) := by
  have := @finiteDimensional_of_noetherian R S
  exact FiniteDimensional.finite_of_finite (ResidueField R) (ResidueField S)
=======
-- We want to be able to refer to `hfin`
set_option linter.unusedVariables false in
lemma finite_of_finite [IsNoetherian R S] (hfin : Finite (ResidueField R)) :
    Finite (ResidueField S) := Module.finite_of_finite (ResidueField R)
>>>>>>> d0df76bd

end FiniteDimensional

end ResidueField

theorem isLocalHom_residue : IsLocalHom (IsLocalRing.residue R) := by
  constructor
  intro a ha
  by_contra h
  erw [Ideal.Quotient.eq_zero_iff_mem.mpr ((IsLocalRing.mem_maximalIdeal _).mpr h)] at ha
  exact ha.ne_zero rfl

@[deprecated (since := "2024-10-10")]
alias isLocalRingHom_residue := isLocalHom_residue

end

end IsLocalRing

@[deprecated (since := "2024-11-11")]
alias LocalRing.ker_residue := IsLocalRing.ker_residue

@[deprecated (since := "2024-11-11")]
alias LocalRing.residue_eq_zero_iff := IsLocalRing.residue_eq_zero_iff

@[deprecated (since := "2024-11-11")]
alias LocalRing.residue_ne_zero_iff_isUnit := IsLocalRing.residue_ne_zero_iff_isUnit

@[deprecated (since := "2024-11-11")]
alias LocalRing.residue_surjective := IsLocalRing.residue_surjective

@[deprecated (since := "2024-11-11")]
alias LocalRing.ResidueField.algebraMap_eq := IsLocalRing.ResidueField.algebraMap_eq

@[deprecated (since := "2024-11-11")]
alias LocalRing.ResidueField.lift := IsLocalRing.ResidueField.lift

@[deprecated (since := "2024-11-11")]
alias LocalRing.ResidueField.lift_comp_residue := IsLocalRing.ResidueField.lift_comp_residue

@[deprecated (since := "2024-11-11")]
alias LocalRing.ResidueField.lift_residue_apply := IsLocalRing.ResidueField.lift_residue_apply

@[deprecated (since := "2024-11-11")]
alias LocalRing.ResidueField.map := IsLocalRing.ResidueField.map

@[deprecated (since := "2024-11-11")]
alias LocalRing.ResidueField.map_id := IsLocalRing.ResidueField.map_id

@[deprecated (since := "2024-11-11")]
alias LocalRing.ResidueField.map_comp := IsLocalRing.ResidueField.map_comp

@[deprecated (since := "2024-11-11")]
alias LocalRing.ResidueField.map_comp_residue := IsLocalRing.ResidueField.map_comp_residue

@[deprecated (since := "2024-11-11")]
alias LocalRing.ResidueField.map_residue := IsLocalRing.ResidueField.map_residue

@[deprecated (since := "2024-11-11")]
alias LocalRing.ResidueField.map_id_apply := IsLocalRing.ResidueField.map_id_apply

@[deprecated (since := "2024-11-11")]
alias LocalRing.ResidueField.map_map := IsLocalRing.ResidueField.map_map

@[deprecated (since := "2024-11-11")]
alias LocalRing.ResidueField.mapEquiv := IsLocalRing.ResidueField.mapEquiv

@[deprecated (since := "2024-11-11")]
alias LocalRing.ResidueField.mapEquiv.symm := IsLocalRing.ResidueField.mapEquiv.symm

@[deprecated (since := "2024-11-11")]
alias LocalRing.ResidueField.mapEquiv_trans := IsLocalRing.ResidueField.mapEquiv_trans

@[deprecated (since := "2024-11-11")]
alias LocalRing.ResidueField.mapEquiv_refl := IsLocalRing.ResidueField.mapEquiv_refl

@[deprecated (since := "2024-11-11")]
alias LocalRing.ResidueField.mapAut := IsLocalRing.ResidueField.mapAut

@[deprecated (since := "2024-11-11")]
alias LocalRing.ResidueField.residue_smul := IsLocalRing.ResidueField.residue_smul

@[deprecated (since := "2024-11-11")]
alias LocalRing.ResidueField.finite_of_finite := IsLocalRing.ResidueField.finite_of_finite<|MERGE_RESOLUTION|>--- conflicted
+++ resolved
@@ -159,11 +159,7 @@
 
 section FiniteDimensional
 
-<<<<<<< HEAD
-variable [Algebra R S] [IsLocalRingHom (algebraMap R S)]
-=======
 variable [Algebra R S] [IsLocalHom (algebraMap R S)]
->>>>>>> d0df76bd
 
 noncomputable instance : Algebra (ResidueField R) (ResidueField S) :=
   (ResidueField.map (algebraMap R S)).toAlgebra
@@ -182,17 +178,10 @@
     (LinearMap.range_eq_top.mpr Ideal.Quotient.mk_surjective)
   exact Algebra.algebra_ext _ _ (fun r => rfl)
 
-<<<<<<< HEAD
-lemma finite_of_finite [IsNoetherian R S] (hfin : Finite (ResidueField R)) :
-    Finite (ResidueField S) := by
-  have := @finiteDimensional_of_noetherian R S
-  exact FiniteDimensional.finite_of_finite (ResidueField R) (ResidueField S)
-=======
 -- We want to be able to refer to `hfin`
 set_option linter.unusedVariables false in
 lemma finite_of_finite [IsNoetherian R S] (hfin : Finite (ResidueField R)) :
     Finite (ResidueField S) := Module.finite_of_finite (ResidueField R)
->>>>>>> d0df76bd
 
 end FiniteDimensional
 
