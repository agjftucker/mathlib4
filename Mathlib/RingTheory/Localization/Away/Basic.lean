--- conflicted
+++ resolved
@@ -117,11 +117,7 @@
 /-- If `r` and `r'` are associated elements of `R`, an `R`-algebra `S`
 is the localization of `R` away from `r` if and only of it is the localization of `R` away from
 `r'`. -/
-<<<<<<< HEAD
-lemma iff_of_associated (r r' : R) (h : Associated r r') :
-=======
 lemma iff_of_associated {r r' : R} (h : Associated r r') :
->>>>>>> cda107d6
     IsLocalization.Away r S ↔ IsLocalization.Away r' S :=
   ⟨fun _ ↦ IsLocalization.Away.of_associated h, fun _ ↦ IsLocalization.Away.of_associated h.symm⟩
 
