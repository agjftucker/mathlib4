--- conflicted
+++ resolved
@@ -423,7 +423,6 @@
         exact I.sub_mem (I.mul_mem_left _ hxy) (I.mul_mem_left _ hz))
       (this ▸ id)⟩
 
-<<<<<<< HEAD
 lemma isUnit_or_mem_jacobson_bot_of_dvd_isNilpotent_of_zero_divisors_mem_jacobson_bot [CommRing R]
     {s a : R} (hsn : s ≠ 0) (hs : IsNilpotent s) (hd : a ∣ s)
     (hj : (⊥ : Ideal R).jacobson ≤ Ideal.span {s})
@@ -450,6 +449,19 @@
 
 end Ideal
 
+namespace TwoSidedIdeal
+
+variable {R : Type u} [Ring R]
+
+/-- The Jacobson radical of `I` is the infimum of all maximal (left) ideals containing `I`. -/
+def jacobson (I : TwoSidedIdeal R) : TwoSidedIdeal R :=
+  (asIdeal I).jacobson.toTwoSided (Ideal.jacobson_mul_mem_right <| I.mul_mem_right _ _)
+
+lemma asIdeal_jacobson (I : TwoSidedIdeal R) : asIdeal I.jacobson = (asIdeal I).jacobson := by
+  ext; simp [jacobson]
+
+end TwoSidedIdeal
+
 lemma pow_dvd_pow_iff_of_ne_zero_of_mem_jacobson_bot {R : Type*} [CommRing R] {x : R} {n m : ℕ}
     (hm : x ^ m ≠ 0) (hx : x ∈ (⊥ : Ideal R).jacobson) :
     x ^ n ∣ x ^ m ↔ n ≤ m := by
@@ -461,20 +473,4 @@
   suffices IsUnit (x ^ (k + 1) * y - 1) by
     exact hm (this.mul_left_eq_zero.mp hy)
   rw [← IsUnit.neg_iff, neg_sub, sub_eq_add_neg, ← mul_neg, pow_succ', mul_assoc, add_comm]
-  exact (Ideal.mem_jacobson_bot.mp hx) _
-=======
-end Ideal
-
-namespace TwoSidedIdeal
-
-variable {R : Type u} [Ring R]
-
-/-- The Jacobson radical of `I` is the infimum of all maximal (left) ideals containing `I`. -/
-def jacobson (I : TwoSidedIdeal R) : TwoSidedIdeal R :=
-  (asIdeal I).jacobson.toTwoSided (Ideal.jacobson_mul_mem_right <| I.mul_mem_right _ _)
-
-lemma asIdeal_jacobson (I : TwoSidedIdeal R) : asIdeal I.jacobson = (asIdeal I).jacobson := by
-  ext; simp [jacobson]
-
-end TwoSidedIdeal
->>>>>>> 2d2e3987
+  exact (Ideal.mem_jacobson_bot.mp hx) _