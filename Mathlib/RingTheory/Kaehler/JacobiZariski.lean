--- conflicted
+++ resolved
@@ -37,17 +37,11 @@
 -- see https://github.com/leanprover-community/mathlib4/pull/21129
 universe w₁ w₂ w₃ w₄ w₅ u₁ u₂ u₃
 
-<<<<<<< HEAD
 variable {R : Type u₁} {S : Type u₂} [CommRing R] [CommRing S] [Algebra R S]
 variable {T : Type u₃} [CommRing T] [Algebra R T] [Algebra S T] [IsScalarTower R S T]
-variable (Q : Generators.{w₁} S T) (P : Generators.{w₂} R S)
-variable (Q' : Generators.{w₃} S T) (P' : Generators.{w₄} R S) (W : Generators.{w₅} R T)
-=======
-variable {R : Type u} {S : Type v} {ι' : Type w'} {ι : Type w}
-    [CommRing R] [CommRing S] [Algebra R S]
-variable {T : Type uT} [CommRing T] [Algebra R T] [Algebra S T] [IsScalarTower R S T]
-variable (Q : Generators S T ι') (P : Generators R S ι)
->>>>>>> 4466755c
+variable {ι : Type w₁} {ι' : Type w₃} {σ : Type w₂} {σ' : Type w₄} {τ : Type w₅}
+variable (Q : Generators S T ι) (P : Generators R S σ)
+variable (Q' : Generators S T ι') (P' : Generators R S σ') (W : Generators R T τ)
 
 attribute [local instance] SMulCommClass.of_commMonoid
 
@@ -120,11 +114,7 @@
 /-- Given `R[X] → S` and `S[Y] → T`, the cotangent space of `R[X][Y] → T` is isomorphic
 to the direct product of the cotangent space of `S[Y] → T` and `R[X] → S` (base changed to `T`). -/
 noncomputable
-<<<<<<< HEAD
 def CotangentSpace.compEquiv :
-=======
-def CotangentSpace.compEquiv (Q : Generators S T ι') (P : Generators R S ι) :
->>>>>>> 4466755c
     (Q.comp P).toExtension.CotangentSpace ≃ₗ[T]
       Q.toExtension.CotangentSpace × (T ⊗[S] P.toExtension.CotangentSpace) :=
   (Q.comp P).cotangentSpaceBasis.repr.trans
@@ -247,13 +237,8 @@
     δAux R Q (C r) = 1 ⊗ₜ D R S r := by
   rw [← monomial_zero', δAux_monomial, Finsupp.prod_zero_index]
 
-<<<<<<< HEAD
 variable {Q} {Q'} in
 lemma δAux_toAlgHom (f : Hom Q Q') (x) :
-=======
-lemma δAux_toAlgHom {ι₁ : Type u₁} {ι₃ : Type u₃} {Q : Generators S T ι₁}
-    {Q' : Generators S T ι₃} (f : Hom Q Q') (x) :
->>>>>>> 4466755c
     δAux R Q' (f.toAlgHom x) = δAux R Q x + Finsupp.linearCombination _ (δAux R Q' ∘ f.val)
       (Q.cotangentSpaceBasis.repr ((1 : T) ⊗ₜ[Q.Ring] D S Q.Ring x :)) := by
   letI : AddCommGroup (T ⊗[S] Ω[S⁄R]) := inferInstance
@@ -401,13 +386,7 @@
       (CotangentSpace.compEquiv Q P).toLinearMap) ((Q.comp P).toExtension.cotangentComplex y)
     rw [CotangentSpace.fst_compEquiv, Extension.CotangentSpace.map_cotangentComplex, hy, hx]
 
-<<<<<<< HEAD
 lemma δ_eq_δ : δ Q P = δ Q P' := by
-=======
-lemma δ_eq_δ {ι₁ : Type u₁} {ι₂ : Type u₂} {ι₃ : Type u₃} (Q : Generators S T ι₁)
-    (P : Generators R S ι₂) (P' : Generators R S ι₃) :
-    δ Q P = δ Q P' := by
->>>>>>> 4466755c
   ext ⟨x, hx⟩
   obtain ⟨x, rfl⟩ := Extension.Cotangent.mk_surjective x
   rw [δ_eq_δAux, δ_eq_δAux]
@@ -421,13 +400,7 @@
   · ext x; rfl
   · exact Subtype.val_injective
 
-<<<<<<< HEAD
 lemma δ_map (f : Hom Q' Q) (x) :
-=======
-lemma δ_map
-    {ι₁ : Type u₁} {ι₂ : Type u₂} {ι₃ : Type u₃} {ι₄ : Type u₄} (Q : Generators S T ι₁)
-    (P : Generators R S ι₂) (Q' : Generators S T ι₄) (P' : Generators R S ι₃) (f : Hom Q' Q) (x) :
->>>>>>> 4466755c
     δ Q P (Extension.H1Cotangent.map f.toExtensionHom x) = δ Q' P' x := by
   letI : AddCommGroup (T ⊗[S] Ω[S⁄R]) := inferInstance
   obtain ⟨x, hx⟩ := x
@@ -439,25 +412,13 @@
   refine (δAux_toAlgHom f _).trans ?_
   rw [hx, map_zero, map_zero, add_zero]
 
-<<<<<<< HEAD
 lemma δ_comp_equiv :
-=======
-lemma δ_comp_equiv
-    {ι₁ : Type u₁} {ι₂ : Type u₂} {ι₃ : Type u₃} {ι₄ : Type u₄} (Q : Generators S T ι₁)
-    (P : Generators R S ι₂) (Q' : Generators S T ι₄) (P' : Generators R S ι₃) :
->>>>>>> 4466755c
     δ Q P ∘ₗ (H1Cotangent.equiv _ _).toLinearMap = δ Q' P' := by
   ext x
   exact δ_map Q P Q' P' _ _
 
 /-- A variant of `exact_map_δ` that takes in an arbitrary map between generators. -/
-<<<<<<< HEAD
 lemma exact_map_δ' (f : Hom W Q) :
-=======
-lemma exact_map_δ'
-    {ι₁ : Type u₁} {ι₂ : Type u₂} {ι₃ : Type u₃} (Q : Generators S T ι₁)
-    (P : Generators R S ι₂) (P' : Generators R T ι₃) (f : Hom P' Q) :
->>>>>>> 4466755c
     Function.Exact (Extension.H1Cotangent.map f.toExtensionHom) (δ Q P) := by
   refine (H1Cotangent.equiv (Q.comp P) W).surjective.comp_exact_iff_exact.mp ?_
   show Function.Exact ((Extension.H1Cotangent.map f.toExtensionHom).restrictScalars T ∘ₗ
