/-
Copyright (c) 2022 Andrew Yang. All rights reserved.
Released under Apache 2.0 license as described in the file LICENSE.
Authors: Andrew Yang
-/
import Mathlib.Algebra.Ring.Idempotents
import Mathlib.RingTheory.Ideal.LocalRing
import Mathlib.RingTheory.Noetherian
import Mathlib.RingTheory.ReesAlgebra
import Mathlib.RingTheory.Finiteness
import Mathlib.Data.Polynomial.Module.Basic
import Mathlib.Order.Basic
import Mathlib.Order.Hom.Lattice

#align_import ring_theory.filtration from "leanprover-community/mathlib"@"70fd9563a21e7b963887c9360bd29b2393e6225a"

/-!

# `I`-filtrations of modules

This file contains the definitions and basic results around (stable) `I`-filtrations of modules.

## Main results

- `Ideal.Filtration`: An `I`-filtration on the module `M` is a sequence of decreasing submodules
  `N i` such that `I • N ≤ I (i + 1)`. Note that we do not require the filtration to start from `⊤`.
- `Ideal.Filtration.Stable`: An `I`-filtration is stable if `I • (N i) = N (i + 1)` for large
  enough `i`.
- `Ideal.Filtration.submodule`: The associated module `⨁ Nᵢ` of a filtration, implemented as a
  submodule of `M[X]`.
- `Ideal.Filtration.submodule_fg_iff_stable`: If `F.N i` are all finitely generated, then
  `F.Stable` iff `F.submodule.FG`.
- `Ideal.Filtration.Stable.of_le`: In a finite module over a noetherian ring,
  if `F' ≤ F`, then `F.Stable → F'.Stable`.
- `Ideal.exists_pow_inf_eq_pow_smul`: **Artin-Rees lemma**.
  given `N ≤ M`, there exists a `k` such that `IⁿM ⊓ N = Iⁿ⁻ᵏ(IᵏM ⊓ N)` for all `n ≥ k`.
- `Ideal.iInf_pow_eq_bot_of_localRing`:
  **Krull's intersection theorem** (`⨅ i, I ^ i = ⊥`) for noetherian local rings.
- `Ideal.iInf_pow_eq_bot_of_isDomain`:
  **Krull's intersection theorem** (`⨅ i, I ^ i = ⊥`) for noetherian domains.

-/


universe u v

variable {R M : Type u} [CommRing R] [AddCommGroup M] [Module R M] (I : Ideal R)

open Polynomial

open scoped Polynomial BigOperators

/-- An `I`-filtration on the module `M` is a sequence of decreasing submodules `N i` such that
`I • (N i) ≤ N (i + 1)`. Note that we do not require the filtration to start from `⊤`. -/
@[ext]
structure Ideal.Filtration (M : Type u) [AddCommGroup M] [Module R M] where
  N : ℕ → Submodule R M
  mono : ∀ i, N (i + 1) ≤ N i
  smul_le : ∀ i, I • N i ≤ N (i + 1)
#align ideal.filtration Ideal.Filtration

variable (F F' : I.Filtration M) {I}

namespace Ideal.Filtration

theorem pow_smul_le (i j : ℕ) : I ^ i • F.N j ≤ F.N (i + j) := by
  induction' i with _ ih
  · simp
<<<<<<< HEAD
  · rw [pow_succ, mul_smul, add_assoc, add_comm 1, ← add_assoc]
=======
  · rw [pow_succ', mul_smul, Nat.succ_eq_add_one, add_assoc, add_comm 1, ← add_assoc]
>>>>>>> 47a76467
    exact (Submodule.smul_mono_right ih).trans (F.smul_le _)
#align ideal.filtration.pow_smul_le Ideal.Filtration.pow_smul_le

theorem pow_smul_le_pow_smul (i j k : ℕ) : I ^ (i + k) • F.N j ≤ I ^ k • F.N (i + j) := by
  rw [add_comm, pow_add, mul_smul]
  exact Submodule.smul_mono_right (F.pow_smul_le i j)
#align ideal.filtration.pow_smul_le_pow_smul Ideal.Filtration.pow_smul_le_pow_smul

protected theorem antitone : Antitone F.N :=
  antitone_nat_of_succ_le F.mono
#align ideal.filtration.antitone Ideal.Filtration.antitone

/-- The trivial `I`-filtration of `N`. -/
@[simps]
def _root_.Ideal.trivialFiltration (I : Ideal R) (N : Submodule R M) : I.Filtration M where
  N _ := N
  mono _ := le_rfl
  smul_le _ := Submodule.smul_le_right
#align ideal.trivial_filtration Ideal.trivialFiltration

/-- The `sup` of two `I.Filtration`s is an `I.Filtration`. -/
instance : Sup (I.Filtration M) :=
  ⟨fun F F' =>
    ⟨F.N ⊔ F'.N, fun i => sup_le_sup (F.mono i) (F'.mono i), fun i =>
      (Submodule.smul_sup _ _ _).trans_le <| sup_le_sup (F.smul_le i) (F'.smul_le i)⟩⟩

/-- The `sSup` of a family of `I.Filtration`s is an `I.Filtration`. -/
instance : SupSet (I.Filtration M) :=
  ⟨fun S =>
    { N := sSup (Ideal.Filtration.N '' S)
      mono := fun i => by
        apply sSup_le_sSup_of_forall_exists_le _
        rintro _ ⟨⟨_, F, hF, rfl⟩, rfl⟩
        exact ⟨_, ⟨⟨_, F, hF, rfl⟩, rfl⟩, F.mono i⟩
      smul_le := fun i => by
        rw [sSup_eq_iSup', iSup_apply, Submodule.smul_iSup, iSup_apply]
        apply iSup_mono _
        rintro ⟨_, F, hF, rfl⟩
        exact F.smul_le i }⟩

/-- The `inf` of two `I.Filtration`s is an `I.Filtration`. -/
instance : Inf (I.Filtration M) :=
  ⟨fun F F' =>
    ⟨F.N ⊓ F'.N, fun i => inf_le_inf (F.mono i) (F'.mono i), fun i =>
      (Submodule.smul_inf_le _ _ _).trans <| inf_le_inf (F.smul_le i) (F'.smul_le i)⟩⟩

/-- The `sInf` of a family of `I.Filtration`s is an `I.Filtration`. -/
instance : InfSet (I.Filtration M) :=
  ⟨fun S =>
    { N := sInf (Ideal.Filtration.N '' S)
      mono := fun i => by
        apply sInf_le_sInf_of_forall_exists_le _
        rintro _ ⟨⟨_, F, hF, rfl⟩, rfl⟩
        exact ⟨_, ⟨⟨_, F, hF, rfl⟩, rfl⟩, F.mono i⟩
      smul_le := fun i => by
        rw [sInf_eq_iInf', iInf_apply, iInf_apply]
        refine' Submodule.smul_iInf_le.trans _
        apply iInf_mono _
        rintro ⟨_, F, hF, rfl⟩
        exact F.smul_le i }⟩

instance : Top (I.Filtration M) :=
  ⟨I.trivialFiltration ⊤⟩

instance : Bot (I.Filtration M) :=
  ⟨I.trivialFiltration ⊥⟩

@[simp]
theorem sup_N : (F ⊔ F').N = F.N ⊔ F'.N :=
  rfl
set_option linter.uppercaseLean3 false in
#align ideal.filtration.sup_N Ideal.Filtration.sup_N

@[simp]
theorem sSup_N (S : Set (I.Filtration M)) : (sSup S).N = sSup (Ideal.Filtration.N '' S) :=
  rfl
set_option linter.uppercaseLean3 false in
#align ideal.filtration.Sup_N Ideal.Filtration.sSup_N

@[simp]
theorem inf_N : (F ⊓ F').N = F.N ⊓ F'.N :=
  rfl
set_option linter.uppercaseLean3 false in
#align ideal.filtration.inf_N Ideal.Filtration.inf_N

@[simp]
theorem sInf_N (S : Set (I.Filtration M)) : (sInf S).N = sInf (Ideal.Filtration.N '' S) :=
  rfl
set_option linter.uppercaseLean3 false in
#align ideal.filtration.Inf_N Ideal.Filtration.sInf_N

@[simp]
theorem top_N : (⊤ : I.Filtration M).N = ⊤ :=
  rfl
set_option linter.uppercaseLean3 false in
#align ideal.filtration.top_N Ideal.Filtration.top_N

@[simp]
theorem bot_N : (⊥ : I.Filtration M).N = ⊥ :=
  rfl
set_option linter.uppercaseLean3 false in
#align ideal.filtration.bot_N Ideal.Filtration.bot_N

@[simp]
theorem iSup_N {ι : Sort*} (f : ι → I.Filtration M) : (iSup f).N = ⨆ i, (f i).N :=
  congr_arg sSup (Set.range_comp _ _).symm
set_option linter.uppercaseLean3 false in
#align ideal.filtration.supr_N Ideal.Filtration.iSup_N

@[simp]
theorem iInf_N {ι : Sort*} (f : ι → I.Filtration M) : (iInf f).N = ⨅ i, (f i).N :=
  congr_arg sInf (Set.range_comp _ _).symm
set_option linter.uppercaseLean3 false in
#align ideal.filtration.infi_N Ideal.Filtration.iInf_N

instance : CompleteLattice (I.Filtration M) :=
  Function.Injective.completeLattice Ideal.Filtration.N Ideal.Filtration.ext sup_N inf_N
    (fun _ => sSup_image) (fun _ => sInf_image) top_N bot_N

instance : Inhabited (I.Filtration M) :=
  ⟨⊥⟩

/-- An `I` filtration is stable if `I • F.N n = F.N (n+1)` for large enough `n`. -/
def Stable : Prop :=
  ∃ n₀, ∀ n ≥ n₀, I • F.N n = F.N (n + 1)
#align ideal.filtration.stable Ideal.Filtration.Stable

/-- The trivial stable `I`-filtration of `N`. -/
@[simps]
def _root_.Ideal.stableFiltration (I : Ideal R) (N : Submodule R M) : I.Filtration M where
  N i := I ^ i • N
  mono i := by dsimp only; rw [add_comm, pow_add, mul_smul]; exact Submodule.smul_le_right
  smul_le i := by dsimp only; rw [add_comm, pow_add, mul_smul, pow_one]
#align ideal.stable_filtration Ideal.stableFiltration

theorem _root_.Ideal.stableFiltration_stable (I : Ideal R) (N : Submodule R M) :
    (I.stableFiltration N).Stable := by
  use 0
  intro n _
  dsimp
  rw [add_comm, pow_add, mul_smul, pow_one]
#align ideal.stable_filtration_stable Ideal.stableFiltration_stable

variable {F F'} (h : F.Stable)

theorem Stable.exists_pow_smul_eq : ∃ n₀, ∀ k, F.N (n₀ + k) = I ^ k • F.N n₀ := by
  obtain ⟨n₀, hn⟩ := h
  use n₀
  intro k
  induction' k with _ ih
  · simp
  · rw [← add_assoc, ← hn, ih, add_comm, pow_add, mul_smul, pow_one]
    omega
#align ideal.filtration.stable.exists_pow_smul_eq Ideal.Filtration.Stable.exists_pow_smul_eq

theorem Stable.exists_pow_smul_eq_of_ge : ∃ n₀, ∀ n ≥ n₀, F.N n = I ^ (n - n₀) • F.N n₀ := by
  obtain ⟨n₀, hn₀⟩ := h.exists_pow_smul_eq
  use n₀
  intro n hn
  convert hn₀ (n - n₀)
  rw [add_comm, tsub_add_cancel_of_le hn]
#align ideal.filtration.stable.exists_pow_smul_eq_of_ge Ideal.Filtration.Stable.exists_pow_smul_eq_of_ge

theorem stable_iff_exists_pow_smul_eq_of_ge :
    F.Stable ↔ ∃ n₀, ∀ n ≥ n₀, F.N n = I ^ (n - n₀) • F.N n₀ := by
  refine' ⟨Stable.exists_pow_smul_eq_of_ge, fun h => ⟨h.choose, fun n hn => _⟩⟩
  rw [h.choose_spec n hn, h.choose_spec (n + 1) (by omega), smul_smul, ← pow_succ',
    tsub_add_eq_add_tsub hn]
#align ideal.filtration.stable_iff_exists_pow_smul_eq_of_ge Ideal.Filtration.stable_iff_exists_pow_smul_eq_of_ge

theorem Stable.exists_forall_le (h : F.Stable) (e : F.N 0 ≤ F'.N 0) :
    ∃ n₀, ∀ n, F.N (n + n₀) ≤ F'.N n := by
  obtain ⟨n₀, hF⟩ := h
  use n₀
  intro n
  induction' n with n hn
  · refine' (F.antitone _).trans e; simp
  · rw [Nat.add_right_comm, ← hF]
    exact (Submodule.smul_mono_right hn).trans (F'.smul_le _)
    simp
#align ideal.filtration.stable.exists_forall_le Ideal.Filtration.Stable.exists_forall_le

theorem Stable.bounded_difference (h : F.Stable) (h' : F'.Stable) (e : F.N 0 = F'.N 0) :
    ∃ n₀, ∀ n, F.N (n + n₀) ≤ F'.N n ∧ F'.N (n + n₀) ≤ F.N n := by
  obtain ⟨n₁, h₁⟩ := h.exists_forall_le (le_of_eq e)
  obtain ⟨n₂, h₂⟩ := h'.exists_forall_le (le_of_eq e.symm)
  use max n₁ n₂
  intro n
  refine' ⟨(F.antitone _).trans (h₁ n), (F'.antitone _).trans (h₂ n)⟩ <;> simp
#align ideal.filtration.stable.bounded_difference Ideal.Filtration.Stable.bounded_difference

open PolynomialModule

variable (F F')

/-- The `R[IX]`-submodule of `M[X]` associated with an `I`-filtration. -/
protected def submodule : Submodule (reesAlgebra I) (PolynomialModule R M) where
  carrier := { f | ∀ i, f i ∈ F.N i }
  add_mem' hf hg i := Submodule.add_mem _ (hf i) (hg i)
  zero_mem' i := Submodule.zero_mem _
  smul_mem' r f hf i := by
    rw [Subalgebra.smul_def, PolynomialModule.smul_apply]
    apply Submodule.sum_mem
    rintro ⟨j, k⟩ e
    rw [Finset.mem_antidiagonal] at e
    subst e
    exact F.pow_smul_le j k (Submodule.smul_mem_smul (r.2 j) (hf k))
#align ideal.filtration.submodule Ideal.Filtration.submodule

@[simp]
theorem mem_submodule (f : PolynomialModule R M) : f ∈ F.submodule ↔ ∀ i, f i ∈ F.N i :=
  Iff.rfl
#align ideal.filtration.mem_submodule Ideal.Filtration.mem_submodule

theorem inf_submodule : (F ⊓ F').submodule = F.submodule ⊓ F'.submodule := by
  ext
  exact forall_and
#align ideal.filtration.inf_submodule Ideal.Filtration.inf_submodule

variable (I M)

/-- `Ideal.Filtration.submodule` as an `InfHom`. -/
def submoduleInfHom :
    InfHom (I.Filtration M) (Submodule (reesAlgebra I) (PolynomialModule R M)) where
  toFun := Ideal.Filtration.submodule
  map_inf' := inf_submodule
#align ideal.filtration.submodule_inf_hom Ideal.Filtration.submoduleInfHom

variable {I M}

theorem submodule_closure_single :
    AddSubmonoid.closure (⋃ i, single R i '' (F.N i : Set M)) = F.submodule.toAddSubmonoid := by
  apply le_antisymm
  · rw [AddSubmonoid.closure_le, Set.iUnion_subset_iff]
    rintro i _ ⟨m, hm, rfl⟩ j
    rw [single_apply]
    split_ifs with h
    · rwa [← h]
    · exact (F.N j).zero_mem
  · intro f hf
    rw [← f.sum_single]
    apply AddSubmonoid.sum_mem _ _
    rintro c -
    exact AddSubmonoid.subset_closure (Set.subset_iUnion _ c <| Set.mem_image_of_mem _ (hf c))
#align ideal.filtration.submodule_closure_single Ideal.Filtration.submodule_closure_single

theorem submodule_span_single :
    Submodule.span (reesAlgebra I) (⋃ i, single R i '' (F.N i : Set M)) = F.submodule := by
  rw [← Submodule.span_closure, submodule_closure_single, Submodule.coe_toAddSubmonoid]
  exact Submodule.span_eq (Filtration.submodule F)
#align ideal.filtration.submodule_span_single Ideal.Filtration.submodule_span_single

theorem submodule_eq_span_le_iff_stable_ge (n₀ : ℕ) :
    F.submodule = Submodule.span _ (⋃ i ≤ n₀, single R i '' (F.N i : Set M)) ↔
      ∀ n ≥ n₀, I • F.N n = F.N (n + 1) := by
  rw [← submodule_span_single, ← LE.le.le_iff_eq, Submodule.span_le, Set.iUnion_subset_iff]
  swap; · exact Submodule.span_mono (Set.iUnion₂_subset_iUnion _ _)
  constructor
  · intro H n hn
    refine' (F.smul_le n).antisymm _
    intro x hx
    obtain ⟨l, hl⟩ := (Finsupp.mem_span_iff_total _ _ _).mp (H _ ⟨x, hx, rfl⟩)
    replace hl := congr_arg (fun f : ℕ →₀ M => f (n + 1)) hl
    dsimp only at hl
    erw [Finsupp.single_eq_same] at hl
    rw [← hl, Finsupp.total_apply, Finsupp.sum_apply]
    apply Submodule.sum_mem _ _
    rintro ⟨_, _, ⟨n', rfl⟩, _, ⟨hn', rfl⟩, m, hm, rfl⟩ -
    dsimp only [Subtype.coe_mk]
    rw [Subalgebra.smul_def, smul_single_apply, if_pos (show n' ≤ n + 1 by omega)]
    have e : n' ≤ n := by omega
    have := F.pow_smul_le_pow_smul (n - n') n' 1
    rw [tsub_add_cancel_of_le e, pow_one, add_comm _ 1, ← add_tsub_assoc_of_le e, add_comm] at this
    exact this (Submodule.smul_mem_smul ((l _).2 <| n + 1 - n') hm)
  · let F' := Submodule.span (reesAlgebra I) (⋃ i ≤ n₀, single R i '' (F.N i : Set M))
    intro hF i
    have : ∀ i ≤ n₀, single R i '' (F.N i : Set M) ⊆ F' := by
      -- Porting note: Original proof was
      -- `fun i hi => Set.Subset.trans (Set.subset_iUnion₂ i hi) Submodule.subset_span`
      intro i hi
      refine Set.Subset.trans ?_ Submodule.subset_span
      refine @Set.subset_iUnion₂ _ _ _ (fun i => fun _ => ↑((single R i) '' ((N F i) : Set M))) i ?_
      exact hi
    induction' i with j hj
    · exact this _ (zero_le _)
    by_cases hj' : j.succ ≤ n₀
    · exact this _ hj'
    simp only [not_le, Nat.lt_succ_iff] at hj'
    rw [← hF _ hj']
    rintro _ ⟨m, hm, rfl⟩
    refine' Submodule.smul_induction_on hm (fun r hr m' hm' => _) (fun x y hx hy => _)
    · rw [add_comm, ← monomial_smul_single]
      exact F'.smul_mem
        ⟨_, reesAlgebra.monomial_mem.mpr (by rwa [pow_one])⟩ (hj <| Set.mem_image_of_mem _ hm')
    · rw [map_add]
      exact F'.add_mem hx hy
#align ideal.filtration.submodule_eq_span_le_iff_stable_ge Ideal.Filtration.submodule_eq_span_le_iff_stable_ge

/-- If the components of a filtration are finitely generated, then the filtration is stable iff
its associated submodule of is finitely generated. -/
theorem submodule_fg_iff_stable (hF' : ∀ i, (F.N i).FG) : F.submodule.FG ↔ F.Stable := by
  classical
  delta Ideal.Filtration.Stable
  simp_rw [← F.submodule_eq_span_le_iff_stable_ge]
  constructor
  · rintro H
    refine H.stabilizes_of_iSup_eq
        ⟨fun n₀ => Submodule.span _ (⋃ (i : ℕ) (_ : i ≤ n₀), single R i '' ↑(F.N i)), ?_⟩ ?_
    · intro n m e
      rw [Submodule.span_le, Set.iUnion₂_subset_iff]
      intro i hi
      refine Set.Subset.trans ?_ Submodule.subset_span
      refine @Set.subset_iUnion₂ _ _ _ (fun i => fun _ => ↑((single R i) '' ((N F i) : Set M))) i ?_
      exact hi.trans e
    · dsimp
      rw [← Submodule.span_iUnion, ← submodule_span_single]
      congr 1
      ext
      simp only [Set.mem_iUnion, Set.mem_image, SetLike.mem_coe, exists_prop]
      constructor
      · rintro ⟨-, i, -, e⟩; exact ⟨i, e⟩
      · rintro ⟨i, e⟩; exact ⟨i, i, le_refl i, e⟩
  · rintro ⟨n, hn⟩
    rw [hn]
    simp_rw [Submodule.span_iUnion₂, ← Finset.mem_range_succ_iff, iSup_subtype']
    apply Submodule.fg_iSup
    rintro ⟨i, hi⟩
    obtain ⟨s, hs⟩ := hF' i
    have : Submodule.span (reesAlgebra I) (s.image (lsingle R i) : Set (PolynomialModule R M)) =
        Submodule.span _ (single R i '' (F.N i : Set M)) := by
      rw [Finset.coe_image, ← Submodule.span_span_of_tower R, ← Submodule.map_span, hs]; rfl
    rw [Subtype.coe_mk, ← this]
    exact ⟨_, rfl⟩
#align ideal.filtration.submodule_fg_iff_stable Ideal.Filtration.submodule_fg_iff_stable

variable {F}

theorem Stable.of_le [IsNoetherianRing R] [Module.Finite R M] (hF : F.Stable)
    {F' : I.Filtration M} (hf : F' ≤ F) : F'.Stable := by
  rw [← submodule_fg_iff_stable] at hF ⊢
  any_goals intro i; exact IsNoetherian.noetherian _
  have := isNoetherian_of_fg_of_noetherian _ hF
  rw [isNoetherian_submodule] at this
  exact this _ (OrderHomClass.mono (submoduleInfHom M I) hf)
#align ideal.filtration.stable.of_le Ideal.Filtration.Stable.of_le

theorem Stable.inter_right [IsNoetherianRing R] [Module.Finite R M] (hF : F.Stable) :
    (F ⊓ F').Stable :=
  hF.of_le inf_le_left
#align ideal.filtration.stable.inter_right Ideal.Filtration.Stable.inter_right

theorem Stable.inter_left [IsNoetherianRing R] [Module.Finite R M] (hF : F.Stable) :
    (F' ⊓ F).Stable :=
  hF.of_le inf_le_right
#align ideal.filtration.stable.inter_left Ideal.Filtration.Stable.inter_left

end Ideal.Filtration

variable (I)

/-- **Artin-Rees lemma** -/
theorem Ideal.exists_pow_inf_eq_pow_smul [IsNoetherianRing R] [Module.Finite R M]
    (N : Submodule R M) : ∃ k : ℕ, ∀ n ≥ k, I ^ n • ⊤ ⊓ N = I ^ (n - k) • (I ^ k • ⊤ ⊓ N) :=
  ((I.stableFiltration_stable ⊤).inter_right (I.trivialFiltration N)).exists_pow_smul_eq_of_ge
#align ideal.exists_pow_inf_eq_pow_smul Ideal.exists_pow_inf_eq_pow_smul

theorem Ideal.mem_iInf_smul_pow_eq_bot_iff [IsNoetherianRing R] [Module.Finite R M] (x : M) :
    x ∈ (⨅ i : ℕ, I ^ i • ⊤ : Submodule R M) ↔ ∃ r : I, (r : R) • x = x := by
  let N := (⨅ i : ℕ, I ^ i • ⊤ : Submodule R M)
  have hN : ∀ k, (I.stableFiltration ⊤ ⊓ I.trivialFiltration N).N k = N :=
    fun k => inf_eq_right.mpr ((iInf_le _ k).trans <| le_of_eq <| by simp)
  constructor
  · obtain ⟨r, hr₁, hr₂⟩ :=
      Submodule.exists_mem_and_smul_eq_self_of_fg_of_le_smul I N (IsNoetherian.noetherian N) (by
        obtain ⟨k, hk⟩ := (I.stableFiltration_stable ⊤).inter_right (I.trivialFiltration N)
        have := hk k (le_refl _)
        rw [hN, hN] at this
        exact le_of_eq this.symm)
    intro H
    exact ⟨⟨r, hr₁⟩, hr₂ _ H⟩
  · rintro ⟨r, eq⟩
    rw [Submodule.mem_iInf]
    intro i
    induction' i with i hi
    · simp
    · rw [add_comm, pow_add, ← smul_smul, pow_one, ← eq]
      exact Submodule.smul_mem_smul r.prop hi
#align ideal.mem_infi_smul_pow_eq_bot_iff Ideal.mem_iInf_smul_pow_eq_bot_iff

theorem Ideal.iInf_pow_smul_eq_bot_of_localRing [IsNoetherianRing R] [LocalRing R]
    [Module.Finite R M] (h : I ≠ ⊤) : (⨅ i : ℕ, I ^ i • ⊤ : Submodule R M) = ⊥ := by
  rw [eq_bot_iff]
  intro x hx
  obtain ⟨r, hr⟩ := (I.mem_iInf_smul_pow_eq_bot_iff x).mp hx
  have := LocalRing.isUnit_one_sub_self_of_mem_nonunits _ (LocalRing.le_maximalIdeal h r.prop)
  apply this.smul_left_cancel.mp
  simp [sub_smul, hr]
#align ideal.infi_pow_smul_eq_bot_of_local_ring Ideal.iInf_pow_smul_eq_bot_of_localRing

/-- **Krull's intersection theorem** for noetherian local rings. -/
theorem Ideal.iInf_pow_eq_bot_of_localRing [IsNoetherianRing R] [LocalRing R] (h : I ≠ ⊤) :
    ⨅ i : ℕ, I ^ i = ⊥ := by
  convert I.iInf_pow_smul_eq_bot_of_localRing (M := R) h
  ext i
  rw [smul_eq_mul, ← Ideal.one_eq_top, mul_one]
#align ideal.infi_pow_eq_bot_of_local_ring Ideal.iInf_pow_eq_bot_of_localRing

/-- Also see `Ideal.isIdempotentElem_iff_eq_bot_or_top` for integral domains. -/
theorem Ideal.isIdempotentElem_iff_eq_bot_or_top_of_localRing {R} [CommRing R]
    [IsNoetherianRing R] [LocalRing R] (I : Ideal R) :
    IsIdempotentElem I ↔ I = ⊥ ∨ I = ⊤ := by
  constructor
  · intro H
    by_cases I = ⊤; · exact Or.inr ‹_›
    refine Or.inl (eq_bot_iff.mpr ?_)
    rw [← Ideal.iInf_pow_eq_bot_of_localRing I ‹_›]
    apply le_iInf
    rintro (_|n) <;> simp [H.pow_succ_eq]
  · rintro (rfl | rfl) <;> simp [IsIdempotentElem]

/-- **Krull's intersection theorem** for noetherian domains. -/
theorem Ideal.iInf_pow_eq_bot_of_isDomain [IsNoetherianRing R] [IsDomain R] (h : I ≠ ⊤) :
    ⨅ i : ℕ, I ^ i = ⊥ := by
  rw [eq_bot_iff]
  intro x hx
  by_contra hx'
  have := Ideal.mem_iInf_smul_pow_eq_bot_iff I x
  simp_rw [smul_eq_mul, ← Ideal.one_eq_top, mul_one] at this
  obtain ⟨r, hr⟩ := this.mp hx
  have := mul_right_cancel₀ hx' (hr.trans (one_mul x).symm)
  exact I.eq_top_iff_one.not.mp h (this ▸ r.prop)
#align ideal.infi_pow_eq_bot_of_is_domain Ideal.iInf_pow_eq_bot_of_isDomain<|MERGE_RESOLUTION|>--- conflicted
+++ resolved
@@ -66,11 +66,7 @@
 theorem pow_smul_le (i j : ℕ) : I ^ i • F.N j ≤ F.N (i + j) := by
   induction' i with _ ih
   · simp
-<<<<<<< HEAD
   · rw [pow_succ, mul_smul, add_assoc, add_comm 1, ← add_assoc]
-=======
-  · rw [pow_succ', mul_smul, Nat.succ_eq_add_one, add_assoc, add_comm 1, ← add_assoc]
->>>>>>> 47a76467
     exact (Submodule.smul_mono_right ih).trans (F.smul_le _)
 #align ideal.filtration.pow_smul_le Ideal.Filtration.pow_smul_le
 
