--- conflicted
+++ resolved
@@ -94,16 +94,10 @@
     simpa using PrimeSpectrum.ext_iff.mpr (Ideal.IsMaximal.eq_of_le max I.2.ne_top h).symm
   · simp [Set.mem_singleton_iff.mp h]
 
-<<<<<<< HEAD
-lemma support_of_dimension_zero [IsLocalRing R] [Module.Finite R N] [Nontrivial N]
-    (dim : Module.supportDim R N = 0) :
-    Module.support R N = PrimeSpectrum.zeroLocus (maximalIdeal R) := by
-=======
 lemma support_of_dimension_zero [IsLocalRing R] [Module.Finite R N]
     (dim : Module.supportDim R N = 0) :
     Module.support R N = PrimeSpectrum.zeroLocus (maximalIdeal R) := by
   let _ : Nontrivial N := by simp [← Module.supportDim_ne_bot_iff_nontrivial R, dim]
->>>>>>> 45fc664a
   rw [zeroLocus_eq_singleton]
   apply le_antisymm
   · intro p hp
@@ -115,10 +109,6 @@
       simp only [Module.supportDim, gt_iff_lt, Order.krullDim_pos_iff, Subtype.exists,
         Subtype.mk_lt_mk, exists_prop]
       use p
-<<<<<<< HEAD
-      simpa only [hp, true_and] using ⟨_, IsLocalRing.maximalIdeal_mem_support R N, this⟩
-=======
       simpa [hp] using ⟨_, IsLocalRing.maximalIdeal_mem_support R N, this⟩
->>>>>>> 45fc664a
     exact (ne_of_lt this) dim.symm
   · simpa using IsLocalRing.maximalIdeal_mem_support R N