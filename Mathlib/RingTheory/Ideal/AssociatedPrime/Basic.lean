--- conflicted
+++ resolved
@@ -103,12 +103,6 @@
   rwa [H₁.eq_of_not_lt (h₃ _ ⟨l.trans H₁, H₂, _, rfl⟩),
     mem_ker, toSpanSingleton_apply, smul_comm, smul_smul]
 
-<<<<<<< HEAD
-/-- If `M → M'` is injective, then the set of associated primes of `M` is
-contained in that of `M'`. -/
-@[stacks 02M3 "first part"]
-theorem associatedPrimes.subset_of_injective (hf : Function.Injective f) :
-=======
 namespace associatedPrimes
 
 variable {f} {M'' : Type*} [AddCommGroup M''] [Module R M''] {g : M' →ₗ[R] M''}
@@ -117,29 +111,18 @@
 contained in that of `M'`. -/
 @[stacks 02M3 "first part"]
 theorem subset_of_injective (hf : Function.Injective f) :
->>>>>>> 26c395b0
     associatedPrimes R M ⊆ associatedPrimes R M' := fun _I h => h.map_of_injective f hf
 
 /-- If `0 → M → M' → M''` is an exact sequence, then the set of associated primes of `M'` is
 contained in the union of those of `M` and `M''`. -/
 @[stacks 02M3 "second part"]
-<<<<<<< HEAD
-theorem associatedPrimes.subset_union_of_exact
-    {M'' : Type*} [AddCommGroup M''] [Module R M'']
-    (g : M' →ₗ[R] M'') (hf : Function.Injective f) (hfg : Function.Exact f g) :
-=======
 theorem subset_union_of_exact (hf : Function.Injective f) (hfg : Function.Exact f g) :
->>>>>>> 26c395b0
     associatedPrimes R M' ⊆ associatedPrimes R M ∪ associatedPrimes R M'' := by
   rintro p ⟨_, x, hx⟩
   by_cases h : ∃ a ∈ p.primeCompl, ∃ y : M, f y = a • x
   · obtain ⟨a, ha, y, h⟩ := h
-<<<<<<< HEAD
-    refine Or.inl ⟨‹_›, y, le_antisymm (fun b hb ↦ ?_) (fun b hb ↦ ?_)⟩
-=======
     left
     refine ⟨‹_›, y, le_antisymm (fun b hb ↦ ?_) (fun b hb ↦ ?_)⟩
->>>>>>> 26c395b0
     · rw [hx] at hb
       rw [LinearMap.mem_ker, LinearMap.toSpanSingleton_apply] at hb ⊢
       apply_fun _ using hf
@@ -151,12 +134,8 @@
       contrapose! hb
       exact p.primeCompl.mul_mem hb ha
   · push_neg at h
-<<<<<<< HEAD
-    refine Or.inr ⟨‹_›, g x, le_antisymm (fun b hb ↦ ?_) (fun b hb ↦ ?_)⟩
-=======
     right
     refine ⟨‹_›, g x, le_antisymm (fun b hb ↦ ?_) (fun b hb ↦ ?_)⟩
->>>>>>> 26c395b0
     · rw [hx] at hb
       rw [LinearMap.mem_ker, LinearMap.toSpanSingleton_apply] at hb ⊢
       rw [← map_smul, hb, map_zero]
@@ -170,19 +149,11 @@
 /-- The set of associated primes of the product of two modules is equal to
 the union of those of the two modules. -/
 @[stacks 02M3 "third part"]
-<<<<<<< HEAD
-theorem associatedPrimes.prod :
-    associatedPrimes R (M × M') = associatedPrimes R M ∪ associatedPrimes R M' :=
-  (subset_union_of_exact (.inl R M M') (.snd R M M') LinearMap.inl_injective .inl_snd).antisymm
-    (Set.union_subset_iff.2 ⟨subset_of_injective (.inl R M M') LinearMap.inl_injective,
-      subset_of_injective (.inr R M M') LinearMap.inr_injective⟩)
-=======
 theorem prod : associatedPrimes R (M × M') = associatedPrimes R M ∪ associatedPrimes R M' :=
   (subset_union_of_exact LinearMap.inl_injective .inl_snd).antisymm (Set.union_subset_iff.2
     ⟨subset_of_injective LinearMap.inl_injective, subset_of_injective LinearMap.inr_injective⟩)
 
 end associatedPrimes
->>>>>>> 26c395b0
 
 theorem LinearEquiv.AssociatedPrimes.eq (l : M ≃ₗ[R] M') :
     associatedPrimes R M = associatedPrimes R M' :=
