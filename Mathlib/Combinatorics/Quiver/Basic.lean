/-
Copyright (c) 2021 David Wärn. All rights reserved.
Released under Apache 2.0 license as described in the file LICENSE.
Authors: David Wärn, Kim Morrison
-/
import Mathlib.Data.Opposite

/-!
# Quivers

This module defines quivers. A quiver on a type `V` of vertices assigns to every
pair `a b : V` of vertices a type `a ⟶ b` of arrows from `a` to `b`. This
is a very permissive notion of directed graph.

## Implementation notes

Currently `Quiver` is defined with `Hom : V → V → Sort v`.
This is different from the category theory setup,
where we insist that morphisms live in some `Type`.
There's some balance here: it's nice to allow `Prop` to ensure there are no multiple arrows,
but it is also results in error-prone universe signatures when constraints require a `Type`.
-/

open Opposite

-- We use the same universe order as in category theory.
-- See note [CategoryTheory universes]
universe v v₁ v₂ u u₁ u₂

/-- A quiver `G` on a type `V` of vertices assigns to every pair `a b : V` of vertices
a type `a ⟶ b` of arrows from `a` to `b`.

For graphs with no repeated edges, one can use `Quiver.{0} V`, which ensures
`a ⟶ b : Prop`. For multigraphs, one can use `Quiver.{v+1} V`, which ensures
`a ⟶ b : Type v`.

Because `Category` will later extend this class, we call the field `Hom`.
Except when constructing instances, you should rarely see this, and use the `⟶` notation instead.
-/
class Quiver (V : Type u) where
  /-- The type of edges/arrows/morphisms between a given source and target. -/
  Hom : V → V → Sort v

/--
Notation for the type of edges/arrows/morphisms between a given source and target
in a quiver or category.
-/
infixr:10 " ⟶ " => Quiver.Hom

namespace Quiver

/-- `Vᵒᵖ` reverses the direction of all arrows of `V`. -/
instance opposite {V} [Quiver V] : Quiver Vᵒᵖ :=
  ⟨fun a b => (unop b ⟶ unop a)ᵒᵖ⟩

/-- The opposite of an arrow in `V`. -/
def Hom.op {V} [Quiver V] {X Y : V} (f : X ⟶ Y) : op Y ⟶ op X := ⟨f⟩

/-- Given an arrow in `Vᵒᵖ`, we can take the "unopposite" back in `V`. -/
def Hom.unop {V} [Quiver V] {X Y : Vᵒᵖ} (f : X ⟶ Y) : unop Y ⟶ unop X := Opposite.unop f

/-- The bijection `(X ⟶ Y) ≃ (op Y ⟶ op X)`. -/
@[simps]
def Hom.opEquiv {V} [Quiver V] {X Y : V} :
    (X ⟶ Y) ≃ (Opposite.op Y ⟶ Opposite.op X) where
  toFun := Opposite.op
  invFun := Opposite.unop
  left_inv _ := rfl
  right_inv _ := rfl

/-- A type synonym for a quiver with no arrows. -/
def Empty (V : Type u) : Type u := V

instance emptyQuiver (V : Type u) : Quiver.{u} (Empty V) := ⟨fun _ _ => PEmpty⟩

@[simp]
theorem empty_arrow {V : Type u} (a b : Empty V) : (a ⟶ b) = PEmpty := rfl

/-- A quiver is thin if it has no parallel arrows. -/
abbrev IsThin (V : Type u) [Quiver V] : Prop := ∀ a b : V, Subsingleton (a ⟶ b)


section

variable {V : Type*} [Quiver V]

/-- An arrow in a quiver can be transported across equalities between the source and target
objects. -/
def homOfEq {X Y : V} (f : X ⟶ Y) {X' Y' : V} (hX : X = X') (hY : Y = Y') : X' ⟶ Y' := by
  subst hX hY
  exact f

@[simp]
lemma homOfEq_trans {X Y : V} (f : X ⟶ Y) {X' Y' : V} (hX : X = X') (hY : Y = Y')
    {X'' Y'' : V} (hX' : X' = X'') (hY' : Y' = Y'') :
    homOfEq (homOfEq f hX hY) hX' hY' = homOfEq f (hX.trans hX') (hY.trans hY') := by
  subst hX hY hX' hY'
  rfl

lemma homOfEq_injective {X X' Y Y' : V} (hX : X = X') (hY : Y = Y')
    {f g : X ⟶ Y} (h : Quiver.homOfEq f hX hY = Quiver.homOfEq g hX hY) : f = g := by
  subst hX hY
  exact h

@[simp]
lemma homOfEq_rfl {X Y : V} (f : X ⟶ Y) : Quiver.homOfEq f rfl rfl = f := rfl

lemma heq_of_homOfEq_ext {X Y X' Y' : V} (hX : X = X') (hY : Y = Y') {f : X ⟶ Y} {f' : X' ⟶ Y'}
    (e : Quiver.homOfEq f hX hY = f') : HEq f f' := by
  subst hX hY
  rw [Quiver.homOfEq_rfl] at e
  rw [e]

lemma homOfEq_eq_iff {X X' Y Y' : V} (f : X ⟶ Y) (g : X' ⟶ Y')
    (hX : X = X') (hY : Y = Y') :
    Quiver.homOfEq f hX hY = g ↔ f = Quiver.homOfEq g hX.symm hY.symm := by
  subst hX hY; simp

lemma eq_homOfEq_iff {X X' Y Y' : V} (f : X ⟶ Y) (g : X' ⟶ Y')
    (hX : X' = X) (hY : Y' = Y) :
    f = Quiver.homOfEq g hX hY ↔ Quiver.homOfEq f hX.symm hY.symm = g := by
  subst hX hY; simp

lemma homOfEq_heq {X Y X' Y' : V} (hX : X = X') (hY : Y = Y') (f : X ⟶ Y) :
    HEq (homOfEq f hX hY) f := by
  cases hX; cases hY; rfl

<<<<<<< HEAD
@[simp] lemma homOfEq_heq_left_iff {X Y X' Y' : V} (f : X ⟶ Y) (g : X' ⟶ Y')
=======
lemma homOfEq_heq_left_iff {X Y X' Y' : V} (f : X ⟶ Y) (g : X' ⟶ Y')
>>>>>>> e50af85e
    (hX : X = X') (hY : Y = Y') :
    HEq (homOfEq f hX hY) g ↔ HEq f g := by
  cases hX; cases hY; rfl

<<<<<<< HEAD
@[simp] lemma homOfEq_heq_right_iff {X Y X' Y' : V} (f : X ⟶ Y) (g : X' ⟶ Y')
=======
lemma homOfEq_heq_right_iff {X Y X' Y' : V} (f : X ⟶ Y) (g : X' ⟶ Y')
>>>>>>> e50af85e
    (hX : X' = X) (hY : Y' = Y) :
    HEq f (homOfEq g hX hY) ↔ HEq f g := by
  cases hX; cases hY; rfl


end

end Quiver<|MERGE_RESOLUTION|>--- conflicted
+++ resolved
@@ -125,20 +125,12 @@
     HEq (homOfEq f hX hY) f := by
   cases hX; cases hY; rfl
 
-<<<<<<< HEAD
-@[simp] lemma homOfEq_heq_left_iff {X Y X' Y' : V} (f : X ⟶ Y) (g : X' ⟶ Y')
-=======
 lemma homOfEq_heq_left_iff {X Y X' Y' : V} (f : X ⟶ Y) (g : X' ⟶ Y')
->>>>>>> e50af85e
     (hX : X = X') (hY : Y = Y') :
     HEq (homOfEq f hX hY) g ↔ HEq f g := by
   cases hX; cases hY; rfl
 
-<<<<<<< HEAD
-@[simp] lemma homOfEq_heq_right_iff {X Y X' Y' : V} (f : X ⟶ Y) (g : X' ⟶ Y')
-=======
 lemma homOfEq_heq_right_iff {X Y X' Y' : V} (f : X ⟶ Y) (g : X' ⟶ Y')
->>>>>>> e50af85e
     (hX : X' = X) (hY : Y' = Y) :
     HEq f (homOfEq g hX hY) ↔ HEq f g := by
   cases hX; cases hY; rfl
