--- conflicted
+++ resolved
@@ -187,10 +187,6 @@
   rwa [sup_eq_left, ← edgeSet_subset_edgeSet, edge_edgeSet_of_ne h.ne, Set.singleton_subset_iff,
     mem_edgeSet]
 
-<<<<<<< HEAD
-lemma lt_sup_edge (hne: s ≠ t) (hnadj: ¬G.Adj s t ) : G < G ⊔ edge s t:=
-  left_lt_sup.2 fun h => by apply hnadj <| h (by tauto)
-=======
 lemma disjoint_edge {u v : V} : Disjoint G (edge u v) ↔ ¬G.Adj u v := by
   by_cases h : u = v
   · subst h
@@ -199,7 +195,6 @@
 
 lemma sdiff_edge {u v : V} (h : ¬G.Adj u v) : G \ edge u v = G := by
   simp [disjoint_edge, h]
->>>>>>> c532ce2d
 
 theorem Subgraph.spanningCoe_sup_edge_le {H : Subgraph (G ⊔ edge s t)} (h : ¬ H.Adj s t) :
     H.spanningCoe ≤ G := by
