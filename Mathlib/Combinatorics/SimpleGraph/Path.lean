--- conflicted
+++ resolved
@@ -7,8 +7,7 @@
 import Mathlib.Combinatorics.SimpleGraph.Paths
 
 
-<<<<<<< HEAD
-# Trail, Path, and Cycle
+deprecated_module (since := "2025-06-13")
 
 In a simple graph,
 
@@ -1494,7 +1493,4 @@
 
 end BridgeEdges
 
-end SimpleGraph
-=======
-deprecated_module (since := "2025-06-13")
->>>>>>> 27dacf78
+end SimpleGraph