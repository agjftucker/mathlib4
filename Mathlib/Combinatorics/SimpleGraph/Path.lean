--- conflicted
+++ resolved
@@ -535,7 +535,6 @@
   cons_isCycle_iff _ ha|>.2 ⟨hp.takeUntil _, fun hf ↦
     (fun hf ↦ hs <| hp.eq_snd_of_start_mem_edge hf) <| (edges_takeUntil_subset ..) hf⟩
 
-<<<<<<< HEAD
 lemma IsPath.cons_dropUntil_isCycle (hp : p.IsPath) (ha : G.Adj v x) (hx : x ∈ p.support)
     (hs : x ≠ p.penultimate) : ((p.dropUntil x hx).cons ha).IsCycle :=
   cons_isCycle_iff _ ha|>.2 ⟨hp.dropUntil _, fun hf ↦ (fun hf ↦ hs
@@ -547,10 +546,6 @@
   exact hp.2.2
 
 lemma end_not_mem_support_takeUntil {p : G.Walk u v} (hp : p.IsPath) (hw : w ∈ p.support)
-=======
-/-- Taking a strict initial segment of a path removes the end vertex from the support. -/
-lemma endpoint_not_mem_support_takeUntil {p : G.Walk u v} (hp : p.IsPath) (hw : w ∈ p.support)
->>>>>>> 6ff1e761
     (h : v ≠ w) : v ∉ (p.takeUntil w hw).support := by
   intro hv
   rw [Walk.mem_support_iff_exists_getVert] at hv
