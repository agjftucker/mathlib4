/-
Copyright (c) 2022 Yaël Dillies, Bhavik Mehta. All rights reserved.
Released under Apache 2.0 license as described in the file LICENSE.
Authors: Yaël Dillies, Bhavik Mehta
-/
import Mathlib.Algebra.BigOperators.Field
import Mathlib.Algebra.Order.Chebyshev
import Mathlib.Analysis.SpecialFunctions.Pow.Real
import Mathlib.Order.Partition.Equipartition

/-!
# Numerical bounds for Szemerédi Regularity Lemma

This file gathers the numerical facts required by the proof of Szemerédi's regularity lemma.

This entire file is internal to the proof of Szemerédi Regularity Lemma.

## Main declarations

* `SzemerediRegularity.stepBound`: During the inductive step, a partition of size `n` is blown to
  size at most `stepBound n`.
* `SzemerediRegularity.initialBound`: The size of the partition we start the induction with.
* `SzemerediRegularity.bound`: The upper bound on the size of the partition produced by our version
  of Szemerédi's regularity lemma.

## References

[Yaël Dillies, Bhavik Mehta, *Formalising Szemerédi’s Regularity Lemma in Lean*][srl_itp]
-/


open Finset Fintype Function Real

namespace SzemerediRegularity

/-- Auxiliary function for Szemerédi's regularity lemma. Blowing up a partition of size `n` during
the induction results in a partition of size at most `stepBound n`. -/
def stepBound (n : ℕ) : ℕ :=
  n * 4 ^ n

theorem le_stepBound : id ≤ stepBound := fun n =>
  Nat.le_mul_of_pos_right _ <| pow_pos (by simp) n

<<<<<<< HEAD
theorem stepBound_mono : Monotone stepBound := fun _ _ h =>
  Nat.mul_le_mul h <| Nat.pow_le_pow_right (by simp) h
=======
theorem stepBound_mono : Monotone stepBound := fun _ _ h => by unfold stepBound; gcongr; decide
>>>>>>> b8f340be

theorem stepBound_pos_iff {n : ℕ} : 0 < stepBound n ↔ 0 < n :=
  mul_pos_iff_of_pos_right <| by positivity

alias ⟨_, stepBound_pos⟩ := stepBound_pos_iff

@[norm_cast] lemma coe_stepBound {α : Type*} [Semiring α] (n : ℕ) :
    (stepBound n : α) = n * 4 ^ n := by unfold stepBound; norm_cast

end SzemerediRegularity

open SzemerediRegularity

variable {α : Type*} [DecidableEq α] [Fintype α] {P : Finpartition (univ : Finset α)}
  {u : Finset α} {ε : ℝ}

local notation3 "m" => (card α / stepBound #P.parts : ℕ)

local notation3 "a" => (card α / #P.parts - m * 4 ^ #P.parts : ℕ)

namespace SzemerediRegularity.Positivity

private theorem eps_pos {ε : ℝ} {n : ℕ} (h : 100 ≤ (4 : ℝ) ^ n * ε ^ 5) : 0 < ε :=
  (Odd.pow_pos_iff (by decide)).mp
    (pos_of_mul_pos_right ((show 0 < (100 : ℝ) by simp).trans_le h) (by positivity))

private theorem m_pos [Nonempty α] (hPα : #P.parts * 16 ^ #P.parts ≤ card α) : 0 < m :=
  Nat.div_pos (hPα.trans' <| by unfold stepBound; gcongr; norm_num) <|
    stepBound_pos (P.parts_nonempty <| univ_nonempty.ne_empty).card_pos

/-- Local extension for the `positivity` tactic: A few facts that are needed many times for the
proof of Szemerédi's regularity lemma. -/
scoped macro "sz_positivity" : tactic =>
  `(tactic|
      { try have := m_pos ‹_›
        try have := eps_pos ‹_›
        positivity })

-- Original meta code
/- meta def positivity_szemeredi_regularity : expr → tactic strictness
| `(%%n / step_bound (finpartition.parts %%P).card) := do
    p ← to_expr
      ``((finpartition.parts %%P).card * 16^(finpartition.parts %%P).card ≤ %%n)
      >>= find_assumption,
    positive <$> mk_app ``m_pos [p]
| ε := do
    typ ← infer_type ε,
    unify typ `(ℝ),
    p ← to_expr ``(100 ≤ 4 ^ _ * %%ε ^ 5) >>= find_assumption,
    positive <$> mk_app ``eps_pos [p] -/

end SzemerediRegularity.Positivity

namespace SzemerediRegularity

open scoped SzemerediRegularity.Positivity

theorem m_pos [Nonempty α] (hPα : #P.parts * 16 ^ #P.parts ≤ card α) : 0 < m := by
  sz_positivity

theorem coe_m_add_one_pos : 0 < (m : ℝ) + 1 := by positivity

theorem one_le_m_coe [Nonempty α] (hPα : #P.parts * 16 ^ #P.parts ≤ card α) : (1 : ℝ) ≤ m :=
  Nat.one_le_cast.2 <| m_pos hPα

theorem eps_pow_five_pos (hPε : 100 ≤ (4 : ℝ) ^ #P.parts * ε ^ 5) : ↑0 < ε ^ 5 :=
  pos_of_mul_pos_right ((by simp : (0 : ℝ) < 100).trans_le hPε) <| pow_nonneg (by simp) _

theorem eps_pos (hPε : 100 ≤ (4 : ℝ) ^ #P.parts * ε ^ 5) : 0 < ε :=
  (Odd.pow_pos_iff (by decide)).mp (eps_pow_five_pos hPε)

theorem hundred_div_ε_pow_five_le_m [Nonempty α] (hPα : #P.parts * 16 ^ #P.parts ≤ card α)
    (hPε : 100 ≤ (4 : ℝ) ^ #P.parts * ε ^ 5) : 100 / ε ^ 5 ≤ m :=
  (div_le_of_le_mul₀ (eps_pow_five_pos hPε).le (by positivity) hPε).trans <| by
    norm_cast
    rwa [Nat.le_div_iff_mul_le (stepBound_pos (P.parts_nonempty <|
      univ_nonempty.ne_empty).card_pos), stepBound, mul_left_comm, ← mul_pow]

theorem hundred_le_m [Nonempty α] (hPα : #P.parts * 16 ^ #P.parts ≤ card α)
    (hPε : 100 ≤ (4 : ℝ) ^ #P.parts * ε ^ 5) (hε : ε ≤ 1) : 100 ≤ m :=
  mod_cast
    (hundred_div_ε_pow_five_le_m hPα hPε).trans'
      (le_div_self (by simp) (by sz_positivity) <| pow_le_one₀ (by sz_positivity) hε)

theorem a_add_one_le_four_pow_parts_card : a + 1 ≤ 4 ^ #P.parts := by
  have h : 1 ≤ 4 ^ #P.parts := one_le_pow₀ (by simp)
  rw [stepBound, ← Nat.div_div_eq_div_mul]
  conv_rhs => rw [← Nat.sub_add_cancel h]
  rw [add_le_add_iff_right, tsub_le_iff_left, ← Nat.add_sub_assoc h]
  exact Nat.le_sub_one_of_lt (Nat.lt_div_mul_add h)

theorem card_aux₁ (hucard : #u = m * 4 ^ #P.parts + a) :
    (4 ^ #P.parts - a) * m + a * (m + 1) = #u := by
  rw [hucard, mul_add, mul_one, ← add_assoc, ← add_mul,
    Nat.sub_add_cancel ((Nat.le_succ _).trans a_add_one_le_four_pow_parts_card), mul_comm]

theorem card_aux₂ (hP : P.IsEquipartition) (hu : u ∈ P.parts) (hucard : #u ≠ m * 4 ^ #P.parts + a) :
    (4 ^ #P.parts - (a + 1)) * m + (a + 1) * (m + 1) = #u := by
  have : m * 4 ^ #P.parts ≤ card α / #P.parts := by
    rw [stepBound, ← Nat.div_div_eq_div_mul]
    exact Nat.div_mul_le_self _ _
  rw [Nat.add_sub_of_le this] at hucard
  rw [(hP.card_parts_eq_average hu).resolve_left hucard, mul_add, mul_one, ← add_assoc, ← add_mul,
    Nat.sub_add_cancel a_add_one_le_four_pow_parts_card, ← add_assoc, mul_comm,
    Nat.add_sub_of_le this, card_univ]

theorem pow_mul_m_le_card_part (hP : P.IsEquipartition) (hu : u ∈ P.parts) :
    (4 : ℝ) ^ #P.parts * m ≤ #u := by
  norm_cast
  rw [stepBound, ← Nat.div_div_eq_div_mul]
  exact (Nat.mul_div_le _ _).trans (hP.average_le_card_part hu)

variable (P ε) (l : ℕ)

/-- Auxiliary function for Szemerédi's regularity lemma. The size of the partition by which we start
blowing. -/
noncomputable def initialBound : ℕ :=
  max 7 <| max l <| ⌊log (100 / ε ^ 5) / log 4⌋₊ + 1

theorem le_initialBound : l ≤ initialBound ε l :=
  (le_max_left _ _).trans <| le_max_right _ _

theorem seven_le_initialBound : 7 ≤ initialBound ε l :=
  le_max_left _ _

theorem initialBound_pos : 0 < initialBound ε l :=
  Nat.succ_pos'.trans_le <| seven_le_initialBound _ _

theorem hundred_lt_pow_initialBound_mul {ε : ℝ} (hε : 0 < ε) (l : ℕ) :
    100 < ↑4 ^ initialBound ε l * ε ^ 5 := by
  rw [← rpow_natCast 4, ← div_lt_iff₀ (pow_pos hε 5), lt_rpow_iff_log_lt _ zero_lt_four, ←
    div_lt_iff₀, initialBound, Nat.cast_max, Nat.cast_max]
  · push_cast
    exact lt_max_of_lt_right (lt_max_of_lt_right <| Nat.lt_floor_add_one _)
  · exact log_pos (by simp)
  · exact div_pos (by simp) (pow_pos hε 5)

/-- An explicit bound on the size of the equipartition whose existence is given by Szemerédi's
regularity lemma. -/
noncomputable def bound : ℕ :=
  (stepBound^[⌊4 / ε ^ 5⌋₊] <| initialBound ε l) *
    16 ^ (stepBound^[⌊4 / ε ^ 5⌋₊] <| initialBound ε l)

theorem initialBound_le_bound : initialBound ε l ≤ bound ε l :=
  (id_le_iterate_of_id_le le_stepBound _ _).trans <| Nat.le_mul_of_pos_right _ <| by positivity

theorem le_bound : l ≤ bound ε l :=
  (le_initialBound ε l).trans <| initialBound_le_bound ε l

theorem bound_pos : 0 < bound ε l :=
  (initialBound_pos ε l).trans_le <| initialBound_le_bound ε l

variable {ι 𝕜 : Type*} [Field 𝕜] [LinearOrder 𝕜] [IsStrictOrderedRing 𝕜] {s t : Finset ι} {x : 𝕜}

theorem mul_sq_le_sum_sq (hst : s ⊆ t) (f : ι → 𝕜) (hs : x ^ 2 ≤ ((∑ i ∈ s, f i) / #s) ^ 2)
    (hs' : (#s : 𝕜) ≠ 0) : (#s : 𝕜) * x ^ 2 ≤ ∑ i ∈ t, f i ^ 2 := calc
  _ ≤ (#s : 𝕜) * ((∑ i ∈ s, f i ^ 2) / #s) := by
    gcongr
    exact hs.trans sum_div_card_sq_le_sum_sq_div_card
  _ = ∑ i ∈ s, f i ^ 2 := mul_div_cancel₀ _ hs'
  _ ≤ ∑ i ∈ t, f i ^ 2 := by gcongr

theorem add_div_le_sum_sq_div_card (hst : s ⊆ t) (f : ι → 𝕜) (d : 𝕜) (hx : 0 ≤ x)
    (hs : x ≤ |(∑ i ∈ s, f i) / #s - (∑ i ∈ t, f i) / #t|) (ht : d ≤ ((∑ i ∈ t, f i) / #t) ^ 2) :
    d + #s / #t * x ^ 2 ≤ (∑ i ∈ t, f i ^ 2) / #t := by
  obtain hscard | hscard := ((#s).cast_nonneg : (0 : 𝕜) ≤ #s).eq_or_lt
  · simpa [← hscard] using ht.trans sum_div_card_sq_le_sum_sq_div_card
  have htcard : (0 : 𝕜) < #t := hscard.trans_le (Nat.cast_le.2 (card_le_card hst))
  have h₁ : x ^ 2 ≤ ((∑ i ∈ s, f i) / #s - (∑ i ∈ t, f i) / #t) ^ 2 :=
    sq_le_sq.2 (by rwa [abs_of_nonneg hx])
  have h₂ : x ^ 2 ≤ ((∑ i ∈ s, (f i - (∑ j ∈ t, f j) / #t)) / #s) ^ 2 := by
    apply h₁.trans
    rw [sum_sub_distrib, sum_const, nsmul_eq_mul, sub_div, mul_div_cancel_left₀ _ hscard.ne']
  apply (add_le_add_right ht _).trans
  rw [← mul_div_right_comm, le_div_iff₀ htcard, add_mul, div_mul_cancel₀ _ htcard.ne']
  have h₃ := mul_sq_le_sum_sq hst (fun i => (f i - (∑ j ∈ t, f j) / #t)) h₂ hscard.ne'
  apply (add_le_add_left h₃ _).trans
  -- Porting note: was
  -- simp [← mul_div_right_comm _ (#t : 𝕜), sub_div' _ _ _ htcard.ne', ← sum_div, ← add_div,
  --   mul_pow, div_le_iff₀ (sq_pos_of_ne_zero htcard.ne'), sub_sq, sum_add_distrib, ← sum_mul,
  --   ← mul_sum]
  simp_rw [sub_div' htcard.ne']
  conv_lhs => enter [2, 2, x]; rw [div_pow]
  rw [div_pow, ← sum_div, ← mul_div_right_comm _ (#t : 𝕜), ← add_div,
    div_le_iff₀ (sq_pos_of_ne_zero htcard.ne')]
  simp_rw [sub_sq, sum_add_distrib, sum_const, nsmul_eq_mul, sum_sub_distrib, mul_pow, ← sum_mul,
    ← mul_sum, ← sum_mul]
  ring_nf; rfl

end SzemerediRegularity

namespace Mathlib.Meta.Positivity

open Lean.Meta Qq

/-- Extension for the `positivity` tactic: `SzemerediRegularity.initialBound` is always positive. -/
@[positivity SzemerediRegularity.initialBound _ _]
def evalInitialBound : PositivityExt where eval {u α} _ _ e := do
  match u, α, e with
  | 0, ~q(ℕ), ~q(SzemerediRegularity.initialBound $ε $l) =>
    assertInstancesCommute
    pure (.positive q(SzemerediRegularity.initialBound_pos $ε $l))
  | _, _, _ => throwError "not initialBound"


example (ε : ℝ) (l : ℕ) : 0 < SzemerediRegularity.initialBound ε l := by positivity

/-- Extension for the `positivity` tactic: `SzemerediRegularity.bound` is always positive. -/
@[positivity SzemerediRegularity.bound _ _]
def evalBound : PositivityExt where eval {u α} _ _ e := do
  match u, α, e with
  | 0, ~q(ℕ), ~q(SzemerediRegularity.bound $ε $l) =>
    assertInstancesCommute
    pure (.positive q(SzemerediRegularity.bound_pos $ε $l))
  | _, _, _ => throwError "not bound"

example (ε : ℝ) (l : ℕ) : 0 < SzemerediRegularity.bound ε l := by positivity

end Mathlib.Meta.Positivity<|MERGE_RESOLUTION|>--- conflicted
+++ resolved
@@ -41,12 +41,7 @@
 theorem le_stepBound : id ≤ stepBound := fun n =>
   Nat.le_mul_of_pos_right _ <| pow_pos (by simp) n
 
-<<<<<<< HEAD
-theorem stepBound_mono : Monotone stepBound := fun _ _ h =>
-  Nat.mul_le_mul h <| Nat.pow_le_pow_right (by simp) h
-=======
 theorem stepBound_mono : Monotone stepBound := fun _ _ h => by unfold stepBound; gcongr; decide
->>>>>>> b8f340be
 
 theorem stepBound_pos_iff {n : ℕ} : 0 < stepBound n ↔ 0 < n :=
   mul_pos_iff_of_pos_right <| by positivity
