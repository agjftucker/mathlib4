--- conflicted
+++ resolved
@@ -296,15 +296,12 @@
     simp only [Sym2.eq, Sym2.rel_iff', Prod.mk.injEq, true_and, Prod.swap_prod_mk] at h
     obtain rfl | ⟨rfl, rfl⟩ := h <;> rfl
 
-<<<<<<< HEAD
-=======
 /-- `Sym2.map` as an embedding. -/
 @[simps]
 def _root_.Function.Embedding.sym2Map (f : α ↪ β) : Sym2 α ↪ Sym2 β where
   toFun := map f
   inj' := map.injective f.injective
 
->>>>>>> dbba2de5
 section Membership
 
 /-! ### Membership and set coercion -/
