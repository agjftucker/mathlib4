/-
Copyright (c) 2020 Markus Himmel. All rights reserved.
Released under Apache 2.0 license as described in the file LICENSE.
<<<<<<< HEAD
Authors: Markus Himmel, Harun Khan, Abdalrhman M Mohamed
=======
Authors: Markus Himmel, Alex Keizer
>>>>>>> fff0bc67
-/
import Lean.Elab.Tactic
import Mathlib.Data.List.Basic
import Mathlib.Data.Bool.Basic
import Mathlib.Data.Nat.ModEq
import Mathlib.Data.Nat.Bits
import Mathlib.Data.Nat.Size
import Mathlib.Data.Nat.Order.Lemmas
import Mathlib.Tactic.Linarith
import Mathlib.Tactic.Ring

#align_import data.nat.bitwise from "leanprover-community/mathlib"@"6afc9b06856ad973f6a2619e3e8a0a8d537a58f2"

/-!
# Bitwise operations on natural numbers

In the first half of this file, we provide theorems for reasoning about natural numbers from their
bitwise properties. In the second half of this file, we show properties of the bitwise operations
`lor'`, `land'` and `lxor'`, which are defined in core.

## Main results
* `eq_of_testBit_eq`: two natural numbers are equal if they have equal bits at every position.
* `exists_most_significant_bit`: if `n ≠ 0`, then there is some position `i` that contains the most
  significant `1`-bit of `n`.
* `lt_of_testBit`: if `n` and `m` are numbers and `i` is a position such that the `i`-th bit of
  of `n` is zero, the `i`-th bit of `m` is one, and all more significant bits are equal, then
  `n < m`.

## Future work

There is another way to express bitwise properties of natural number: `digits 2`. The two ways
should be connected.

## Keywords

bitwise, and, or, xor
-/


open Function

namespace Nat

set_option linter.deprecated false

section
variable {f : Bool → Bool → Bool}

lemma bitwise'_bit' {f : Bool → Bool → Bool} (a : Bool) (m : Nat) (b : Bool) (n : Nat)
    (ham : m = 0 → a = true) (hbn : n = 0 → b = true) :
    bitwise' f (bit a m) (bit b n) = bit (f a b) (bitwise' f m n) := by
  rw [bitwise', binaryRec_eq', binaryRec_eq']
  · apply Or.inr hbn
  · apply Or.inr ham

@[simp]
lemma bitwise_zero_left (m : Nat) : bitwise f 0 m = if f false true then m else 0 :=
  rfl

@[simp]
lemma bitwise_zero_right (n : Nat) : bitwise f n 0 = if f true false then n else 0 := by
  unfold bitwise
  simp only [ite_self, decide_False, Nat.zero_div, ite_true, ite_eq_right_iff]
  rintro ⟨⟩
  split_ifs <;> rfl

@[simp]
theorem bitwise'_zero_right (m : Nat) :
    bitwise' f m 0 = bif f true false then m else 0 := by
  unfold bitwise' binaryRec
  simp only [Bool.cond_eq_ite, eq_mpr_eq_cast, cast_eq, dite_eq_ite]
  split_ifs with hx <;> simp only [bit_decomp, binaryRec_zero, hx]

lemma bitwise_zero : bitwise f 0 0 = 0 := by
  simp only [bitwise_zero_right, ite_self]

@[simp]
lemma bitwise_of_ne_zero {n m : Nat} (hn : n ≠ 0) (hm : m ≠ 0) :
    bitwise f n m = bit (f (bodd n) (bodd m)) (bitwise f (n / 2) (m / 2)) := by
  conv_lhs => { unfold bitwise }
  have mod_two_iff_bod x : (x % 2 = 1 : Bool) = bodd x := by
    simp [mod_two_of_bodd, cond]; cases bodd x <;> rfl
  simp only [hn, hm, mod_two_iff_bod, ite_false, bit, bit1, bit0, Bool.cond_eq_ite]
  split_ifs <;> rfl

@[simp]
lemma bitwise'_of_ne_zero {n m : Nat} (hn : n ≠ 0) (hm : m ≠ 0) :
    bitwise' f n m = bit (f (bodd n) (bodd m)) (bitwise' f (n / 2) (m / 2)) := by
  conv_lhs => { rw [←bit_decomp n, ←bit_decomp m] }
  rw [bitwise'_bit', bit, div2_val, div2_val]
  case ham =>
    obtain ⟨⟩ | n := n
    · contradiction
    · simp only [div2_succ, cond, bodd_succ, Bool.not_not]
      cases bodd n <;> simp
  case hbn =>
    obtain ⟨⟩ | m := m
    · contradiction
    · simp only [div2_succ, cond, bodd_succ, Bool.not_not]
      cases bodd m <;> simp

lemma bitwise'_eq_bitwise (f) : bitwise' f = bitwise f := by
  funext x y
  induction' x using Nat.strongInductionOn with x ih generalizing y
  cases' x with x <;> cases' y with y
  · simp only [bitwise_zero, bitwise'_zero]
  · simp only [bitwise_zero_left, bitwise'_zero_left, Bool.cond_eq_ite]
  · simp only [bitwise_zero_right, bitwise'_zero_right, Bool.cond_eq_ite]
  · specialize ih ((x+1) / 2) (div_lt_self' ..)
    simp only [ne_eq, succ_ne_zero, not_false_eq_true, bitwise'_of_ne_zero, ih, bitwise_of_ne_zero]

theorem lor'_eq_lor : lor' = lor :=
  bitwise'_eq_bitwise _

theorem land'_eq_land : land' = land :=
  bitwise'_eq_bitwise _

theorem xor'_eq_xor : lxor' = xor := by
  unfold lxor' xor
  have : _root_.xor = bne := by
    funext x y; cases x <;> cases y <;> rfl
  rw [this]
  exact bitwise'_eq_bitwise _

@[simp]
lemma bitwise_bit {f : Bool → Bool → Bool} (h : f false false = false := by rfl) (a m b n) :
    bitwise f (bit a m) (bit b n) = bit (f a b) (bitwise f m n) := by
  simp only [←bitwise'_eq_bitwise, bitwise'_bit h]

@[simp]
theorem lor_bit : ∀ a m b n, lor (bit a m) (bit b n) = bit (a || b) (lor m n) :=
  bitwise_bit

@[simp]
theorem land_bit : ∀ a m b n, land (bit a m) (bit b n) = bit (a && b) (land m n) :=
  bitwise_bit

@[simp]
theorem lxor_bit : ∀ a m b n, xor (bit a m) (bit b n) = bit (bne a b) (xor m n) :=
  bitwise_bit

end

@[simp]
theorem bit_false : bit false = bit0 :=
  rfl
#align nat.bit_ff Nat.bit_false

@[simp]
theorem bit_true : bit true = bit1 :=
  rfl
#align nat.bit_tt Nat.bit_true

@[simp]
theorem bit_eq_zero {n b} : n.bit b = 0 ↔ n = 0 ∧ b = false := by
  cases b <;> simp [Nat.bit0_eq_zero, Nat.bit1_ne_zero]
#align nat.bit_eq_zero Nat.bit_eq_zero

lemma bit_toNat (b : Bool) : bit b 0 = b.toNat := by cases' b <;> simp

theorem bodd_eq_bodd_iff {m n}: bodd n = bodd m ↔ n % 2 = m % 2 := by
  cases' hn : bodd n <;> cases' hm : bodd m
  <;> simp [mod_two_of_bodd, hn, hm]

theorem zero_of_testBit_eq_false {n : ℕ} (h : ∀ i, testBit n i = false) : n = 0 := by
  induction' n using Nat.binaryRec with b n hn
  · rfl
  · have : b = false := by simpa using h 0
    rw [this, bit_false, bit0_val, hn fun i => by rw [← h (i + 1), testBit_succ], mul_zero]
#align nat.zero_of_test_bit_eq_ff Nat.zero_of_testBit_eq_false

@[simp]
theorem zero_testBit (i : ℕ) : testBit 0 i = false := by
  simp only [testBit, zero_shiftRight, bodd_zero]
#align nat.zero_test_bit Nat.zero_testBit

/-- The ith bit is the ith element of `n.bits`. -/
theorem testBit_eq_inth (n i : ℕ) : n.testBit i = n.bits.getI i := by
  induction' i with i ih generalizing n
  · simp [testBit, bodd_eq_bits_head, List.getI_zero_eq_headI]
  conv_lhs => rw [← bit_decomp n]
  rw [testBit_succ, ih n.div2, div2_bits_eq_tail]
  cases n.bits <;> simp
#align nat.test_bit_eq_inth Nat.testBit_eq_inth

/-- Bitwise extensionality: Two numbers agree if they agree at every bit position. -/
theorem eq_of_testBit_eq {n m : ℕ} (h : ∀ i, testBit n i = testBit m i) : n = m := by
  induction' n using Nat.binaryRec with b n hn generalizing m
  · simp only [zero_testBit] at h
    exact (zero_of_testBit_eq_false fun i => (h i).symm).symm
  induction' m using Nat.binaryRec with b' m
  · simp only [zero_testBit] at h
    exact zero_of_testBit_eq_false h
  suffices h' : n = m by
    rw [h', show b = b' by simpa using h 0]
  exact hn fun i => by convert h (i + 1) using 1 <;> rw [testBit_succ]
#align nat.eq_of_test_bit_eq Nat.eq_of_testBit_eq

theorem exists_most_significant_bit {n : ℕ} (h : n ≠ 0) :
    ∃ i, testBit n i = true ∧ ∀ j, i < j → testBit n j = false := by
  induction' n using Nat.binaryRec with b n hn
  · exact False.elim (h rfl)
  by_cases h' : n = 0
  · subst h'
    rw [show b = true by
        revert h
        cases b <;> simp]
    refine' ⟨0, ⟨by rw [testBit_zero], fun j hj => _⟩⟩
    obtain ⟨j', rfl⟩ := exists_eq_succ_of_ne_zero (ne_of_gt hj)
    rw [testBit_succ, zero_testBit]
  · obtain ⟨k, ⟨hk, hk'⟩⟩ := hn h'
    refine' ⟨k + 1, ⟨by rw [testBit_succ, hk], fun j hj => _⟩⟩
    obtain ⟨j', rfl⟩ := exists_eq_succ_of_ne_zero (show j ≠ 0 by intro x; subst x; simp at hj)
    exact (testBit_succ _ _ _).trans (hk' _ (lt_of_succ_lt_succ hj))
#align nat.exists_most_significant_bit Nat.exists_most_significant_bit

theorem lt_of_testBit {n m : ℕ} (i : ℕ) (hn : testBit n i = false) (hm : testBit m i = true)
    (hnm : ∀ j, i < j → testBit n j = testBit m j) : n < m := by
  induction' n using Nat.binaryRec with b n hn' generalizing i m
  · contrapose! hm
    rw [le_zero_iff] at hm
    simp [hm]
  induction' m using Nat.binaryRec with b' m hm' generalizing i
  · exact False.elim (Bool.ff_ne_tt ((zero_testBit i).symm.trans hm))
  by_cases hi : i = 0
  · subst hi
    simp only [testBit_zero] at hn hm
    have : n = m :=
      eq_of_testBit_eq fun i => by convert hnm (i + 1) (Nat.zero_lt_succ _) using 1
      <;> rw [testBit_succ]
    rw [hn, hm, this, bit_false, bit_true, bit0_val, bit1_val]
    exact lt_add_one _
  · obtain ⟨i', rfl⟩ := exists_eq_succ_of_ne_zero hi
    simp only [testBit_succ] at hn hm
    have :=
      hn' _ hn hm fun j hj => by convert hnm j.succ (succ_lt_succ hj) using 1 <;> rw [testBit_succ]
    cases b <;> cases b'
    <;> simp only [bit_false, bit_true, bit0_val n, bit1_val n, bit0_val m, bit1_val m]
    <;> linarith only [this]
#align nat.lt_of_test_bit Nat.lt_of_testBit

theorem testBit_eq_false_of_lt {n i} (h : n < 2 ^ i) : n.testBit i = false := by
  simp [testBit, shiftRight_eq_div_pow, Nat.div_eq_zero h]

@[simp]
theorem testBit_two_pow_self (n : ℕ) : testBit (2 ^ n) n = true := by
  rw [testBit, shiftRight_eq_div_pow, Nat.div_self (pow_pos (α := ℕ) zero_lt_two n), bodd_one]
#align nat.test_bit_two_pow_self Nat.testBit_two_pow_self

theorem testBit_two_pow_of_ne {n m : ℕ} (hm : n ≠ m) : testBit (2 ^ n) m = false := by
  rw [testBit, shiftRight_eq_div_pow]
  cases' hm.lt_or_lt with hm hm
  · rw [Nat.div_eq_zero, bodd_zero]
    exact Nat.pow_lt_pow_of_lt_right one_lt_two hm
  · rw [pow_div hm.le zero_lt_two, ← tsub_add_cancel_of_le (succ_le_of_lt <| tsub_pos_of_lt hm)]
    -- Porting note: XXX why does this make it work?
    rw [(rfl : succ 0 = 1)]
    simp only [ge_iff_le, tsub_le_iff_right, pow_succ, bodd_mul,
      Bool.and_eq_false_eq_eq_false_or_eq_false, or_true]
#align nat.test_bit_two_pow_of_ne Nat.testBit_two_pow_of_ne

theorem testBit_two_pow (n m : ℕ) : testBit (2 ^ n) m = (n = m) := by
  by_cases h : n = m
  · cases h
    simp
  · rw [testBit_two_pow_of_ne h]
    simp [h]
#align nat.test_bit_two_pow Nat.testBit_two_pow

<<<<<<< HEAD
theorem testBit_two_pow_mul_add {n b w i} (h: i < w) :
    Nat.testBit (2 ^ w * b + n) i = Nat.testBit n i := by
  simp only [testBit, shiftRight_eq_div_pow, bodd_eq_bodd_iff]
  rw [Nat.add_div_of_dvd_right (by simp [Dvd.dvd.mul_right, pow_dvd_pow, le_of_lt h]), add_mod]
  have h1: (2 ^ w / 2 ^ i) % 2 = 0 := by
    rw [← Nat.dvd_iff_mod_eq_zero]
    use 2 ^ (w - (i + 1))
    rw [Nat.pow_div (by linarith) (by decide), mul_comm, ← pow_succ 2 _, succ_eq_add_one]
    simp [← Nat.sub_add_comm, succ_le_of_lt h]
  simp [mul_comm, Nat.mul_div_assoc b (pow_dvd_pow 2 (le_of_lt h)), mul_mod, h1]

theorem testBit_two_pow_mul_toNat_add {n w b} (h: n < 2 ^ w) :
    testBit (2 ^ w * b.toNat + n) w = b := by
  simp only [testBit, shiftRight_eq_div_pow]
  rw [Nat.add_div_of_dvd_right (Dvd.intro _ rfl), Nat.div_eq_zero h, add_zero]
  cases' b <;> simp

/-- Generic method to create a natural number by appending bits tail-recursively.
It takes a boolean function `f` on each bit and `z` the starting point and the number of bits `i`.
It is almost always specialized with `z = 0` and `i = w`; the length of the binary representation.
Note that `ofBits f z i = 2 ^ i * z + ofBits f 0 i` which we prove next.
This is an alternative to using `List`. It will be used for bitadd, bitneg, bitmul etc.-/
def ofBits (f : Nat → Bool) (z : Nat) : Nat → Nat
  | 0 => z
  | i + 1 => ofBits f (z.bit (f i)) i

theorem ofBits_eq_pow_mul_add {f z i} : ofBits f z i = 2 ^ i * z + ofBits f 0 i := by
  induction' i with i ih generalizing z
  · simp [ofBits, bit_val]
  · simp only [ofBits, @ih (bit (f i) 0), @ih (bit (f i) z)]
    rw [bit_val, mul_add, ← mul_assoc, ← pow_succ]
    simp [bit_val, add_assoc]

theorem ofBits_lt {f i} : ofBits f 0 i < 2 ^ i := by
  induction' i with i ih
  · simp [ofBits, bit_val, lt_succ, Bool.toNat_le_one]
  · simp only [ofBits]
    rw [ofBits_eq_pow_mul_add]
    cases' (f i) <;> simp [two_pow_succ, ih]; linarith

/-- The `ith` bit of `ofBits` is the function at `i`.
This is used extensively in the proof of each of the bitadd, bitneg, bitmul etc.-/
theorem testBit_ofBits {f i j} (h1: i < j) : (ofBits f 0 j).testBit i = f i := by
  induction' j, (pos_of_gt h1) using Nat.le_induction with j _ ih generalizing i
  · simp [lt_one_iff.1 h1, ofBits]
  · cases' lt_or_eq_of_le (lt_succ_iff.mp h1) with h1 h1
    · rw [← ih h1, ofBits, ofBits_eq_pow_mul_add, testBit_two_pow_mul_add h1]
    · rw [h1, ofBits, ofBits_eq_pow_mul_add, bit_toNat, testBit_two_pow_mul_toNat_add (ofBits_lt)]
=======
theorem bitwise'_swap {f : Bool → Bool → Bool} (h : f false false = false) :
    bitwise' (Function.swap f) = Function.swap (bitwise' f) := by
  funext m n; revert n
  dsimp [Function.swap]
  apply binaryRec _ _ m <;> intro n
  · rw [bitwise'_zero_left, bitwise'_zero_right, Bool.cond_eq_ite]
  · intros a ih m'
    apply bitCasesOn m'; intro b n'
    rw [bitwise'_bit, bitwise'_bit, ih] <;> exact h
#align nat.bitwise_swap Nat.bitwise'_swap
>>>>>>> fff0bc67

/-- If `f` is a commutative operation on bools such that `f false false = false`, then `bitwise f`
    is also commutative. -/
theorem bitwise'_comm {f} (hf : ∀ b b', f b b' = f b' b) (hf' : f false false = false) (n m) :
    bitwise' f n m = bitwise' f m n :=
  suffices bitwise' f = swap (bitwise' f) by conv_lhs => rw [this]
  calc
    bitwise' f = bitwise' (swap f) := congr_arg _ <| funext fun _ => funext <| hf _
    _ = swap (bitwise' f) := bitwise'_swap hf'
#align nat.bitwise_comm Nat.bitwise'_comm

lemma bitwise'_bit' {f : Bool → Bool → Bool} (a m b n)
    (ham : m = 0 → a = true) (hbn : n = 0 → b = true) :
    bitwise' f (bit a m) (bit b n) = bit (f a b) (bitwise' f m n) := by
  unfold bitwise'
  rw [binaryRec_eq', binaryRec_eq']
  · apply Or.inr hbn
  · apply Or.inr ham

lemma div2_succ_succ (x) :
    div2 (x + 2) = (div2 x) + 1 := by
  simp only [div2_succ, bodd_succ, Bool.cond_not]
  cases bodd x <;> simp only [cond_false, cond_true]

lemma div2_eq_zero {x : ℕ} :
    div2 x = 0 → x = 0 ∨ x = 1 := by
  intro h
  rcases x with ⟨⟩ | ⟨⟩ | x
  next => apply Or.inl rfl
  next => apply Or.inr rfl
  next =>
    rw[div2_succ_succ] at h
    contradiction

lemma bitwise_eq_bitwise' (f) : bitwise f = bitwise' f := by
  funext x y
  have ⟨k, hk⟩ : ∃ k, k = x+y := by use x+y
  induction' k using Nat.strongInductionOn with k ih generalizing x y
  by_cases h1 : x = 0 <;> by_cases h2 : y = 0
  · unfold bitwise
    simp [h1, h2]
  · unfold bitwise bitwise'; simp[h1]; aesop
  · unfold bitwise bitwise' binaryRec
    simp only [h1, h2, if_true, if_false, dite_false]
    split_ifs with hx <;>
    simp [hx, bit_decomp]
  · unfold bitwise
    rw [mod_two_of_bodd, mod_two_of_bodd, if_neg h1, if_neg h2]
    conv_rhs => rw [← bit_decomp x, ← bit_decomp y]
    rw [bitwise'_bit']
    · cases' hx: bodd x
      <;> cases' hy: bodd y
      <;> ring_nf
      <;> rw [ih (div2 x + div2 y)
              (by rw [hk, div2_val, div2_val]
                  simp[add_lt_add (bitwise_rec_lemma h1) (bitwise_rec_lemma h2)])
              (x/2) (y/2) (by simp[div2_val])]
      <;> simp [h1, h2, hx, hy, bit_val, div2_val, mul_comm, add_comm]
      <;> aesop
    all_goals
      intro h
      rcases div2_eq_zero h with ⟨⟩|⟨⟨⟩⟩;
      · contradiction
      · rfl

theorem bitwise_lt {f x y n} (hx : x < 2 ^ n) (hy: y < 2 ^ n) (h: f false false = false) :
    bitwise f x y < 2 ^ n := by
  rw [bitwise_eq_bitwise' f]
  apply lt_of_testBit n (by simp [testBit_bitwise' h x y n,
                                  testBit_eq_false_of_lt hx,
                                  testBit_eq_false_of_lt hy, h])
                        (testBit_two_pow_self n)
  intro j hj; rw [testBit_bitwise' h x y j]
  rw [testBit_eq_false_of_lt (lt_trans hx (pow_lt_pow_of_lt_right (by decide) hj))]
  rw [testBit_eq_false_of_lt (lt_trans hy (pow_lt_pow_of_lt_right (by decide) hj)), h]
  rw [testBit_two_pow_of_ne (ne_of_lt hj)]

lemma append_lt {x y n m} (hx : x < 2 ^ n) (hy: y < 2 ^ m) : y <<< n ||| x < 2 ^ (n + m) := by
  have H: x < 2 ^ (n + m) ∧ y * 2 ^ n < 2 ^ (n + m):= by
    apply And.intro
    · exact lt_of_lt_of_le hx ((pow_add 2 n m).symm ▸ le_mul_of_one_le_right' (by linarith))
    · rw [pow_add, mul_comm]; simp[hy, mul_lt_mul_left (two_pow_pos n)]
  simp only [lor, shiftLeft_eq]; exact bitwise_lt H.2 H.1 rfl

theorem lor'_comm (n m : ℕ) : lor' n m = lor' m n :=
  bitwise'_comm Bool.or_comm rfl n m
#align nat.lor_comm Nat.lor'_comm

theorem land'_comm (n m : ℕ) : land' n m = land' m n :=
  bitwise'_comm Bool.and_comm rfl n m
#align nat.land_comm Nat.land'_comm

theorem lxor'_comm (n m : ℕ) : lxor' n m = lxor' m n :=
  bitwise'_comm Bool.xor_comm rfl n m
#align nat.lxor_comm Nat.lxor'_comm

@[simp]
theorem zero_lxor' (n : ℕ) : lxor' 0 n = n := by
 simp only [Bool.xor_false_left, Nat.bitwise'_zero_left, eq_self_iff_true, Bool.cond_true, lxor']
#align nat.zero_lxor Nat.zero_lxor'

@[simp]
theorem lxor'_zero (n : ℕ) : lxor' n 0 = n := by simp [lxor']
#align nat.lxor_zero Nat.lxor'_zero

@[simp]
theorem zero_land' (n : ℕ) : land' 0 n = 0 := by
  simp only [Nat.bitwise'_zero_left, Bool.cond_false, eq_self_iff_true, land', Bool.false_and]
#align nat.zero_land Nat.zero_land'

@[simp]
theorem land'_zero (n : ℕ) : land' n 0 = 0 := by simp [land']
#align nat.land_zero Nat.land'_zero

@[simp]
theorem zero_lor' (n : ℕ) : lor' 0 n = n := by --simp [lor']
  simp only [Nat.bitwise'_zero_left, Bool.false_or, eq_self_iff_true, Bool.cond_true, Nat.lor']
#align nat.zero_lor Nat.zero_lor'

@[simp]
theorem lor'_zero (n : ℕ) : lor' n 0 = n := by simp [lor']
#align nat.lor_zero Nat.lor'_zero


/-- Proving associativity of bitwise operations in general essentially boils down to a huge case
    distinction, so it is shorter to use this tactic instead of proving it in the general case. -/
macro "bitwise_assoc_tac" : tactic => set_option hygiene false in `(tactic| (
  induction' n using Nat.binaryRec with b n hn generalizing m k
  · simp
  induction' m using Nat.binaryRec with b' m hm
  · simp
  induction' k using Nat.binaryRec with b'' k hk
  -- Porting note: was `simp [hn]`
  -- This is necessary because these are simp lemmas in mathlib
  <;> simp [hn, Bool.or_assoc, Bool.and_assoc]))

theorem lxor'_assoc (n m k : ℕ) : lxor' (lxor' n m) k = lxor' n (lxor' m k) := by bitwise_assoc_tac
#align nat.lxor_assoc Nat.lxor'_assoc

theorem land'_assoc (n m k : ℕ) : land' (land' n m) k = land' n (land' m k) := by bitwise_assoc_tac
#align nat.land_assoc Nat.land'_assoc

theorem lor'_assoc (n m k : ℕ) : lor' (lor' n m) k = lor' n (lor' m k) := by bitwise_assoc_tac
#align nat.lor_assoc Nat.lor'_assoc

@[simp]
theorem lxor'_self (n : ℕ) : lxor' n n = 0 :=
  zero_of_testBit_eq_false fun i => by simp
#align nat.lxor_self Nat.lxor'_self

-- These lemmas match `mul_inv_cancel_right` and `mul_inv_cancel_left`.
theorem lxor_cancel_right (n m : ℕ) : lxor' (lxor' m n) n = m := by
  rw [lxor'_assoc, lxor'_self, lxor'_zero]
#align nat.lxor_cancel_right Nat.lxor_cancel_right

theorem lxor'_cancel_left (n m : ℕ) : lxor' n (lxor' n m) = m := by
  rw [← lxor'_assoc, lxor'_self, zero_lxor']
#align nat.lxor_cancel_left Nat.lxor'_cancel_left

theorem lxor'_right_injective {n : ℕ} : Function.Injective (lxor' n) := fun m m' h => by
  rw [← lxor'_cancel_left n m, ← lxor'_cancel_left n m', h]
#align nat.lxor_right_injective Nat.lxor'_right_injective

theorem lxor'_left_injective {n : ℕ} : Function.Injective fun m => lxor' m n :=
  fun m m' (h : lxor' m n = lxor' m' n) => by
  rw [← lxor_cancel_right n m, ← lxor_cancel_right n m', h]
#align nat.lxor_left_injective Nat.lxor'_left_injective

@[simp]
theorem lxor'_right_inj {n m m' : ℕ} : lxor' n m = lxor' n m' ↔ m = m' :=
  lxor'_right_injective.eq_iff
#align nat.lxor_right_inj Nat.lxor'_right_inj

@[simp]
theorem lxor'_left_inj {n m m' : ℕ} : lxor' m n = lxor' m' n ↔ m = m' :=
  lxor'_left_injective.eq_iff
#align nat.lxor_left_inj Nat.lxor'_left_inj

@[simp]
theorem lxor'_eq_zero {n m : ℕ} : lxor' n m = 0 ↔ n = m := by
  rw [← lxor'_self n, lxor'_right_inj, eq_comm]
#align nat.lxor_eq_zero Nat.lxor'_eq_zero

theorem lxor'_ne_zero {n m : ℕ} : lxor' n m ≠ 0 ↔ n ≠ m :=
  lxor'_eq_zero.not
#align nat.lxor_ne_zero Nat.lxor'_ne_zero

theorem lxor'_trichotomy {a b c : ℕ} (h : a ≠ lxor' b c) :
    lxor' b c < a ∨ lxor' a c < b ∨ lxor' a b < c := by
  set v := lxor' a (lxor' b c) with hv
  -- The xor of any two of `a`, `b`, `c` is the xor of `v` and the third.
  have hab : lxor' a b = lxor' c v := by
    rw [hv]
    conv_rhs =>
      rw [lxor'_comm]
      simp [lxor'_assoc]
  have hac : lxor' a c = lxor' b v := by
    rw [hv]
    conv_rhs =>
      right
      rw [← lxor'_comm]
    rw [← lxor'_assoc, ← lxor'_assoc, lxor'_self, zero_lxor', lxor'_comm]
  have hbc : lxor' b c = lxor' a v := by simp [hv, ← lxor'_assoc]
  -- If `i` is the position of the most significant bit of `v`, then at least one of `a`, `b`, `c`
  -- has a one bit at position `i`.
  obtain ⟨i, ⟨hi, hi'⟩⟩ := exists_most_significant_bit (lxor'_ne_zero.2 h)
  have : testBit a i = true ∨ testBit b i = true ∨ testBit c i = true := by
    contrapose! hi
    simp only [Bool.eq_false_eq_not_eq_true, Ne, testBit_lxor'] at hi ⊢
    rw [hi.1, hi.2.1, hi.2.2, Bool.xor_false, Bool.xor_false]
  -- If, say, `a` has a one bit at position `i`, then `a xor v` has a zero bit at position `i`, but
  -- the same bits as `a` in positions greater than `j`, so `a xor v < a`.
  rcases this with (h | h | h)
  on_goal 1 => left; rw [hbc]
  on_goal 2 => right; left; rw [hac]
  on_goal 3 => right; right; rw [hab]
  all_goals
    exact lt_of_testBit i (by
      -- Porting note: this was originally `simp [h, hi]`
      rw [Nat.testBit_lxor', h, Bool.true_xor,hi]
      rfl
    ) h fun j hj => by
      -- Porting note: this was originally `simp [hi' _ hj]`
      rw [Nat.testBit_lxor', hi' _ hj, Bool.xor_false_right, eq_self_iff_true]
      trivial
#align nat.lxor_trichotomy Nat.lxor'_trichotomy

theorem lt_lxor'_cases {a b c : ℕ} (h : a < lxor' b c) : lxor' a c < b ∨ lxor' a b < c :=
  (or_iff_right fun h' => (h.asymm h').elim).1 <| lxor'_trichotomy h.ne
#align nat.lt_lxor_cases Nat.lt_lxor'_cases

end Nat<|MERGE_RESOLUTION|>--- conflicted
+++ resolved
@@ -1,11 +1,7 @@
 /-
 Copyright (c) 2020 Markus Himmel. All rights reserved.
 Released under Apache 2.0 license as described in the file LICENSE.
-<<<<<<< HEAD
-Authors: Markus Himmel, Harun Khan, Abdalrhman M Mohamed
-=======
-Authors: Markus Himmel, Alex Keizer
->>>>>>> fff0bc67
+Authors: Markus Himmel, Harun Khan, Abdalrhman M Mohamed, Alex Keizer
 -/
 import Lean.Elab.Tactic
 import Mathlib.Data.List.Basic
@@ -275,7 +271,17 @@
     simp [h]
 #align nat.test_bit_two_pow Nat.testBit_two_pow
 
-<<<<<<< HEAD
+theorem bitwise'_swap {f : Bool → Bool → Bool} (h : f false false = false) :
+    bitwise' (Function.swap f) = Function.swap (bitwise' f) := by
+  funext m n; revert n
+  dsimp [Function.swap]
+  apply binaryRec _ _ m <;> intro n
+  · rw [bitwise'_zero_left, bitwise'_zero_right, Bool.cond_eq_ite]
+  · intros a ih m'
+    apply bitCasesOn m'; intro b n'
+    rw [bitwise'_bit, bitwise'_bit, ih] <;> exact h
+#align nat.bitwise_swap Nat.bitwise'_swap
+
 theorem testBit_two_pow_mul_add {n b w i} (h: i < w) :
     Nat.testBit (2 ^ w * b + n) i = Nat.testBit n i := by
   simp only [testBit, shiftRight_eq_div_pow, bodd_eq_bodd_iff]
@@ -324,18 +330,6 @@
   · cases' lt_or_eq_of_le (lt_succ_iff.mp h1) with h1 h1
     · rw [← ih h1, ofBits, ofBits_eq_pow_mul_add, testBit_two_pow_mul_add h1]
     · rw [h1, ofBits, ofBits_eq_pow_mul_add, bit_toNat, testBit_two_pow_mul_toNat_add (ofBits_lt)]
-=======
-theorem bitwise'_swap {f : Bool → Bool → Bool} (h : f false false = false) :
-    bitwise' (Function.swap f) = Function.swap (bitwise' f) := by
-  funext m n; revert n
-  dsimp [Function.swap]
-  apply binaryRec _ _ m <;> intro n
-  · rw [bitwise'_zero_left, bitwise'_zero_right, Bool.cond_eq_ite]
-  · intros a ih m'
-    apply bitCasesOn m'; intro b n'
-    rw [bitwise'_bit, bitwise'_bit, ih] <;> exact h
-#align nat.bitwise_swap Nat.bitwise'_swap
->>>>>>> fff0bc67
 
 /-- If `f` is a commutative operation on bools such that `f false false = false`, then `bitwise f`
     is also commutative. -/
