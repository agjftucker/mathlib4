--- conflicted
+++ resolved
@@ -119,17 +119,11 @@
 /-- A version of `Nat.cast_sub` that works for `ℝ≥0` and `ℚ≥0`. Note that this proof doesn't work
 for `ℕ∞` and `ℝ≥0∞`, so we use type-specific lemmas for these types. -/
 @[simp, norm_cast]
-<<<<<<< HEAD
 theorem cast_tsub [AddCommMonoidWithOne α] [PartialOrder α] [CanonicallyOrderedAdd α]
     [ZeroLEOneClass α] [Sub α] [OrderedSub α]
     [CovariantClass α α (· + ·) (· ≤ ·)] [ContravariantClass α α (· + ·) (· ≤ ·)]
     (m n : ℕ) : ↑(m - n) = (m - n : α) := by
-  cases' le_total m n with h h
-=======
-theorem cast_tsub [CanonicallyOrderedCommSemiring α] [Sub α] [OrderedSub α]
-    [ContravariantClass α α (· + ·) (· ≤ ·)] (m n : ℕ) : ↑(m - n) = (m - n : α) := by
   rcases le_total m n with h | h
->>>>>>> e9fb5b31
   · rw [Nat.sub_eq_zero_of_le h, cast_zero, tsub_eq_zero_of_le]
     exact mono_cast h
   · rcases le_iff_exists_add'.mp h with ⟨m, rfl⟩
