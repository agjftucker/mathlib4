--- conflicted
+++ resolved
@@ -108,7 +108,6 @@
 theorem lt_size_self (n : ℕ) : n < 2 ^ size n := by
   rw [← one_shiftLeft]
   have : ∀ {n}, n = 0 → n < 1 <<< (size n) := by simp
-<<<<<<< HEAD
   induction n using binaryRec with
   | z => apply this rfl
   | f b n IH =>
@@ -116,15 +115,6 @@
     · apply this h
     rw [size_bit h, shiftLeft_succ, shiftLeft_eq, one_mul, ← bit0_val]
     exact bit_lt_bit0 _ (by simpa [shiftLeft_eq, shiftRight_eq_div_pow] using IH)
-=======
-  apply binaryRec _ _ n
-  · apply this rfl
-  intro b n IH
-  by_cases h : bit b n = 0
-  · apply this h
-  rw [size_bit h, shiftLeft_succ, shiftLeft_eq, one_mul]
-  exact bit_lt_bit0 _ (by simpa [shiftLeft_eq, shiftRight_eq_div_pow] using IH)
->>>>>>> 8fb3ba55
 #align nat.lt_size_self Nat.lt_size_self
 
 theorem size_le {m n : ℕ} : size m ≤ n ↔ m < 2 ^ n :=
