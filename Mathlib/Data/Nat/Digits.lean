/-
Copyright (c) 2020 Scott Morrison. All rights reserved.
Released under Apache 2.0 license as described in the file LICENSE.
Authors: Scott Morrison, Shing Tak Lam, Mario Carneiro
-/
import Mathlib.Algebra.BigOperators.Intervals
import Mathlib.Algebra.BigOperators.Ring.List
import Mathlib.Data.Int.ModEq
import Mathlib.Data.Nat.Bits
import Mathlib.Data.Nat.Log
import Mathlib.Data.List.Indexes
import Mathlib.Data.List.Palindrome
import Mathlib.Tactic.IntervalCases
import Mathlib.Tactic.Linarith
import Mathlib.Tactic.Ring

/-!
# Digits of a natural number

This provides a basic API for extracting the digits of a natural number in a given base,
and reconstructing numbers from their digits.

We also prove some divisibility tests based on digits, in particular completing
Theorem #85 from https://www.cs.ru.nl/~freek/100/.

Also included is a bound on the length of `Nat.toDigits` from core.

## TODO

A basic `norm_digits` tactic for proving goals of the form `Nat.digits a b = l` where `a` and `b`
are numerals is not yet ported.
-/

namespace Nat

variable {n : ℕ}

/-- (Impl.) An auxiliary definition for `digits`, to help get the desired definitional unfolding. -/
def digitsAux0 : ℕ → List ℕ
  | 0 => []
  | n + 1 => [n + 1]

/-- (Impl.) An auxiliary definition for `digits`, to help get the desired definitional unfolding. -/
def digitsAux1 (n : ℕ) : List ℕ :=
  List.replicate n 1

/-- (Impl.) An auxiliary definition for `digits`, to help get the desired definitional unfolding. -/
def digitsAux (b : ℕ) (h : 2 ≤ b) : ℕ → List ℕ
  | 0 => []
  | n + 1 =>
    ((n + 1) % b) :: digitsAux b h ((n + 1) / b)
decreasing_by exact Nat.div_lt_self (Nat.succ_pos _) h

@[simp]
theorem digitsAux_zero (b : ℕ) (h : 2 ≤ b) : digitsAux b h 0 = [] := by rw [digitsAux]

theorem digitsAux_def (b : ℕ) (h : 2 ≤ b) (n : ℕ) (w : 0 < n) :
    digitsAux b h n = (n % b) :: digitsAux b h (n / b) := by
  cases n
  · cases w
  · rw [digitsAux]

/-- `digits b n` gives the digits, in little-endian order,
of a natural number `n` in a specified base `b`.

In any base, we have `ofDigits b L = L.foldr (fun x y ↦ x + b * y) 0`.
* For any `2 ≤ b`, we have `l < b` for any `l ∈ digits b n`,
  and the last digit is not zero.
  This uniquely specifies the behaviour of `digits b`.
* For `b = 1`, we define `digits 1 n = List.replicate n 1`.
* For `b = 0`, we define `digits 0 n = [n]`, except `digits 0 0 = []`.

Note this differs from the existing `Nat.toDigits` in core, which is used for printing numerals.
In particular, `Nat.toDigits b 0 = ['0']`, while `digits b 0 = []`.
-/
def digits : ℕ → ℕ → List ℕ
  | 0 => digitsAux0
  | 1 => digitsAux1
  | b + 2 => digitsAux (b + 2) (by norm_num)

@[simp]
theorem digits_zero (b : ℕ) : digits b 0 = [] := by
  rcases b with (_ | ⟨_ | ⟨_⟩⟩) <;> simp [digits, digitsAux0, digitsAux1]

-- @[simp] -- Porting note (#10618): simp can prove this
theorem digits_zero_zero : digits 0 0 = [] :=
  rfl

@[simp]
theorem digits_zero_succ (n : ℕ) : digits 0 n.succ = [n + 1] :=
  rfl

theorem digits_zero_succ' : ∀ {n : ℕ}, n ≠ 0 → digits 0 n = [n]
  | 0, h => (h rfl).elim
  | _ + 1, _ => rfl

@[simp]
theorem digits_one (n : ℕ) : digits 1 n = List.replicate n 1 :=
  rfl

-- @[simp] -- Porting note (#10685): dsimp can prove this
theorem digits_one_succ (n : ℕ) : digits 1 (n + 1) = 1 :: digits 1 n :=
  rfl

theorem digits_add_two_add_one (b n : ℕ) :
    digits (b + 2) (n + 1) = ((n + 1) % (b + 2)) :: digits (b + 2) ((n + 1) / (b + 2)) := by
  simp [digits, digitsAux_def]

@[simp]
lemma digits_of_two_le_of_pos {b : ℕ} (hb : 2 ≤ b) (hn : 0 < n) :
    Nat.digits b n = n % b :: Nat.digits b (n / b) := by
  rw [Nat.eq_add_of_sub_eq hb rfl, Nat.eq_add_of_sub_eq hn rfl, Nat.digits_add_two_add_one]

theorem digits_def' :
    ∀ {b : ℕ} (_ : 1 < b) {n : ℕ} (_ : 0 < n), digits b n = (n % b) :: digits b (n / b)
  | 0, h => absurd h (by decide)
  | 1, h => absurd h (by decide)
  | b + 2, _ => digitsAux_def _ (by simp) _

@[simp]
theorem digits_of_lt (b x : ℕ) (hx : x ≠ 0) (hxb : x < b) : digits b x = [x] := by
  rcases exists_eq_succ_of_ne_zero hx with ⟨x, rfl⟩
  rcases Nat.exists_eq_add_of_le' ((Nat.le_add_left 1 x).trans_lt hxb) with ⟨b, rfl⟩
  rw [digits_add_two_add_one, div_eq_of_lt hxb, digits_zero, mod_eq_of_lt hxb]

theorem digits_add (b : ℕ) (h : 1 < b) (x y : ℕ) (hxb : x < b) (hxy : x ≠ 0 ∨ y ≠ 0) :
    digits b (x + b * y) = x :: digits b y := by
  rcases Nat.exists_eq_add_of_le' h with ⟨b, rfl : _ = _ + 2⟩
  cases y
  · simp [hxb, hxy.resolve_right (absurd rfl)]
  dsimp [digits]
  rw [digitsAux_def]
  · congr
    · simp [Nat.add_mod, mod_eq_of_lt hxb]
    · simp [add_mul_div_left, div_eq_of_lt hxb]
  · apply Nat.succ_pos

-- If we had a function converting a list into a polynomial,
-- and appropriate lemmas about that function,
-- we could rewrite this in terms of that.
/-- `ofDigits b L` takes a list `L` of natural numbers, and interprets them
as a number in semiring, as the little-endian digits in base `b`.
-/
def ofDigits {α : Type*} [Semiring α] (b : α) : List ℕ → α
  | [] => 0
  | h :: t => h + b * ofDigits b t

theorem ofDigits_eq_foldr {α : Type*} [Semiring α] (b : α) (L : List ℕ) :
    ofDigits b L = List.foldr (fun x y => ↑x + b * y) 0 L := by
  induction' L with d L ih
  · rfl
  · dsimp [ofDigits]
    rw [ih]

theorem ofDigits_eq_sum_map_with_index_aux (b : ℕ) (l : List ℕ) :
    ((List.range l.length).zipWith ((fun i a : ℕ => a * b ^ (i + 1))) l).sum =
      b * ((List.range l.length).zipWith (fun i a => a * b ^ i) l).sum := by
  suffices
    (List.range l.length).zipWith (fun i a : ℕ => a * b ^ (i + 1)) l =
      (List.range l.length).zipWith (fun i a => b * (a * b ^ i)) l
    by simp [this]
  congr; ext; simp [pow_succ]; ring

theorem ofDigits_eq_sum_mapIdx (b : ℕ) (L : List ℕ) :
    ofDigits b L = (L.mapIdx fun i a => a * b ^ i).sum := by
  rw [List.mapIdx_eq_enum_map, List.enum_eq_zip_range, List.map_uncurry_zip_eq_zipWith,
    ofDigits_eq_foldr]
  induction' L with hd tl hl
  · simp
  · simpa [List.range_succ_eq_map, List.zipWith_map_left, ofDigits_eq_sum_map_with_index_aux] using
      Or.inl hl

@[simp]
theorem ofDigits_nil {b : ℕ} : ofDigits b [] = 0 := rfl

@[simp]
theorem ofDigits_singleton {b n : ℕ} : ofDigits b [n] = n := by simp [ofDigits]

@[simp]
theorem ofDigits_one_cons {α : Type*} [Semiring α] (h : ℕ) (L : List ℕ) :
    ofDigits (1 : α) (h :: L) = h + ofDigits 1 L := by simp [ofDigits]

theorem ofDigits_cons {b hd} {tl : List ℕ} :
    ofDigits b (hd :: tl) = hd + b * ofDigits b tl := rfl

theorem ofDigits_append {b : ℕ} {l1 l2 : List ℕ} :
    ofDigits b (l1 ++ l2) = ofDigits b l1 + b ^ l1.length * ofDigits b l2 := by
  induction' l1 with hd tl IH
  · simp [ofDigits]
  · rw [ofDigits, List.cons_append, ofDigits, IH, List.length_cons, pow_succ']
    ring

@[norm_cast]
theorem coe_ofDigits (α : Type*) [Semiring α] (b : ℕ) (L : List ℕ) :
    ((ofDigits b L : ℕ) : α) = ofDigits (b : α) L := by
  induction' L with d L ih
  · simp [ofDigits]
  · dsimp [ofDigits]; push_cast; rw [ih]

@[norm_cast]
theorem coe_int_ofDigits (b : ℕ) (L : List ℕ) : ((ofDigits b L : ℕ) : ℤ) = ofDigits (b : ℤ) L := by
  induction' L with d L _
  · rfl
  · dsimp [ofDigits]; push_cast; simp only

theorem digits_zero_of_eq_zero {b : ℕ} (h : b ≠ 0) :
    ∀ {L : List ℕ} (_ : ofDigits b L = 0), ∀ l ∈ L, l = 0
  | _ :: _, h0, _, List.Mem.head .. => Nat.eq_zero_of_add_eq_zero_right h0
  | _ :: _, h0, _, List.Mem.tail _ hL =>
    digits_zero_of_eq_zero h (mul_right_injective₀ h (Nat.eq_zero_of_add_eq_zero_left h0)) _ hL

theorem digits_ofDigits (b : ℕ) (h : 1 < b) (L : List ℕ) (w₁ : ∀ l ∈ L, l < b)
    (w₂ : ∀ h : L ≠ [], L.getLast h ≠ 0) : digits b (ofDigits b L) = L := by
  induction' L with d L ih
  · dsimp [ofDigits]
    simp
  · dsimp [ofDigits]
    replace w₂ := w₂ (by simp)
    rw [digits_add b h]
    · rw [ih]
      · intro l m
        apply w₁
        exact List.mem_cons_of_mem _ m
      · intro h
        rw [List.getLast_cons h] at w₂
        convert w₂
    · exact w₁ d (List.mem_cons_self _ _)
    · by_cases h' : L = []
      · rcases h' with rfl
        left
        simpa using w₂
      · right
        contrapose! w₂
        refine digits_zero_of_eq_zero h.ne_bot w₂ _ ?_
        rw [List.getLast_cons h']
        exact List.getLast_mem h'

theorem ofDigits_digits (b n : ℕ) : ofDigits b (digits b n) = n := by
  cases' b with b
  · cases' n with n
    · rfl
    · change ofDigits 0 [n + 1] = n + 1
      dsimp [ofDigits]
  · cases' b with b
    · induction' n with n ih
      · rfl
      · rw [Nat.zero_add] at ih ⊢
        simp only [ih, add_comm 1, ofDigits_one_cons, Nat.cast_id, digits_one_succ]
    · apply Nat.strongInductionOn n _
      clear n
      intro n h
      cases n
      · rw [digits_zero]
        rfl
      · simp only [Nat.succ_eq_add_one, digits_add_two_add_one]
        dsimp [ofDigits]
        rw [h _ (Nat.div_lt_self' _ b)]
        rw [Nat.mod_add_div]

theorem ofDigits_one (L : List ℕ) : ofDigits 1 L = L.sum := by
  induction' L with _ _ ih
  · rfl
  · simp [ofDigits, List.sum_cons, ih]

/-!
### Properties

This section contains various lemmas of properties relating to `digits` and `ofDigits`.
-/


theorem digits_eq_nil_iff_eq_zero {b n : ℕ} : digits b n = [] ↔ n = 0 := by
  constructor
  · intro h
    have : ofDigits b (digits b n) = ofDigits b [] := by rw [h]
    convert this
    rw [ofDigits_digits]
  · rintro rfl
    simp

theorem digits_ne_nil_iff_ne_zero {b n : ℕ} : digits b n ≠ [] ↔ n ≠ 0 :=
  not_congr digits_eq_nil_iff_eq_zero

theorem digits_eq_cons_digits_div {b n : ℕ} (h : 1 < b) (w : n ≠ 0) :
    digits b n = (n % b) :: digits b (n / b) := by
  rcases b with (_ | _ | b)
  · rw [digits_zero_succ' w, Nat.mod_zero, Nat.div_zero, Nat.digits_zero_zero]
  · norm_num at h
  rcases n with (_ | n)
  · norm_num at w
  · simp only [digits_add_two_add_one, ne_eq]

theorem digits_getLast {b : ℕ} (m : ℕ) (h : 1 < b) (p q) :
    (digits b m).getLast p = (digits b (m / b)).getLast q := by
  by_cases hm : m = 0
  · simp [hm]
  simp only [digits_eq_cons_digits_div h hm]
  rw [List.getLast_cons]

theorem digits.injective (b : ℕ) : Function.Injective b.digits :=
  Function.LeftInverse.injective (ofDigits_digits b)

@[simp]
theorem digits_inj_iff {b n m : ℕ} : b.digits n = b.digits m ↔ n = m :=
  (digits.injective b).eq_iff

theorem digits_len (b n : ℕ) (hb : 1 < b) (hn : n ≠ 0) : (b.digits n).length = b.log n + 1 := by
  induction' n using Nat.strong_induction_on with n IH
  rw [digits_eq_cons_digits_div hb hn, List.length]
  by_cases h : n / b = 0
  · have hb0 : b ≠ 0 := (Nat.succ_le_iff.1 hb).ne_bot
    simp [h, log_eq_zero_iff, ← Nat.div_eq_zero_iff hb0.bot_lt]
  · have : n / b < n := div_lt_self (Nat.pos_of_ne_zero hn) hb
    rw [IH _ this h, log_div_base, tsub_add_cancel_of_le]
    refine Nat.succ_le_of_lt (log_pos hb ?_)
    contrapose! h
    exact div_eq_of_lt h

theorem getLast_digit_ne_zero (b : ℕ) {m : ℕ} (hm : m ≠ 0) :
    (digits b m).getLast (digits_ne_nil_iff_ne_zero.mpr hm) ≠ 0 := by
  rcases b with (_ | _ | b)
  · cases m
    · cases hm rfl
    · simp
  · cases m
    · cases hm rfl
    rename ℕ => m
    simp only [zero_add, digits_one, List.getLast_replicate_succ m 1]
    exact Nat.one_ne_zero
  revert hm
  apply Nat.strongInductionOn m
  intro n IH hn
  by_cases hnb : n < b + 2
  · simpa only [digits_of_lt (b + 2) n hn hnb]
  · rw [digits_getLast n (le_add_left 2 b)]
    refine IH _ (Nat.div_lt_self hn.bot_lt (one_lt_succ_succ b)) ?_
    rw [← pos_iff_ne_zero]
    exact Nat.div_pos (le_of_not_lt hnb) (zero_lt_succ (succ b))

theorem mul_ofDigits (n : ℕ) {b : ℕ} {l : List ℕ} :
    n * ofDigits b l = ofDigits b (l.map (n * ·)) := by
  induction l with
  | nil => rfl
  | cons hd tl ih =>
    rw [List.map_cons, ofDigits_cons, ofDigits_cons, ← ih]
    ring

/-- The addition of ofDigits of two lists is equal to ofDigits of digit-wise addition of them-/
theorem ofDigits_add_ofDigits_eq_ofDigits_zipWith_of_length_eq {b : ℕ} {l1 l2 : List ℕ}
    (h : l1.length = l2.length) :
    ofDigits b l1 + ofDigits b l2 = ofDigits b (l1.zipWith (· + ·) l2) := by
  induction l1 generalizing l2 with
  | nil => simp_all [eq_comm, List.length_eq_zero, ofDigits]
  | cons hd₁ tl₁ ih₁ =>
    induction l2 generalizing tl₁ with
    | nil => simp_all
    | cons hd₂ tl₂ ih₂ =>
      simp_all only [List.length_cons, succ_eq_add_one, ofDigits_cons, add_left_inj,
        eq_comm, List.zipWith_cons_cons, add_eq]
      rw [← ih₁ h.symm, mul_add]
      ac_rfl

/-- The digits in the base b+2 expansion of n are all less than b+2 -/
theorem digits_lt_base' {b m : ℕ} : ∀ {d}, d ∈ digits (b + 2) m → d < b + 2 := by
  apply Nat.strongInductionOn m
  intro n IH d hd
  cases' n with n
  · rw [digits_zero] at hd
    cases hd
  -- base b+2 expansion of 0 has no digits
  rw [digits_add_two_add_one] at hd
  cases hd
  · exact n.succ.mod_lt (by simp)
  -- Porting note: Previous code (single line) contained linarith.
  -- . exact IH _ (Nat.div_lt_self (Nat.succ_pos _) (by linarith)) hd
  · apply IH ((n + 1) / (b + 2))
    · apply Nat.div_lt_self <;> omega
    · assumption

/-- The digits in the base b expansion of n are all less than b, if b ≥ 2 -/
theorem digits_lt_base {b m d : ℕ} (hb : 1 < b) (hd : d ∈ digits b m) : d < b := by
  rcases b with (_ | _ | b) <;> try simp_all
  exact digits_lt_base' hd

/-- an n-digit number in base b + 2 is less than (b + 2)^n -/
theorem ofDigits_lt_base_pow_length' {b : ℕ} {l : List ℕ} (hl : ∀ x ∈ l, x < b + 2) :
    ofDigits (b + 2) l < (b + 2) ^ l.length := by
  induction' l with hd tl IH
  · simp [ofDigits]
  · rw [ofDigits, List.length_cons, pow_succ]
    have : (ofDigits (b + 2) tl + 1) * (b + 2) ≤ (b + 2) ^ tl.length * (b + 2) :=
      mul_le_mul (IH fun x hx => hl _ (List.mem_cons_of_mem _ hx)) (by rfl) (by simp only [zero_le])
        (Nat.zero_le _)
    suffices ↑hd < b + 2 by linarith
    exact hl hd (List.mem_cons_self _ _)

/-- an n-digit number in base b is less than b^n if b > 1 -/
theorem ofDigits_lt_base_pow_length {b : ℕ} {l : List ℕ} (hb : 1 < b) (hl : ∀ x ∈ l, x < b) :
    ofDigits b l < b ^ l.length := by
  rcases b with (_ | _ | b) <;> try simp_all
  exact ofDigits_lt_base_pow_length' hl

/-- Any number m is less than (b+2)^(number of digits in the base b + 2 representation of m) -/
theorem lt_base_pow_length_digits' {b m : ℕ} : m < (b + 2) ^ (digits (b + 2) m).length := by
  convert @ofDigits_lt_base_pow_length' b (digits (b + 2) m) fun _ => digits_lt_base'
  rw [ofDigits_digits (b + 2) m]

/-- Any number m is less than b^(number of digits in the base b representation of m) -/
theorem lt_base_pow_length_digits {b m : ℕ} (hb : 1 < b) : m < b ^ (digits b m).length := by
  rcases b with (_ | _ | b) <;> try simp_all
  exact lt_base_pow_length_digits'

theorem ofDigits_digits_append_digits {b m n : ℕ} :
    ofDigits b (digits b n ++ digits b m) = n + b ^ (digits b n).length * m := by
  rw [ofDigits_append, ofDigits_digits, ofDigits_digits]

theorem digits_append_digits {b m n : ℕ} (hb : 0 < b) :
    digits b n ++ digits b m = digits b (n + b ^ (digits b n).length * m) := by
  rcases eq_or_lt_of_le (Nat.succ_le_of_lt hb) with (rfl | hb)
  · simp
  rw [← ofDigits_digits_append_digits]
  refine (digits_ofDigits b hb _ (fun l hl => ?_) (fun h_append => ?_)).symm
  · rcases (List.mem_append.mp hl) with (h | h) <;> exact digits_lt_base hb h
  · by_cases h : digits b m = []
    · simp only [h, List.append_nil] at h_append ⊢
      exact getLast_digit_ne_zero b <| digits_ne_nil_iff_ne_zero.mp h_append
    · exact (List.getLast_append' _ _ h) ▸
          (getLast_digit_ne_zero _ <| digits_ne_nil_iff_ne_zero.mp h)

theorem digits_len_le_digits_len_succ (b n : ℕ) :
    (digits b n).length ≤ (digits b (n + 1)).length := by
  rcases Decidable.eq_or_ne n 0 with (rfl | hn)
  · simp
  rcases le_or_lt b 1 with hb | hb
  · interval_cases b <;> simp_arith [digits_zero_succ', hn]
  simpa [digits_len, hb, hn] using log_mono_right (le_succ _)

theorem le_digits_len_le (b n m : ℕ) (h : n ≤ m) : (digits b n).length ≤ (digits b m).length :=
  monotone_nat_of_le_succ (digits_len_le_digits_len_succ b) h

@[mono]
theorem ofDigits_monotone {p q : ℕ} (L : List ℕ) (h : p ≤ q) : ofDigits p L ≤ ofDigits q L := by
  induction' L with _ _ hi
  · rfl
  · simp only [ofDigits, cast_id, add_le_add_iff_left]
    exact Nat.mul_le_mul h hi

theorem sum_le_ofDigits {p : ℕ} (L : List ℕ) (h : 1 ≤ p) : L.sum ≤ ofDigits p L :=
  (ofDigits_one L).symm ▸ ofDigits_monotone L h

theorem digit_sum_le (p n : ℕ) : List.sum (digits p n) ≤ n := by
  induction' n with n
  · exact digits_zero _ ▸ Nat.le_refl (List.sum [])
  · induction' p with p
    · rw [digits_zero_succ, List.sum_cons, List.sum_nil, add_zero]
    · nth_rw 2 [← ofDigits_digits p.succ (n + 1)]
      rw [← ofDigits_one <| digits p.succ n.succ]
      exact ofDigits_monotone (digits p.succ n.succ) <| Nat.succ_pos p

theorem pow_length_le_mul_ofDigits {b : ℕ} {l : List ℕ} (hl : l ≠ []) (hl2 : l.getLast hl ≠ 0) :
    (b + 2) ^ l.length ≤ (b + 2) * ofDigits (b + 2) l := by
  rw [← List.dropLast_append_getLast hl]
  simp only [List.length_append, List.length, zero_add, List.length_dropLast, ofDigits_append,
    List.length_dropLast, ofDigits_singleton, add_comm (l.length - 1), pow_add, pow_one]
  apply Nat.mul_le_mul_left
  refine le_trans ?_ (Nat.le_add_left _ _)
  have : 0 < l.getLast hl := by rwa [pos_iff_ne_zero]
  convert Nat.mul_le_mul_left ((b + 2) ^ (l.length - 1)) this using 1
  rw [Nat.mul_one]

/-- Any non-zero natural number `m` is greater than
(b+2)^((number of digits in the base (b+2) representation of m) - 1)
-/
theorem base_pow_length_digits_le' (b m : ℕ) (hm : m ≠ 0) :
    (b + 2) ^ (digits (b + 2) m).length ≤ (b + 2) * m := by
  have : digits (b + 2) m ≠ [] := digits_ne_nil_iff_ne_zero.mpr hm
  convert @pow_length_le_mul_ofDigits b (digits (b+2) m)
    this (getLast_digit_ne_zero _ hm)
  rw [ofDigits_digits]

/-- Any non-zero natural number `m` is greater than
b^((number of digits in the base b representation of m) - 1)
-/
theorem base_pow_length_digits_le (b m : ℕ) (hb : 1 < b) :
    m ≠ 0 → b ^ (digits b m).length ≤ b * m := by
  rcases b with (_ | _ | b) <;> try simp_all
  exact base_pow_length_digits_le' b m

/-- Interpreting as a base `p` number and dividing by `p` is the same as interpreting the tail.
-/
lemma ofDigits_div_eq_ofDigits_tail {p : ℕ} (hpos : 0 < p) (digits : List ℕ)
    (w₁ : ∀ l ∈ digits, l < p) : ofDigits p digits / p = ofDigits p digits.tail := by
  induction' digits with hd tl
  · simp [ofDigits]
  · refine Eq.trans (add_mul_div_left hd _ hpos) ?_
    rw [Nat.div_eq_of_lt <| w₁ _ <| List.mem_cons_self _ _, zero_add]
    rfl

/-- Interpreting as a base `p` number and dividing by `p^i` is the same as dropping `i`.
-/
lemma ofDigits_div_pow_eq_ofDigits_drop
    {p : ℕ} (i : ℕ) (hpos : 0 < p) (digits : List ℕ) (w₁ : ∀ l ∈ digits, l < p) :
    ofDigits p digits / p ^ i = ofDigits p (digits.drop i) := by
  induction' i with i hi
  · simp
  · rw [Nat.pow_succ, ← Nat.div_div_eq_div_mul, hi, ofDigits_div_eq_ofDigits_tail hpos
      (List.drop i digits) fun x hx ↦ w₁ x <| List.mem_of_mem_drop hx, ← List.drop_one,
      List.drop_drop, add_comm]

/-- Dividing `n` by `p^i` is like truncating the first `i` digits of `n` in base `p`.
-/
lemma self_div_pow_eq_ofDigits_drop {p : ℕ} (i n : ℕ) (h : 2 ≤ p) :
    n / p ^ i = ofDigits p ((p.digits n).drop i) := by
  convert ofDigits_div_pow_eq_ofDigits_drop i (zero_lt_of_lt h) (p.digits n)
    (fun l hl ↦ digits_lt_base h hl)
  exact (ofDigits_digits p n).symm

open Finset

theorem sub_one_mul_sum_div_pow_eq_sub_sum_digits {p : ℕ}
    (L : List ℕ) {h_nonempty} (h_ne_zero : L.getLast h_nonempty ≠ 0) (h_lt : ∀ l ∈ L, l < p) :
    (p - 1) * ∑ i ∈ range L.length, (ofDigits p L) / p ^ i.succ = (ofDigits p L) - L.sum := by
  obtain h | rfl | h : 1 < p ∨ 1 = p ∨ p < 1 := trichotomous 1 p
  · induction' L with hd tl ih
    · simp [ofDigits]
    · simp only [List.length_cons, List.sum_cons, self_div_pow_eq_ofDigits_drop _ _ h,
          digits_ofDigits p h (hd :: tl) h_lt (fun _ => h_ne_zero)]
      simp only [ofDigits]
      rw [sum_range_succ, Nat.cast_id]
      simp only [List.drop, List.drop_length]
      obtain rfl | h' := em <| tl = []
      · simp [ofDigits]
      · have w₁' := fun l hl ↦ h_lt l <| List.mem_cons_of_mem hd hl
        have w₂' := fun (h : tl ≠ []) ↦ (List.getLast_cons h) ▸ h_ne_zero
        have ih := ih (w₂' h') w₁'
        simp only [self_div_pow_eq_ofDigits_drop _ _ h, digits_ofDigits p h tl w₁' w₂',
          ← Nat.one_add] at ih
        have := sum_singleton (fun x ↦ ofDigits p <| tl.drop x) tl.length
        rw [← Ico_succ_singleton, List.drop_length, ofDigits] at this
        have h₁ : 1 ≤ tl.length := List.length_pos.mpr h'
        rw [← sum_range_add_sum_Ico _ <| h₁, ← add_zero (∑ x ∈ Ico _ _, ofDigits p (tl.drop x)),
            ← this, sum_Ico_consecutive _  h₁ <| (le_add_right tl.length 1),
            ← sum_Ico_add _ 0 tl.length 1,
            Ico_zero_eq_range, mul_add, mul_add, ih, range_one, sum_singleton, List.drop, ofDigits,
            mul_zero, add_zero, ← Nat.add_sub_assoc <| sum_le_ofDigits _ <| Nat.le_of_lt h]
        nth_rw 2 [← one_mul <| ofDigits p tl]
        rw [← add_mul, one_eq_succ_zero, Nat.sub_add_cancel <| zero_lt_of_lt h,
           Nat.add_sub_add_left]
  · simp [ofDigits_one]
  · simp [lt_one_iff.mp h]
    cases L
    · rfl
    · simp [ofDigits]

theorem sub_one_mul_sum_log_div_pow_eq_sub_sum_digits {p : ℕ} (n : ℕ) :
    (p - 1) * ∑ i ∈ range (log p n).succ, n / p ^ i.succ = n - (p.digits n).sum := by
  obtain h | rfl | h : 1 < p ∨ 1 = p ∨ p < 1 := trichotomous 1 p
  · rcases eq_or_ne n 0 with rfl | hn
    · simp
    · convert sub_one_mul_sum_div_pow_eq_sub_sum_digits (p.digits n) (getLast_digit_ne_zero p hn) <|
          (fun l a ↦ digits_lt_base h a)
      · refine (digits_len p n h hn).symm
      all_goals exact (ofDigits_digits p n).symm
  · simp
  · simp [lt_one_iff.mp h]
    cases n
    all_goals simp

/-! ### Binary -/

theorem digits_two_eq_bits (n : ℕ) : digits 2 n = n.bits.map fun b => cond b 1 0 := by
  induction' n using Nat.binaryRecFromOne with b n h ih
  · simp
  · rfl
  rw [bits_append_bit _ _ fun hn => absurd hn h]
  cases b
  · rw [digits_def' one_lt_two]
<<<<<<< HEAD
    · simpa [bit_val]
    · simpa [pos_iff_ne_zero, bit_eq_zero_iff]
  · simpa [bit_val, add_comm, digits_add 2 one_lt_two 1 n, Nat.add_mul_div_left]
#align nat.digits_two_eq_bits Nat.digits_two_eq_bits
=======
    · simpa [Nat.bit]
    · simpa [Nat.bit, pos_iff_ne_zero]
  · simpa [Nat.bit, add_comm, digits_add 2 one_lt_two 1 n, Nat.add_mul_div_left]
>>>>>>> 6dc7ed96

/-! ### Modular Arithmetic -/


-- This is really a theorem about polynomials.
theorem dvd_ofDigits_sub_ofDigits {α : Type*} [CommRing α] {a b k : α} (h : k ∣ a - b)
    (L : List ℕ) : k ∣ ofDigits a L - ofDigits b L := by
  induction' L with d L ih
  · change k ∣ 0 - 0
    simp
  · simp only [ofDigits, add_sub_add_left_eq_sub]
    exact dvd_mul_sub_mul h ih

theorem ofDigits_modEq' (b b' : ℕ) (k : ℕ) (h : b ≡ b' [MOD k]) (L : List ℕ) :
    ofDigits b L ≡ ofDigits b' L [MOD k] := by
  induction' L with d L ih
  · rfl
  · dsimp [ofDigits]
    dsimp [Nat.ModEq] at *
    conv_lhs => rw [Nat.add_mod, Nat.mul_mod, h, ih]
    conv_rhs => rw [Nat.add_mod, Nat.mul_mod]

theorem ofDigits_modEq (b k : ℕ) (L : List ℕ) : ofDigits b L ≡ ofDigits (b % k) L [MOD k] :=
  ofDigits_modEq' b (b % k) k (b.mod_modEq k).symm L

theorem ofDigits_mod (b k : ℕ) (L : List ℕ) : ofDigits b L % k = ofDigits (b % k) L % k :=
  ofDigits_modEq b k L

theorem ofDigits_mod_eq_head! (b : ℕ) (l : List ℕ) : ofDigits b l % b = l.head! % b := by
  induction l <;> simp [Nat.ofDigits, Int.ModEq]

theorem head!_digits {b n : ℕ} (h : b ≠ 1) : (Nat.digits b n).head! = n % b := by
  by_cases hb : 1 < b
  · rcases n with _ | n
    · simp
    · nth_rw 2 [← Nat.ofDigits_digits b (n + 1)]
      rw [Nat.ofDigits_mod_eq_head! _ _]
      exact (Nat.mod_eq_of_lt (Nat.digits_lt_base hb <| List.head!_mem_self <|
          Nat.digits_ne_nil_iff_ne_zero.mpr <| Nat.succ_ne_zero n)).symm
  · rcases n with _ | _ <;> simp_all [show b = 0 by omega]

theorem ofDigits_zmodeq' (b b' : ℤ) (k : ℕ) (h : b ≡ b' [ZMOD k]) (L : List ℕ) :
    ofDigits b L ≡ ofDigits b' L [ZMOD k] := by
  induction' L with d L ih
  · rfl
  · dsimp [ofDigits]
    dsimp [Int.ModEq] at *
    conv_lhs => rw [Int.add_emod, Int.mul_emod, h, ih]
    conv_rhs => rw [Int.add_emod, Int.mul_emod]

theorem ofDigits_zmodeq (b : ℤ) (k : ℕ) (L : List ℕ) : ofDigits b L ≡ ofDigits (b % k) L [ZMOD k] :=
  ofDigits_zmodeq' b (b % k) k (b.mod_modEq ↑k).symm L

theorem ofDigits_zmod (b : ℤ) (k : ℕ) (L : List ℕ) : ofDigits b L % k = ofDigits (b % k) L % k :=
  ofDigits_zmodeq b k L

theorem modEq_digits_sum (b b' : ℕ) (h : b' % b = 1) (n : ℕ) : n ≡ (digits b' n).sum [MOD b] := by
  rw [← ofDigits_one]
  conv =>
    congr
    · skip
    · rw [← ofDigits_digits b' n]
  convert ofDigits_modEq b' b (digits b' n)
  exact h.symm

theorem modEq_three_digits_sum (n : ℕ) : n ≡ (digits 10 n).sum [MOD 3] :=
  modEq_digits_sum 3 10 (by norm_num) n

theorem modEq_nine_digits_sum (n : ℕ) : n ≡ (digits 10 n).sum [MOD 9] :=
  modEq_digits_sum 9 10 (by norm_num) n

theorem zmodeq_ofDigits_digits (b b' : ℕ) (c : ℤ) (h : b' ≡ c [ZMOD b]) (n : ℕ) :
    n ≡ ofDigits c (digits b' n) [ZMOD b] := by
  conv =>
    congr
    · skip
    · rw [← ofDigits_digits b' n]
  rw [coe_int_ofDigits]
  apply ofDigits_zmodeq' _ _ _ h

theorem ofDigits_neg_one :
    ∀ L : List ℕ, ofDigits (-1 : ℤ) L = (L.map fun n : ℕ => (n : ℤ)).alternatingSum
  | [] => rfl
  | [n] => by simp [ofDigits, List.alternatingSum]
  | a :: b :: t => by
    simp only [ofDigits, List.alternatingSum, List.map_cons, ofDigits_neg_one t]
    ring

theorem modEq_eleven_digits_sum (n : ℕ) :
    n ≡ ((digits 10 n).map fun n : ℕ => (n : ℤ)).alternatingSum [ZMOD 11] := by
  have t := zmodeq_ofDigits_digits 11 10 (-1 : ℤ) (by unfold Int.ModEq; rfl) n
  rwa [ofDigits_neg_one] at t

/-! ## Divisibility  -/


theorem dvd_iff_dvd_digits_sum (b b' : ℕ) (h : b' % b = 1) (n : ℕ) :
    b ∣ n ↔ b ∣ (digits b' n).sum := by
  rw [← ofDigits_one]
  conv_lhs => rw [← ofDigits_digits b' n]
  rw [Nat.dvd_iff_mod_eq_zero, Nat.dvd_iff_mod_eq_zero, ofDigits_mod, h]

/-- **Divisibility by 3 Rule** -/
theorem three_dvd_iff (n : ℕ) : 3 ∣ n ↔ 3 ∣ (digits 10 n).sum :=
  dvd_iff_dvd_digits_sum 3 10 (by norm_num) n

theorem nine_dvd_iff (n : ℕ) : 9 ∣ n ↔ 9 ∣ (digits 10 n).sum :=
  dvd_iff_dvd_digits_sum 9 10 (by norm_num) n

theorem dvd_iff_dvd_ofDigits (b b' : ℕ) (c : ℤ) (h : (b : ℤ) ∣ (b' : ℤ) - c) (n : ℕ) :
    b ∣ n ↔ (b : ℤ) ∣ ofDigits c (digits b' n) := by
  rw [← Int.natCast_dvd_natCast]
  exact
    dvd_iff_dvd_of_dvd_sub (zmodeq_ofDigits_digits b b' c (Int.modEq_iff_dvd.2 h).symm _).symm.dvd

theorem eleven_dvd_iff :
    11 ∣ n ↔ (11 : ℤ) ∣ ((digits 10 n).map fun n : ℕ => (n : ℤ)).alternatingSum := by
  have t := dvd_iff_dvd_ofDigits 11 10 (-1 : ℤ) (by norm_num) n
  rw [ofDigits_neg_one] at t
  exact t

theorem eleven_dvd_of_palindrome (p : (digits 10 n).Palindrome) (h : Even (digits 10 n).length) :
    11 ∣ n := by
  let dig := (digits 10 n).map fun n : ℕ => (n : ℤ)
  replace h : Even dig.length := by rwa [List.length_map]
  refine eleven_dvd_iff.2 ⟨0, (?_ : dig.alternatingSum = 0)⟩
  have := dig.alternatingSum_reverse
  rw [(p.map _).reverse_eq, _root_.pow_succ', h.neg_one_pow, mul_one, neg_one_zsmul] at this
  exact eq_zero_of_neg_eq this.symm

/-! ### `Nat.toDigits` length -/

lemma toDigitsCore_lens_eq_aux (b f : Nat) :
    ∀ (n : Nat) (l1 l2 : List Char), l1.length = l2.length →
    (Nat.toDigitsCore b f n l1).length = (Nat.toDigitsCore b f n l2).length := by
  induction f with (simp only [Nat.toDigitsCore, List.length]; intro n l1 l2 hlen)
  | zero => assumption
  | succ f ih =>
    if hx : n / b = 0 then
      simp only [hx, if_true, List.length, congrArg (fun l ↦ l + 1) hlen]
    else
      simp only [hx, if_false]
      specialize ih (n / b) (Nat.digitChar (n % b) :: l1) (Nat.digitChar (n % b) :: l2)
      simp only [List.length, congrArg (fun l ↦ l + 1) hlen] at ih
      exact ih trivial
@[deprecated (since := "2024-02-19")] alias to_digits_core_lens_eq_aux:= toDigitsCore_lens_eq_aux

lemma toDigitsCore_lens_eq (b f : Nat) : ∀ (n : Nat) (c : Char) (tl : List Char),
    (Nat.toDigitsCore b f n (c :: tl)).length = (Nat.toDigitsCore b f n tl).length + 1 := by
  induction f with (intro n c tl; simp only [Nat.toDigitsCore, List.length])
  | succ f ih =>
    if hnb : (n / b) = 0 then
      simp only [hnb, if_true, List.length]
    else
      generalize hx : Nat.digitChar (n % b) = x
      simp only [hx, hnb, if_false] at ih
      simp only [hnb, if_false]
      specialize ih (n / b) c (x :: tl)
      rw [← ih]
      have lens_eq : (x :: (c :: tl)).length = (c :: x :: tl).length := by simp
      apply toDigitsCore_lens_eq_aux
      exact lens_eq
@[deprecated (since := "2024-02-19")] alias to_digits_core_lens_eq:= toDigitsCore_lens_eq

lemma nat_repr_len_aux (n b e : Nat) (h_b_pos : 0 < b) :  n < b ^ e.succ → n / b < b ^ e := by
  simp only [Nat.pow_succ]
  exact (@Nat.div_lt_iff_lt_mul b n (b ^ e) h_b_pos).mpr

/-- The String representation produced by toDigitsCore has the proper length relative to
the number of digits in `n < e` for some base `b`. Since this works with any base greater
than one, it can be used for binary, decimal, and hex. -/
lemma toDigitsCore_length (b : Nat) (h : 2 <= b) (f n e : Nat)
    (hlt : n < b ^ e) (h_e_pos : 0 < e) : (Nat.toDigitsCore b f n []).length <= e := by
  induction f generalizing n e hlt h_e_pos with
    simp only [Nat.toDigitsCore, List.length, Nat.zero_le]
  | succ f ih =>
    cases e with
    | zero => exact False.elim (Nat.lt_irrefl 0 h_e_pos)
    | succ e =>
      if h_pred_pos : 0 < e then
        have _ : 0 < b := Nat.lt_trans (by decide) h
        specialize ih (n / b) e (nat_repr_len_aux n b e ‹0 < b› hlt) h_pred_pos
        if hdiv_ten : n / b = 0 then
          simp only [hdiv_ten]; exact Nat.le.step h_pred_pos
        else
          simp only [hdiv_ten,
            toDigitsCore_lens_eq b f (n / b) (Nat.digitChar <| n % b), if_false]
          exact Nat.succ_le_succ ih
      else
        obtain rfl : e = 0 := Nat.eq_zero_of_not_pos h_pred_pos
        have _ : b ^ 1 = b := by simp only [Nat.pow_succ, pow_zero, Nat.one_mul]
        have _ : n < b := ‹b ^ 1 = b› ▸ hlt
        simp [(@Nat.div_eq_of_lt n b ‹n < b› : n / b = 0)]
@[deprecated (since := "2024-02-19")] alias to_digits_core_length := toDigitsCore_length

/-- The core implementation of `Nat.repr` returns a String with length less than or equal to the
number of digits in the decimal number (represented by `e`). For example, the decimal string
representation of any number less than 1000 (10 ^ 3) has a length less than or equal to 3. -/
lemma repr_length (n e : Nat) : 0 < e → n < 10 ^ e → (Nat.repr n).length <= e := by
  cases n with
    (intro e0 he; simp only [Nat.repr, Nat.toDigits, String.length, List.asString])
  | zero => assumption
  | succ n =>
    if hterm : n.succ / 10 = 0 then
      simp only [hterm, Nat.toDigitsCore]; assumption
    else
      exact toDigitsCore_length 10 (by decide) (Nat.succ n + 1) (Nat.succ n) e he e0

/-! ### `norm_digits` tactic -/


namespace NormDigits

theorem digits_succ (b n m r l) (e : r + b * m = n) (hr : r < b)
    (h : Nat.digits b m = l ∧ 1 < b ∧ 0 < m) : (Nat.digits b n = r :: l) ∧ 1 < b ∧ 0 < n := by
  rcases h with ⟨h, b2, m0⟩
  have b0 : 0 < b := by omega
  have n0 : 0 < n := by linarith [mul_pos b0 m0]
  refine ⟨?_, b2, n0⟩
  obtain ⟨rfl, rfl⟩ := (Nat.div_mod_unique b0).2 ⟨e, hr⟩
  subst h; exact Nat.digits_def' b2 n0

theorem digits_one (b n) (n0 : 0 < n) (nb : n < b) : Nat.digits b n = [n] ∧ 1 < b ∧ 0 < n := by
  have b2 : 1 < b :=
    lt_iff_add_one_le.mpr (le_trans (add_le_add_right (lt_iff_add_one_le.mp n0) 1) nb)
  refine ⟨?_, b2, n0⟩
  rw [Nat.digits_def' b2 n0, Nat.mod_eq_of_lt nb,
    (Nat.div_eq_zero_iff ((zero_le n).trans_lt nb)).2 nb, Nat.digits_zero]

/-
Porting note: this part of the file is tactic related.

open Tactic
-- failed to format: unknown constant 'term.pseudo.antiquot'
/-- Helper function for the `norm_digits` tactic. -/ unsafe
  def
    eval_aux
    ( eb : expr ) ( b : ℕ ) : expr → ℕ → instance_cache → tactic ( instance_cache × expr × expr )
    |
      en , n , ic
      =>
      do
        let m := n / b
          let r := n % b
          let ( ic , er ) ← ic . ofNat r
          let ( ic , pr ) ← norm_num.prove_lt_nat ic er eb
          if
            m = 0
            then
            do
              let ( _ , pn0 ) ← norm_num.prove_pos ic en
                return
                  (
                    ic
                      ,
                      q( ( [ $ ( en ) ] : List Nat ) )
                        ,
                        q( digits_one $ ( eb ) $ ( en ) $ ( pn0 ) $ ( pr ) )
                    )
            else
            do
              let em ← expr.of_nat q( ℕ ) m
                let ( _ , pe ) ← norm_num.derive q( ( $ ( er ) + $ ( eb ) * $ ( em ) : ℕ ) )
                let ( ic , el , p ) ← eval_aux em m ic
                return
                  (
                    ic
                      ,
                      q( @ List.cons ℕ $ ( er ) $ ( el ) )
                        ,
                        q(
                          digits_succ
                            $ ( eb ) $ ( en ) $ ( em ) $ ( er ) $ ( el ) $ ( pe ) $ ( pr ) $ ( p )
                          )
                    )

/-- A tactic for normalizing expressions of the form `Nat.digits a b = l` where
`a` and `b` are numerals.

```
example : Nat.digits 10 123 = [3,2,1] := by norm_num
```
-/
@[norm_num]
unsafe def eval : expr → tactic (expr × expr)
  | q(Nat.digits $(eb) $(en)) => do
    let b ← expr.to_nat eb
    let n ← expr.to_nat en
    if n = 0 then return (q(([] : List ℕ)), q(Nat.digits_zero $(eb)))
      else
        if b = 0 then do
          let ic ← mk_instance_cache q(ℕ)
          let (_, pn0) ← norm_num.prove_ne_zero' ic en
          return (q(([$(en)] : List ℕ)), q(@Nat.digits_zero_succ' $(en) $(pn0)))
        else
          if b = 1 then do
            let ic ← mk_instance_cache q(ℕ)
            let s ← simp_lemmas.add_simp simp_lemmas.mk `list.replicate
            let (rhs, p2, _) ← simplify s [] q(List.replicate $(en) 1)
            let p ← mk_eq_trans q(Nat.digits_one $(en)) p2
            return (rhs, p)
          else do
            let ic ← mk_instance_cache q(ℕ)
            let (_, l, p) ← eval_aux eb b en n ic
            let p ← mk_app `` And.left [p]
            return (l, p)
  | _ => failed
-/

end NormDigits

end Nat<|MERGE_RESOLUTION|>--- conflicted
+++ resolved
@@ -575,16 +575,9 @@
   rw [bits_append_bit _ _ fun hn => absurd hn h]
   cases b
   · rw [digits_def' one_lt_two]
-<<<<<<< HEAD
     · simpa [bit_val]
     · simpa [pos_iff_ne_zero, bit_eq_zero_iff]
   · simpa [bit_val, add_comm, digits_add 2 one_lt_two 1 n, Nat.add_mul_div_left]
-#align nat.digits_two_eq_bits Nat.digits_two_eq_bits
-=======
-    · simpa [Nat.bit]
-    · simpa [Nat.bit, pos_iff_ne_zero]
-  · simpa [Nat.bit, add_comm, digits_add 2 one_lt_two 1 n, Nat.add_mul_div_left]
->>>>>>> 6dc7ed96
 
 /-! ### Modular Arithmetic -/
 
