/-
Copyright (c) 2017 Johannes Hölzl. All rights reserved.
Released under Apache 2.0 license as described in the file LICENSE.
Authors: Johannes Hölzl, Yury Kudryashov
-/
import Mathlib.Data.ENNReal.Operations

/-!
# Results about division in extended non-negative reals

This file establishes basic properties related to the inversion and division operations on `ℝ≥0∞`.
For instance, as a consequence of being a `DivInvOneMonoid`, `ℝ≥0∞` inherits a power operation
with integer exponent.

## Main results

A few order isomorphisms are worthy of mention:

  - `OrderIso.invENNReal : ℝ≥0∞ ≃o ℝ≥0∞ᵒᵈ`: The map `x ↦ x⁻¹` as an order isomorphism to the dual.

  - `orderIsoIicOneBirational : ℝ≥0∞ ≃o Iic (1 : ℝ≥0∞)`: The birational order isomorphism between
    `ℝ≥0∞` and the unit interval `Set.Iic (1 : ℝ≥0∞)` given by `x ↦ (x⁻¹ + 1)⁻¹` with inverse
    `x ↦ (x⁻¹ - 1)⁻¹`

  - `orderIsoIicCoe (a : ℝ≥0) : Iic (a : ℝ≥0∞) ≃o Iic a`: Order isomorphism between an initial
    interval in `ℝ≥0∞` and an initial interval in `ℝ≥0` given by the identity map.

  - `orderIsoUnitIntervalBirational : ℝ≥0∞ ≃o Icc (0 : ℝ) 1`: An order isomorphism between
    the extended nonnegative real numbers and the unit interval. This is `orderIsoIicOneBirational`
    composed with the identity order isomorphism between `Iic (1 : ℝ≥0∞)` and `Icc (0 : ℝ) 1`.
-/

open Set NNReal

namespace ENNReal

noncomputable section Inv

variable {a b c d : ℝ≥0∞} {r p q : ℝ≥0}

protected theorem div_eq_inv_mul : a / b = b⁻¹ * a := by rw [div_eq_mul_inv, mul_comm]

@[simp] theorem inv_zero : (0 : ℝ≥0∞)⁻¹ = ∞ :=
  show sInf { b : ℝ≥0∞ | 1 ≤ 0 * b } = ∞ by simp

@[simp] theorem inv_top : ∞⁻¹ = 0 :=
  bot_unique <| le_of_forall_le_of_dense fun a (h : 0 < a) => sInf_le <| by simp [*, h.ne', top_mul]

theorem coe_inv_le : (↑r⁻¹ : ℝ≥0∞) ≤ (↑r)⁻¹ :=
  le_sInf fun b (hb : 1 ≤ ↑r * b) =>
    coe_le_iff.2 <| by
      rintro b rfl
      apply NNReal.inv_le_of_le_mul
      rwa [← coe_mul, ← coe_one, coe_le_coe] at hb

@[simp, norm_cast]
theorem coe_inv (hr : r ≠ 0) : (↑r⁻¹ : ℝ≥0∞) = (↑r)⁻¹ :=
  coe_inv_le.antisymm <| sInf_le <| mem_setOf.2 <| by rw [← coe_mul, mul_inv_cancel hr, coe_one]

@[norm_cast]
theorem coe_inv_two : ((2⁻¹ : ℝ≥0) : ℝ≥0∞) = 2⁻¹ := by rw [coe_inv _root_.two_ne_zero, coe_two]

@[simp, norm_cast]
theorem coe_div (hr : r ≠ 0) : (↑(p / r) : ℝ≥0∞) = p / r := by
  rw [div_eq_mul_inv, div_eq_mul_inv, coe_mul, coe_inv hr]

lemma coe_div_le : ↑(p / r) ≤ (p / r : ℝ≥0∞) := by
  simpa only [div_eq_mul_inv, coe_mul] using mul_le_mul_left' coe_inv_le _

theorem div_zero (h : a ≠ 0) : a / 0 = ∞ := by simp [div_eq_mul_inv, h]

instance : DivInvOneMonoid ℝ≥0∞ :=
  { inferInstanceAs (DivInvMonoid ℝ≥0∞) with
    inv_one := by simpa only [coe_inv one_ne_zero, coe_one] using coe_inj.2 inv_one }

protected theorem inv_pow : ∀ {a : ℝ≥0∞} {n : ℕ}, (a ^ n)⁻¹ = a⁻¹ ^ n
  | _, 0 => by simp only [pow_zero, inv_one]
  | ⊤, n + 1 => by simp [top_pow]
  | (a : ℝ≥0), n + 1 => by
    rcases eq_or_ne a 0 with (rfl | ha)
    · simp [top_pow]
    · have := pow_ne_zero (n + 1) ha
      norm_cast
      rw [inv_pow]

protected theorem mul_inv_cancel (h0 : a ≠ 0) (ht : a ≠ ∞) : a * a⁻¹ = 1 := by
  lift a to ℝ≥0 using ht
  norm_cast at h0; norm_cast
  exact mul_inv_cancel h0

protected theorem inv_mul_cancel (h0 : a ≠ 0) (ht : a ≠ ∞) : a⁻¹ * a = 1 :=
  mul_comm a a⁻¹ ▸ ENNReal.mul_inv_cancel h0 ht

protected theorem div_mul_cancel (h0 : a ≠ 0) (hI : a ≠ ∞) : b / a * a = b := by
  rw [div_eq_mul_inv, mul_assoc, ENNReal.inv_mul_cancel h0 hI, mul_one]

protected theorem mul_div_cancel' (h0 : a ≠ 0) (hI : a ≠ ∞) : a * (b / a) = b := by
  rw [mul_comm, ENNReal.div_mul_cancel h0 hI]

-- Porting note: `simp only [div_eq_mul_inv, mul_comm, mul_assoc]` doesn't work in the following two
protected theorem mul_comm_div : a / b * c = a * (c / b) := by
  simp only [div_eq_mul_inv, mul_right_comm, ← mul_assoc]

protected theorem mul_div_right_comm : a * b / c = a / c * b := by
  simp only [div_eq_mul_inv, mul_right_comm]

instance : InvolutiveInv ℝ≥0∞ where
  inv_inv a := by
    by_cases a = 0 <;> cases a <;> simp_all [none_eq_top, some_eq_coe, -coe_inv, (coe_inv _).symm]

@[simp] protected lemma inv_eq_one : a⁻¹ = 1 ↔ a = 1 := by rw [← inv_inj, inv_inv, inv_one]

@[simp] theorem inv_eq_top : a⁻¹ = ∞ ↔ a = 0 := inv_zero ▸ inv_inj

theorem inv_ne_top : a⁻¹ ≠ ∞ ↔ a ≠ 0 := by simp

@[simp]
theorem inv_lt_top {x : ℝ≥0∞} : x⁻¹ < ∞ ↔ 0 < x := by
  simp only [lt_top_iff_ne_top, inv_ne_top, pos_iff_ne_zero]

theorem div_lt_top {x y : ℝ≥0∞} (h1 : x ≠ ∞) (h2 : y ≠ 0) : x / y < ∞ :=
  mul_lt_top h1 (inv_ne_top.mpr h2)

@[simp]
protected theorem inv_eq_zero : a⁻¹ = 0 ↔ a = ∞ :=
  inv_top ▸ inv_inj

protected theorem inv_ne_zero : a⁻¹ ≠ 0 ↔ a ≠ ∞ := by simp

protected theorem div_pos (ha : a ≠ 0) (hb : b ≠ ∞) : 0 < a / b :=
  ENNReal.mul_pos ha <| ENNReal.inv_ne_zero.2 hb

protected theorem inv_mul_le_iff {x y z : ℝ≥0∞} (h1 : x ≠ 0) (h2 : x ≠ ∞) :
    x⁻¹ * y ≤ z ↔ y ≤ x * z := by
  rw [← mul_le_mul_left h1 h2, ← mul_assoc, ENNReal.mul_inv_cancel h1 h2, one_mul]

protected theorem mul_inv_le_iff {x y z : ℝ≥0∞} (h1 : y ≠ 0) (h2 : y ≠ ∞) :
    x * y⁻¹ ≤ z ↔ x ≤ z * y := by
  rw [mul_comm, ENNReal.inv_mul_le_iff h1 h2, mul_comm]

protected theorem div_le_iff {x y z : ℝ≥0∞} (h1 : y ≠ 0) (h2 : y ≠ ∞) :
    x / y ≤ z ↔ x ≤ z * y := by
  rw [div_eq_mul_inv, ENNReal.mul_inv_le_iff h1 h2]

protected theorem div_le_iff' {x y z : ℝ≥0∞} (h1 : y ≠ 0) (h2 : y ≠ ∞) :
    x / y ≤ z ↔ x ≤ y * z := by
  rw [mul_comm, ENNReal.div_le_iff h1 h2]

protected theorem mul_inv {a b : ℝ≥0∞} (ha : a ≠ 0 ∨ b ≠ ∞) (hb : a ≠ ∞ ∨ b ≠ 0) :
    (a * b)⁻¹ = a⁻¹ * b⁻¹ := by
  induction' b with b
  · replace ha : a ≠ 0 := ha.neg_resolve_right rfl
    simp [ha]
  induction' a with a
  · replace hb : b ≠ 0 := coe_ne_zero.1 (hb.neg_resolve_left rfl)
    simp [hb]
  by_cases h'a : a = 0
  · simp only [h'a, top_mul, ENNReal.inv_zero, ENNReal.coe_ne_top, zero_mul, Ne,
      not_false_iff, ENNReal.coe_zero, ENNReal.inv_eq_zero]
  by_cases h'b : b = 0
  · simp only [h'b, ENNReal.inv_zero, ENNReal.coe_ne_top, mul_top, Ne, not_false_iff,
      mul_zero, ENNReal.coe_zero, ENNReal.inv_eq_zero]
  rw [← ENNReal.coe_mul, ← ENNReal.coe_inv, ← ENNReal.coe_inv h'a, ← ENNReal.coe_inv h'b, ←
    ENNReal.coe_mul, mul_inv_rev, mul_comm]
  simp [h'a, h'b]

protected theorem mul_div_mul_left (a b : ℝ≥0∞) (hc : c ≠ 0) (hc' : c ≠ ⊤) :
    c * a / (c * b) = a / b := by
  rw [div_eq_mul_inv, div_eq_mul_inv, ENNReal.mul_inv (Or.inl hc) (Or.inl hc'), mul_mul_mul_comm,
    ENNReal.mul_inv_cancel hc hc', one_mul]

protected theorem mul_div_mul_right (a b : ℝ≥0∞) (hc : c ≠ 0) (hc' : c ≠ ⊤) :
    a * c / (b * c) = a / b := by
  rw [div_eq_mul_inv, div_eq_mul_inv, ENNReal.mul_inv (Or.inr hc') (Or.inr hc), mul_mul_mul_comm,
    ENNReal.mul_inv_cancel hc hc', mul_one]

protected theorem sub_div (h : 0 < b → b < a → c ≠ 0) : (a - b) / c = a / c - b / c := by
  simp_rw [div_eq_mul_inv]
  exact ENNReal.sub_mul (by simpa using h)

@[simp]
protected theorem inv_pos : 0 < a⁻¹ ↔ a ≠ ∞ :=
  pos_iff_ne_zero.trans ENNReal.inv_ne_zero

theorem inv_strictAnti : StrictAnti (Inv.inv : ℝ≥0∞ → ℝ≥0∞) := by
  intro a b h
  lift a to ℝ≥0 using h.ne_top
  induction b; · simp
  rw [coe_lt_coe] at h
  rcases eq_or_ne a 0 with (rfl | ha); · simp [h]
  rw [← coe_inv h.ne_bot, ← coe_inv ha, coe_lt_coe]
  exact NNReal.inv_lt_inv ha h

@[simp]
protected theorem inv_lt_inv : a⁻¹ < b⁻¹ ↔ b < a :=
  inv_strictAnti.lt_iff_lt

theorem inv_lt_iff_inv_lt : a⁻¹ < b ↔ b⁻¹ < a := by
  simpa only [inv_inv] using @ENNReal.inv_lt_inv a b⁻¹

theorem lt_inv_iff_lt_inv : a < b⁻¹ ↔ b < a⁻¹ := by
  simpa only [inv_inv] using @ENNReal.inv_lt_inv a⁻¹ b

@[simp]
protected theorem inv_le_inv : a⁻¹ ≤ b⁻¹ ↔ b ≤ a :=
  inv_strictAnti.le_iff_le

theorem inv_le_iff_inv_le : a⁻¹ ≤ b ↔ b⁻¹ ≤ a := by
  simpa only [inv_inv] using @ENNReal.inv_le_inv a b⁻¹

theorem le_inv_iff_le_inv : a ≤ b⁻¹ ↔ b ≤ a⁻¹ := by
  simpa only [inv_inv] using @ENNReal.inv_le_inv a⁻¹ b

@[gcongr] protected theorem inv_le_inv' (h : a ≤ b) : b⁻¹ ≤ a⁻¹ :=
  ENNReal.inv_strictAnti.antitone h

@[gcongr] protected theorem inv_lt_inv' (h : a < b) : b⁻¹ < a⁻¹ := ENNReal.inv_strictAnti h

@[simp]
protected theorem inv_le_one : a⁻¹ ≤ 1 ↔ 1 ≤ a := by rw [inv_le_iff_inv_le, inv_one]

protected theorem one_le_inv : 1 ≤ a⁻¹ ↔ a ≤ 1 := by rw [le_inv_iff_le_inv, inv_one]

@[simp]
protected theorem inv_lt_one : a⁻¹ < 1 ↔ 1 < a := by rw [inv_lt_iff_inv_lt, inv_one]

@[simp]
protected theorem one_lt_inv : 1 < a⁻¹ ↔ a < 1 := by rw [lt_inv_iff_lt_inv, inv_one]

/-- The inverse map `fun x ↦ x⁻¹` is an order isomorphism between `ℝ≥0∞` and its `OrderDual` -/
@[simps! apply]
def _root_.OrderIso.invENNReal : ℝ≥0∞ ≃o ℝ≥0∞ᵒᵈ where
  map_rel_iff' := ENNReal.inv_le_inv
  toEquiv := (Equiv.inv ℝ≥0∞).trans OrderDual.toDual

@[simp]
theorem _root_.OrderIso.invENNReal_symm_apply (a : ℝ≥0∞ᵒᵈ) :
    OrderIso.invENNReal.symm a = (OrderDual.ofDual a)⁻¹ :=
  rfl

@[simp] theorem div_top : a / ∞ = 0 := by rw [div_eq_mul_inv, inv_top, mul_zero]

-- Porting note: reordered 4 lemmas

theorem top_div : ∞ / a = if a = ∞ then 0 else ∞ := by simp [div_eq_mul_inv, top_mul']

theorem top_div_of_ne_top (h : a ≠ ∞) : ∞ / a = ∞ := by simp [top_div, h]

@[simp] theorem top_div_coe : ∞ / p = ∞ := top_div_of_ne_top coe_ne_top

theorem top_div_of_lt_top (h : a < ∞) : ∞ / a = ∞ := top_div_of_ne_top h.ne

@[simp] protected theorem zero_div : 0 / a = 0 := zero_mul a⁻¹

theorem div_eq_top : a / b = ∞ ↔ a ≠ 0 ∧ b = 0 ∨ a = ∞ ∧ b ≠ ∞ := by
  simp [div_eq_mul_inv, ENNReal.mul_eq_top]

protected theorem le_div_iff_mul_le (h0 : b ≠ 0 ∨ c ≠ 0) (ht : b ≠ ∞ ∨ c ≠ ∞) :
    a ≤ c / b ↔ a * b ≤ c := by
  induction' b with b
  · lift c to ℝ≥0 using ht.neg_resolve_left rfl
    rw [div_top, nonpos_iff_eq_zero]
    rcases eq_or_ne a 0 with (rfl | ha) <;> simp [*]
  rcases eq_or_ne b 0 with (rfl | hb)
  · have hc : c ≠ 0 := h0.neg_resolve_left rfl
    simp [div_zero hc]
  · rw [← coe_ne_zero] at hb
    rw [← ENNReal.mul_le_mul_right hb coe_ne_top, ENNReal.div_mul_cancel hb coe_ne_top]

protected theorem div_le_iff_le_mul (hb0 : b ≠ 0 ∨ c ≠ ∞) (hbt : b ≠ ∞ ∨ c ≠ 0) :
    a / b ≤ c ↔ a ≤ c * b := by
  suffices a * b⁻¹ ≤ c ↔ a ≤ c / b⁻¹ by simpa [div_eq_mul_inv]
  refine (ENNReal.le_div_iff_mul_le ?_ ?_).symm <;> simpa

protected theorem lt_div_iff_mul_lt (hb0 : b ≠ 0 ∨ c ≠ ∞) (hbt : b ≠ ∞ ∨ c ≠ 0) :
    c < a / b ↔ c * b < a :=
  lt_iff_lt_of_le_iff_le (ENNReal.div_le_iff_le_mul hb0 hbt)

theorem div_le_of_le_mul (h : a ≤ b * c) : a / c ≤ b := by
  by_cases h0 : c = 0
  · have : a = 0 := by simpa [h0] using h
    simp [*]
  by_cases hinf : c = ∞; · simp [hinf]
  exact (ENNReal.div_le_iff_le_mul (Or.inl h0) (Or.inl hinf)).2 h

theorem div_le_of_le_mul' (h : a ≤ b * c) : a / b ≤ c :=
  div_le_of_le_mul <| mul_comm b c ▸ h

@[simp] protected theorem div_self_le_one : a / a ≤ 1 := div_le_of_le_mul <| by rw [one_mul]

@[simp] protected lemma mul_inv_le_one (a : ℝ≥0∞) : a * a⁻¹ ≤ 1 := ENNReal.div_self_le_one
@[simp] protected lemma inv_mul_le_one (a : ℝ≥0∞) : a⁻¹ * a ≤ 1 := by simp [mul_comm]

@[simp] lemma mul_inv_ne_top (a : ℝ≥0∞) : a * a⁻¹ ≠ ⊤ :=
  ne_top_of_le_ne_top one_ne_top a.mul_inv_le_one

@[simp] lemma inv_mul_ne_top (a : ℝ≥0∞) : a⁻¹ * a ≠ ⊤ := by simp [mul_comm]

theorem mul_le_of_le_div (h : a ≤ b / c) : a * c ≤ b := by
  rw [← inv_inv c]
  exact div_le_of_le_mul h

theorem mul_le_of_le_div' (h : a ≤ b / c) : c * a ≤ b :=
  mul_comm a c ▸ mul_le_of_le_div h

protected theorem div_lt_iff (h0 : b ≠ 0 ∨ c ≠ 0) (ht : b ≠ ∞ ∨ c ≠ ∞) : c / b < a ↔ c < a * b :=
  lt_iff_lt_of_le_iff_le <| ENNReal.le_div_iff_mul_le h0 ht

theorem mul_lt_of_lt_div (h : a < b / c) : a * c < b := by
  contrapose! h
  exact ENNReal.div_le_of_le_mul h

theorem mul_lt_of_lt_div' (h : a < b / c) : c * a < b :=
  mul_comm a c ▸ mul_lt_of_lt_div h

theorem div_lt_of_lt_mul (h : a < b * c) : a / c < b :=
  mul_lt_of_lt_div <| by rwa [div_eq_mul_inv, inv_inv]

theorem div_lt_of_lt_mul' (h : a < b * c) : a / b < c :=
  div_lt_of_lt_mul <| by rwa [mul_comm]

theorem inv_le_iff_le_mul (h₁ : b = ∞ → a ≠ 0) (h₂ : a = ∞ → b ≠ 0) : a⁻¹ ≤ b ↔ 1 ≤ a * b := by
  rw [← one_div, ENNReal.div_le_iff_le_mul, mul_comm]
  exacts [or_not_of_imp h₁, not_or_of_imp h₂]

@[simp 900]
theorem le_inv_iff_mul_le : a ≤ b⁻¹ ↔ a * b ≤ 1 := by
  rw [← one_div, ENNReal.le_div_iff_mul_le] <;>
    · right
      simp

@[gcongr] protected theorem div_le_div (hab : a ≤ b) (hdc : d ≤ c) : a / c ≤ b / d :=
  div_eq_mul_inv b d ▸ div_eq_mul_inv a c ▸ mul_le_mul' hab (ENNReal.inv_le_inv.mpr hdc)

@[gcongr] protected theorem div_le_div_left (h : a ≤ b) (c : ℝ≥0∞) : c / b ≤ c / a :=
  ENNReal.div_le_div le_rfl h

@[gcongr] protected theorem div_le_div_right (h : a ≤ b) (c : ℝ≥0∞) : a / c ≤ b / c :=
  ENNReal.div_le_div h le_rfl

protected theorem eq_inv_of_mul_eq_one_left (h : a * b = 1) : a = b⁻¹ := by
  rw [← mul_one a, ← ENNReal.mul_inv_cancel (right_ne_zero_of_mul_eq_one h), ← mul_assoc, h,
    one_mul]
  rintro rfl
  simp [left_ne_zero_of_mul_eq_one h] at h

theorem mul_le_iff_le_inv {a b r : ℝ≥0∞} (hr₀ : r ≠ 0) (hr₁ : r ≠ ∞) : r * a ≤ b ↔ a ≤ r⁻¹ * b := by
  rw [← @ENNReal.mul_le_mul_left _ a _ hr₀ hr₁, ← mul_assoc, ENNReal.mul_inv_cancel hr₀ hr₁,
    one_mul]

instance : PosSMulStrictMono ℝ≥0 ℝ≥0∞ where
  elim _r hr _a _b hab := ENNReal.mul_lt_mul_left' (coe_pos.2 hr).ne' coe_ne_top hab

instance : SMulPosMono ℝ≥0 ℝ≥0∞ where
  elim _r _ _a _b hab := mul_le_mul_right' (coe_le_coe.2 hab) _

theorem le_of_forall_nnreal_lt {x y : ℝ≥0∞} (h : ∀ r : ℝ≥0, ↑r < x → ↑r ≤ y) : x ≤ y := by
  refine le_of_forall_ge_of_dense fun r hr => ?_
  lift r to ℝ≥0 using ne_top_of_lt hr
  exact h r hr

theorem le_of_forall_pos_nnreal_lt {x y : ℝ≥0∞} (h : ∀ r : ℝ≥0, 0 < r → ↑r < x → ↑r ≤ y) : x ≤ y :=
  le_of_forall_nnreal_lt fun r hr =>
    (zero_le r).eq_or_lt.elim (fun h => h ▸ zero_le _) fun h0 => h r h0 hr

theorem eq_top_of_forall_nnreal_le {x : ℝ≥0∞} (h : ∀ r : ℝ≥0, ↑r ≤ x) : x = ∞ :=
  top_unique <| le_of_forall_nnreal_lt fun r _ => h r

protected theorem add_div : (a + b) / c = a / c + b / c :=
  right_distrib a b c⁻¹

protected theorem div_add_div_same {a b c : ℝ≥0∞} : a / c + b / c = (a + b) / c :=
  ENNReal.add_div.symm

protected theorem div_self (h0 : a ≠ 0) (hI : a ≠ ∞) : a / a = 1 :=
  ENNReal.mul_inv_cancel h0 hI

theorem mul_div_le : a * (b / a) ≤ b :=
  mul_le_of_le_div' le_rfl

theorem eq_div_iff (ha : a ≠ 0) (ha' : a ≠ ∞) : b = c / a ↔ a * b = c :=
  ⟨fun h => by rw [h, ENNReal.mul_div_cancel' ha ha'], fun h => by
    rw [← h, mul_div_assoc, ENNReal.mul_div_cancel' ha ha']⟩

protected theorem div_eq_div_iff (ha : a ≠ 0) (ha' : a ≠ ∞) (hb : b ≠ 0) (hb' : b ≠ ∞) :
    c / b = d / a ↔ a * c = b * d := by
  rw [eq_div_iff ha ha']
  conv_rhs => rw [eq_comm]
  rw [← eq_div_iff hb hb', mul_div_assoc, eq_comm]

theorem div_eq_one_iff {a b : ℝ≥0∞} (hb₀ : b ≠ 0) (hb₁ : b ≠ ∞) : a / b = 1 ↔ a = b :=
  ⟨fun h => by rw [← (eq_div_iff hb₀ hb₁).mp h.symm, mul_one], fun h =>
    h.symm ▸ ENNReal.div_self hb₀ hb₁⟩

theorem inv_two_add_inv_two : (2 : ℝ≥0∞)⁻¹ + 2⁻¹ = 1 := by
  rw [← two_mul, ← div_eq_mul_inv, ENNReal.div_self two_ne_zero two_ne_top]

theorem inv_three_add_inv_three : (3 : ℝ≥0∞)⁻¹ + 3⁻¹ + 3⁻¹ = 1 :=
  calc (3 : ℝ≥0∞)⁻¹ + 3⁻¹ + 3⁻¹ = 3 * 3⁻¹ := by ring
  _ = 1 := ENNReal.mul_inv_cancel (Nat.cast_ne_zero.2 <| by decide) coe_ne_top

@[simp]
protected theorem add_halves (a : ℝ≥0∞) : a / 2 + a / 2 = a := by
  rw [div_eq_mul_inv, ← mul_add, inv_two_add_inv_two, mul_one]

@[simp]
theorem add_thirds (a : ℝ≥0∞) : a / 3 + a / 3 + a / 3 = a := by
  rw [div_eq_mul_inv, ← mul_add, ← mul_add, inv_three_add_inv_three, mul_one]

@[simp] theorem div_eq_zero_iff : a / b = 0 ↔ a = 0 ∨ b = ∞ := by simp [div_eq_mul_inv]

@[simp] theorem div_pos_iff : 0 < a / b ↔ a ≠ 0 ∧ b ≠ ∞ := by simp [pos_iff_ne_zero, not_or]

protected lemma div_ne_zero : a / b ≠ 0 ↔ a ≠ 0 ∧ b ≠ ⊤ := by
  rw [← pos_iff_ne_zero, div_pos_iff]

protected theorem half_pos (h : a ≠ 0) : 0 < a / 2 := by
  simp only [div_pos_iff, ne_eq, h, not_false_eq_true, two_ne_top, and_self]

protected theorem one_half_lt_one : (2⁻¹ : ℝ≥0∞) < 1 :=
  ENNReal.inv_lt_one.2 <| one_lt_two

protected theorem half_lt_self (hz : a ≠ 0) (ht : a ≠ ∞) : a / 2 < a := by
  lift a to ℝ≥0 using ht
  rw [coe_ne_zero] at hz
  rw [← coe_two, ← coe_div, coe_lt_coe]
  exacts [NNReal.half_lt_self hz, two_ne_zero' _]

protected theorem half_le_self : a / 2 ≤ a :=
  le_add_self.trans_eq <| ENNReal.add_halves _

theorem sub_half (h : a ≠ ∞) : a - a / 2 = a / 2 := by
  lift a to ℝ≥0 using h
  exact sub_eq_of_add_eq (mul_ne_top coe_ne_top <| by simp) (ENNReal.add_halves a)

@[simp]
theorem one_sub_inv_two : (1 : ℝ≥0∞) - 2⁻¹ = 2⁻¹ := by
  simpa only [div_eq_mul_inv, one_mul] using sub_half one_ne_top

/-- The birational order isomorphism between `ℝ≥0∞` and the unit interval `Set.Iic (1 : ℝ≥0∞)`. -/
@[simps! apply_coe]
def orderIsoIicOneBirational : ℝ≥0∞ ≃o Iic (1 : ℝ≥0∞) := by
  refine StrictMono.orderIsoOfRightInverse
    (fun x => ⟨(x⁻¹ + 1)⁻¹, ENNReal.inv_le_one.2 <| le_add_self⟩)
    (fun x y hxy => ?_) (fun x => (x.1⁻¹ - 1)⁻¹) fun x => Subtype.ext ?_
  · simpa only [Subtype.mk_lt_mk, ENNReal.inv_lt_inv, ENNReal.add_lt_add_iff_right one_ne_top]
  · have : (1 : ℝ≥0∞) ≤ x.1⁻¹ := ENNReal.one_le_inv.2 x.2
    simp only [inv_inv, Subtype.coe_mk, tsub_add_cancel_of_le this]

@[simp]
theorem orderIsoIicOneBirational_symm_apply (x : Iic (1 : ℝ≥0∞)) :
    orderIsoIicOneBirational.symm x = (x.1⁻¹ - 1)⁻¹ :=
  rfl

/-- Order isomorphism between an initial interval in `ℝ≥0∞` and an initial interval in `ℝ≥0`. -/
@[simps! apply_coe]
def orderIsoIicCoe (a : ℝ≥0) : Iic (a : ℝ≥0∞) ≃o Iic a :=
  OrderIso.symm
    { toFun := fun x => ⟨x, coe_le_coe.2 x.2⟩
      invFun := fun x => ⟨ENNReal.toNNReal x, coe_le_coe.1 <| coe_toNNReal_le_self.trans x.2⟩
      left_inv := fun x => Subtype.ext <| toNNReal_coe
      right_inv := fun x => Subtype.ext <| coe_toNNReal (ne_top_of_le_ne_top coe_ne_top x.2)
      map_rel_iff' := fun {_ _} => by
        simp only [Equiv.coe_fn_mk, Subtype.mk_le_mk, coe_le_coe, Subtype.coe_le_coe] }

@[simp]
theorem orderIsoIicCoe_symm_apply_coe (a : ℝ≥0) (b : Iic a) :
    ((orderIsoIicCoe a).symm b : ℝ≥0∞) = b :=
  rfl

/-- An order isomorphism between the extended nonnegative real numbers and the unit interval. -/
def orderIsoUnitIntervalBirational : ℝ≥0∞ ≃o Icc (0 : ℝ) 1 :=
  orderIsoIicOneBirational.trans <| (orderIsoIicCoe 1).trans <| (NNReal.orderIsoIccZeroCoe 1).symm

@[simp]
theorem orderIsoUnitIntervalBirational_apply_coe (x : ℝ≥0∞) :
    (orderIsoUnitIntervalBirational x : ℝ) = (x⁻¹ + 1)⁻¹.toReal :=
  rfl

theorem exists_inv_nat_lt {a : ℝ≥0∞} (h : a ≠ 0) : ∃ n : ℕ, (n : ℝ≥0∞)⁻¹ < a :=
  inv_inv a ▸ by simp only [ENNReal.inv_lt_inv, ENNReal.exists_nat_gt (inv_ne_top.2 h)]

theorem exists_nat_pos_mul_gt (ha : a ≠ 0) (hb : b ≠ ∞) : ∃ n > 0, b < (n : ℕ) * a :=
  let ⟨n, hn⟩ := ENNReal.exists_nat_gt (div_lt_top hb ha).ne
  ⟨n, Nat.cast_pos.1 ((zero_le _).trans_lt hn), by
    rwa [← ENNReal.div_lt_iff (Or.inl ha) (Or.inr hb)]⟩

theorem exists_nat_mul_gt (ha : a ≠ 0) (hb : b ≠ ∞) : ∃ n : ℕ, b < n * a :=
  (exists_nat_pos_mul_gt ha hb).imp fun _ => And.right

theorem exists_nat_pos_inv_mul_lt (ha : a ≠ ∞) (hb : b ≠ 0) :
    ∃ n > 0, ((n : ℕ) : ℝ≥0∞)⁻¹ * a < b := by
  rcases exists_nat_pos_mul_gt hb ha with ⟨n, npos, hn⟩
  use n, npos
  rw [← ENNReal.div_eq_inv_mul]
  exact div_lt_of_lt_mul' hn

theorem exists_nnreal_pos_mul_lt (ha : a ≠ ∞) (hb : b ≠ 0) : ∃ n > 0, ↑(n : ℝ≥0) * a < b := by
  rcases exists_nat_pos_inv_mul_lt ha hb with ⟨n, npos : 0 < n, hn⟩
  use (n : ℝ≥0)⁻¹
  simp [*, npos.ne', zero_lt_one]

theorem exists_inv_two_pow_lt (ha : a ≠ 0) : ∃ n : ℕ, 2⁻¹ ^ n < a := by
  rcases exists_inv_nat_lt ha with ⟨n, hn⟩
  refine ⟨n, lt_trans ?_ hn⟩
  rw [← ENNReal.inv_pow, ENNReal.inv_lt_inv]
  norm_cast
  exact n.lt_two_pow

@[simp, norm_cast]
theorem coe_zpow (hr : r ≠ 0) (n : ℤ) : (↑(r ^ n) : ℝ≥0∞) = (r : ℝ≥0∞) ^ n := by
  cases' n with n n
  · simp only [Int.ofNat_eq_coe, coe_pow, zpow_natCast]
  · have : r ^ n.succ ≠ 0 := pow_ne_zero (n + 1) hr
    simp only [zpow_negSucc, coe_inv this, coe_pow]

theorem zpow_pos (ha : a ≠ 0) (h'a : a ≠ ∞) (n : ℤ) : 0 < a ^ n := by
  cases n
  · simpa using ENNReal.pow_pos ha.bot_lt _
  · simp only [h'a, pow_eq_top_iff, zpow_negSucc, Ne, not_false, ENNReal.inv_pos, false_and,
      not_false_eq_true]

theorem zpow_lt_top (ha : a ≠ 0) (h'a : a ≠ ∞) (n : ℤ) : a ^ n < ∞ := by
  cases n
  · simpa using ENNReal.pow_lt_top h'a.lt_top _
  · simp only [ENNReal.pow_pos ha.bot_lt, zpow_negSucc, inv_lt_top]

theorem exists_mem_Ico_zpow {x y : ℝ≥0∞} (hx : x ≠ 0) (h'x : x ≠ ∞) (hy : 1 < y) (h'y : y ≠ ⊤) :
    ∃ n : ℤ, x ∈ Ico (y ^ n) (y ^ (n + 1)) := by
  lift x to ℝ≥0 using h'x
  lift y to ℝ≥0 using h'y
  have A : y ≠ 0 := by simpa only [Ne, coe_eq_zero] using (zero_lt_one.trans hy).ne'
  obtain ⟨n, hn, h'n⟩ : ∃ n : ℤ, y ^ n ≤ x ∧ x < y ^ (n + 1) := by
    refine NNReal.exists_mem_Ico_zpow ?_ (one_lt_coe_iff.1 hy)
    simpa only [Ne, coe_eq_zero] using hx
  refine ⟨n, ?_, ?_⟩
  · rwa [← ENNReal.coe_zpow A, ENNReal.coe_le_coe]
  · rwa [← ENNReal.coe_zpow A, ENNReal.coe_lt_coe]

theorem exists_mem_Ioc_zpow {x y : ℝ≥0∞} (hx : x ≠ 0) (h'x : x ≠ ∞) (hy : 1 < y) (h'y : y ≠ ⊤) :
    ∃ n : ℤ, x ∈ Ioc (y ^ n) (y ^ (n + 1)) := by
  lift x to ℝ≥0 using h'x
  lift y to ℝ≥0 using h'y
  have A : y ≠ 0 := by simpa only [Ne, coe_eq_zero] using (zero_lt_one.trans hy).ne'
  obtain ⟨n, hn, h'n⟩ : ∃ n : ℤ, y ^ n < x ∧ x ≤ y ^ (n + 1) := by
    refine NNReal.exists_mem_Ioc_zpow ?_ (one_lt_coe_iff.1 hy)
    simpa only [Ne, coe_eq_zero] using hx
  refine ⟨n, ?_, ?_⟩
  · rwa [← ENNReal.coe_zpow A, ENNReal.coe_lt_coe]
  · rwa [← ENNReal.coe_zpow A, ENNReal.coe_le_coe]

theorem Ioo_zero_top_eq_iUnion_Ico_zpow {y : ℝ≥0∞} (hy : 1 < y) (h'y : y ≠ ⊤) :
    Ioo (0 : ℝ≥0∞) (∞ : ℝ≥0∞) = ⋃ n : ℤ, Ico (y ^ n) (y ^ (n + 1)) := by
  ext x
  simp only [mem_iUnion, mem_Ioo, mem_Ico]
  constructor
  · rintro ⟨hx, h'x⟩
    exact exists_mem_Ico_zpow hx.ne' h'x.ne hy h'y
  · rintro ⟨n, hn, h'n⟩
    constructor
    · apply lt_of_lt_of_le _ hn
      exact ENNReal.zpow_pos (zero_lt_one.trans hy).ne' h'y _
    · apply lt_trans h'n _
      exact ENNReal.zpow_lt_top (zero_lt_one.trans hy).ne' h'y _

@[gcongr]
theorem zpow_le_of_le {x : ℝ≥0∞} (hx : 1 ≤ x) {a b : ℤ} (h : a ≤ b) : x ^ a ≤ x ^ b := by
  induction' a with a a <;> induction' b with b b
  · simp only [Int.ofNat_eq_coe, zpow_natCast]
    exact pow_le_pow_right hx (Int.le_of_ofNat_le_ofNat h)
  · apply absurd h (not_le_of_gt _)
    exact lt_of_lt_of_le (Int.negSucc_lt_zero _) (Int.ofNat_nonneg _)
  · simp only [zpow_negSucc, Int.ofNat_eq_coe, zpow_natCast]
    refine (ENNReal.inv_le_one.2 ?_).trans ?_ <;> exact one_le_pow_of_one_le' hx _
  · simp only [zpow_negSucc, ENNReal.inv_le_inv]
    apply pow_le_pow_right hx
    simpa only [← Int.ofNat_le, neg_le_neg_iff, Int.ofNat_add, Int.ofNat_one, Int.negSucc_eq] using
      h

theorem monotone_zpow {x : ℝ≥0∞} (hx : 1 ≤ x) : Monotone ((x ^ ·) : ℤ → ℝ≥0∞) := fun _ _ h =>
  zpow_le_of_le hx h

protected theorem zpow_add {x : ℝ≥0∞} (hx : x ≠ 0) (h'x : x ≠ ∞) (m n : ℤ) :
    x ^ (m + n) = x ^ m * x ^ n := by
  lift x to ℝ≥0 using h'x
  replace hx : x ≠ 0 := by simpa only [Ne, coe_eq_zero] using hx
  simp only [← coe_zpow hx, zpow_add₀ hx, coe_mul]

protected theorem zpow_neg {x : ℝ≥0∞} (x_ne_zero : x ≠ 0) (x_ne_top : x ≠ ⊤) (m : ℤ) :
<<<<<<< HEAD
    x^(-m) = (x^m)⁻¹ :=
  ENNReal.eq_inv_of_mul_eq_one_left (by simp [← ENNReal.zpow_add x_ne_zero x_ne_top])

protected theorem zpow_sub {x : ℝ≥0∞} (x_ne_zero : x ≠ 0) (x_ne_top : x ≠ ⊤) (m n : ℤ) :
    x^(m-n) = (x^m) * (x^n)⁻¹ := by
=======
    x ^ (-m) = (x ^ m)⁻¹ :=
  ENNReal.eq_inv_of_mul_eq_one_left (by simp [← ENNReal.zpow_add x_ne_zero x_ne_top])

protected theorem zpow_sub {x : ℝ≥0∞} (x_ne_zero : x ≠ 0) (x_ne_top : x ≠ ⊤) (m n : ℤ) :
    x ^ (m - n) = (x ^ m) * (x ^ n)⁻¹ := by
>>>>>>> 82f82694
  rw [sub_eq_add_neg, ENNReal.zpow_add x_ne_zero x_ne_top, ENNReal.zpow_neg x_ne_zero x_ne_top n]

end Inv
end ENNReal<|MERGE_RESOLUTION|>--- conflicted
+++ resolved
@@ -587,19 +587,11 @@
   simp only [← coe_zpow hx, zpow_add₀ hx, coe_mul]
 
 protected theorem zpow_neg {x : ℝ≥0∞} (x_ne_zero : x ≠ 0) (x_ne_top : x ≠ ⊤) (m : ℤ) :
-<<<<<<< HEAD
-    x^(-m) = (x^m)⁻¹ :=
-  ENNReal.eq_inv_of_mul_eq_one_left (by simp [← ENNReal.zpow_add x_ne_zero x_ne_top])
-
-protected theorem zpow_sub {x : ℝ≥0∞} (x_ne_zero : x ≠ 0) (x_ne_top : x ≠ ⊤) (m n : ℤ) :
-    x^(m-n) = (x^m) * (x^n)⁻¹ := by
-=======
     x ^ (-m) = (x ^ m)⁻¹ :=
   ENNReal.eq_inv_of_mul_eq_one_left (by simp [← ENNReal.zpow_add x_ne_zero x_ne_top])
 
 protected theorem zpow_sub {x : ℝ≥0∞} (x_ne_zero : x ≠ 0) (x_ne_top : x ≠ ⊤) (m n : ℤ) :
     x ^ (m - n) = (x ^ m) * (x ^ n)⁻¹ := by
->>>>>>> 82f82694
   rw [sub_eq_add_neg, ENNReal.zpow_add x_ne_zero x_ne_top, ENNReal.zpow_neg x_ne_zero x_ne_top n]
 
 end Inv
