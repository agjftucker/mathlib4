/-
Copyright (c) 2017 Johannes Hölzl. All rights reserved.
Released under Apache 2.0 license as described in the file LICENSE.
Authors: Johannes Hölzl
-/
import Mathlib.Logic.Function.Defs
import Mathlib.Logic.Function.Basic

/-!
# Sigma types

This file proves basic results about sigma types.

A sigma type is a dependent pair type. Like `α × β` but where the type of the second component
depends on the first component. More precisely, given `β : ι → Type*`, `Sigma β` is made of stuff
which is of type `β i` for some `i : ι`, so the sigma type is a disjoint union of types.
For example, the sum type `X ⊕ Y` can be emulated using a sigma type, by taking `ι` with
exactly two elements (see `Equiv.sumEquivSigmaBool`).

`Σ x, A x` is notation for `Sigma A` (note that this is `\Sigma`, not the sum operator `∑`).
`Σ x y z ..., A x y z ...` is notation for `Σ x, Σ y, Σ z, ..., A x y z ...`. Here we have
`α : Type*`, `β : α → Type*`, `γ : Π a : α, β a → Type*`, ...,
`A : Π (a : α) (b : β a) (c : γ a b) ..., Type*` with `x : α` `y : β x`, `z : γ x y`, ...

## Notes

The definition of `Sigma` takes values in `Type*`. This effectively forbids `Prop`- valued sigma
types. To that effect, we have `PSigma`, which takes value in `Sort*` and carries a more
complicated universe signature as a consequence.
-/

open Function

section Sigma

variable {α α₁ α₂ : Type*} {β : α → Type*} {β₁ : α₁ → Type*} {β₂ : α₂ → Type*}

namespace Sigma

instance instInhabitedSigma [Inhabited α] [Inhabited (β default)] : Inhabited (Sigma β) :=
  ⟨⟨default, default⟩⟩

instance instDecidableEqSigma [h₁ : DecidableEq α] [h₂ : ∀ a, DecidableEq (β a)] :
    DecidableEq (Sigma β)
  | ⟨a₁, b₁⟩, ⟨a₂, b₂⟩ =>
    match a₁, b₁, a₂, b₂, h₁ a₁ a₂ with
    | _, b₁, _, b₂, isTrue (Eq.refl _) =>
      match b₁, b₂, h₂ _ b₁ b₂ with
      | _, _, isTrue (Eq.refl _) => isTrue rfl
      | _, _, isFalse n => isFalse fun h ↦ Sigma.noConfusion h fun _ e₂ ↦ n <| eq_of_heq e₂
    | _, _, _, _, isFalse n => isFalse fun h ↦ Sigma.noConfusion h fun e₁ _ ↦ n e₁

-- sometimes the built-in injectivity support does not work
@[simp] -- @[nolint simpNF]
theorem mk.inj_iff {a₁ a₂ : α} {b₁ : β a₁} {b₂ : β a₂} :
    Sigma.mk a₁ b₁ = ⟨a₂, b₂⟩ ↔ a₁ = a₂ ∧ HEq b₁ b₂ :=
  ⟨fun h ↦ by cases h; simp,
   fun ⟨h₁, h₂⟩ ↦ by subst h₁; rw [eq_of_heq h₂]⟩

@[simp]
theorem eta : ∀ x : Σa, β a, Sigma.mk x.1 x.2 = x
  | ⟨_, _⟩ => rfl

<<<<<<< HEAD
=======
protected theorem ext_iff {x₀ x₁ : Sigma β} : x₀ = x₁ ↔ x₀.1 = x₁.1 ∧ HEq x₀.2 x₁.2 := by
  cases x₀; cases x₁; exact Sigma.mk.inj_iff
>>>>>>> 5040d990

/-- A version of `Iff.mp Sigma.ext_iff` for functions from a nonempty type to a sigma type. -/
theorem _root_.Function.eq_of_sigmaMk_comp {γ : Type*} [Nonempty γ]
    {a b : α} {f : γ → β a} {g : γ → β b} (h : Sigma.mk a ∘ f = Sigma.mk b ∘ g) :
    a = b ∧ HEq f g := by
  rcases ‹Nonempty γ› with ⟨i⟩
  obtain rfl : a = b := congr_arg Sigma.fst (congr_fun h i)
  simpa [funext_iff] using h

/-- A specialized ext lemma for equality of sigma types over an indexed subtype. -/
@[ext]
theorem subtype_ext {β : Type*} {p : α → β → Prop} :
    ∀ {x₀ x₁ : Σa, Subtype (p a)}, x₀.fst = x₁.fst → (x₀.snd : β) = x₁.snd → x₀ = x₁
  | ⟨_, _, _⟩, ⟨_, _, _⟩, rfl, rfl => rfl

@[simp]
theorem «forall» {p : (Σa, β a) → Prop} : (∀ x, p x) ↔ ∀ a b, p ⟨a, b⟩ :=
  ⟨fun h a b ↦ h ⟨a, b⟩, fun h ⟨a, b⟩ ↦ h a b⟩

@[simp]
theorem «exists» {p : (Σa, β a) → Prop} : (∃ x, p x) ↔ ∃ a b, p ⟨a, b⟩ :=
  ⟨fun ⟨⟨a, b⟩, h⟩ ↦ ⟨a, b, h⟩, fun ⟨a, b, h⟩ ↦ ⟨⟨a, b⟩, h⟩⟩

lemma exists' {p : ∀ a, β a → Prop} : (∃ a b, p a b) ↔ ∃ x : Σ a, β a, p x.1 x.2 :=
  (Sigma.exists (p := fun x ↦ p x.1 x.2)).symm

lemma forall' {p : ∀ a, β a → Prop} : (∀ a b, p a b) ↔ ∀ x : Σ a, β a, p x.1 x.2 :=
  (Sigma.forall (p := fun x ↦ p x.1 x.2)).symm

theorem _root_.sigma_mk_injective {i : α} : Injective (@Sigma.mk α β i)
  | _, _, rfl => rfl

theorem fst_surjective [h : ∀ a, Nonempty (β a)] : Surjective (fst : (Σ a, β a) → α) := fun a ↦
  let ⟨b⟩ := h a; ⟨⟨a, b⟩, rfl⟩

theorem fst_surjective_iff : Surjective (fst : (Σ a, β a) → α) ↔ ∀ a, Nonempty (β a) :=
  ⟨fun h a ↦ let ⟨x, hx⟩ := h a; hx ▸ ⟨x.2⟩, @fst_surjective _ _⟩

theorem fst_injective [h : ∀ a, Subsingleton (β a)] : Injective (fst : (Σ a, β a) → α) := by
  rintro ⟨a₁, b₁⟩ ⟨a₂, b₂⟩ (rfl : a₁ = a₂)
  exact congr_arg (mk a₁) <| Subsingleton.elim _ _

theorem fst_injective_iff : Injective (fst : (Σ a, β a) → α) ↔ ∀ a, Subsingleton (β a) :=
  ⟨fun h _ ↦ ⟨fun _ _ ↦ sigma_mk_injective <| h rfl⟩, @fst_injective _ _⟩

/-- Map the left and right components of a sigma -/
def map (f₁ : α₁ → α₂) (f₂ : ∀ a, β₁ a → β₂ (f₁ a)) (x : Sigma β₁) : Sigma β₂ :=
  ⟨f₁ x.1, f₂ x.1 x.2⟩

lemma map_mk (f₁ : α₁ → α₂) (f₂ : ∀ a, β₁ a → β₂ (f₁ a)) (x : α₁) (y : β₁ x) :
    map f₁ f₂ ⟨x, y⟩ = ⟨f₁ x, f₂ x y⟩ := rfl
end Sigma

theorem Function.Injective.sigma_map {f₁ : α₁ → α₂} {f₂ : ∀ a, β₁ a → β₂ (f₁ a)}
    (h₁ : Injective f₁) (h₂ : ∀ a, Injective (f₂ a)) : Injective (Sigma.map f₁ f₂)
  | ⟨i, x⟩, ⟨j, y⟩, h => by
    obtain rfl : i = j := h₁ (Sigma.mk.inj_iff.mp h).1
    obtain rfl : x = y := h₂ i (sigma_mk_injective h)
    rfl

theorem Function.Injective.of_sigma_map {f₁ : α₁ → α₂} {f₂ : ∀ a, β₁ a → β₂ (f₁ a)}
    (h : Injective (Sigma.map f₁ f₂)) (a : α₁) : Injective (f₂ a) := fun x y hxy ↦
  sigma_mk_injective <| @h ⟨a, x⟩ ⟨a, y⟩ (Sigma.ext rfl (heq_of_eq hxy))

theorem Function.Injective.sigma_map_iff {f₁ : α₁ → α₂} {f₂ : ∀ a, β₁ a → β₂ (f₁ a)}
    (h₁ : Injective f₁) : Injective (Sigma.map f₁ f₂) ↔ ∀ a, Injective (f₂ a) :=
  ⟨fun h ↦ h.of_sigma_map, h₁.sigma_map⟩

theorem Function.Surjective.sigma_map {f₁ : α₁ → α₂} {f₂ : ∀ a, β₁ a → β₂ (f₁ a)}
    (h₁ : Surjective f₁) (h₂ : ∀ a, Surjective (f₂ a)) : Surjective (Sigma.map f₁ f₂) := by
  simp only [Surjective, Sigma.forall, h₁.forall]
  exact fun i ↦ (h₂ _).forall.2 fun x ↦ ⟨⟨i, x⟩, rfl⟩

/-- Interpret a function on `Σ x : α, β x` as a dependent function with two arguments.

This also exists as an `Equiv` as `Equiv.piCurry γ`. -/
def Sigma.curry {γ : ∀ a, β a → Type*} (f : ∀ x : Sigma β, γ x.1 x.2) (x : α) (y : β x) : γ x y :=
  f ⟨x, y⟩

/-- Interpret a dependent function with two arguments as a function on `Σ x : α, β x`.

This also exists as an `Equiv` as `(Equiv.piCurry γ).symm`. -/
def Sigma.uncurry {γ : ∀ a, β a → Type*} (f : ∀ (x) (y : β x), γ x y) (x : Sigma β) : γ x.1 x.2 :=
  f x.1 x.2

@[simp]
theorem Sigma.uncurry_curry {γ : ∀ a, β a → Type*} (f : ∀ x : Sigma β, γ x.1 x.2) :
    Sigma.uncurry (Sigma.curry f) = f :=
  funext fun ⟨_, _⟩ ↦ rfl

@[simp]
theorem Sigma.curry_uncurry {γ : ∀ a, β a → Type*} (f : ∀ (x) (y : β x), γ x y) :
    Sigma.curry (Sigma.uncurry f) = f :=
  rfl

theorem Sigma.curry_update {γ : ∀ a, β a → Type*} [DecidableEq α] [∀ a, DecidableEq (β a)]
    (i : Σ a, β a) (f : (i : Σ a, β a) → γ i.1 i.2) (x : γ i.1 i.2) :
    Sigma.curry (Function.update f i x) =
      Function.update (Sigma.curry f) i.1 (Function.update (Sigma.curry f i.1) i.2 x) := by
  obtain ⟨ia, ib⟩ := i
  ext ja jb
  unfold Sigma.curry
  obtain rfl | ha := eq_or_ne ia ja
  · obtain rfl | hb := eq_or_ne ib jb
    · simp
    · simp only [update_same]
      rw [Function.update_noteq (mt _ hb.symm), Function.update_noteq hb.symm]
      rintro h
      injection h
  · rw [Function.update_noteq (ne_of_apply_ne Sigma.fst _), Function.update_noteq]
    · exact ha.symm
    · exact ha.symm

/-- Convert a product type to a Σ-type. -/
def Prod.toSigma {α β} (p : α × β) : Σ_ : α, β :=
  ⟨p.1, p.2⟩

@[simp]
theorem Prod.fst_comp_toSigma {α β} : Sigma.fst ∘ @Prod.toSigma α β = Prod.fst :=
  rfl

@[simp]
theorem Prod.fst_toSigma {α β} (x : α × β) : (Prod.toSigma x).fst = x.fst :=
  rfl

@[simp]
theorem Prod.snd_toSigma {α β} (x : α × β) : (Prod.toSigma x).snd = x.snd :=
  rfl

@[simp]
theorem Prod.toSigma_mk {α β} (x : α) (y : β) : (x, y).toSigma = ⟨x, y⟩ :=
  rfl

-- Porting note: the meta instance `has_reflect (Σa, β a)` was removed here.

end Sigma

namespace PSigma

variable {α : Sort*} {β : α → Sort*}

/-- Nondependent eliminator for `PSigma`. -/
def elim {γ} (f : ∀ a, β a → γ) (a : PSigma β) : γ :=
  PSigma.casesOn a f

@[simp]
theorem elim_val {γ} (f : ∀ a, β a → γ) (a b) : PSigma.elim f ⟨a, b⟩ = f a b :=
  rfl

instance [Inhabited α] [Inhabited (β default)] : Inhabited (PSigma β) :=
  ⟨⟨default, default⟩⟩

instance decidableEq [h₁ : DecidableEq α] [h₂ : ∀ a, DecidableEq (β a)] : DecidableEq (PSigma β)
  | ⟨a₁, b₁⟩, ⟨a₂, b₂⟩ =>
    match a₁, b₁, a₂, b₂, h₁ a₁ a₂ with
    | _, b₁, _, b₂, isTrue (Eq.refl _) =>
      match b₁, b₂, h₂ _ b₁ b₂ with
      | _, _, isTrue (Eq.refl _) => isTrue rfl
      | _, _, isFalse n => isFalse fun h ↦ PSigma.noConfusion h fun _ e₂ ↦ n <| eq_of_heq e₂
    | _, _, _, _, isFalse n => isFalse fun h ↦ PSigma.noConfusion h fun e₁ _ ↦ n e₁

-- See https://leanprover.zulipchat.com/#narrow/stream/287929-mathlib4/topic/porting.20data.2Esigma.2Ebasic/near/304855864
-- for an explanation of why this is currently needed. It generates `PSigma.mk.inj`.
-- This could be done elsewhere.
gen_injective_theorems% PSigma

theorem mk.inj_iff {a₁ a₂ : α} {b₁ : β a₁} {b₂ : β a₂} :
    @PSigma.mk α β a₁ b₁ = @PSigma.mk α β a₂ b₂ ↔ a₁ = a₂ ∧ HEq b₁ b₂ :=
  (Iff.intro PSigma.mk.inj) fun ⟨h₁, h₂⟩ ↦
    match a₁, a₂, b₁, b₂, h₁, h₂ with
    | _, _, _, _, Eq.refl _, HEq.refl _ => rfl

@[simp]
theorem «forall» {p : (Σ'a, β a) → Prop} : (∀ x, p x) ↔ ∀ a b, p ⟨a, b⟩ :=
  ⟨fun h a b ↦ h ⟨a, b⟩, fun h ⟨a, b⟩ ↦ h a b⟩

#adaptation_note
/--
This should be renamed back to `exists` after `nightly-2024-07-31`.
-/
@[simp]
theorem exists' {p : (Σ'a, β a) → Prop} : (∃ x, p x) ↔ ∃ a b, p ⟨a, b⟩ :=
  ⟨fun ⟨⟨a, b⟩, h⟩ ↦ ⟨a, b, h⟩, fun ⟨a, b, h⟩ ↦ ⟨⟨a, b⟩, h⟩⟩

/-- A specialized ext lemma for equality of `PSigma` types over an indexed subtype. -/
@[ext]
theorem subtype_ext {β : Sort*} {p : α → β → Prop} :
    ∀ {x₀ x₁ : Σ'a, Subtype (p a)}, x₀.fst = x₁.fst → (x₀.snd : β) = x₁.snd → x₀ = x₁
  | ⟨_, _, _⟩, ⟨_, _, _⟩, rfl, rfl => rfl

variable {α₁ : Sort*} {α₂ : Sort*} {β₁ : α₁ → Sort*} {β₂ : α₂ → Sort*}

/-- Map the left and right components of a sigma -/
def map (f₁ : α₁ → α₂) (f₂ : ∀ a, β₁ a → β₂ (f₁ a)) : PSigma β₁ → PSigma β₂
  | ⟨a, b⟩ => ⟨f₁ a, f₂ a b⟩

end PSigma<|MERGE_RESOLUTION|>--- conflicted
+++ resolved
@@ -60,12 +60,6 @@
 @[simp]
 theorem eta : ∀ x : Σa, β a, Sigma.mk x.1 x.2 = x
   | ⟨_, _⟩ => rfl
-
-<<<<<<< HEAD
-=======
-protected theorem ext_iff {x₀ x₁ : Sigma β} : x₀ = x₁ ↔ x₀.1 = x₁.1 ∧ HEq x₀.2 x₁.2 := by
-  cases x₀; cases x₁; exact Sigma.mk.inj_iff
->>>>>>> 5040d990
 
 /-- A version of `Iff.mp Sigma.ext_iff` for functions from a nonempty type to a sigma type. -/
 theorem _root_.Function.eq_of_sigmaMk_comp {γ : Type*} [Nonempty γ]
