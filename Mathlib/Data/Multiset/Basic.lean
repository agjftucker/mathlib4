--- conflicted
+++ resolved
@@ -59,7 +59,6 @@
 theorem length_toList (s : Multiset α) : s.toList.length = card s := by
   rw [← coe_card, coe_toList]
 
-<<<<<<< HEAD
 @[simp]
 theorem card_zero : @card α 0 = 0 :=
   rfl
@@ -122,9 +121,6 @@
       (List.length_eq_three.mp h).imp fun _a =>
         Exists.imp fun _b => Exists.imp fun _c => congr_arg _,
     fun ⟨_a, _b, _c, e⟩ => e.symm ▸ rfl⟩
-=======
-end ToList
->>>>>>> babf9a89
 
 /-! ### Induction principles -/
 
@@ -182,9 +178,41 @@
   dsimp only [strongDownwardInductionOn]
   rw [strongDownwardInduction]
 
-section Choose
-
-<<<<<<< HEAD
+/-- Another way of expressing `strongInductionOn`: the `(<)` relation is well-founded. -/
+instance instWellFoundedLT : WellFoundedLT (Multiset α) :=
+  ⟨Subrelation.wf Multiset.card_lt_card (measure Multiset.card).2⟩
+
+/-! ### `Multiset.replicate` -/
+
+/-- `replicate n a` is the multiset containing only `a` with multiplicity `n`. -/
+def replicate (n : ℕ) (a : α) : Multiset α :=
+  List.replicate n a
+
+theorem coe_replicate (n : ℕ) (a : α) : (List.replicate n a : Multiset α) = replicate n a := rfl
+
+@[simp] theorem replicate_zero (a : α) : replicate 0 a = 0 := rfl
+
+@[simp] theorem replicate_succ (a : α) (n) : replicate (n + 1) a = a ::ₘ replicate n a := rfl
+
+theorem replicate_add (m n : ℕ) (a : α) : replicate (m + n) a = replicate m a + replicate n a :=
+  congr_arg _ <| List.replicate_add ..
+
+theorem replicate_one (a : α) : replicate 1 a = {a} := rfl
+
+@[simp] theorem card_replicate (n) (a : α) : card (replicate n a) = n :=
+  length_replicate n a
+
+theorem mem_replicate {a b : α} {n : ℕ} : b ∈ replicate n a ↔ n ≠ 0 ∧ b = a :=
+  List.mem_replicate
+
+theorem eq_of_mem_replicate {a b : α} {n} : b ∈ replicate n a → b = a :=
+  List.eq_of_mem_replicate
+
+theorem eq_replicate_card {a : α} {s : Multiset α} : s = replicate (card s) a ↔ ∀ b ∈ s, b = a :=
+  Quot.inductionOn s fun _l => coe_eq_coe.trans <| perm_replicate.trans eq_replicate_length
+
+alias ⟨_, eq_replicate_of_mem⟩ := eq_replicate_card
+
 theorem eq_replicate {a : α} {n} {s : Multiset α} :
     s = replicate n a ↔ card s = n ∧ ∀ b ∈ s, b = a :=
   ⟨fun h => h.symm ▸ ⟨card_replicate _ _, fun _b => eq_of_mem_replicate⟩,
@@ -1991,8 +2019,6 @@
 
 section Choose
 
-=======
->>>>>>> babf9a89
 variable (p : α → Prop) [DecidablePred p] (l : Multiset α)
 
 /-- Given a proof `hp` that there exists a unique `a ∈ l` such that `p a`, `chooseX p l hp` returns
