/-
Copyright (c) 2021 Nicolò Cavalleri. All rights reserved.
Released under Apache 2.0 license as described in the file LICENSE.
Authors: Nicolò Cavalleri
-/
import Mathlib.Data.Set.Basic

/-!
# Bundle
Basic data structure to implement fiber bundles, vector bundles (maybe fibrations?), etc. This file
should contain all possible results that do not involve any topology.

We represent a bundle `E` over a base space `B` as a dependent type `E : B → Type*`.

We define `Bundle.TotalSpace F E` to be the type of pairs `⟨b, x⟩`, where `b : B` and `x : E b`.
This type is isomorphic to `Σ x, E x` and uses an extra argument `F` for reasons explained below. In
general, the constructions of fiber bundles we will make will be of this form.

## Main Definitions

* `Bundle.TotalSpace` the total space of a bundle.
* `Bundle.TotalSpace.proj` the projection from the total space to the base space.
* `Bundle.TotalSpace.mk` the constructor for the total space.

## Implementation Notes

- We use a custom structure for the total space of a bundle instead of using a type synonym for the
  canonical disjoint union `Σ x, E x` because the total space usually has a different topology and
  Lean 4 `simp` fails to apply lemmas about `Σ x, E x` to elements of the total space.

- The definition of `Bundle.TotalSpace` has an unused argument `F`. The reason is that in some
<<<<<<< HEAD
  constructions (e.g., the vector bundle of continuous linear maps) we need access to the atlas of
=======
  constructions (e.g., the bundle of continuous linear maps) we need access to the atlas of
>>>>>>> 30eab675
  trivializations of original fiber bundles to construct the topology on the total space of the new
  fiber bundle.

## References
- https://en.wikipedia.org/wiki/Bundle_(mathematics)
-/

assert_not_exists RelIso

open Function Set

namespace Bundle

variable {B F : Type*} (E : B → Type*)

/-- `Bundle.TotalSpace F E` is the total space of the bundle. It consists of pairs
`(proj : B, snd : E proj)`.
-/
@[ext]
structure TotalSpace (F : Type*) (E : B → Type*) where
  /-- `Bundle.TotalSpace.proj` is the canonical projection `Bundle.TotalSpace F E → B` from the
  total space to the base space. -/
  proj : B
  snd : E proj

instance [Inhabited B] [Inhabited (E default)] : Inhabited (TotalSpace F E) :=
  ⟨⟨default, default⟩⟩

variable {E}

@[inherit_doc]
scoped notation:max "π " F':max E':max => Bundle.TotalSpace.proj (F := F') (E := E')

abbrev TotalSpace.mk' (F : Type*) (x : B) (y : E x) : TotalSpace F E := ⟨x, y⟩

theorem TotalSpace.mk_cast {x x' : B} (h : x = x') (b : E x) :
    .mk' F x' (cast (congr_arg E h) b) = TotalSpace.mk x b := by subst h; rfl

@[simp 1001, mfld_simps 1001]
theorem TotalSpace.mk_inj {b : B} {y y' : E b} : mk' F b y = mk' F b y' ↔ y = y' := by
  simp [TotalSpace.ext_iff]

theorem TotalSpace.mk_injective (b : B) : Injective (mk b : E b → TotalSpace F E) := fun _ _ ↦
  mk_inj.1

instance {x : B} : CoeTC (E x) (TotalSpace F E) :=
  ⟨TotalSpace.mk x⟩

theorem TotalSpace.eta (z : TotalSpace F E) : TotalSpace.mk z.proj z.2 = z := rfl

@[simp]
theorem TotalSpace.exists {p : TotalSpace F E → Prop} : (∃ x, p x) ↔ ∃ b y, p ⟨b, y⟩ :=
  ⟨fun ⟨x, hx⟩ ↦ ⟨x.1, x.2, hx⟩, fun ⟨b, y, h⟩ ↦ ⟨⟨b, y⟩, h⟩⟩

@[simp]
theorem TotalSpace.range_mk (b : B) : range ((↑) : E b → TotalSpace F E) = π F E ⁻¹' {b} := by
  apply Subset.antisymm
  · rintro _ ⟨x, rfl⟩
    rfl
  · rintro ⟨_, x⟩ rfl
    exact ⟨x, rfl⟩

/-- Notation for the direct sum of two bundles over the same base. -/
notation:100 E₁ " ×ᵇ " E₂ => fun x => E₁ x × E₂ x

/-- `Bundle.Trivial B F` is the trivial bundle over `B` of fiber `F`. -/
@[reducible, nolint unusedArguments]
def Trivial (B : Type*) (F : Type*) : B → Type _ := fun _ => F

/-- The trivial bundle, unlike other bundles, has a canonical projection on the fiber. -/
def TotalSpace.trivialSnd (B : Type*) (F : Type*) : TotalSpace F (Bundle.Trivial B F) → F :=
  TotalSpace.snd

/-- A trivial bundle is equivalent to the product `B × F`. -/
@[simps (config := { attrs := [`mfld_simps] })]
def TotalSpace.toProd (B F : Type*) : (TotalSpace F fun _ : B => F) ≃ B × F where
  toFun x := (x.1, x.2)
  invFun x := ⟨x.1, x.2⟩

section Pullback

variable {B' : Type*}

/-- The pullback of a bundle `E` over a base `B` under a map `f : B' → B`, denoted by
`Bundle.Pullback f E` or `f *ᵖ E`, is the bundle over `B'` whose fiber over `b'` is `E (f b')`. -/
def Pullback (f : B' → B) (E : B → Type*) : B' → Type _ := fun x => E (f x)

@[inherit_doc]
notation f " *ᵖ " E:arg => Pullback f E

instance {f : B' → B} {x : B'} [Nonempty (E (f x))] : Nonempty ((f *ᵖ E) x) :=
  ‹Nonempty (E (f x))›

/-- Natural embedding of the total space of `f *ᵖ E` into `B' × TotalSpace F E`. -/
@[simp]
def pullbackTotalSpaceEmbedding (f : B' → B) : TotalSpace F (f *ᵖ E) → B' × TotalSpace F E :=
  fun z => (z.proj, TotalSpace.mk (f z.proj) z.2)

/-- The base map `f : B' → B` lifts to a canonical map on the total spaces. -/
@[simps (config := { attrs := [`mfld_simps] })]
def Pullback.lift (f : B' → B) : TotalSpace F (f *ᵖ E) → TotalSpace F E := fun z => ⟨f z.proj, z.2⟩

@[simp, mfld_simps]
theorem Pullback.lift_mk (f : B' → B) (x : B') (y : E (f x)) :
    Pullback.lift f (.mk' F x y) = ⟨f x, y⟩ :=
  rfl

end Pullback

end Bundle<|MERGE_RESOLUTION|>--- conflicted
+++ resolved
@@ -29,11 +29,7 @@
   Lean 4 `simp` fails to apply lemmas about `Σ x, E x` to elements of the total space.
 
 - The definition of `Bundle.TotalSpace` has an unused argument `F`. The reason is that in some
-<<<<<<< HEAD
-  constructions (e.g., the vector bundle of continuous linear maps) we need access to the atlas of
-=======
   constructions (e.g., the bundle of continuous linear maps) we need access to the atlas of
->>>>>>> 30eab675
   trivializations of original fiber bundles to construct the topology on the total space of the new
   fiber bundle.
 
