--- conflicted
+++ resolved
@@ -55,7 +55,6 @@
 @[simp] lemma cast_lt_zero : (q : K) < 0 ↔ q < 0 := by norm_cast
 
 @[simp, norm_cast]
-<<<<<<< HEAD
 theorem cast_le_natCast {m : ℚ} {n : ℕ} : (m : K) ≤ n ↔ m ≤ (n : ℚ) := by
   rw [← cast_le (K := K), cast_natCast]
 
@@ -88,12 +87,7 @@
   rw [← cast_lt (K := K), cast_intCast]
 
 @[simp, norm_cast]
-theorem cast_min {a b : ℚ} : (↑(min a b) : K) = min (a : K) (b : K) :=
-  (@cast_mono K _).map_min
-#align rat.cast_min Rat.cast_min
-=======
 lemma cast_min (p q : ℚ) : (↑(min p q) : K) = min (p : K) (q : K) := (@cast_mono K _).map_min
->>>>>>> bd42e7c9
 
 @[simp, norm_cast]
 lemma cast_max (p q : ℚ) : (↑(max p q) : K) = max (p : K) (q : K) := (@cast_mono K _).map_max
@@ -171,7 +165,6 @@
 @[norm_cast] lemma cast_lt_zero : (q : K) < 0 ↔ q < 0 := by norm_cast
 @[simp] lemma not_cast_lt_zero : ¬(q : K) < 0 := mod_cast not_lt_zero'
 
-<<<<<<< HEAD
 @[simp, norm_cast]
 theorem cast_le_natCast {m : ℚ≥0} {n : ℕ} : (m : K) ≤ n ↔ m ≤ (n : ℚ≥0) := by
   rw [← cast_le (K := K), cast_natCast]
@@ -188,11 +181,7 @@
 theorem natCast_lt_cast {m : ℕ} {n : ℚ≥0} : (m : K) < n ↔ (m : ℚ≥0) < n := by
   rw [← cast_lt (K := K), cast_natCast]
 
-@[simp, norm_cast]
-theorem cast_min {a b : ℚ≥0} : (↑(min a b) : K) = min (a : K) (b : K) :=
-=======
 @[simp, norm_cast] lemma cast_min (p q : ℚ≥0) : (↑(min p q) : K) = min (p : K) (q : K) :=
->>>>>>> bd42e7c9
   (@cast_mono K _).map_min
 
 @[simp, norm_cast] lemma cast_max (p q : ℚ≥0) : (↑(max p q) : K) = max (p : K) (q : K) :=
