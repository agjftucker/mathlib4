/-
Copyright (c) 2023 Floris van Doorn. All rights reserved.
Released under Apache 2.0 license as described in the file LICENSE.
Authors: Floris van Doorn
-/
import Mathlib.Data.Finset.Pi
import Mathlib.Logic.Function.DependsOn

/-!
# Update a function on a set of values

This file defines `Function.updateFinset`, the operation that updates a function on a
(finite) set of values.

This is a very specific function used for `MeasureTheory.marginal`, and possibly not that useful
for other purposes.
-/
variable {ι : Sort _} {π : ι → Sort _} {x : ∀ i, π i} [DecidableEq ι]

namespace Function

/-- `updateFinset x s y` is the vector `x` with the coordinates in `s` changed to the values of `y`.
-/
def updateFinset (x : ∀ i, π i) (s : Finset ι) (y : ∀ i : ↥s, π i) (i : ι) : π i :=
  if hi : i ∈ s then y ⟨i, hi⟩ else x i

open Finset Equiv

theorem updateFinset_def {s : Finset ι} {y} :
    updateFinset x s y = fun i ↦ if hi : i ∈ s then y ⟨i, hi⟩ else x i :=
  rfl

@[simp] theorem updateFinset_empty {y} : updateFinset x ∅ y = x :=
  rfl

theorem updateFinset_singleton {i y} :
    updateFinset x {i} y = Function.update x i (y ⟨i, mem_singleton_self i⟩) := by
  congr with j
  by_cases hj : j = i
  · cases hj
    simp only [dif_pos, Finset.mem_singleton, update_self, updateFinset]
  · simp [hj, updateFinset]

theorem update_eq_updateFinset {i y} :
    Function.update x i y = updateFinset x {i} (uniqueElim y) := by
  congr with j
  by_cases hj : j = i
  · cases hj
    simp only [dif_pos, Finset.mem_singleton, update_self, updateFinset]
    exact uniqueElim_default (α := fun j : ({i} : Finset ι) => π j) y
  · simp [hj, updateFinset]

/-- If one replaces the variables indexed by a finite set `t`, then `f` no longer depends on
those variables. -/
theorem _root_.DependsOn.updateFinset {α : Type*} {f : (Π i, π i) → α} {s : Set ι}
    (hf : DependsOn f s) {t : Finset ι} (y : Π i : t, π i) :
    DependsOn (fun x ↦ f (updateFinset x t y)) (s \ t) := by
  refine fun x₁ x₂ h ↦ hf (fun i hi ↦ ?_)
  simp only [Function.updateFinset]
  split_ifs; · rfl
  simp_all

/-- If one replaces the variable indexed by `i`, then `f` no longer depends on
this variable. -/
theorem _root_.DependsOn.update {α : Type*} {f : (Π i, π i) → α} {s : Finset ι} (hf : DependsOn f s)
    (i : ι) (y : π i) : DependsOn (fun x ↦ f (Function.update x i y)) (s.erase i) := by
  simp_rw [Function.update_eq_updateFinset, erase_eq, coe_sdiff]
  exact hf.updateFinset _

theorem updateFinset_updateFinset {s t : Finset ι} (hst : Disjoint s t)
    {y : ∀ i : ↥s, π i} {z : ∀ i : ↥t, π i} :
    updateFinset (updateFinset x s y) t z =
    updateFinset x (s ∪ t) (Equiv.piFinsetUnion π hst ⟨y, z⟩) := by
  set e := Equiv.Finset.union s t hst
  congr with i
  by_cases his : i ∈ s <;> by_cases hit : i ∈ t <;>
    simp only [updateFinset, his, hit, dif_pos, dif_neg, Finset.mem_union, false_or, not_false_iff]
  · exfalso; exact Finset.disjoint_left.mp hst his hit
  · exact piCongrLeft_sumInl (fun b : ↥(s ∪ t) => π b) e y z ⟨i, his⟩ |>.symm
  · exact piCongrLeft_sumInr (fun b : ↥(s ∪ t) => π b) e y z ⟨i, hit⟩ |>.symm
<<<<<<< HEAD
=======

lemma updateFinset_updateFinset_of_subset {s t : Finset ι} (hst : s ⊆ t)
    (x : Π i, π i) (y : Π i : s, π i) (z : Π i : t, π i) :
    updateFinset (updateFinset x s y) t z = updateFinset x t z := by
  ext i
  simp only [updateFinset]
  split_ifs with h1 h2 <;> try rfl
  exact (h1 (hst h2)).elim

lemma restrict_updateFinset_of_subset {s t : Finset ι} (hst : s ⊆ t) (x : Π i, π i)
    (y : Π i : t, π i) : s.restrict (updateFinset x t y) = restrict₂ hst y := by
  ext i
  simp [updateFinset, dif_pos (hst i.2)]

lemma restrict_updateFinset {s : Finset ι} (x : Π i, π i) (y : Π i : s, π i) :
    s.restrict (updateFinset x s y) = y := by
  rw [restrict_updateFinset_of_subset subset_rfl]
  rfl

@[simp]
lemma updateFinset_restrict {s : Finset ι} (x : Π i, π i) :
    updateFinset x s (s.restrict x) = x := by
  ext i
  simp [updateFinset]
>>>>>>> 16f9daaf

end Function<|MERGE_RESOLUTION|>--- conflicted
+++ resolved
@@ -78,8 +78,6 @@
   · exfalso; exact Finset.disjoint_left.mp hst his hit
   · exact piCongrLeft_sumInl (fun b : ↥(s ∪ t) => π b) e y z ⟨i, his⟩ |>.symm
   · exact piCongrLeft_sumInr (fun b : ↥(s ∪ t) => π b) e y z ⟨i, hit⟩ |>.symm
-<<<<<<< HEAD
-=======
 
 lemma updateFinset_updateFinset_of_subset {s t : Finset ι} (hst : s ⊆ t)
     (x : Π i, π i) (y : Π i : s, π i) (z : Π i : t, π i) :
@@ -104,6 +102,5 @@
     updateFinset x s (s.restrict x) = x := by
   ext i
   simp [updateFinset]
->>>>>>> 16f9daaf
 
 end Function