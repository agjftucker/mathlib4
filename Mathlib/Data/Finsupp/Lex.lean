--- conflicted
+++ resolved
@@ -82,12 +82,8 @@
 
 /-- The linear order on `Finsupp`s obtained by the lexicographic ordering. -/
 instance Lex.linearOrder [LinearOrder N] : LinearOrder (Lex (α →₀ N)) where
-<<<<<<< HEAD
-  __ := Lex.partialOrder (α := α) (N := N)
-=======
   lt := (· < ·)
   le := (· ≤ ·)
->>>>>>> 3e2ed702
   __ := LinearOrder.lift' (toLex ∘ toDFinsupp ∘ ofLex) finsuppEquivDFinsupp.injective
 #align finsupp.lex.linear_order Finsupp.Lex.linearOrder
 
