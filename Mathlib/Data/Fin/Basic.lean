/-
Copyright (c) 2017 Robert Y. Lewis. All rights reserved.
Released under Apache 2.0 license as described in the file LICENSE.
Authors: Robert Y. Lewis, Keeley Hoek
-/
import Mathlib.Algebra.NeZero
import Mathlib.Algebra.Order.WithZero
import Mathlib.Init.Data.Fin.Basic
import Mathlib.Order.RelIso.Basic
import Mathlib.Data.Nat.Order.Basic
import Mathlib.Order.Hom.Set
import Std.Data.Fin.Basic

#align_import data.fin.basic from "leanprover-community/mathlib"@"3a2b5524a138b5d0b818b858b516d4ac8a484b03"

/-!
# The finite type with `n` elements

`Fin n` is the type whose elements are natural numbers smaller than `n`.
This file expands on the development in the core library.

## Main definitions

### Induction principles

* `finZeroElim` : Elimination principle for the empty set `Fin 0`, generalizes `Fin.elim0`.
* `Fin.succRec` : Define `C n i` by induction on `i : Fin n` interpreted
  as `(0 : Fin (n - i)).succ.succ…`. This function has two arguments: `H0 n` defines
  `0`-th element `C (n+1) 0` of an `(n+1)`-tuple, and `Hs n i` defines `(i+1)`-st element
  of `(n+1)`-tuple based on `n`, `i`, and `i`-th element of `n`-tuple.
* `Fin.succRecOn` : same as `Fin.succRec` but `i : Fin n` is the first argument;
* `Fin.induction` : Define `C i` by induction on `i : Fin (n + 1)`, separating into the
  `Nat`-like base cases of `C 0` and `C (i.succ)`.
* `Fin.inductionOn` : same as `Fin.induction` but with `i : Fin (n + 1)` as the first argument.
* `Fin.cases` : define `f : Π i : Fin n.succ, C i` by separately handling the cases `i = 0` and
  `i = Fin.succ j`, `j : Fin n`, defined using `Fin.induction`.
* `Fin.reverseInduction`: reverse induction on `i : Fin (n + 1)`; given `C (Fin.last n)` and
  `∀ i : Fin n, C (Fin.succ i) → C (Fin.castSucc i)`, constructs all values `C i` by going down;
* `Fin.lastCases`: define `f : Π i, Fin (n + 1), C i` by separately handling the cases
  `i = Fin.last n` and `i = Fin.castSucc j`, a special case of `Fin.reverseInduction`;
* `Fin.addCases`: define a function on `Fin (m + n)` by separately handling the cases
  `Fin.castAdd n i` and `Fin.natAdd m i`;
* `Fin.succAboveCases`: given `i : Fin (n + 1)`, define a function on `Fin (n + 1)` by separately
  handling the cases `j = i` and `j = Fin.succAbove i k`, same as `Fin.insertNth` but marked
  as eliminator and works for `Sort*`. -- Porting note: this is in another file

### Order embeddings and an order isomorphism

* `Fin.orderIsoSubtype` : coercion to `{ i // i < n }` as an `OrderIso`;
* `Fin.valEmbedding` : coercion to natural numbers as an `Embedding`;
* `Fin.valOrderEmbedding` : coercion to natural numbers as an `OrderEmbedding`;
* `Fin.succEmb` : `Fin.succ` as an `OrderEmbedding`;
* `Fin.castLEEmb h` : `Fin.castLE` as an `OrderEmbedding`, embed `Fin n` into `Fin m`, `h : n ≤ m`;
* `Fin.castIso` : `Fin.cast` as an `OrderIso`, order isomorphism between `Fin n` and `Fin m`
  provided that `n = m`, see also `Equiv.finCongr`;
* `Fin.castAddEmb m` : `Fin.castAdd` as an `OrderEmbedding`, embed `Fin n` into `Fin (n+m)`;
* `Fin.castSuccEmb` : `Fin.castSucc` as an `OrderEmbedding`, embed `Fin n` into `Fin (n+1)`;
* `Fin.succAboveEmb p` : `Fin.succAbove` as an `OrderEmbedding`, embed `Fin n` into `Fin (n + 1)`
  with a hole around `p`;
* `Fin.addNatEmb m i` : `Fin.addNat` as an `OrderEmbedding`, add `m` on `i` on the right,
  generalizes `Fin.succ`;
* `Fin.natAddEmb n i` : `Fin.natAdd` as an `OrderEmbedding`, adds `n` on `i` on the left;

### Other casts

* `Fin.ofNat'`: given a positive number `n` (deduced from `[NeZero n]`), `Fin.ofNat' i` is
  `i % n` interpreted as an element of `Fin n`;
* `Fin.divNat i` : divides `i : Fin (m * n)` by `n`;
* `Fin.modNat i` : takes the mod of `i : Fin (m * n)` by `n`;

### Misc definitions

* `Fin.revPerm : Equiv.Perm (Fin n)` : `Fin.rev` as an `Equiv.Perm`, the antitone involution given
  by `i ↦ n-(i+1)`

-/

set_option autoImplicit true

universe u v

open Fin Nat Function

/-- Elimination principle for the empty set `Fin 0`, dependent version. -/
def finZeroElim {α : Fin 0 → Sort*} (x : Fin 0) : α x :=
  x.elim0
#align fin_zero_elim finZeroElim

namespace Fin

instance : CanLift ℕ (Fin n) Fin.val (· < n) where
  prf k hk := ⟨⟨k, hk⟩, rfl⟩

/-- A non-dependent variant of `elim0`. -/
def elim0' {α : Sort*} (x : Fin 0) : α :=
  x.elim0
#align fin.elim0' Fin.elim0'

variable {n m : ℕ}
--variable {a b : Fin n} -- this *really* breaks stuff

#align fin.fin_to_nat Fin.coeToNat

theorem val_injective : Function.Injective (@Fin.val n) :=
  @Fin.eq_of_veq n
#align fin.val_injective Fin.val_injective

/-- If you actually have an element of `Fin n`, then the `n` is always positive -/
lemma size_positive : Fin n → 0 < n := Fin.pos

lemma size_positive' [Nonempty (Fin n)] : 0 < n :=
  ‹Nonempty (Fin n)›.elim Fin.pos

protected theorem prop (a : Fin n) : a.val < n :=
  a.2
#align fin.prop Fin.prop

#align fin.is_lt Fin.is_lt
#align fin.pos Fin.pos
#align fin.pos_iff_nonempty Fin.pos_iff_nonempty

/-- Equivalence between `Fin n` and `{ i // i < n }`. -/
@[simps apply symm_apply]
def equivSubtype : Fin n ≃ { i // i < n } where
  toFun a := ⟨a.1, a.2⟩
  invFun a := ⟨a.1, a.2⟩
  left_inv := fun ⟨_, _⟩ => rfl
  right_inv := fun ⟨_, _⟩ => rfl
#align fin.equiv_subtype Fin.equivSubtype
#align fin.equiv_subtype_symm_apply Fin.equivSubtype_symm_apply
#align fin.equiv_subtype_apply Fin.equivSubtype_apply

section coe

/-!
### coercions and constructions
-/

#align fin.eta Fin.eta
#align fin.ext Fin.ext
#align fin.ext_iff Fin.ext_iff
#align fin.coe_injective Fin.val_injective

theorem val_eq_val (a b : Fin n) : (a : ℕ) = b ↔ a = b :=
  ext_iff.symm
#align fin.coe_eq_coe Fin.val_eq_val

theorem eq_iff_veq (a b : Fin n) : a = b ↔ a.1 = b.1 :=
  ⟨veq_of_eq, eq_of_veq⟩
#align fin.eq_iff_veq Fin.eq_iff_veq

theorem ne_iff_vne (a b : Fin n) : a ≠ b ↔ a.1 ≠ b.1 :=
  ⟨vne_of_ne, ne_of_vne⟩
#align fin.ne_iff_vne Fin.ne_iff_vne

-- porting note: I'm not sure if this comment still applies.
-- built-in reduction doesn't always work
@[simp, nolint simpNF]
theorem mk_eq_mk {a h a' h'} : @mk n a h = @mk n a' h' ↔ a = a' :=
  ext_iff
#align fin.mk_eq_mk Fin.mk_eq_mk

#align fin.mk.inj_iff Fin.mk.inj_iff
#align fin.mk_val Fin.val_mk
#align fin.eq_mk_iff_coe_eq Fin.eq_mk_iff_val_eq
#align fin.coe_mk Fin.val_mk
#align fin.mk_coe Fin.mk_val

-- syntactic tautologies now
#noalign fin.coe_eq_val
#noalign fin.val_eq_coe

/-- Assume `k = l`. If two functions defined on `Fin k` and `Fin l` are equal on each element,
then they coincide (in the heq sense). -/
protected theorem heq_fun_iff {α : Sort*} {k l : ℕ} (h : k = l) {f : Fin k → α} {g : Fin l → α} :
    HEq f g ↔ ∀ i : Fin k, f i = g ⟨(i : ℕ), h ▸ i.2⟩ := by
  subst h
  simp [Function.funext_iff]
#align fin.heq_fun_iff Fin.heq_fun_iff

/-- Assume `k = l` and `k' = l'`.
If two functions `Fin k → Fin k' → α` and `Fin l → Fin l' → α` are equal on each pair,
then they coincide (in the heq sense). -/
protected theorem heq_fun₂_iff {α : Sort*} {k l k' l' : ℕ} (h : k = l) (h' : k' = l')
    {f : Fin k → Fin k' → α} {g : Fin l → Fin l' → α} :
    HEq f g ↔ ∀ (i : Fin k) (j : Fin k'), f i j = g ⟨(i : ℕ), h ▸ i.2⟩ ⟨(j : ℕ), h' ▸ j.2⟩ := by
  subst h
  subst h'
  simp [Function.funext_iff]

protected theorem heq_ext_iff {k l : ℕ} (h : k = l) {i : Fin k} {j : Fin l} :
    HEq i j ↔ (i : ℕ) = (j : ℕ) := by
  subst h
  simp [val_eq_val]
#align fin.heq_ext_iff Fin.heq_ext_iff

#align fin.exists_iff Fin.exists_iff
#align fin.forall_iff Fin.forall_iff

end coe

section Order

/-!
### order
-/


#align fin.is_le Fin.is_le
#align fin.is_le' Fin.is_le'

theorem lt_iff_val_lt_val {a b : Fin n} : a < b ↔ (a : ℕ) < b :=
  Iff.rfl
#align fin.lt_iff_coe_lt_coe Fin.lt_iff_val_lt_val

theorem le_iff_val_le_val {a b : Fin n} : a ≤ b ↔ (a : ℕ) ≤ b :=
  Iff.rfl
#align fin.le_iff_coe_le_coe Fin.le_iff_val_le_val

#align fin.mk_lt_of_lt_coe Fin.mk_lt_of_lt_val
#align fin.mk_le_of_le_coe Fin.mk_le_of_le_val

/-- `a < b` as natural numbers if and only if `a < b` in `Fin n`. -/
@[norm_cast, simp]
theorem val_fin_lt {n : ℕ} {a b : Fin n} : (a : ℕ) < (b : ℕ) ↔ a < b :=
  Iff.rfl
#align fin.coe_fin_lt Fin.val_fin_lt

/-- `a ≤ b` as natural numbers if and only if `a ≤ b` in `Fin n`. -/
@[norm_cast, simp]
theorem val_fin_le {n : ℕ} {a b : Fin n} : (a : ℕ) ≤ (b : ℕ) ↔ a ≤ b :=
  Iff.rfl
#align fin.coe_fin_le Fin.val_fin_le

instance {n : ℕ} : LinearOrder (Fin n) :=
  @LinearOrder.liftWithOrd (Fin n) _ _ ⟨fun x y => ⟨max x y, max_rec' (· < n) x.2 y.2⟩⟩
    ⟨fun x y => ⟨min x y, min_rec' (· < n) x.2 y.2⟩⟩ _ Fin.val Fin.val_injective (fun _ _ => rfl)
    (fun _ _ => rfl) (fun _ _ => rfl)

#align fin.mk_le_mk Fin.mk_le_mk
#align fin.mk_lt_mk Fin.mk_lt_mk

-- @[simp] -- Porting note: simp can prove this
theorem min_val {a : Fin n} : min (a : ℕ) n = a := by simp
#align fin.min_coe Fin.min_val

-- @[simp] -- Porting note: simp can prove this
theorem max_val {a : Fin n} : max (a : ℕ) n = n := by simp
#align fin.max_coe Fin.max_val

instance {n : ℕ} : PartialOrder (Fin n) := by infer_instance

theorem val_strictMono : StrictMono (val : Fin n → ℕ) := fun _ _ => id
#align fin.coe_strict_mono Fin.val_strictMono

/-- The equivalence `Fin n ≃ { i // i < n }` is an order isomorphism. -/
@[simps! apply symm_apply]
def orderIsoSubtype : Fin n ≃o { i // i < n } :=
  equivSubtype.toOrderIso (by simp [Monotone]) (by simp [Monotone])
#align fin.order_iso_subtype Fin.orderIsoSubtype
#align fin.order_iso_subtype_symm_apply Fin.orderIsoSubtype_symm_apply
#align fin.order_iso_subtype_apply Fin.orderIsoSubtype_apply

/-- The inclusion map `Fin n → ℕ` is an embedding. -/
@[simps apply]
def valEmbedding : Fin n ↪ ℕ :=
  ⟨val, val_injective⟩
#align fin.coe_embedding Fin.valEmbedding

@[simp]
theorem equivSubtype_symm_trans_valEmbedding :
    equivSubtype.symm.toEmbedding.trans valEmbedding = Embedding.subtype (· < n) :=
  rfl
#align fin.equiv_subtype_symm_trans_val_embedding Fin.equivSubtype_symm_trans_valEmbedding

/-- The inclusion map `Fin n → ℕ` is an order embedding. -/
@[simps! apply]
def valOrderEmbedding (n) : Fin n ↪o ℕ :=
  ⟨valEmbedding, Iff.rfl⟩
#align fin.coe_order_embedding Fin.valOrderEmbedding

/-- The ordering on `Fin n` is a well order. -/
instance Lt.isWellOrder (n) : IsWellOrder (Fin n) (· < ·) :=
  (valOrderEmbedding n).isWellOrder
#align fin.fin.lt.is_well_order Fin.Lt.isWellOrder

/-- Use the ordering on `Fin n` for checking recursive definitions.

For example, the following definition is not accepted by the termination checker,
unless we declare the `WellFoundedRelation` instance:
```lean
def factorial {n : ℕ} : Fin n → ℕ
  | ⟨0, _⟩ := 1
  | ⟨i + 1, hi⟩ := (i + 1) * factorial ⟨i, i.lt_succ_self.trans hi⟩
```
-/
instance {n : ℕ} : WellFoundedRelation (Fin n) :=
  measure (val : Fin n → ℕ)

/-- Given a positive `n`, `Fin.ofNat' i` is `i % n` as an element of `Fin n`. -/
def ofNat'' [NeZero n] (i : ℕ) : Fin n :=
  ⟨i % n, mod_lt _ <| NeZero.pos n⟩
#align fin.of_nat' Fin.ofNat''ₓ
-- porting note: `Fin.ofNat'` conflicts with something in core (there the hypothesis is `n > 0`),
-- so for now we make this double-prime `''`. This is also the reason for the dubious translation.

instance {n : ℕ} [NeZero n] : Zero (Fin n) := ⟨ofNat'' 0⟩
instance {n : ℕ} [NeZero n] : One (Fin n) := ⟨ofNat'' 1⟩

#align fin.coe_zero Fin.val_zero

/--
The `Fin.val_zero` in `Std` only applies in `Fin (n+1)`.
This one instead uses a `NeZero n` typeclass hypothesis.
-/
@[simp]
theorem val_zero' (n : ℕ) [NeZero n] : ((0 : Fin n) : ℕ) = 0 :=
  rfl
#align fin.val_zero' Fin.val_zero'

#align fin.mk_zero Fin.mk_zero

/--
The `Fin.zero_le` in `Std` only applies in `Fin (n+1)`.
This one instead uses a `NeZero n` typeclass hypothesis.
-/
@[simp]
protected theorem zero_le' [NeZero n] (a : Fin n) : 0 ≤ a :=
  Nat.zero_le a.val
#align fin.zero_le Fin.zero_le'

#align fin.zero_lt_one Fin.zero_lt_one
#align fin.not_lt_zero Fin.not_lt_zero

/--
The `Fin.pos_iff_ne_zero` in `Std` only applies in `Fin (n+1)`.
This one instead uses a `NeZero n` typeclass hypothesis.
-/
theorem pos_iff_ne_zero' [NeZero n] (a : Fin n) : 0 < a ↔ a ≠ 0 := by
  rw [← val_fin_lt, val_zero', _root_.pos_iff_ne_zero, Ne.def, Ne.def, ext_iff, val_zero']
#align fin.pos_iff_ne_zero Fin.pos_iff_ne_zero'

#align fin.eq_zero_or_eq_succ Fin.eq_zero_or_eq_succ
#align fin.eq_succ_of_ne_zero Fin.eq_succ_of_ne_zero

@[simp] lemma cast_eq_self (a : Fin n) : cast rfl a = a := rfl

theorem rev_involutive : Involutive (rev : Fin n → Fin n) := fun i =>
  ext <| by
    dsimp only [rev]
    rw [← tsub_tsub, tsub_tsub_cancel_of_le (Nat.add_one_le_iff.2 i.is_lt),
      add_tsub_cancel_right]
#align fin.rev_involutive Fin.rev_involutive

/-- `Fin.rev` as an `Equiv.Perm`, the antitone involution `Fin n → Fin n` given by
`i ↦ n-(i+1)`. -/
@[simps! apply symm_apply]
def revPerm : Equiv.Perm (Fin n) :=
  Involutive.toPerm rev rev_involutive
#align fin.rev Fin.revPerm

#align fin.coe_rev Fin.val_revₓ

theorem rev_injective : Injective (@rev n) :=
  rev_involutive.injective
#align fin.rev_injective Fin.rev_injective

theorem rev_surjective : Surjective (@rev n) :=
  rev_involutive.surjective
#align fin.rev_surjective Fin.rev_surjective

theorem rev_bijective : Bijective (@rev n) :=
  rev_involutive.bijective
#align fin.rev_bijective Fin.rev_bijective

#align fin.rev_inj Fin.rev_injₓ

#align fin.rev_rev Fin.rev_revₓ

@[simp]
theorem revPerm_symm : (@revPerm n).symm = revPerm :=
  rfl
#align fin.rev_symm Fin.revPerm_symm

#align fin.rev_eq Fin.rev_eqₓ

#align fin.rev_le_rev Fin.rev_le_revₓ

#align fin.rev_lt_rev Fin.rev_lt_revₓ

/-- `Fin.rev n` as an order-reversing isomorphism. -/
@[simps! apply toEquiv]
def revOrderIso {n} : (Fin n)ᵒᵈ ≃o Fin n :=
  ⟨OrderDual.ofDual.trans revPerm, rev_le_rev⟩
#align fin.rev_order_iso Fin.revOrderIso
#align fin.rev_order_iso_apply Fin.revOrderIso_apply
#align fin.rev_order_iso_to_equiv Fin.revOrderIso_toEquiv

@[simp]
theorem revOrderIso_symm_apply (i : Fin n) : revOrderIso.symm i = OrderDual.toDual (rev i) :=
  rfl
#align fin.rev_order_iso_symm_apply Fin.revOrderIso_symm_apply

theorem cast_rev (i : Fin n) (h : n = m) :
    cast h i.rev = (i.cast h).rev := by
  subst h; simp

theorem rev_eq_iff {i j : Fin n} : rev i = j ↔ i = rev j := by
  rw [← rev_inj, rev_rev]

theorem rev_ne_iff {i j : Fin n} : rev i ≠ j ↔ i ≠ rev j := rev_eq_iff.not

theorem rev_lt_iff {i j : Fin n} : rev i < j ↔ rev j < i := by
  rw [← rev_lt_rev, rev_rev]

theorem rev_le_iff {i j : Fin n} : rev i ≤ j ↔ rev j ≤ i := by
  rw [← rev_le_rev, rev_rev]

theorem lt_rev_iff {i j : Fin n} : i < rev j ↔ j < rev i := by
  rw [← rev_lt_rev, rev_rev]

theorem le_rev_iff {i j : Fin n} : i ≤ rev j ↔ j ≤ rev i := by
  rw [← rev_le_rev, rev_rev]

#align fin.last Fin.last
#align fin.coe_last Fin.val_last

-- porting note: this is now syntactically equal to `val_last`
#align fin.last_val Fin.val_last
#align fin.le_last Fin.le_last

instance : BoundedOrder (Fin (n + 1)) where
  top := last n
  le_top := le_last
  bot := 0
  bot_le := zero_le

instance : Lattice (Fin (n + 1)) :=
  LinearOrder.toLattice

#align fin.last_pos Fin.last_pos
#align fin.eq_last_of_not_lt Fin.eq_last_of_not_lt

theorem last_pos' [NeZero n] : 0 < last n := NeZero.pos n

theorem one_lt_last [NeZero n] : 1 < last (n + 1) := (lt_add_iff_pos_left 1).mpr (NeZero.pos n)

theorem top_eq_last (n : ℕ) : ⊤ = Fin.last n :=
  rfl
#align fin.top_eq_last Fin.top_eq_last

theorem bot_eq_zero (n : ℕ) : ⊥ = (0 : Fin (n + 1)) :=
  rfl
#align fin.bot_eq_zero Fin.bot_eq_zero

section

variable {α : Type*} [Preorder α]

open Set

/-- If `e` is an `orderIso` between `Fin n` and `Fin m`, then `n = m` and `e` is the identity
map. In this lemma we state that for each `i : Fin n` we have `(e i : ℕ) = (i : ℕ)`. -/
@[simp]
theorem coe_orderIso_apply (e : Fin n ≃o Fin m) (i : Fin n) : (e i : ℕ) = i := by
  rcases i with ⟨i, hi⟩
  dsimp only
  induction' i using Nat.strong_induction_on with i h
  refine' le_antisymm (forall_lt_iff_le.1 fun j hj => _) (forall_lt_iff_le.1 fun j hj => _)
  · have := e.symm.lt_iff_lt.2 (mk_lt_of_lt_val hj)
    rw [e.symm_apply_apply] at this
    -- porting note: convert was abusing definitional equality
    have : _ < i := this
    convert this
    simpa using h _ this (e.symm _).is_lt
  · rwa [← h j hj (hj.trans hi), ← lt_iff_val_lt_val, e.lt_iff_lt]
#align fin.coe_order_iso_apply Fin.coe_orderIso_apply

instance orderIso_subsingleton : Subsingleton (Fin n ≃o α) :=
  ⟨fun e e' => by
    ext i
    rw [← e.symm.apply_eq_iff_eq, e.symm_apply_apply, ← e'.trans_apply, ext_iff,
      coe_orderIso_apply]⟩
#align fin.order_iso_subsingleton Fin.orderIso_subsingleton

instance orderIso_subsingleton' : Subsingleton (α ≃o Fin n) :=
  OrderIso.symm_injective.subsingleton
#align fin.order_iso_subsingleton' Fin.orderIso_subsingleton'

instance orderIsoUnique : Unique (Fin n ≃o Fin n) :=
  Unique.mk' _
#align fin.order_iso_unique Fin.orderIsoUnique

/-- Two strictly monotone functions from `Fin n` are equal provided that their ranges
are equal. -/
theorem strictMono_unique {f g : Fin n → α} (hf : StrictMono f) (hg : StrictMono g)
    (h : range f = range g) : f = g :=
  have : (hf.orderIso f).trans (OrderIso.setCongr _ _ h) = hg.orderIso g := Subsingleton.elim _ _
  congr_arg (Function.comp (Subtype.val : range g → α)) (funext <| RelIso.ext_iff.1 this)
#align fin.strict_mono_unique Fin.strictMono_unique

/-- Two order embeddings of `Fin n` are equal provided that their ranges are equal. -/
theorem orderEmbedding_eq {f g : Fin n ↪o α} (h : range f = range g) : f = g :=
  RelEmbedding.ext <| funext_iff.1 <| strictMono_unique f.strictMono g.strictMono h
#align fin.order_embedding_eq Fin.orderEmbedding_eq

end

end Order

section Add

/-!
### addition, numerals, and coercion from Nat
-/

#align fin.val_one Fin.val_one
#align fin.coe_one Fin.val_one

@[simp]
theorem val_one' (n : ℕ) [NeZero n] : ((1 : Fin n) : ℕ) = 1 % n :=
  rfl
#align fin.coe_one' Fin.val_one'

--Porting note: Delete this lemma after porting
theorem val_one'' {n : ℕ} : ((1 : Fin (n + 1)) : ℕ) = 1 % (n + 1) :=
  rfl
#align fin.one_val Fin.val_one''

#align fin.mk_one Fin.mk_one

instance nontrivial {n : ℕ} : Nontrivial (Fin (n + 2)) where
  exists_pair_ne := ⟨0, 1, (ne_iff_vne 0 1).mpr (by simp [val_one, val_zero])⟩

theorem nontrivial_iff_two_le : Nontrivial (Fin n) ↔ 2 ≤ n := by
  rcases n with (_ | _ | n) <;>
  simp [← Nat.one_eq_succ_zero, Fin.nontrivial, not_nontrivial, Nat.succ_le_iff]
-- porting note: here and in the next lemma, had to use `← Nat.one_eq_succ_zero`.
#align fin.nontrivial_iff_two_le Fin.nontrivial_iff_two_le

#align fin.subsingleton_iff_le_one Fin.subsingleton_iff_le_one

section Monoid

instance addCommSemigroup (n : ℕ) : AddCommSemigroup (Fin n) where
  add := (· + ·)
  add_assoc := by simp [eq_iff_veq, add_def, add_assoc]
  add_comm := by simp [eq_iff_veq, add_def, add_comm]
#align fin.add_comm_semigroup Fin.addCommSemigroup

--Porting note: removing `simp`, `simp` can prove it with AddCommMonoid instance
protected theorem add_zero [NeZero n] (k : Fin n) : k + 0 = k := by
  simp only [add_def, val_zero', add_zero, mod_eq_of_lt (is_lt k)]
#align fin.add_zero Fin.add_zero

--Porting note: removing `simp`, `simp` can prove it with AddCommMonoid instance
protected theorem zero_add [NeZero n] (k : Fin n) : 0 + k = k := by
  simp [eq_iff_veq, add_def, mod_eq_of_lt (is_lt k)]
#align fin.zero_add Fin.zero_add

instance [NeZero n] : OfNat (Fin n) a where
  ofNat := Fin.ofNat' a (NeZero.pos n)

instance inhabited (n : ℕ) [NeZero n] : Inhabited (Fin n) :=
  ⟨0⟩

instance inhabitedFinOneAdd (n : ℕ) : Inhabited (Fin (1 + n)) :=
  haveI : NeZero (1 + n) := by rw [Nat.add_comm]; infer_instance
  inferInstance

@[simp]
theorem default_eq_zero (n : ℕ) [NeZero n] : (default : Fin n) = 0 :=
  rfl
#align fin.default_eq_zero Fin.default_eq_zero

section from_ad_hoc

@[simp] lemma ofNat'_zero [NeZero n] : (Fin.ofNat' 0 h : Fin n) = 0 := rfl
@[simp] lemma ofNat'_one [NeZero n] : (Fin.ofNat' 1 h : Fin n) = 1 := rfl

end from_ad_hoc

instance (n) : AddCommSemigroup (Fin n) where
  add_assoc := by simp [eq_iff_veq, add_def, add_assoc]
  add_comm := by simp [eq_iff_veq, add_def, add_comm]

instance addCommMonoid (n : ℕ) [NeZero n] : AddCommMonoid (Fin n) where
  zero_add := Fin.zero_add
  add_zero := Fin.add_zero
  __ := Fin.addCommSemigroup n
#align fin.add_comm_monoid Fin.addCommMonoid

instance instAddMonoidWithOne (n) [NeZero n] : AddMonoidWithOne (Fin n) where
  __ := inferInstanceAs (AddCommMonoid (Fin n))
  natCast n := Fin.ofNat'' n
  natCast_zero := rfl
  natCast_succ _ := eq_of_veq (add_mod _ _ _)
#align fin.add_monoid_with_one Fin.instAddMonoidWithOne

end Monoid

#align fin.val_add Fin.val_add
#align fin.coe_add Fin.val_add

theorem val_add_eq_ite {n : ℕ} (a b : Fin n) :
    (↑(a + b) : ℕ) = if n ≤ a + b then a + b - n else a + b := by
  rw [Fin.val_add, Nat.add_mod_eq_ite, Nat.mod_eq_of_lt (show ↑a < n from a.2),
    Nat.mod_eq_of_lt (show ↑b < n from b.2)]
#align fin.coe_add_eq_ite Fin.val_add_eq_ite

section deprecated
set_option linter.deprecated false

@[deprecated]
theorem val_bit0 {n : ℕ} (k : Fin n) : ((bit0 k : Fin n) : ℕ) = bit0 (k : ℕ) % n := by
  cases k
  rfl
#align fin.coe_bit0 Fin.val_bit0

@[deprecated]
theorem val_bit1 {n : ℕ} [NeZero n] (k : Fin n) :
    ((bit1 k : Fin n) : ℕ) = bit1 (k : ℕ) % n := by
  cases n;
  · cases' k with k h
    cases k
    · show _ % _ = _
      simp
    cases' h with _ h
  simp [bit1, Fin.val_bit0, Fin.val_add, Fin.val_one]
#align fin.coe_bit1 Fin.val_bit1

end deprecated

#align fin.coe_add_one_of_lt Fin.val_add_one_of_lt
#align fin.last_add_one Fin.last_add_one
#align fin.coe_add_one Fin.val_add_one

section Bit
set_option linter.deprecated false

@[simp, deprecated]
theorem mk_bit0 {m n : ℕ} (h : bit0 m < n) :
    (⟨bit0 m, h⟩ : Fin n) = (bit0 ⟨m, (Nat.le_add_right m m).trans_lt h⟩ : Fin _) :=
  eq_of_veq (Nat.mod_eq_of_lt h).symm
#align fin.mk_bit0 Fin.mk_bit0

@[simp, deprecated]
theorem mk_bit1 {m n : ℕ} [NeZero n] (h : bit1 m < n) :
    (⟨bit1 m, h⟩ : Fin n) =
      (bit1 ⟨m, (Nat.le_add_right m m).trans_lt ((m + m).lt_succ_self.trans h)⟩ : Fin _) := by
  ext
  simp only [bit1, bit0] at h
  simp only [bit1, bit0, val_add, val_one', ← Nat.add_mod, Nat.mod_eq_of_lt h]
#align fin.mk_bit1 Fin.mk_bit1

end Bit

#align fin.val_two Fin.val_two

--- porting note: syntactically the same as the above
#align fin.coe_two Fin.val_two

section OfNatCoe

@[simp]
theorem ofNat''_eq_cast (n : ℕ) [NeZero n] (a : ℕ) : (Fin.ofNat'' a : Fin n) = a :=
  rfl
#align fin.of_nat_eq_coe Fin.ofNat''_eq_cast

@[simp] lemma val_nat_cast (a n : ℕ) [NeZero n] : (a : Fin n).val = a % n := rfl

-- porting note: is this the right name for things involving `Nat.cast`?
/-- Converting an in-range number to `Fin (n + 1)` produces a result
whose value is the original number.  -/
theorem val_cast_of_lt {n : ℕ} [NeZero n] {a : ℕ} (h : a < n) : (a : Fin n).val = a :=
  Nat.mod_eq_of_lt h
#align fin.coe_val_of_lt Fin.val_cast_of_lt

/-- Converting the value of a `Fin (n + 1)` to `Fin (n + 1)` results
in the same value.  -/
theorem cast_val_eq_self {n : ℕ} [NeZero n] (a : Fin n) : (a.val : Fin n) = a :=
  ext <| val_cast_of_lt a.isLt
#align fin.coe_val_eq_self Fin.cast_val_eq_self

-- porting note: this is syntactically the same as `val_cast_of_lt`
#align fin.coe_coe_of_lt Fin.val_cast_of_lt

-- porting note: this is syntactically the same as `cast_val_of_lt`
#align fin.coe_coe_eq_self Fin.cast_val_eq_self

@[simp] lemma nat_cast_self (n : ℕ) [NeZero n] : (n : Fin n) = 0 := by ext; simp

@[simp] lemma nat_cast_eq_zero {a n : ℕ} [NeZero n] : (a : Fin n) = 0 ↔ n ∣ a := by
  simp [eq_iff_veq, Nat.dvd_iff_mod_eq_zero]

@[simp]
theorem cast_nat_eq_last (n) : (n : Fin (n + 1)) = Fin.last n := by ext; simp
#align fin.coe_nat_eq_last Fin.cast_nat_eq_last

theorem le_val_last (i : Fin (n + 1)) : i ≤ n := by
  rw [Fin.cast_nat_eq_last]
  exact Fin.le_last i
#align fin.le_coe_last Fin.le_val_last

end OfNatCoe

#align fin.add_one_pos Fin.add_one_pos
#align fin.one_pos Fin.one_pos
#align fin.zero_ne_one Fin.zero_ne_one

@[simp]
theorem one_eq_zero_iff [NeZero n] : (1 : Fin n) = 0 ↔ n = 1 := by
  rw [← Nat.cast_one, nat_cast_eq_zero, Nat.dvd_one]
#align fin.one_eq_zero_iff Fin.one_eq_zero_iff

@[simp]
theorem zero_eq_one_iff [NeZero n] : (0 : Fin n) = 1 ↔ n = 1 := by rw [eq_comm, one_eq_zero_iff]
#align fin.zero_eq_one_iff Fin.zero_eq_one_iff

end Add

section Succ

/-!
### succ and casts into larger Fin types
-/

#align fin.coe_succ Fin.val_succ
#align fin.succ_pos Fin.succ_pos

lemma strictMono_succ {n : ℕ} : StrictMono (succ : Fin n → Fin (n + 1)) := fun _ _ => succ_lt_succ

/-- `Fin.succ` as an `OrderEmbedding` -/
def succEmb (n : ℕ) : Fin n ↪o Fin (n + 1) := OrderEmbedding.ofStrictMono succ strictMono_succ
#align fin.succ_embedding Fin.succEmb

@[simp]
theorem val_succEmb : ⇑(succEmb n) = Fin.succ := rfl
#align fin.coe_succ_embedding Fin.val_succEmb

#align fin.succ_le_succ_iff Fin.succ_le_succ_iff
#align fin.succ_lt_succ_iff Fin.succ_lt_succ_iff

<<<<<<< HEAD
@[simp]
theorem exists_succ_eq {x : Fin (n + 1)} : (∃ y, Fin.succ y = x) ↔ x ≠ 0 :=
  ⟨fun ⟨_, hy⟩ => hy ▸ succ_ne_zero _, x.cases (fun h => h.irrefl.elim) (fun _ _ => ⟨_, rfl⟩)⟩
#align fin.exists_succ_eq_iff Fin.exists_succ_eq

theorem exists_succ_eq_of_ne_zero {x : Fin (n + 1)} (h : x ≠ 0) :
    ∃ y, Fin.succ y = x := exists_succ_eq.mpr h

=======
>>>>>>> a55d1223
theorem succ_injective (n : ℕ) : Injective (@Fin.succ n) := (succEmb n).injective
#align fin.succ_injective Fin.succ_injective

#align fin.succ_inj Fin.succ_inj
#align fin.succ_ne_zero Fin.succ_ne_zero

@[simp]
theorem succ_zero_eq_one' [NeZero n] : Fin.succ (0 : Fin n) = 1 := by
  cases n
  · exact (NeZero.ne 0 rfl).elim
  · rfl
#align fin.succ_zero_eq_one Fin.succ_zero_eq_one'

theorem one_pos' [NeZero n] : (0 : Fin (n + 1)) < 1 := succ_zero_eq_one' (n := n) ▸ succ_pos _
theorem zero_ne_one' [NeZero n] : (0 : Fin (n + 1)) ≠ 1 := Fin.ne_of_lt one_pos'

#align fin.succ_zero_eq_one' Fin.succ_zero_eq_one

/--
The `Fin.succ_one_eq_two` in `Std` only applies in `Fin (n+2)`.
This one instead uses a `NeZero n` typeclass hypothesis.
-/
@[simp]
theorem succ_one_eq_two' [NeZero n] : Fin.succ (1 : Fin (n + 1)) = 2 := by
  cases n
  · exact (NeZero.ne 0 rfl).elim
  · rfl
#align fin.succ_one_eq_two Fin.succ_one_eq_two'

-- Version of `succ_one_eq_two` to be used by `dsimp`.
-- Note the `'` swapped around due to a move to std4.
#align fin.succ_one_eq_two' Fin.succ_one_eq_two

#align fin.succ_mk Fin.succ_mk
#align fin.mk_succ_pos Fin.mk_succ_pos
#align fin.one_lt_succ_succ Fin.one_lt_succ_succ
#align fin.add_one_lt_iff Fin.add_one_lt_iff
#align fin.add_one_le_iff Fin.add_one_le_iff
#align fin.last_le_iff Fin.last_le_iff
#align fin.lt_add_one_iff Fin.lt_add_one_iff

/--
The `Fin.le_zero_iff` in `Std` only applies in `Fin (n+1)`.
This one instead uses a `NeZero n` typeclass hypothesis.
-/
@[simp]
theorem le_zero_iff' {n : ℕ} [NeZero n] {k : Fin n} : k ≤ 0 ↔ k = 0 :=
  ⟨fun h => Fin.eq_of_veq <| by rw [Nat.eq_zero_of_le_zero h]; rfl, by rintro rfl; exact le_refl _⟩
#align fin.le_zero_iff Fin.le_zero_iff'

#align fin.succ_succ_ne_one Fin.succ_succ_ne_one
#align fin.cast_lt Fin.castLT
#align fin.coe_cast_lt Fin.coe_castLT
#align fin.cast_lt_mk Fin.castLT_mk

-- Move to Std?
@[simp] theorem cast_refl {n : Nat} (h : n = n) :
    Fin.cast h = id := rfl

theorem strictMono_castLE (h : n ≤ m) : StrictMono (castLE h : Fin n → Fin m) :=
  fun _ _ h => h

/-- `Fin.castLE` as an `OrderEmbedding`, `castLEEmb h i` embeds `i` into a larger `Fin` type.  -/
@[simps! apply toEmbedding]
def castLEEmb (h : n ≤ m) : Fin n ↪o Fin m :=
  OrderEmbedding.ofStrictMono (castLE h) (strictMono_castLE h)
#align fin.cast_le Fin.castLEEmb

#align fin.coe_cast_le Fin.coe_castLE
#align fin.cast_le_mk Fin.castLE_mk
#align fin.cast_le_zero Fin.castLE_zero

@[simp] lemma castLE_castSucc {n m} (i : Fin n) (h : n + 1 ≤ m) :
    i.castSucc.castLE h = i.castLE (Nat.le_of_succ_le h) :=
  rfl

@[simp] lemma castLE_comp_castSucc {n m} (h : n + 1 ≤ m) :
    Fin.castLE h ∘ Fin.castSucc = Fin.castLE (Nat.le_of_succ_le h) :=
  rfl

@[simp] lemma castLE_rfl (n : ℕ) : Fin.castLE (le_refl n) = id :=
  rfl

@[simp]
theorem range_castLE {n k : ℕ} (h : n ≤ k) : Set.range (castLE h) = { i : Fin k | (i : ℕ) < n } :=
  Set.ext fun x => ⟨fun ⟨y, hy⟩ => hy ▸ y.2, fun hx => ⟨⟨x, hx⟩, Fin.ext rfl⟩⟩
#align fin.range_cast_le Fin.range_castLE

@[simp]
theorem coe_of_injective_castLEEmb_symm {n k : ℕ} (h : n ≤ k) (i : Fin k) (hi) :
    ((Equiv.ofInjective _ (castLEEmb h).injective).symm ⟨i, hi⟩ : ℕ) = i := by
  rw [← coe_castLE h]
  exact congr_arg Fin.val (Equiv.apply_ofInjective_symm _ _)
#align fin.coe_of_injective_cast_le_symm Fin.coe_of_injective_castLEEmb_symm

#align fin.cast_le_succ Fin.castLE_succ
#align fin.cast_le_cast_le Fin.castLE_castLE
#align fin.cast_le_comp_cast_le Fin.castLE_comp_castLE

theorem leftInverse_cast (eq : n = m) : LeftInverse (cast eq.symm) (cast eq) :=
  fun _ => eq_of_veq rfl

theorem rightInverse_cast (eq : n = m) : RightInverse (cast eq.symm) (cast eq) :=
  fun _ => eq_of_veq rfl

theorem cast_le_cast (eq : n = m) {a b : Fin n} : cast eq a ≤ cast eq b ↔ a ≤ b :=
  Iff.rfl

/-- `Fin.cast` as an `OrderIso`, `castIso eq i` embeds `i` into an equal `Fin` type,
see also `Equiv.finCongr`. -/
@[simps]
def castIso (eq : n = m) : Fin n ≃o Fin m where
  toEquiv := ⟨cast eq, cast eq.symm, leftInverse_cast eq, rightInverse_cast eq⟩
  map_rel_iff' := cast_le_cast eq
#align fin.cast Fin.castIso

@[simp]
theorem symm_castIso (h : n = m) : (castIso h).symm = castIso h.symm := by
  simp [eq_iff_true_of_subsingleton]
#align fin.symm_cast Fin.symm_castIso

#align fin.coe_cast Fin.coe_castₓ

@[simp]
theorem cast_zero {n' : ℕ} [NeZero n] {h : n = n'} : cast h (0 : Fin n) =
    by { haveI : NeZero n' := by {rw [← h]; infer_instance}; exact 0} :=
  ext rfl
#align fin.cast_zero Fin.cast_zero

#align fin.cast_last Fin.cast_lastₓ

#align fin.cast_mk Fin.cast_mkₓ

#align fin.cast_trans Fin.cast_transₓ

@[simp]
theorem castIso_refl (h : n = n := rfl) : castIso h = OrderIso.refl (Fin n) := by
  ext
  simp
#align fin.cast_refl Fin.castIso_refl

#align fin.cast_le_of_eq Fin.castLE_of_eq

/-- While in many cases `Fin.castIso` is better than `Equiv.cast`/`cast`, sometimes we want to apply
a generic theorem about `cast`. -/
theorem castIso_to_equiv (h : n = m) : (castIso h).toEquiv = Equiv.cast (h ▸ rfl) := by
  subst h
  simp
#align fin.cast_to_equiv Fin.castIso_to_equiv

/-- While in many cases `Fin.cast` is better than `Equiv.cast`/`cast`, sometimes we want to apply
a generic theorem about `cast`. -/
theorem cast_eq_cast (h : n = m) : (cast h : Fin n → Fin m) = _root_.cast (h ▸ rfl) := by
  subst h
  ext
  rfl
#align fin.cast_eq_cast Fin.cast_eq_cast

theorem strictMono_castAdd (m) : StrictMono (castAdd m : Fin n → Fin (n + m)) :=
  strictMono_castLE (Nat.le_add_right n m)

/-- `Fin.castAdd` as an `OrderEmbedding`, `castAddEmb m i` embeds `i : Fin n` in `Fin (n+m)`.
See also `Fin.natAddEmb` and `Fin.addNatEmb`. -/
@[simps! apply toEmbedding]
def castAddEmb (m) : Fin n ↪o Fin (n + m) :=
  OrderEmbedding.ofStrictMono (castAdd m) (strictMono_castAdd m)
#align fin.cast_add Fin.castAddEmb

#align fin.coe_cast_add Fin.coe_castAdd

#align fin.cast_add_zero Fin.castAdd_zeroₓ

#align fin.cast_add_lt Fin.castAdd_lt
#align fin.cast_add_mk Fin.castAdd_mk
#align fin.cast_add_cast_lt Fin.castAdd_castLT
#align fin.cast_lt_cast_add Fin.castLT_castAdd

#align fin.cast_add_cast Fin.castAdd_castₓ

#align fin.cast_cast_add_left Fin.cast_castAdd_leftₓ

#align fin.cast_cast_add_right Fin.cast_castAdd_rightₓ

#align fin.cast_add_cast_add Fin.castAdd_castAdd

#align fin.cast_succ_eq Fin.cast_succ_eqₓ

#align fin.succ_cast_eq Fin.succ_cast_eqₓ

theorem strictMono_castSucc : StrictMono (castSucc : Fin n → Fin (n + 1)) :=
  strictMono_castAdd 1

/-- `Fin.castSucc` as an `OrderEmbedding`, `castSuccEmb i` embeds `i : Fin n` in `Fin (n+1)`. -/
@[simps! apply toEmbedding]
def castSuccEmb : Fin n ↪o Fin (n + 1) :=
  OrderEmbedding.ofStrictMono castSucc strictMono_castSucc
#align fin.cast_succ Fin.castSuccEmb

#align fin.coe_cast_succ Fin.coe_castSucc
#align fin.cast_succ_mk Fin.castSucc_mk

#align fin.cast_cast_succ Fin.cast_castSuccₓ

#align fin.cast_succ_lt_succ Fin.castSucc_lt_succ
#align fin.le_cast_succ_iff Fin.le_castSucc_iff
#align fin.cast_succ_lt_iff_succ_le Fin.castSucc_lt_iff_succ_le
#align fin.succ_last Fin.succ_last
#align fin.succ_eq_last_succ Fin.succ_eq_last_succ
#align fin.cast_succ_cast_lt Fin.castSucc_castLT
#align fin.cast_lt_cast_succ Fin.castLT_castSucc
#align fin.cast_succ_lt_cast_succ_iff Fin.castSucc_lt_castSucc_iff

@[simp]
theorem castSucc_le_castSucc_iff : castSucc a ≤ castSucc b ↔ a ≤ b := Iff.rfl
@[simp]
theorem succ_le_castSucc_iff : succ a ≤ castSucc b ↔ a < b :=
  by rw [le_castSucc_iff, succ_lt_succ_iff]
@[simp]
theorem castSucc_lt_succ_iff : castSucc a < succ b ↔ a ≤ b :=
  by rw [castSucc_lt_iff_succ_le, succ_le_succ_iff]

theorem le_of_castSucc_lt_of_succ_lt {a b : Fin (n + 1)} {i : Fin n}
    (hl : castSucc i < a) (hu : b < succ i) : b < a := (castSucc_lt_iff_succ_le.mp hl).trans_lt' hu

theorem castSucc_lt_or_lt_succ (p : Fin (n + 1)) (i : Fin n) : castSucc i < p ∨ p < i.succ :=
  (lt_or_le (castSucc i) p).imp id (fun h => le_castSucc_iff.mp h)
#align fin.succ_above_lt_gt Fin.castSucc_lt_or_lt_succ

theorem succ_le_or_le_castSucc (p : Fin (n + 1)) (i : Fin n) : succ i ≤ p ∨ p ≤ i.castSucc := by
  rw [le_castSucc_iff, ← castSucc_lt_iff_succ_le]
  exact p.castSucc_lt_or_lt_succ i

theorem exists_castSucc_eq_of_ne_last {x : Fin (n + 1)} (h : x ≠ (last _)) :
    ∃ y, Fin.castSucc y = x := exists_castSucc_eq.mpr h

theorem castSucc_injective (n : ℕ) : Injective (@Fin.castSucc n) :=
  (castSuccEmb : Fin n ↪o _).injective
#align fin.cast_succ_injective Fin.castSucc_injective

#align fin.cast_succ_inj Fin.castSucc_inj
#align fin.cast_succ_lt_last Fin.castSucc_lt_last

/--
The `Fin.castSucc_zero` in `Std` only applies in `Fin (n+1)`.
This one instead uses a `NeZero n` typeclass hypothesis.
-/
@[simp]
theorem castSucc_zero' [NeZero n] : castSucc (0 : Fin n) = 0 :=
  ext rfl
#align fin.cast_succ_zero Fin.castSucc_zero'
#align fin.cast_succ_one Fin.castSucc_one

/-- `castSucc i` is positive when `i` is positive.

The `Fin.castSucc_pos` in `Std` only applies in `Fin (n+1)`.
This one instead uses a `NeZero n` typeclass hypothesis.-/
theorem castSucc_pos' [NeZero n] {i : Fin n} (h : 0 < i) : 0 < castSucc i := by
  simpa [lt_iff_val_lt_val] using h
#align fin.cast_succ_pos Fin.castSucc_pos'

/--
The `Fin.castSucc_eq_zero_iff` in `Std` only applies in `Fin (n+1)`.
This one instead uses a `NeZero n` typeclass hypothesis.
-/
@[simp]
theorem castSucc_eq_zero_iff' [NeZero n] (a : Fin n) : castSucc a = 0 ↔ a = 0 :=
  Fin.ext_iff.trans <| (Fin.ext_iff.trans <| by simp).symm
#align fin.cast_succ_eq_zero_iff Fin.castSucc_eq_zero_iff'

/--
The `Fin.castSucc_ne_zero_iff` in `Std` only applies in `Fin (n+1)`.
This one instead uses a `NeZero n` typeclass hypothesis.
-/
theorem castSucc_ne_zero_iff' [NeZero n] (a : Fin n) : castSucc a ≠ 0 ↔ a ≠ 0 :=
  not_iff_not.mpr <| castSucc_eq_zero_iff' a
#align fin.cast_succ_ne_zero_iff Fin.castSucc_ne_zero_iff

theorem castSucc_ne_zero_of_lt {p i : Fin n} (h : p < i) : castSucc i ≠ 0 := by
  cases n
  · exact i.elim0
  · rw [castSucc_ne_zero_iff']
    exact ((zero_le _).trans_lt h).ne'

theorem succ_ne_last_iff (a : Fin (n + 1)) : succ a ≠ last (n + 1) ↔ a ≠ last n :=
  not_iff_not.mpr <| succ_eq_last_succ a

theorem succ_ne_last_of_lt {p i : Fin n} (h : i < p) : succ i ≠ last n := by
  cases n
  · exact i.elim0
  · rw [succ_ne_last_iff]
    exact ((le_last _).trans_lt' h).ne

#align fin.cast_succ_fin_succ Fin.castSucc_fin_succ

@[norm_cast, simp]
theorem coe_eq_castSucc {a : Fin n} : (a : Fin (n + 1)) = castSucc a := by
  ext
  exact val_cast_of_lt (Nat.lt.step a.is_lt)
#align fin.coe_eq_cast_succ Fin.coe_eq_castSucc

#align fin.coe_succ_eq_succ Fin.coeSucc_eq_succ

#align fin.lt_succ Fin.lt_succ

@[simp]
theorem range_castSucc {n : ℕ} : Set.range (castSucc : Fin n → Fin n.succ) =
    ({ i | (i : ℕ) < n } : Set (Fin n.succ)) :=
  range_castLE le_self_add
#align fin.range_cast_succ Fin.range_castSucc

@[simp]
theorem coe_of_injective_castSucc_symm {n : ℕ} (i : Fin n.succ) (hi) :
    ((Equiv.ofInjective castSucc (castSucc_injective _)).symm ⟨i, hi⟩ : ℕ) = i := by
  rw [← coe_castSucc]
  exact congr_arg val (Equiv.apply_ofInjective_symm _ _)
#align fin.coe_of_injective_cast_succ_symm Fin.coe_of_injective_castSucc_symm

#align fin.succ_cast_succ Fin.succ_castSucc

theorem strictMono_addNat (m) : StrictMono ((addNat · m) : Fin n → Fin (n + m)) :=
  fun i j h => add_lt_add_right (show i.val < j.val from h) _

/-- `Fin.addNat` as an `OrderEmbedding`, `addNatEmb m i` adds `m` to `i`, generalizes
`Fin.succ`. -/
@[simps! apply toEmbedding]
def addNatEmb (m) : Fin n ↪o Fin (n + m) :=
  OrderEmbedding.ofStrictMono (addNat · m) (strictMono_addNat m)
#align fin.add_nat Fin.addNatEmb

#align fin.coe_add_nat Fin.coe_addNat
#align fin.add_nat_one Fin.addNat_one
#align fin.le_coe_add_nat Fin.le_coe_addNat
#align fin.add_nat_mk Fin.addNat_mk

#align fin.cast_add_nat_zero Fin.cast_addNat_zeroₓ

#align fin.add_nat_cast Fin.addNat_castₓ

#align fin.cast_add_nat_left Fin.cast_addNat_leftₓ

#align fin.cast_add_nat_right Fin.cast_addNat_rightₓ

theorem strictMono_natAdd (n) {m} : StrictMono (natAdd n : Fin m → Fin (n + m)) :=
  fun i j h => add_lt_add_left (show i.val < j.val from h) _

/-- `Fin.natAdd` as an `OrderEmbedding`, `natAddEmb n i` adds `n` to `i` "on the left". -/
@[simps! apply toEmbedding]
def natAddEmb (n) {m} : Fin m ↪o Fin (n + m) :=
  OrderEmbedding.ofStrictMono (natAdd n) (strictMono_natAdd n)
#align fin.nat_add Fin.natAddEmb

#align fin.coe_nat_add Fin.coe_natAdd
#align fin.nat_add_mk Fin.natAdd_mk
#align fin.le_coe_nat_add Fin.le_coe_natAdd

#align fin.nat_add_zero Fin.natAdd_zeroₓ

#align fin.nat_add_cast Fin.natAdd_castₓ

#align fin.cast_nat_add_right Fin.cast_natAdd_rightₓ

#align fin.cast_nat_add_left Fin.cast_natAdd_leftₓ

#align fin.cast_add_nat_add Fin.castAdd_natAddₓ
#align fin.nat_add_cast_add Fin.natAdd_castAddₓ
#align fin.nat_add_nat_add Fin.natAdd_natAddₓ

#align fin.cast_nat_add_zero Fin.cast_natAdd_zeroₓ

#align fin.cast_nat_add Fin.cast_natAddₓ

#align fin.cast_add_nat Fin.cast_addNatₓ

#align fin.nat_add_last Fin.natAdd_last
#align fin.nat_add_cast_succ Fin.natAdd_castSucc

end Succ

section Pred

/-!
### pred
-/


#align fin.pred Fin.pred
#align fin.coe_pred Fin.coe_pred
#align fin.succ_pred Fin.succ_pred
#align fin.pred_succ Fin.pred_succ
#align fin.pred_eq_iff_eq_succ Fin.pred_eq_iff_eq_succ
#align fin.pred_mk_succ Fin.pred_mk_succ
#align fin.pred_mk Fin.pred_mk
#align fin.pred_le_pred_iff Fin.pred_le_pred_iff
#align fin.pred_lt_pred_iff Fin.pred_lt_pred_iff
#align fin.pred_inj Fin.pred_inj
#align fin.pred_one Fin.pred_one
#align fin.pred_add_one Fin.pred_add_one
#align fin.sub_nat Fin.subNat
#align fin.coe_sub_nat Fin.coe_subNat
#align fin.sub_nat_mk Fin.subNat_mk
#align fin.pred_cast_succ_succ Fin.pred_castSucc_succ
#align fin.add_nat_sub_nat Fin.addNat_subNat
#align fin.sub_nat_add_nat Fin.subNat_addNat

theorem strictMono_pred_comp [Preorder α] {f : α → Fin (n + 1)} (hf : ∀ a, f a ≠ 0)
    (hf₂ : StrictMono f) : StrictMono (fun a => pred (f a) (hf a)) :=
    fun _ _ h => pred_lt_pred_iff.2 (hf₂ h)

theorem monotone_pred_comp [Preorder α] {f : α → Fin (n + 1)} (hf : ∀ a, f a ≠ 0)
    (hf₂ : Monotone f) : Monotone (fun a => pred (f a) (hf a)) :=
    fun _ _ h => pred_le_pred_iff.2 (hf₂ h)

#align fin.nat_add_sub_nat_cast Fin.natAdd_subNat_castₓ

theorem pred_one' [NeZero n] (h := (zero_ne_one' (n := n)).symm):
    Fin.pred (1 : Fin (n + 1)) h = 0 :=
    by simp_rw [Fin.ext_iff, coe_pred, val_one', val_zero',
      tsub_eq_zero_iff_le, Nat.mod_le]

theorem pred_last (h := last_pos'.ne') :
    pred (last (n + 1)) h = last n := by simp_rw [← succ_last, pred_succ]

theorem pred_lt_iff {i : Fin (n + 1)} (hi : i ≠ 0) : pred i hi < j ↔ i < succ j := by
  rw [← succ_lt_succ_iff, succ_pred]
theorem lt_pred_iff {i : Fin (n + 1)} (hi : i ≠ 0) : j < pred i hi ↔ succ j < i := by
  rw [← succ_lt_succ_iff, succ_pred]
theorem pred_le_iff {i : Fin (n + 1)} (hi : i ≠ 0) : pred i hi ≤ j ↔ i ≤ succ j := by
  rw [← succ_le_succ_iff, succ_pred]
theorem le_pred_iff {i : Fin (n + 1)} (hi : i ≠ 0) : j ≤ pred i hi ↔ succ j ≤ i := by
  rw [← succ_le_succ_iff, succ_pred]

theorem castSucc_pred_eq_pred_castSucc {a : Fin (n + 1)} (ha : a ≠ 0)
    (ha' := a.castSucc_ne_zero_iff.mpr ha) :
    (a.pred ha).castSucc = (castSucc a).pred ha' := rfl
#align fin.cast_succ_pred_eq_pred_cast_succ Fin.castSucc_pred_eq_pred_castSucc

theorem castSucc_pred_add_one_eq {a : Fin (n + 1)} (ha : a ≠ 0) :
    (a.pred ha).castSucc + 1 = a := by
  cases' a using cases with a
  · exact (ha rfl).elim
  · rw [pred_succ, coeSucc_eq_succ]

theorem le_pred_castSucc_iff {a b : Fin (n + 1)} (ha : castSucc a ≠ 0) :
    b ≤ (castSucc a).pred ha ↔ b < a := by
  rw [le_pred_iff, succ_le_castSucc_iff]

theorem pred_castSucc_lt_iff {a b : Fin (n + 1)} (ha : castSucc a ≠ 0) :
    (castSucc a).pred ha < b ↔ a ≤ b := by
  rw [pred_lt_iff, castSucc_lt_succ_iff]

theorem pred_castSucc_lt {a : Fin (n + 1)} (ha : castSucc a ≠ 0) :
    (castSucc a).pred ha < a := by rw [pred_castSucc_lt_iff]

theorem le_castSucc_pred_iff {a b : Fin (n + 1)} (ha : a ≠ 0) :
    b ≤ castSucc (a.pred ha) ↔ b < a := by
  rw [castSucc_pred_eq_pred_castSucc, le_pred_castSucc_iff]

theorem castSucc_pred_lt_iff {a b : Fin (n + 1)} (ha : a ≠ 0) :
    castSucc (a.pred ha) < b ↔ a ≤ b := by
  rw [castSucc_pred_eq_pred_castSucc, pred_castSucc_lt_iff]

theorem castSucc_pred_lt {a : Fin (n + 1)} (ha : a ≠ 0) :
    castSucc (a.pred ha) < a := by rw [castSucc_pred_lt_iff]

end Pred

section CastPred

/-- `castPred i` sends `i : Fin (n + 1)` to `Fin n` as long as i ≠ last n. -/
@[inline] def castPred (i : Fin (n + 1)) (h : i ≠ last n) : Fin n := castLT i (val_lt_last h)
#align fin.cast_pred Fin.castPred

@[simp]
lemma castLT_eq_castPred (i : Fin (n + 1)) (h : i < last _) (h' := h.ne) :
    castLT i h = castPred i h' := rfl

@[simp]
lemma coe_castPred (i : Fin (n + 1)) (h : i ≠ last _) : (castPred i h : ℕ) = i := rfl
#align fin.coe_cast_pred Fin.coe_castPred

@[simp]
theorem castPred_castSucc {i : Fin n} (h' := (castSucc_lt_last i).ne) :
    castPred (castSucc i) h' = i := rfl
#align fin.cast_pred_cast_succ Fin.castPred_castSucc

@[simp]
theorem castSucc_castPred (i : Fin (n + 1)) (h : i ≠ last n) :
    castSucc (i.castPred h) = i := by
  rcases exists_castSucc_eq.mpr h with ⟨y, rfl⟩
  rw [castPred_castSucc]
#align fin.cast_succ_cast_pred Fin.castSucc_castPred

theorem castPred_eq_iff_eq_castSucc (i : Fin (n + 1)) (hi : i ≠ last _) (j : Fin n) :
    castPred i hi = j ↔ i = castSucc j :=
  ⟨fun h => by rw [← h, castSucc_castPred], fun h => by simp_rw [h, castPred_castSucc]⟩

@[simp]
theorem castPred_mk (i : ℕ) (h₁ : i < n) (h₂ := h₁.trans (Nat.lt_succ_self _))
    (h₃ : ⟨i, h₂⟩ ≠ last _ := (ne_iff_vne _ _).mpr (val_last _ ▸ h₁.ne)) :
  castPred ⟨i, h₂⟩ h₃ = ⟨i, h₁⟩ := rfl
#align fin.cast_pred_mk Fin.castPred_mk

theorem castPred_le_castPred_iff {i j : Fin (n + 1)} {hi : i ≠ last n} {hj : j ≠ last n} :
    castPred i hi ≤ castPred j hj ↔ i ≤ j := Iff.rfl

theorem castPred_lt_castPred_iff {i j : Fin (n + 1)} {hi : i ≠ last n} {hj : j ≠ last n} :
    castPred i hi < castPred j hj ↔ i < j := Iff.rfl

theorem strictMono_castPred_comp [Preorder α] {f : α → Fin (n + 1)} (hf : ∀ a, f a ≠ last n)
    (hf₂ : StrictMono f) : StrictMono (fun a => castPred (f a) (hf a)) :=
    fun _ _ h => castPred_lt_castPred_iff.2 (hf₂ h)

theorem monotone_castPred_comp [Preorder α] {f : α → Fin (n + 1)} (hf : ∀ a, f a ≠ last n)
    (hf₂ : Monotone f) : Monotone (fun a => castPred (f a) (hf a)) :=
    fun _ _ h => castPred_le_castPred_iff.2 (hf₂ h)

theorem castPred_lt_iff {i : Fin (n + 1)} (hi : i ≠ last n) :
    castPred i hi < j ↔ i < castSucc j := by
  rw [← castSucc_lt_castSucc_iff, castSucc_castPred]

theorem lt_castPred_iff {i : Fin (n + 1)} (hi : i ≠ last n) :
    j < castPred i hi ↔ castSucc j < i := by
  rw [← castSucc_lt_castSucc_iff, castSucc_castPred]

theorem castPred_le_iff {i : Fin (n + 1)} (hi : i ≠ last n) :
    castPred i hi ≤ j ↔ i ≤ castSucc j := by
  rw [← castSucc_le_castSucc_iff, castSucc_castPred]

theorem le_castPred_iff {i : Fin (n + 1)} (hi : i ≠ last n) :
    j ≤ castPred i hi ↔ castSucc j ≤ i := by
  rw [← castSucc_le_castSucc_iff, castSucc_castPred]

theorem castPred_inj {i j : Fin (n + 1)} {hi : i ≠ last n} {hj : j ≠ last n} :
    castPred i hi = castPred j hj ↔ i = j := by
  simp_rw [le_antisymm_iff, castPred_le_castPred_iff]

theorem castPred_zero' [NeZero n] (h := last_pos'.ne) :
    castPred (0 : Fin (n + 1)) h = 0 := rfl

theorem castPred_zero (h := last_pos.ne)  :
    castPred (0 : Fin (n + 2)) h = 0 := rfl
#align fin.cast_pred_zero Fin.castPred_zero

@[simp]
theorem castPred_one [NeZero n] (h := one_lt_last.ne) : castPred (1 : Fin (n + 2)) h = 1 := by
  cases n
  · exact subsingleton_one.elim _ 1
  · rfl
#align fin.cast_pred_one Fin.castPred_one

theorem rev_pred (h : i ≠ 0) (h' := rev_ne_iff.mpr ((rev_last _).symm ▸ h)) :
    rev (pred i h) = castPred (rev i) h' := by
  rw [← castSucc_inj, castSucc_castPred, ← rev_succ, succ_pred]

theorem rev_castPred (h : i ≠ last n) (h' := rev_ne_iff.mpr ((rev_zero _).symm ▸ h)) :
    rev (castPred i h) = pred (rev i) h' := by
  rw [← succ_inj, succ_pred, ← rev_castSucc, castSucc_castPred]

theorem succ_castPred_eq_castPred_succ {a : Fin (n + 1)} (ha : a ≠ last n)
    (ha' := a.succ_ne_last_iff.mpr ha) :
    (a.castPred ha).succ = (succ a).castPred ha' := rfl

theorem succ_castPred_eq_add_one {a : Fin (n + 1)} (ha : a ≠ last n) :
    (a.castPred ha).succ = a + 1 := by
  cases' a using lastCases with a
  · exact (ha rfl).elim
  · rw [castPred_castSucc, coeSucc_eq_succ]

theorem castpred_succ_le_iff {a b : Fin (n + 1)} (ha : succ a ≠ last (n + 1)) :
    (succ a).castPred ha ≤ b ↔ a < b := by
  rw [castPred_le_iff, succ_le_castSucc_iff]

theorem lt_castPred_succ_iff {a b : Fin (n + 1)} (ha : succ a ≠ last (n + 1)) :
    b < (succ a).castPred ha ↔ b ≤ a := by
  rw [lt_castPred_iff, castSucc_lt_succ_iff]

theorem lt_castPred_succ {a : Fin (n + 1)} (ha : succ a ≠ last (n + 1)) :
    a < (succ a).castPred ha := by rw [lt_castPred_succ_iff]

theorem succ_castPred_le_iff {a b : Fin (n + 1)} (ha : a ≠ last n) :
    succ (a.castPred ha) ≤ b ↔ a < b := by
  rw [succ_castPred_eq_castPred_succ ha, castpred_succ_le_iff]

theorem lt_succ_castPred_iff {a b : Fin (n + 1)} (ha : a ≠ last n) :
    b < succ (a.castPred ha) ↔ b ≤ a := by
  rw [succ_castPred_eq_castPred_succ ha, lt_castPred_succ_iff]

theorem lt_succ_castPred {a : Fin (n + 1)} (ha : a ≠ last n) :
    a < succ (a.castPred ha) := by rw [lt_succ_castPred_iff]

theorem castPred_le_pred_iff {a b : Fin (n + 1)} (ha : a ≠ last n) (hb : b ≠ 0) :
    castPred a ha ≤ pred b hb ↔ a < b := by
  rw [le_pred_iff, succ_castPred_le_iff]

theorem pred_lt_castPred_iff {a b : Fin (n + 1)} (ha : a ≠ 0) (hb : b ≠ last n) :
    pred a ha < castPred b hb ↔ a ≤ b := by
  rw [lt_castPred_iff, castSucc_pred_lt_iff ha]

theorem pred_lt_castPred (h₁ : a ≠ 0) (h₂ : a ≠ last n) : pred a h₁ < castPred a h₂ := by
  rw [pred_lt_castPred_iff]

end CastPred

section DivMod

/-- Compute `i / n`, where `n` is a `Nat` and inferred the type of `i`. -/
def divNat (i : Fin (m * n)) : Fin m :=
  ⟨i / n, Nat.div_lt_of_lt_mul <| mul_comm m n ▸ i.prop⟩
#align fin.div_nat Fin.divNat

@[simp]
theorem coe_divNat (i : Fin (m * n)) : (i.divNat : ℕ) = i / n :=
  rfl
#align fin.coe_div_nat Fin.coe_divNat

/-- Compute `i % n`, where `n` is a `Nat` and inferred the type of `i`. -/
def modNat (i : Fin (m * n)) : Fin n :=
  ⟨i % n, Nat.mod_lt _ <| pos_of_mul_pos_right i.pos m.zero_le⟩
#align fin.mod_nat Fin.modNat

@[simp]
theorem coe_modNat (i : Fin (m * n)) : (i.modNat : ℕ) = i % n :=
  rfl
#align fin.coe_mod_nat Fin.coe_modNat

theorem modNat_rev (i : Fin (m * n)) : i.rev.modNat = i.modNat.rev := by
  ext
  have H₁ : i % n + 1 ≤ n := i.modNat.is_lt
  have H₂ : i / n < m := i.divNat.is_lt
  simp only [coe_modNat, val_rev]
  calc
    (m * n - (i + 1)) % n = (m * n - ((i / n) * n + i % n + 1)) % n := by rw [Nat.div_add_mod']
    _ = ((m - i / n - 1) * n + (n - (i % n + 1))) % n := by
      rw [tsub_mul, one_mul, tsub_add_tsub_cancel _ H₁, tsub_mul, tsub_tsub, add_assoc]
      exact le_mul_of_one_le_left' <| le_tsub_of_add_le_left H₂
    _ = n - (i % n + 1) := by
      rw [mul_comm, Nat.mul_add_mod, Nat.mod_eq_of_lt]; exact i.modNat.rev.is_lt

end DivMod

section Rec

/-!
### recursion and induction principles
-/

#align fin.succ_rec Fin.succRec
#align fin.succ_rec_on Fin.succRecOn
#align fin.succ_rec_on_zero Fin.succRecOn_zero
#align fin.succ_rec_on_succ Fin.succRecOn_succ
#align fin.induction Fin.induction
#align fin.induction_zero Fin.induction_zero
#align fin.induction_succ Fin.induction_succ
#align fin.induction_on Fin.inductionOn
#align fin.cases Fin.cases
#align fin.cases_zero Fin.cases_zero
#align fin.cases_succ Fin.cases_succ
#align fin.cases_succ' Fin.cases_succ'
#align fin.forall_fin_succ Fin.forall_fin_succ
#align fin.exists_fin_succ Fin.exists_fin_succ
#align fin.forall_fin_one Fin.forall_fin_one
#align fin.exists_fin_one Fin.exists_fin_one
#align fin.forall_fin_two Fin.forall_fin_two
#align fin.exists_fin_two Fin.exists_fin_two
#align fin.fin_two_eq_of_eq_zero_iff Fin.fin_two_eq_of_eq_zero_iff
#align fin.reverse_induction Fin.reverseInduction
#align fin.reverse_induction_last Fin.reverseInduction_last
#align fin.reverse_induction_cast_succ Fin.reverseInduction_castSucc

#align fin.last_cases Fin.lastCases
#align fin.last_cases_last Fin.lastCases_last
#align fin.last_cases_cast_succ Fin.lastCases_castSucc

#align fin.add_cases Fin.addCases
#align fin.add_cases_left Fin.addCases_left
#align fin.add_cases_right Fin.addCases_right

end Rec

theorem liftFun_iff_succ {α : Type*} (r : α → α → Prop) [IsTrans α r] {f : Fin (n + 1) → α} :
    ((· < ·) ⇒ r) f f ↔ ∀ i : Fin n, r (f (castSucc i)) (f i.succ) := by
  constructor
  · intro H i
    exact H i.castSucc_lt_succ
  · refine' fun H i => Fin.induction _ _
    · exact fun h => (h.not_le (zero_le i)).elim
    · intro j ihj hij
      rw [← le_castSucc_iff] at hij
      rcases hij.eq_or_lt with (rfl | hlt)
      exacts [H j, _root_.trans (ihj hlt) (H j)]
#align fin.lift_fun_iff_succ Fin.liftFun_iff_succ

/-- A function `f` on `Fin (n + 1)` is strictly monotone if and only if `f i < f (i + 1)`
for all `i`. -/
theorem strictMono_iff_lt_succ {α : Type*} [Preorder α] {f : Fin (n + 1) → α} :
    StrictMono f ↔ ∀ i : Fin n, f (castSucc i) < f i.succ :=
  liftFun_iff_succ (· < ·)
#align fin.strict_mono_iff_lt_succ Fin.strictMono_iff_lt_succ

/-- A function `f` on `Fin (n + 1)` is monotone if and only if `f i ≤ f (i + 1)` for all `i`. -/
theorem monotone_iff_le_succ {α : Type*} [Preorder α] {f : Fin (n + 1) → α} :
    Monotone f ↔ ∀ i : Fin n, f (castSucc i) ≤ f i.succ :=
  monotone_iff_forall_lt.trans <| liftFun_iff_succ (· ≤ ·)
#align fin.monotone_iff_le_succ Fin.monotone_iff_le_succ

/-- A function `f` on `Fin (n + 1)` is strictly antitone if and only if `f (i + 1) < f i`
for all `i`. -/
theorem strictAnti_iff_succ_lt {α : Type*} [Preorder α] {f : Fin (n + 1) → α} :
    StrictAnti f ↔ ∀ i : Fin n, f i.succ < f (castSucc i) :=
  liftFun_iff_succ (· > ·)
#align fin.strict_anti_iff_succ_lt Fin.strictAnti_iff_succ_lt

/-- A function `f` on `Fin (n + 1)` is antitone if and only if `f (i + 1) ≤ f i` for all `i`. -/
theorem antitone_iff_succ_le {α : Type*} [Preorder α] {f : Fin (n + 1) → α} :
    Antitone f ↔ ∀ i : Fin n, f i.succ ≤ f (castSucc i) :=
  antitone_iff_forall_lt.trans <| liftFun_iff_succ (· ≥ ·)
#align fin.antitone_iff_succ_le Fin.antitone_iff_succ_le

section AddGroup

open Nat Int

/-- Negation on `Fin n` -/
instance neg (n : ℕ) : Neg (Fin n) :=
  ⟨fun a => ⟨(n - a) % n, Nat.mod_lt _ a.pos⟩⟩

/-- Abelian group structure on `Fin n`. -/
instance addCommGroup (n : ℕ) [NeZero n] : AddCommGroup (Fin n) :=
  { Fin.addCommMonoid n, Fin.neg n with
    add_left_neg := fun ⟨a, ha⟩ =>
      Fin.ext <|
        _root_.trans (Nat.mod_add_mod _ _ _) <| by
          rw [Fin.val_zero', tsub_add_cancel_of_le, Nat.mod_self]
          exact le_of_lt ha
    sub_eq_add_neg := fun ⟨a, ha⟩ ⟨b, hb⟩ =>
      Fin.ext <| show (a + (n - b)) % n = (a + (n - b) % n) % n by simp
    sub := Fin.sub }

/-- Note this is more general than `Fin.addCommGroup` as it applies (vacuously) to `Fin 0` too. -/
instance instInvolutiveNeg (n : ℕ) : InvolutiveNeg (Fin n) where
  neg := Neg.neg
  neg_neg := Nat.casesOn n finZeroElim fun _i => neg_neg
#align fin.involutive_neg Fin.instInvolutiveNeg

/-- Note this is more general than `Fin.addCommGroup` as it applies (vacuously) to `Fin 0` too. -/
instance instIsCancelAdd (n : ℕ) : IsCancelAdd (Fin n) where
  add_left_cancel := Nat.casesOn n finZeroElim fun _i _ _ _ => add_left_cancel
  add_right_cancel := Nat.casesOn n finZeroElim fun _i _ _ _ => add_right_cancel
#align fin.is_cancel_add Fin.instIsCancelAdd

/-- Note this is more general than `Fin.addCommGroup` as it applies (vacuously) to `Fin 0` too. -/
instance instAddLeftCancelSemigroup (n : ℕ) : AddLeftCancelSemigroup (Fin n) :=
  { Fin.addCommSemigroup n, Fin.instIsCancelAdd n with }
#align fin.add_left_cancel_semigroup Fin.instAddLeftCancelSemigroup

/-- Note this is more general than `Fin.addCommGroup` as it applies (vacuously) to `Fin 0` too. -/
instance instAddRightCancelSemigroup (n : ℕ) : AddRightCancelSemigroup (Fin n) :=
  { Fin.addCommSemigroup n, Fin.instIsCancelAdd n with }
#align fin.add_right_cancel_semigroup Fin.instAddRightCancelSemigroup

protected theorem coe_neg (a : Fin n) : ((-a : Fin n) : ℕ) = (n - a) % n :=
  rfl
#align fin.coe_neg Fin.coe_neg

protected theorem coe_sub (a b : Fin n) : ((a - b : Fin n) : ℕ) = (a + (n - b)) % n := by
  cases a; cases b; rfl
#align fin.coe_sub Fin.coe_sub

theorem eq_zero (n : Fin 1) : n = 0 := Subsingleton.elim _ _
#align fin.eq_zero Fin.eq_zero

instance uniqueFinOne : Unique (Fin 1) where
  uniq _ := Subsingleton.elim _ _

@[simp]
theorem coe_fin_one (a : Fin 1) : (a : ℕ) = 0 := by simp [Subsingleton.elim a 0]
#align fin.coe_fin_one Fin.coe_fin_one

lemma eq_one_of_neq_zero (i : Fin 2) (hi : i ≠ 0) : i = 1 :=
  fin_two_eq_of_eq_zero_iff (by simpa only [one_eq_zero_iff, succ.injEq, iff_false] using hi)

@[simp]
theorem coe_neg_one : ↑(-1 : Fin (n + 1)) = n := by
  cases n
  · simp
  rw [Fin.coe_neg, Fin.val_one, Nat.add_one_sub_one, Nat.mod_eq_of_lt]
  constructor
#align fin.coe_neg_one Fin.coe_neg_one

theorem coe_sub_one {n} (a : Fin (n + 1)) : ↑(a - 1) = if a = 0 then n else a - 1 := by
  cases n
  · simp
  split_ifs with h
  · simp [h]
  rw [sub_eq_add_neg, val_add_eq_ite, coe_neg_one, if_pos, add_comm, add_tsub_add_eq_tsub_left]
  conv_rhs => rw [add_comm]
  rw [add_le_add_iff_left, Nat.one_le_iff_ne_zero]
  rwa [Fin.ext_iff] at h
#align fin.coe_sub_one Fin.coe_sub_one

theorem coe_sub_iff_le {n : ℕ} {a b : Fin n} : (↑(a - b) : ℕ) = a - b ↔ b ≤ a := by
  cases n; · exact @finZeroElim (fun _ => _) a
  rw [le_iff_val_le_val, Fin.coe_sub, ← add_tsub_assoc_of_le b.is_lt.le a]
  rcases le_or_lt (b : ℕ) a with h | h
  · simp [← tsub_add_eq_add_tsub h, val_fin_le.mp h,
      Nat.mod_eq_of_lt ((Nat.sub_le _ _).trans_lt a.is_lt)]
  · rw [Nat.mod_eq_of_lt, tsub_eq_zero_of_le h.le, tsub_eq_zero_iff_le, ← not_iff_not]
    · simpa [b.is_lt.trans_le le_add_self] using h
    · rwa [tsub_lt_iff_left (b.is_lt.le.trans le_add_self), add_lt_add_iff_right]
#align fin.coe_sub_iff_le Fin.coe_sub_iff_le

theorem coe_sub_iff_lt {n : ℕ} {a b : Fin n} : (↑(a - b) : ℕ) = n + a - b ↔ a < b := by
  cases' n with n
  · exact @finZeroElim (fun _ => _) a
  rw [lt_iff_val_lt_val, Fin.coe_sub, add_comm]
  rcases le_or_lt (b : ℕ) a with h | h
  · refine iff_of_false ?_ (not_lt_of_le h)
    simpa [add_tsub_assoc_of_le h] using
      ((Nat.mod_lt _ (Nat.succ_pos _)).trans_le le_self_add).ne
  · simp [← tsub_tsub_assoc b.is_lt.le h.le, ← tsub_add_eq_add_tsub b.is_lt.le,
      Nat.mod_eq_of_lt (tsub_lt_self (Nat.succ_pos _) (tsub_pos_of_lt h)), val_fin_le.mp _]
    exact h
#align fin.coe_sub_iff_lt Fin.coe_sub_iff_lt

@[simp]
theorem lt_sub_one_iff {n : ℕ} {k : Fin (n + 2)} : k < k - 1 ↔ k = 0 := by
  rcases k with ⟨_ | k, hk⟩
  simp only [zero_eq, zero_eta, zero_sub, lt_iff_val_lt_val, val_zero, coe_neg_one, add_pos_iff,
    _root_.zero_lt_one, or_true]
  have : (k + 1 + (n + 1)) % (n + 2) = k % (n + 2) := by
    rw [add_right_comm, add_assoc, add_mod_right]
  simp [lt_iff_val_lt_val, ext_iff, Fin.coe_sub, succ_eq_add_one, this,
    mod_eq_of_lt ((lt_succ_self _).trans hk)]
#align fin.lt_sub_one_iff Fin.lt_sub_one_iff

@[simp]
theorem le_sub_one_iff {n : ℕ} {k : Fin (n + 1)} : k ≤ k - 1 ↔ k = 0 := by
  cases n
  · simp [fin_one_eq_zero k]
  rw [← lt_sub_one_iff, le_iff_lt_or_eq, lt_sub_one_iff, or_iff_left_iff_imp, eq_comm,
    sub_eq_iff_eq_add]
  simp
#align fin.le_sub_one_iff Fin.le_sub_one_iff

@[simp]
theorem sub_one_lt_iff {n : ℕ} {k : Fin (n + 1)} : k - 1 < k ↔ 0 < k :=
  not_iff_not.1 <| by simp only [not_lt, le_sub_one_iff, le_zero_iff]
#align fin.sub_one_lt_iff Fin.sub_one_lt_iff

theorem last_sub (i : Fin (n + 1)) : last n - i = Fin.rev i :=
  ext <| by rw [coe_sub_iff_le.2 i.le_last, val_last, val_rev, Nat.succ_sub_succ_eq_sub]
#align fin.last_sub Fin.last_sub

theorem add_one_le_of_lt {n : ℕ} {a b : Fin (n + 1)} (h : a < b) : a + 1 ≤ b := by
  cases' a with a ha
  cases' b with b hb
  cases n
  · simp only [Nat.zero_eq, zero_add, Nat.lt_one_iff] at ha hb
    simp [ha, hb]
  simp only [le_iff_val_le_val, val_add, lt_iff_val_lt_val, val_mk, val_one] at h ⊢
  rwa [Nat.mod_eq_of_lt, Nat.succ_le_iff]
  rw [Nat.succ_lt_succ_iff]
  exact h.trans_le (Nat.le_of_lt_succ hb)

theorem exists_eq_add_of_le {n : ℕ} {a b : Fin n} (h : a ≤ b) : ∃ k ≤ b, b = a + k := by
  obtain ⟨k, hk⟩ : ∃ k : ℕ, (b : ℕ) = a + k := Nat.exists_eq_add_of_le h
  have hkb : k ≤ b := le_add_self.trans hk.ge
  refine' ⟨⟨k, hkb.trans_lt b.is_lt⟩, hkb, _⟩
  simp [Fin.ext_iff, Fin.val_add, ← hk, Nat.mod_eq_of_lt b.is_lt]

theorem exists_eq_add_of_lt {n : ℕ} {a b : Fin (n + 1)} (h : a < b) :
    ∃ k < b, k + 1 ≤ b ∧ b = a + k + 1 := by
  cases n
  · cases' a with a ha
    cases' b with b hb
    simp only [Nat.zero_eq, zero_add, Nat.lt_one_iff] at ha hb
    simp [ha, hb] at h
  obtain ⟨k, hk⟩ : ∃ k : ℕ, (b : ℕ) = a + k + 1 := Nat.exists_eq_add_of_lt h
  have hkb : k < b := by
    rw [hk, add_comm _ k, Nat.lt_succ_iff]
    exact le_self_add
  refine' ⟨⟨k, hkb.trans b.is_lt⟩, hkb, _, _⟩
  · rw [Fin.le_iff_val_le_val, Fin.val_add_one]
    split_ifs <;> simp [Nat.succ_le_iff, hkb]
  simp [Fin.ext_iff, Fin.val_add, ← hk, Nat.mod_eq_of_lt b.is_lt]

@[simp]
theorem neg_last (n : ℕ) : -Fin.last n = 1 := by simp [neg_eq_iff_add_eq_zero]

theorem neg_nat_cast_eq_one (n : ℕ) : -(n : Fin (n + 1)) = 1 := by
  simp only [cast_nat_eq_last, neg_last]

lemma pos_of_ne_zero {n : ℕ} {a : Fin (n + 1)} (h : a ≠ 0) :
    0 < a :=
  Nat.pos_of_ne_zero (val_ne_of_ne h)

end AddGroup

section SuccAbove

/-- `succAbove p i` embeds `Fin n` into `Fin (n + 1)` with a hole around `p`. -/
def succAbove (p : Fin (n + 1)) (i : Fin n) : Fin (n + 1) :=
  if castSucc i < p then i.castSucc else i.succ

/-- Embedding `i : Fin n` into `Fin (n + 1)` with a hole around `p : Fin (n + 1)`
embeds `i` by `castSucc` when the resulting `i.castSucc < p`. -/
theorem succAbove_of_castSucc_lt (p : Fin (n + 1)) (i : Fin n) (h : castSucc i < p) :
    p.succAbove i = castSucc i := if_pos h
#align fin.succ_above_below Fin.succAbove_of_castSucc_lt

theorem succAbove_of_succ_le (p : Fin (n + 1)) (i : Fin n) (h : succ i ≤ p) :
    p.succAbove i = castSucc i :=
  succAbove_of_castSucc_lt _ _ (castSucc_lt_iff_succ_le.mpr h)

/-- Embedding `i : Fin n` into `Fin (n + 1)` with a hole around `p : Fin (n + 1)`
embeds `i` by `succ` when the resulting `p < i.succ`. -/
theorem succAbove_of_le_castSucc (p : Fin (n + 1)) (i : Fin n) (h : p ≤ castSucc i) :
    p.succAbove i = i.succ := if_neg h.not_lt
#align fin.succ_above_above Fin.succAbove_of_le_castSucc

theorem succAbove_of_lt_succ (p : Fin (n + 1)) (i : Fin n) (h : p < succ i) :
    p.succAbove i = succ i := succAbove_of_le_castSucc _ _ (le_castSucc_iff.mpr h)

theorem succAbove_succ_of_lt (p i : Fin n) (h : p < i) :
    succAbove p.succ i = i.succ := succAbove_of_lt_succ _ _ (succ_lt_succ_iff.mpr h)
theorem succAbove_succ_of_le (p i : Fin n) (h : i ≤ p) :
    succAbove p.succ i = i.castSucc := succAbove_of_succ_le _ _ (succ_le_succ_iff.mpr h)
@[simp]
theorem succAbove_succ_self (j : Fin n) : j.succ.succAbove j = j.castSucc :=
  succAbove_succ_of_le _ _ le_rfl

theorem succAbove_castSucc_of_lt (p i : Fin n) (h : i < p) :
    succAbove p.castSucc i = i.castSucc :=
  succAbove_of_castSucc_lt _ _ (castSucc_lt_castSucc_iff.mpr h)
theorem succAbove_castSucc_of_le (p i : Fin n) (h : p ≤ i) :
    succAbove p.castSucc i = i.succ :=
  succAbove_of_le_castSucc _ _ (castSucc_le_castSucc_iff.mpr h)
@[simp]
theorem succAbove_castSucc_self (j : Fin n) : succAbove j.castSucc j = j.succ :=
  succAbove_castSucc_of_le _ _ le_rfl

theorem succAbove_pred_of_lt (p i : Fin (n + 1)) (h : p < i) (hi := ((zero_le p).trans_lt h).ne') :
    succAbove p (i.pred hi) = i := by
  rw [succAbove_of_lt_succ _ _ (succ_pred _ _ ▸ h), succ_pred]
theorem succAbove_pred_of_le (p i : Fin (n + 1)) (h : i ≤ p) (hi : i ≠ 0):
    succAbove p (i.pred hi) = (i.pred hi).castSucc := succAbove_of_succ_le _ _ (succ_pred _ _ ▸ h)
@[simp]
theorem succAbove_pred_self (p : Fin (n + 1)) (h : p ≠ 0) :
    succAbove p (p.pred h) = (p.pred h).castSucc := succAbove_pred_of_le _ _ le_rfl h

theorem succAbove_castPred_of_lt (p i : Fin (n + 1)) (h : i < p)
    (hi := ((le_last p).trans_lt' h).ne) : succAbove p (i.castPred hi) = i := by
  rw [succAbove_of_castSucc_lt _ _ (castSucc_castPred _ _ ▸ h), castSucc_castPred]
theorem succAbove_castPred_of_le (p i : Fin (n + 1)) (h : p ≤ i) (hi : i ≠ last n):
    succAbove p (i.castPred hi) = (i.castPred hi).succ :=
  succAbove_of_le_castSucc _ _ (castSucc_castPred _ _ ▸ h)
theorem succAbove_castPred_self (p : Fin (n + 1)) (h: p ≠ last n):
    succAbove p (p.castPred h) = (p.castPred h).succ :=
  succAbove_castPred_of_le _ _ le_rfl h

theorem succAbove_rev_left (p : Fin (n + 1)) (i : Fin n) :
    p.rev.succAbove i = (p.succAbove i.rev).rev := by
  obtain h | h := (rev p).succ_le_or_le_castSucc i
  · rw [succAbove_of_succ_le _ _ h,
      succAbove_of_le_castSucc _ _ (rev_succ _ ▸ (le_rev_iff.mpr h)), rev_succ, rev_rev]
  · rw [succAbove_of_le_castSucc _ _ h,
      succAbove_of_succ_le _ _ (rev_castSucc _ ▸ (rev_le_iff.mpr h)), rev_castSucc, rev_rev]
theorem succAbove_rev_right (p : Fin (n + 1)) (i : Fin n) :
    p.succAbove i.rev = (p.rev.succAbove i).rev := by
  rw [succAbove_rev_left, rev_rev]

/-- Embedding `i : Fin n` into `Fin (n + 1)` with a hole around `p : Fin (n + 1)`
never results in `p` itself -/
theorem succAbove_ne (p : Fin (n + 1)) (i : Fin n) : p.succAbove i ≠ p := by
  rcases p.castSucc_lt_or_lt_succ i with (h | h)
  · rw [succAbove_of_castSucc_lt _ _ h]
    exact h.ne
  · rw [succAbove_of_lt_succ _ _ h]
    exact h.ne'
#align fin.succ_above_ne Fin.succAbove_ne
theorem ne_succAbove (p : Fin (n + 1)) (i : Fin n) : p ≠ p.succAbove i :=
(succAbove_ne _ _).symm

theorem strictMono_succAbove (p : Fin (n + 1)) : StrictMono (succAbove p) :=
  strictMono_castSucc.ite strictMono_succ
    (fun _ _ hij hj => (castSucc_lt_castSucc_iff.mpr hij).trans hj) fun i =>
    (castSucc_lt_succ i).le
#align fin.succ_above_aux Fin.strictMono_succAbove

/-- Given a fixed pivot `x : Fin (n + 1)`, `x.succAbove` is injective -/
theorem succAbove_right_injective {x : Fin (n + 1)} : Injective (succAbove x) :=
  (strictMono_succAbove x).injective
#align fin.succ_above_right_injective Fin.succAbove_right_injective

/-- Given a fixed pivot `x : Fin (n + 1)`, `x.succAbove` is injective -/
theorem succAbove_right_inj (x : Fin (n + 1)) : x.succAbove a = x.succAbove b ↔ a = b :=
  succAbove_right_injective.eq_iff
#align fin.succ_above_right_inj Fin.succAbove_right_inj

<<<<<<< HEAD
theorem succAbove_lt_succAbove_iff_le_castSucc (p : Fin (n + 1)) :
=======
theorem succAbove_lt_succAbove_iff (p : Fin (n + 1)) :
>>>>>>> a55d1223
    succAbove p i < succAbove p j ↔ i < j := (strictMono_succAbove p).lt_iff_lt
theorem succAbove_le_succAbove_iff (p : Fin (n + 1)) :
    succAbove p i ≤ succAbove p j ↔ i ≤ j := (strictMono_succAbove p).le_iff_le

/--  `Fin.succAbove` as an `OrderEmbedding`, `succAboveEmb p i` embeds `Fin n` into `Fin (n + 1)`
with a hole around `p`. -/
@[simps! apply toEmbedding]
def succAboveEmb (p : Fin (n + 1)) : Fin n ↪o Fin (n + 1) :=
  OrderEmbedding.ofStrictMono (succAbove p) (strictMono_succAbove p)
#align fin.succ_above Fin.succAboveEmb

@[simp]
theorem succAbove_ne_zero_zero [NeZero n] {a : Fin (n + 1)} (ha : a ≠ 0) : a.succAbove 0 = 0 := by
  rw [Fin.succAbove_of_castSucc_lt]
  · exact castSucc_zero'
  · exact bot_lt_iff_ne_bot.mpr ha
#align fin.succ_above_ne_zero_zero Fin.succAbove_ne_zero_zero

theorem succAbove_eq_zero_iff [NeZero n] {a : Fin (n + 1)} {b : Fin n} (ha : a ≠ 0) :
    a.succAbove b = 0 ↔ b = 0 := by
  rw [← succAbove_ne_zero_zero ha, succAbove_right_inj]
#align fin.succ_above_eq_zero_iff Fin.succAbove_eq_zero_iff

theorem succAbove_ne_zero [NeZero n] {a : Fin (n + 1)} {b : Fin n} (ha : a ≠ 0) (hb : b ≠ 0) :
    a.succAbove b ≠ 0 :=
  mt (succAbove_eq_zero_iff ha).mp hb
#align fin.succ_above_ne_zero Fin.succAbove_ne_zero

/-- Embedding `Fin n` into `Fin (n + 1)` with a hole around zero embeds by `succ`. -/
@[simp]
theorem succAbove_zero : succAbove (0 : Fin (n + 1)) = Fin.succ :=
  rfl
#align fin.succ_above_zero Fin.succAbove_zero

theorem succAbove_zero_apply (i : Fin n) : succAbove 0 i = succ i := by rw [succAbove_zero]

@[simp]
theorem succAbove_ne_last_last {a : Fin (n + 2)} (h : a ≠ last (n + 1)) :
    a.succAbove (last n) = last (n + 1) := by
  rw [succAbove_of_lt_succ _ _ (succ_last _ ▸ lt_top_iff_ne_top.mpr h), succ_last]

theorem succAbove_eq_last_iff {a : Fin (n + 2)} {b : Fin (n + 1)} (ha : a ≠ last _) :
    a.succAbove b = last _ ↔ b = last _ := by
  simp [← succAbove_ne_last_last ha, succAbove_right_inj]

theorem succAbove_ne_last {a : Fin (n + 2)} {b : Fin (n + 1)}
    (ha : a ≠ last _) (hb : b ≠ last _) : a.succAbove b ≠ last _ :=
  mt (succAbove_eq_last_iff ha).mp hb

/-- Embedding `Fin n` into `Fin (n + 1)` with a hole around `last n` embeds by `castSucc`. -/
@[simp]
theorem succAbove_last : succAbove (Fin.last n) = castSucc := by
  ext
  simp only [succAbove_of_castSucc_lt, castSucc_lt_last]
#align fin.succ_above_last Fin.succAbove_last

theorem succAbove_last_apply (i : Fin n) : succAbove (Fin.last n) i = castSucc i := by
  rw [succAbove_last]
#align fin.succ_above_last_apply Fin.succAbove_last_apply

@[deprecated] theorem succAbove_lt_ge (p : Fin (n + 1)) (i : Fin n) :
    castSucc i < p ∨ p ≤ castSucc i := lt_or_ge (castSucc i) p
#align fin.succ_above_lt_ge Fin.succAbove_lt_ge

@[deprecated castSucc_lt_or_lt_succ] alias succAbove_lt_gt := castSucc_lt_or_lt_succ

/-- Embedding `i : Fin n` into `Fin (n + 1)` using a pivot `p` that is greater
results in a value that is less than `p`. -/
theorem succAbove_lt_iff_castSucc_lt (p : Fin (n + 1)) (i : Fin n) :
    p.succAbove i < p ↔ castSucc i < p := by
  cases' castSucc_lt_or_lt_succ p i with H H
  · rwa [iff_true_right H, succAbove_of_castSucc_lt _ _ H]
  · rw [castSucc_lt_iff_succ_le, iff_false_right H.not_le, succAbove_of_lt_succ _ _ H]
    exact H.le.not_lt
#align fin.succ_above_lt_iff Fin.succAbove_lt_iff_castSucc_lt

theorem succAbove_lt_iff_succ_le (p : Fin (n + 1)) (i : Fin n) :
    p.succAbove i < p ↔ succ i ≤ p := by
  rw [succAbove_lt_iff_castSucc_lt, castSucc_lt_iff_succ_le]

/-- Embedding `i : Fin n` into `Fin (n + 1)` using a pivot `p` that is lesser
results in a value that is greater than `p`. -/
theorem lt_succAbove_iff_le_castSucc (p : Fin (n + 1)) (i : Fin n) :
    p < p.succAbove i ↔ p ≤ castSucc i := by
  cases' castSucc_lt_or_lt_succ p i with H H
  · rw [iff_false_right H.not_le, succAbove_of_castSucc_lt _ _ H]
    exact H.le.not_lt
  · rwa [succAbove_of_lt_succ _ _ H, iff_true_left H, le_castSucc_iff]
#align fin.lt_succ_above_iff Fin.lt_succAbove_iff_le_castSucc

theorem lt_succAbove_iff_lt_castSucc (p : Fin (n + 1)) (i : Fin n) :
    p < p.succAbove i ↔ p < succ i := by
  rw [lt_succAbove_iff_le_castSucc, le_castSucc_iff]

/-- Embedding a positive `Fin n` results in a positive `Fin (n + 1)` -/
theorem succAbove_pos [NeZero n] (p : Fin (n + 1)) (i : Fin n) (h : 0 < i) : 0 < p.succAbove i := by
  by_cases H : castSucc i < p
  · simpa [succAbove_of_castSucc_lt _ _ H] using castSucc_pos' h
  · simp [succAbove_of_le_castSucc _ _ (le_of_not_lt H)]
#align fin.succ_above_pos Fin.succAbove_pos

theorem castPred_succAbove (x : Fin n) (y : Fin (n + 1)) (h : castSucc x < y)
    (h' := ((le_last y).trans_lt' ((succAbove_lt_iff_castSucc_lt _ _).mpr h)).ne) :
    (y.succAbove x).castPred h' = x := by
  rw [castPred_eq_iff_eq_castSucc, succAbove_of_castSucc_lt _ _ h]
#align fin.cast_lt_succ_above Fin.castPred_succAbove

theorem pred_succAbove (x : Fin n) (y : Fin (n + 1)) (h : y ≤ castSucc x)
    (h' := (y.zero_le.trans_lt <| (lt_succAbove_iff_le_castSucc _ _).2 h).ne') :
    (y.succAbove x).pred h' = x := by simp only [succAbove_of_le_castSucc _ _ h, pred_succ]
#align fin.pred_succ_above Fin.pred_succAbove

theorem exists_succAbove_eq {x y : Fin (n + 1)} (h : x ≠ y) : ∃ z, y.succAbove z = x := by
  cases' h.lt_or_lt with hlt hlt
  exacts [⟨_, succAbove_castPred_of_lt _ _ hlt⟩, ⟨_, succAbove_pred_of_lt _ _ hlt⟩]
#align fin.exists_succ_above_eq Fin.exists_succAbove_eq

@[simp]
theorem exists_succAbove_eq_iff {x y : Fin (n + 1)} : (∃ z, x.succAbove z = y) ↔ y ≠ x := by
  refine' ⟨_, exists_succAbove_eq⟩
  rintro ⟨y, rfl⟩
  exact succAbove_ne _ _
#align fin.exists_succ_above_eq_iff Fin.exists_succAbove_eq_iff

/-- The range of `p.succAbove` is everything except `p`. -/
@[simp]
theorem range_succAbove (p : Fin (n + 1)) : Set.range p.succAbove = {p}ᶜ :=
  Set.ext fun _ => exists_succAbove_eq_iff
#align fin.range_succ_above Fin.range_succAbove

@[simp]
theorem range_succ (n : ℕ) : Set.range (Fin.succ : Fin n → Fin (n + 1)) = {0}ᶜ := by
  rw [← succAbove_zero]
  exact range_succAbove (0 : Fin (n + 1))
#align fin.range_succ Fin.range_succ

/-- `succAbove` is injective at the pivot -/
theorem succAbove_left_injective : Injective (@succAbove n) := fun _ _ h => by
  simpa [range_succAbove] using congr_arg (fun f : Fin n → Fin (n + 1) => (Set.range f)ᶜ) h
#align fin.succ_above_left_injective Fin.succAbove_left_injective

/-- `succAbove` is injective at the pivot -/
@[simp]
theorem succAbove_left_inj {x y : Fin (n + 1)} : x.succAbove = y.succAbove ↔ x = y :=
  succAbove_left_injective.eq_iff
#align fin.succ_above_left_inj Fin.succAbove_left_inj

@[simp]
theorem zero_succAbove {n : ℕ} (i : Fin n) : (0 : Fin (n + 1)).succAbove i = i.succ := by
  rfl
#align fin.zero_succ_above Fin.zero_succAbove

@[simp]
theorem succ_succAbove_zero {n : ℕ} [NeZero n] (i : Fin n) : succAbove i.succ 0 = 0 :=
  succAbove_of_castSucc_lt i.succ 0 (by simp only [castSucc_zero', succ_pos])
#align fin.succ_succ_above_zero Fin.succ_succAbove_zero

/-- `succ` commutes with `succAbove`. -/
@[simp]
theorem succ_succAbove_succ {n : ℕ} (i : Fin (n + 1)) (j : Fin n) :
    i.succ.succAbove j.succ = (i.succAbove j).succ := by
  rcases lt_or_le i (succ j) with (h | h)
  · rw [succAbove_of_lt_succ _ _ h, succAbove_succ_of_lt _ _ h]
  · rwa [succAbove_of_castSucc_lt _ _ h, succAbove_succ_of_le, succ_castSucc]
#align fin.succ_succ_above_succ Fin.succ_succAbove_succ

/-- `castSucc` commutes with `succAbove`. -/
@[simp]
theorem castSucc_succAbove_castSucc {n : ℕ} {i : Fin (n + 1)} {j : Fin n} :
    i.castSucc.succAbove j.castSucc = (i.succAbove j).castSucc := by
  rcases le_or_lt i (castSucc j) with (h | h)
  · rw [succAbove_of_le_castSucc _ _ h, succAbove_castSucc_of_le _ _ h, succ_castSucc]
  · rw [succAbove_of_castSucc_lt _ _ h, succAbove_castSucc_of_lt _ _ h]

/-- `pred` commutes with `succAbove`. -/
theorem pred_succAbove_pred {a : Fin (n + 2)} {b : Fin (n + 1)} (ha : a ≠ 0) (hb : b ≠ 0)
    (hk := succAbove_ne_zero ha hb) :
    (a.pred ha).succAbove (b.pred hb) = (a.succAbove b).pred hk := by
  simp_rw [← succ_inj (b := pred (succAbove a b) hk), ← succ_succAbove_succ, succ_pred]
#align fin.pred_succ_above_pred Fin.pred_succAbove_pred

/-- `castPred` commutes with `succAbove`. -/
theorem castPred_succAbove_castPred {a : Fin (n + 2)} {b : Fin (n + 1)} (ha : a ≠ last (n + 1))
    (hb : b ≠ last n) (hk := succAbove_ne_last ha hb) :
    (a.castPred ha).succAbove (b.castPred hb) = (a.succAbove b).castPred hk := by
  simp_rw [← castSucc_inj (b := (a.succAbove b).castPred hk), ← castSucc_succAbove_castSucc,
    castSucc_castPred]

/-- `rev` commutes with `succAbove`. -/
lemma rev_succAbove (p : Fin (n + 1)) (i : Fin n) :
    rev (succAbove p i) = succAbove (rev p) (rev i) := by
  rw [succAbove_rev_left, rev_rev]

--@[simp] -- porting note: can be proved by `simp`
theorem one_succAbove_zero {n : ℕ} : (1 : Fin (n + 2)).succAbove 0 = 0 := by
  rfl
#align fin.one_succ_above_zero Fin.one_succAbove_zero

/-- By moving `succ` to the outside of this expression, we create opportunities for further
simplification using `succAbove_zero` or `succ_succAbove_zero`. -/
@[simp]
theorem succ_succAbove_one {n : ℕ} [NeZero n] (i : Fin (n + 1)) :
    i.succ.succAbove 1 = (i.succAbove 0).succ := by
  rw [← succ_zero_eq_one']
  convert succ_succAbove_succ i 0
#align fin.succ_succ_above_one Fin.succ_succAbove_one

@[simp]
theorem one_succAbove_succ {n : ℕ} (j : Fin n) :
    (1 : Fin (n + 2)).succAbove j.succ = j.succ.succ := by
  have := succ_succAbove_succ 0 j
  rwa [succ_zero_eq_one, zero_succAbove] at this
#align fin.one_succ_above_succ Fin.one_succAbove_succ

@[simp]
theorem one_succAbove_one {n : ℕ} : (1 : Fin (n + 3)).succAbove 1 = 2 := by
  have := succ_succAbove_succ (0 : Fin (n + 2)) (0 : Fin (n + 2))
  simp only [succ_zero_eq_one, val_zero, Nat.cast_zero, zero_succAbove, succ_one_eq_two] at this
  exact this
#align fin.one_succ_above_one Fin.one_succAbove_one

end SuccAbove

section PredAbove

/-- `predAbove p i` embeds `i : Fin (n+1)` into `Fin n` by subtracting one if `p < i`. -/
def predAbove (p : Fin n) (i : Fin (n + 1)) : Fin n :=
  if h : castSucc p < i then pred i ((zero_le _).trans_lt h).ne'
  else castPred i ((le_of_not_lt h).trans_lt (castSucc_lt_last _)).ne
#align fin.pred_above Fin.predAbove

theorem predAbove_of_le_castSucc (p : Fin n) (i : Fin (n + 1)) (h : i ≤ castSucc p)
    (hi := (h.trans_lt (castSucc_lt_last _)).ne) :
    p.predAbove i = i.castPred hi := dif_neg h.not_lt
#align fin.pred_above_below Fin.predAbove_of_le_castSucc
theorem predAbove_of_lt_succ (p : Fin n) (i : Fin (n + 1)) (h : i < succ p)
    (hi := ((le_last _).trans_lt' h).ne) :
    p.predAbove i = i.castPred hi := predAbove_of_le_castSucc _ _ (le_castSucc_iff.mpr h)

theorem predAbove_of_castSucc_lt (p : Fin n) (i : Fin (n + 1)) (h : castSucc p < i)
    (hi := ((zero_le _).trans_lt h).ne') :
    p.predAbove i = i.pred hi := dif_pos h
#align fin.pred_above_above Fin.predAbove_of_castSucc_lt
theorem predAbove_of_succ_le (p : Fin n) (i : Fin (n + 1)) (h : succ p ≤ i)
    (hi := (h.trans_lt' (succ_pos _)).ne') :
    p.predAbove i = i.pred hi := predAbove_of_castSucc_lt _ _ (castSucc_lt_iff_succ_le.mpr h)

theorem predAbove_succ_of_lt (p i : Fin n) (h : i < p) (hi := succ_ne_last_of_lt h) :
    p.predAbove (succ i) = (i.succ).castPred hi := by
  rw [predAbove_of_lt_succ _ _ (succ_lt_succ_iff.mpr h)]
theorem predAbove_succ_of_le (p i : Fin n) (h : p ≤ i) :
    p.predAbove (succ i) = i := by
  rw [predAbove_of_succ_le _ _ (succ_le_succ_iff.mpr h), pred_succ]
@[simp]
theorem predAbove_succ_self (p : Fin n) : p.predAbove (succ p) = p :=
  predAbove_succ_of_le _ _ le_rfl

theorem predAbove_castSucc_of_lt (p i : Fin n) (h : p < i) (hi := castSucc_ne_zero_of_lt h) :
    p.predAbove (castSucc i) = i.castSucc.pred hi := by
  rw [predAbove_of_castSucc_lt _ _ (castSucc_lt_castSucc_iff.mpr h)]
theorem predAbove_castSucc_of_le (p i : Fin n) (h : i ≤ p) :
    p.predAbove (castSucc i) = i := by
  rw [predAbove_of_le_castSucc _ _ (castSucc_le_castSucc_iff.mpr h), castPred_castSucc]
@[simp]
theorem predAbove_castSucc_self (p : Fin n) : p.predAbove (castSucc p) = p :=
  predAbove_castSucc_of_le _ _ le_rfl

theorem predAbove_pred_of_lt (p i : Fin (n + 1)) (h : i < p) (hp := ((zero_le i).trans_lt h).ne')
    (hi := ((le_last p).trans_lt' h).ne) : (pred p hp).predAbove i = castPred i hi := by
  rw [predAbove_of_lt_succ _ _ (succ_pred _ _ ▸ h)]
theorem predAbove_pred_of_le (p i : Fin (n + 1)) (h : p ≤ i) (hp : p ≠ 0)
    (hi := (h.trans_lt' (pos_of_ne_zero hp)).ne') : (pred p hp).predAbove i = pred i hi := by
  rw [predAbove_of_succ_le _ _ (succ_pred _ _ ▸ h)]
theorem predAbove_pred_self (p : Fin (n + 1)) (hp : p ≠ 0) :
    (pred p hp).predAbove p = pred p hp := predAbove_pred_of_le _ _ le_rfl hp

theorem predAbove_castPred_of_lt (p i : Fin (n + 1)) (h : p < i)
    (hp := ((le_last i).trans_lt' h).ne) (hi := ((zero_le p).trans_lt h).ne') :
    (castPred p hp).predAbove i = pred i hi := by
  rw [predAbove_of_castSucc_lt _ _ (castSucc_castPred _ _ ▸ h)]
theorem predAbove_castPred_of_le (p i : Fin (n + 1)) (h : i ≤ p) (hp : p ≠ last n)
    (hi := (h.trans_lt (lt_top_iff_ne_top.mpr hp)).ne) :
    (castPred p hp).predAbove i = castPred i hi := by
  rw [predAbove_of_le_castSucc _ _ (castSucc_castPred _ _ ▸ h)]
theorem predAbove_castPred_self (p : Fin (n + 1)) (hp : p ≠ last n) :
    (castPred p hp).predAbove p = castPred p hp := predAbove_castPred_of_le _ _ le_rfl hp

theorem predAbove_rev_left (p : Fin n) (i : Fin (n + 1)) :
    p.rev.predAbove i = (p.predAbove i.rev).rev := by
  obtain h | h := (rev i).succ_le_or_le_castSucc p
  · rw [predAbove_of_succ_le _ _ h, rev_pred,
      predAbove_of_le_castSucc _ _ (rev_succ _ ▸ (le_rev_iff.mpr h)), castPred_inj, rev_rev]
  · rw [predAbove_of_le_castSucc _ _ h, rev_castPred,
      predAbove_of_succ_le _ _ (rev_castSucc _ ▸ (rev_le_iff.mpr h)), pred_inj, rev_rev]
theorem predAbove_rev_right (p : Fin n) (i : Fin (n + 1)) :
    p.predAbove i.rev = (p.rev.predAbove i).rev := by
  rw [predAbove_rev_left, rev_rev]

@[simp]
theorem predAbove_right_zero [NeZero n] {i : Fin n} : predAbove (i : Fin n) 0 = 0 := by
  cases n
  · exact i.elim0
  · rw [predAbove_of_le_castSucc _ _ (zero_le _), castPred_zero]

@[simp]
theorem predAbove_zero_succ [NeZero n] {i : Fin n} : predAbove 0 (i.succ) = i := by
  rw [predAbove_succ_of_le _ _ (Fin.zero_le' _)]
@[simp]
theorem succ_predAbove_zero [NeZero n] {j : Fin (n + 1)} (h : j ≠ 0) :
    succ (predAbove 0 j) = j := by
  rcases exists_succ_eq_of_ne_zero h with ⟨k, rfl⟩
  rw [predAbove_zero_succ]
@[simp]
theorem predAbove_zero_of_ne_zero [NeZero n] {i : Fin (n + 1)} (hi : i ≠ 0) :
    predAbove 0 i = i.pred hi := by
  rw [← exists_succ_eq] at hi
  rcases hi with ⟨y, rfl⟩
  exact predAbove_zero_succ
#align fin.pred_above_zero Fin.predAbove_zero_of_ne_zero
theorem predAbove_zero [NeZero n] :
    predAbove (0 : Fin n) i = if hi : i = 0 then 0 else i.pred hi := by
  split_ifs with hi
  · rw [hi, predAbove_right_zero]
  · rw [predAbove_zero_of_ne_zero hi]

@[simp]
theorem predAbove_right_last : predAbove (i : Fin (n + 1)) (Fin.last (n + 1)) = last n := by
  rw [predAbove_of_castSucc_lt _ _ (castSucc_lt_last _), pred_last]
@[simp]
theorem predAbove_last_castSucc {i : Fin (n + 1)} :
    predAbove (Fin.last n) (i.castSucc) = i := by
  rw [predAbove_of_le_castSucc _ _ ((castSucc_le_castSucc_iff).mpr (le_last _)), castPred_castSucc]
@[simp]
theorem predAbove_last_of_ne_last {i : Fin (n + 2)} (hi : i ≠ last (n + 1)):
    predAbove (Fin.last n) i = castPred i hi := by
  rw [← exists_castSucc_eq] at hi
  rcases hi with ⟨y, rfl⟩
  exact predAbove_last_castSucc
theorem predAbove_last_apply :
    predAbove (last n) i = if hi : i = Fin.last _ then last _ else i.castPred hi := by
  split_ifs with hi
  · rw [hi, predAbove_right_last]
  · rw [predAbove_last_of_ne_last hi]
#align fin.pred_above_last_apply Fin.predAbove_last_apply

theorem predAbove_right_monotone (p : Fin n) : Monotone p.predAbove := fun a b H => by
  dsimp [predAbove]
  split_ifs with ha hb hb
  all_goals simp only [le_iff_val_le_val, coe_pred]
  · exact pred_le_pred H
  · calc
      _ ≤ _ := Nat.pred_le _
      _ ≤ _ := H
  · simp at ha
    exact le_pred_of_lt (lt_of_le_of_lt ha hb)
  · exact H
#align fin.pred_above_right_monotone Fin.predAbove_right_monotone

theorem predAbove_left_monotone (i : Fin (n + 1)) :
    Monotone fun p => predAbove p i := fun a b H => by
  dsimp [predAbove]
  split_ifs with ha hb hb
  · rfl
  · exact pred_le _
  · have : b < a := castSucc_lt_castSucc_iff.mpr (hb.trans_le (le_of_not_gt ha))
    exact absurd H this.not_le
  · rfl
#align fin.pred_above_left_monotone Fin.predAbove_left_monotone

/-- Sending `Fin (n+1)` to `Fin n` by subtracting one from anything above `p`
then back to `Fin (n+1)` with a gap around `p` is the identity away from `p`. -/
@[simp]
theorem succAbove_predAbove {p : Fin n} {i : Fin (n + 1)} (h : i ≠ castSucc p) :
    p.castSucc.succAbove (p.predAbove i) = i := by
  obtain h | h := h.lt_or_lt
  · rw [predAbove_of_le_castSucc _ _ h.le, succAbove_castPred_of_lt _ _ h]
  · rw [predAbove_of_castSucc_lt _ _ h, succAbove_pred_of_lt _ _ h]
#align fin.succ_above_pred_above Fin.succAbove_predAbove

/-- Sending `Fin n` into `Fin (n + 1)` with a gap at `p`
then back to `Fin n` by subtracting one from anything above `p` is the identity. -/
@[simp]
theorem predAbove_succAbove (p : Fin n) (i : Fin n) :
    p.predAbove ((castSucc p).succAbove i) = i := by
  obtain h | h := le_or_lt p i
  · rw [succAbove_castSucc_of_le _ _ h, predAbove_succ_of_le _ _ h]
  · rw [succAbove_castSucc_of_lt _ _ h, predAbove_castSucc_of_le _ _ h.le]
#align fin.pred_above_succ_above Fin.predAbove_succAbove

/-- `succ` commutes with `predAbove`. -/
@[simp]
theorem succ_predAbove_succ {n : ℕ} (a : Fin n) (b : Fin (n + 1)) :
    a.succ.predAbove b.succ = (a.predAbove b).succ := by
  obtain h | h := (le_or_lt (succ a) b)
  · rw [predAbove_of_castSucc_lt _ _ h, predAbove_succ_of_le _ _ h, succ_pred]
  · rw [predAbove_of_lt_succ _ _ h, predAbove_succ_of_lt _ _ h, succ_castPred_eq_castPred_succ]
#align fin.succ_pred_above_succ Fin.succ_predAbove_succ

/-- `castSucc` commutes with `predAbove`. -/
@[simp]
theorem castSucc_predAbove_castSucc {n : ℕ} (a : Fin n) (b : Fin (n + 1)) :
    a.castSucc.predAbove b.castSucc = (a.predAbove b).castSucc := by
  obtain h | h := (lt_or_le (castSucc a) b)
  · rw [predAbove_of_castSucc_lt _ _ h, predAbove_castSucc_of_lt _ _ h,
      castSucc_pred_eq_pred_castSucc]
  · rw [predAbove_of_le_castSucc _ _ h, predAbove_castSucc_of_le _ _ h, castSucc_castPred]

/-- `rev` commutes with `predAbove`. -/
theorem rev_predAbove {n : ℕ} (p : Fin n) (i : Fin (n + 1)) :
    (predAbove p i).rev = predAbove p.rev i.rev := by
  rw [predAbove_rev_left, rev_rev]

end PredAbove

#align fin.coe_clamp Fin.coe_clamp

@[simp]
theorem coe_ofNat_eq_mod (m n : ℕ) [NeZero m] :
    ((n : Fin m) : ℕ) = n % m :=
  rfl
#align fin.coe_of_nat_eq_mod Fin.coe_ofNat_eq_mod

theorem forall_fin_succ' {P : Fin (n + 1) → Prop} :
    (∀ i, P i) ↔ (∀ i : Fin n, P i.castSucc) ∧ P (.last _) :=
  ⟨fun H => ⟨fun _ => H _, H _⟩, fun ⟨H0, H1⟩ i => Fin.lastCases H1 H0 i⟩

-- to match `Fin.eq_zero_or_eq_succ`
theorem eq_castSucc_or_eq_last {n : Nat} (i : Fin (n + 1)) :
    (∃ j : Fin n, i = j.castSucc) ∨ i = last n := by
  induction i using reverseInduction with
  | last => right; rfl
  | cast n => left; exact ⟨_, rfl⟩

section Mul

/-!
### mul
-/

#align fin.val_mul Fin.val_mul
#align fin.coe_mul Fin.coe_mul

protected theorem mul_one' [NeZero n] (k : Fin n) : k * 1 = k := by
  cases' n with n
  · simp [eq_iff_true_of_subsingleton]
  cases n
  · simp [fin_one_eq_zero]
  simp [eq_iff_veq, mul_def, mod_eq_of_lt (is_lt k)]
#align fin.mul_one Fin.mul_one'

#align fin.mul_comm Fin.mul_comm

protected theorem one_mul' [NeZero n] (k : Fin n) : (1 : Fin n) * k = k := by
  rw [Fin.mul_comm, Fin.mul_one']
#align fin.one_mul Fin.one_mul'

protected theorem mul_zero' [NeZero n] (k : Fin n) : k * 0 = 0 := by simp [eq_iff_veq, mul_def]
#align fin.mul_zero Fin.mul_zero'

protected theorem zero_mul' [NeZero n] (k : Fin n) : (0 : Fin n) * k = 0 := by
  simp [eq_iff_veq, mul_def]
#align fin.zero_mul Fin.zero_mul'

end Mul

open Qq in
instance toExpr (n : ℕ) : Lean.ToExpr (Fin n) where
  toTypeExpr := q(Fin $n)
  toExpr := match n with
    | 0 => finZeroElim
    | k + 1 => fun i => show Q(Fin $n) from
      have i : Q(Nat) := Lean.mkRawNatLit i -- raw literal to avoid ofNat-double-wrapping
      have : Q(NeZero $n) := haveI : $n =Q $k + 1 := ⟨⟩; by exact q(NeZero.succ)
      q(OfNat.ofNat $i)
#align fin.reflect Fin.toExprₓ

end Fin<|MERGE_RESOLUTION|>--- conflicted
+++ resolved
@@ -741,7 +741,6 @@
 #align fin.succ_le_succ_iff Fin.succ_le_succ_iff
 #align fin.succ_lt_succ_iff Fin.succ_lt_succ_iff
 
-<<<<<<< HEAD
 @[simp]
 theorem exists_succ_eq {x : Fin (n + 1)} : (∃ y, Fin.succ y = x) ↔ x ≠ 0 :=
   ⟨fun ⟨_, hy⟩ => hy ▸ succ_ne_zero _, x.cases (fun h => h.irrefl.elim) (fun _ _ => ⟨_, rfl⟩)⟩
@@ -750,8 +749,6 @@
 theorem exists_succ_eq_of_ne_zero {x : Fin (n + 1)} (h : x ≠ 0) :
     ∃ y, Fin.succ y = x := exists_succ_eq.mpr h
 
-=======
->>>>>>> a55d1223
 theorem succ_injective (n : ℕ) : Injective (@Fin.succ n) := (succEmb n).injective
 #align fin.succ_injective Fin.succ_injective
 
@@ -1751,11 +1748,7 @@
   succAbove_right_injective.eq_iff
 #align fin.succ_above_right_inj Fin.succAbove_right_inj
 
-<<<<<<< HEAD
-theorem succAbove_lt_succAbove_iff_le_castSucc (p : Fin (n + 1)) :
-=======
 theorem succAbove_lt_succAbove_iff (p : Fin (n + 1)) :
->>>>>>> a55d1223
     succAbove p i < succAbove p j ↔ i < j := (strictMono_succAbove p).lt_iff_lt
 theorem succAbove_le_succAbove_iff (p : Fin (n + 1)) :
     succAbove p i ≤ succAbove p j ↔ i ≤ j := (strictMono_succAbove p).le_iff_le
