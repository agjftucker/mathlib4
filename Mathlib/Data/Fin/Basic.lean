--- conflicted
+++ resolved
@@ -1682,487 +1682,6 @@
 
 end AddGroup
 
-<<<<<<< HEAD
-section SuccAbove
-
-/-- `succAbove p i` embeds `Fin n` into `Fin (n + 1)` with a hole around `p`. -/
-def succAbove (p : Fin (n + 1)) (i : Fin n) : Fin (n + 1) :=
-  if castSucc i < p then i.castSucc else i.succ
-
-/-- Embedding `i : Fin n` into `Fin (n + 1)` with a hole around `p : Fin (n + 1)`
-embeds `i` by `castSucc` when the resulting `i.castSucc < p`. -/
-theorem succAbove_below (p : Fin (n + 1)) (i : Fin n) (h : castSucc i < p) :
-    p.succAbove i = castSucc i := if_pos h
-#align fin.succ_above_below Fin.succAbove_below
-
-/-- Embedding `i : Fin n` into `Fin (n + 1)` with a hole around `p : Fin (n + 1)`
-embeds `i` by `succ` when the resulting `p < i.succ`. -/
-theorem succAbove_above (p : Fin (n + 1)) (i : Fin n) (h : p ≤ castSucc i) :
-    p.succAbove i = i.succ := if_neg h.not_lt
-#align fin.succ_above_above Fin.succAbove_above
-
-/-- Embedding `i : Fin n` into `Fin (n + 1)` with a hole around `p : Fin (n + 1)`
-never results in `p` itself -/
-theorem succAbove_ne (p : Fin (n + 1)) (i : Fin n) : p.succAbove i ≠ p := by
-  rcases p.castSucc_lt_or_lt_succ i with (h | h)
-  · rw [succAbove_below _ _ h]
-    exact h.ne
-  · rw [succAbove_above _ _ (le_castSucc_iff.mpr h)]
-    exact h.ne'
-#align fin.succ_above_ne Fin.succAbove_ne
-theorem ne_succAbove (p : Fin (n + 1)) (i : Fin n) : p ≠ p.succAbove i :=
-(succAbove_ne _ _).symm
-
-theorem strictMono_succAbove (p : Fin (n + 1)) : StrictMono (succAbove p) :=
-  strictMono_castSucc.ite strictMono_succ
-    (fun _ _ hij hj => (castSucc_lt_castSucc_iff.mpr hij).trans hj) fun i =>
-    (castSucc_lt_succ i).le
-#align fin.succ_above_aux Fin.strictMono_succAbove
-
-/-- Given a fixed pivot `x : Fin (n + 1)`, `x.succAbove` is injective -/
-theorem succAbove_right_injective {x : Fin (n + 1)} : Injective (succAbove x) :=
-  (strictMono_succAbove x).injective
-#align fin.succ_above_right_injective Fin.succAbove_right_injective
-
-/-- Given a fixed pivot `x : Fin (n + 1)`, `x.succAbove` is injective -/
-theorem succAbove_right_inj (x : Fin (n + 1)) : x.succAbove a = x.succAbove b ↔ a = b :=
-  succAbove_right_injective.eq_iff
-#align fin.succ_above_right_inj Fin.succAbove_right_inj
-
-theorem succAbove_lt_succAbove_iff (p : Fin (n + 1)) :
-    succAbove p i < succAbove p j ↔ i < j := (strictMono_succAbove p).lt_iff_lt
-theorem succAbove_le_succAbove_iff (p : Fin (n + 1)) :
-    succAbove p i ≤ succAbove p j ↔ i ≤ j := (strictMono_succAbove p).le_iff_le
-
-/--  `Fin.succAbove` as an `OrderEmbedding`, `succAboveEmb p i` embeds `Fin n` into `Fin (n + 1)`
-with a hole around `p`. -/
-@[simps! apply toEmbedding]
-def succAboveEmb (p : Fin (n + 1)) : Fin n ↪o Fin (n + 1) :=
-  OrderEmbedding.ofStrictMono (succAbove p) (strictMono_succAbove p)
-#align fin.succ_above Fin.succAboveEmb
-
-@[simp]
-theorem succAbove_ne_zero_zero [NeZero n] {a : Fin (n + 1)} (ha : a ≠ 0) : a.succAbove 0 = 0 := by
-  rw [Fin.succAbove_below]
-  · exact castSucc_zero'
-  · exact bot_lt_iff_ne_bot.mpr ha
-#align fin.succ_above_ne_zero_zero Fin.succAbove_ne_zero_zero
-
-theorem succAbove_eq_zero_iff [NeZero n] {a : Fin (n + 1)} {b : Fin n} (ha : a ≠ 0) :
-    a.succAbove b = 0 ↔ b = 0 := by
-  rw [← succAbove_ne_zero_zero ha, succAbove_right_inj]
-#align fin.succ_above_eq_zero_iff Fin.succAbove_eq_zero_iff
-
-theorem succAbove_ne_zero [NeZero n] {a : Fin (n + 1)} {b : Fin n} (ha : a ≠ 0) (hb : b ≠ 0) :
-    a.succAbove b ≠ 0 :=
-  mt (succAbove_eq_zero_iff ha).mp hb
-#align fin.succ_above_ne_zero Fin.succAbove_ne_zero
-
-/-- Embedding `Fin n` into `Fin (n + 1)` with a hole around zero embeds by `succ`. -/
-@[simp]
-theorem succAbove_zero : succAbove (0 : Fin (n + 1)) = Fin.succ :=
-  rfl
-#align fin.succ_above_zero Fin.succAbove_zero
-
-theorem succAbove_zero_apply (i : Fin n) : succAbove 0 i = succ i := by rw [succAbove_zero]
-
-@[simp]
-theorem succAbove_ne_last_last {a : Fin (n + 2)} (h : a ≠ last (n + 1)) :
-    a.succAbove (last n) = last (n + 1) := by
-  rw [succAbove_above]
-  · exact succ_last _
-  · rw [le_castSucc_iff, succ_last]
-    exact lt_top_iff_ne_top.mpr h
-
-theorem succAbove_eq_last_iff {a : Fin (n + 2)} {b : Fin (n + 1)} (ha : a ≠ last _) :
-    a.succAbove b = last _ ↔ b = last _ := by
-  simp [← succAbove_ne_last_last ha, succAbove_right_inj]
-
-theorem succAbove_ne_last {a : Fin (n + 2)} {b : Fin (n + 1)}
-    (ha : a ≠ last _) (hb : b ≠ last _) : a.succAbove b ≠ last _ :=
-  mt (succAbove_eq_last_iff ha).mp hb
-
-/-- Embedding `Fin n` into `Fin (n + 1)` with a hole around `last n` embeds by `castSucc`. -/
-@[simp]
-theorem succAbove_last : succAbove (Fin.last n) = castSucc := by
-  ext
-  simp only [succAbove_below, castSucc_lt_last]
-#align fin.succ_above_last Fin.succAbove_last
-
-theorem succAbove_last_apply (i : Fin n) : succAbove (Fin.last n) i = castSucc i := by
-  rw [succAbove_last]
-#align fin.succ_above_last_apply Fin.succAbove_last_apply
-
-@[deprecated] theorem succAbove_lt_ge (p : Fin (n + 1)) (i : Fin n) :
-    castSucc i < p ∨ p ≤ castSucc i := lt_or_ge (castSucc i) p
-#align fin.succ_above_lt_ge Fin.succAbove_lt_ge
-
-@[deprecated castSucc_lt_or_lt_succ] alias succAbove_lt_gt := castSucc_lt_or_lt_succ
-
-/-- Embedding `i : Fin n` into `Fin (n + 1)` using a pivot `p` that is greater
-results in a value that is less than `p`. -/
-@[simp]
-theorem succAbove_lt_iff (p : Fin (n + 1)) (i : Fin n) : p.succAbove i < p ↔ castSucc i < p := by
-  refine' Iff.intro _ _
-  · intro h
-    cases' lt_or_le (castSucc i) p with H H
-    · exact H
-    · rw [succAbove_above _ _ H] at h
-      exact lt_trans (castSucc_lt_succ i) h
-  · intro h
-    rw [succAbove_below _ _ h]
-    exact h
-#align fin.succ_above_lt_iff Fin.succAbove_lt_iff
-
-/-- Embedding `i : Fin n` into `Fin (n + 1)` using a pivot `p` that is lesser
-results in a value that is greater than `p`. -/
-theorem lt_succAbove_iff (p : Fin (n + 1)) (i : Fin n) : p < p.succAbove i ↔ p ≤ castSucc i := by
-  refine' Iff.intro _ _
-  · intro h
-    cases' lt_or_le (castSucc i) p with H H
-    · rw [succAbove_below _ _ H] at h
-      exact le_of_lt h
-    · exact H
-  · intro h
-    rw [succAbove_above _ _ h]
-    exact lt_of_le_of_lt h (castSucc_lt_succ i)
-#align fin.lt_succ_above_iff Fin.lt_succAbove_iff
-
-/-- Embedding a positive `Fin n` results in a positive `Fin (n + 1)` -/
-theorem succAbove_pos [NeZero n] (p : Fin (n + 1)) (i : Fin n) (h : 0 < i) : 0 < p.succAbove i := by
-  by_cases H : castSucc i < p
-  · simpa [succAbove_below _ _ H] using castSucc_pos' h
-  · simp [succAbove_above _ _ (le_of_not_lt H)]
-#align fin.succ_above_pos Fin.succAbove_pos
-
-@[simp]
-theorem succAbove_castLT {x y : Fin (n + 1)} (h : x < y)
-    (hx : x.1 < n := lt_of_lt_of_le h y.le_last) : y.succAbove (x.castLT hx) = x := by
-  rw [succAbove_below, castSucc_castLT]
-  exact h
-#align fin.succ_above_cast_lt Fin.succAbove_castLT
-
-@[simp]
-theorem succAbove_pred {x y : Fin (n + 1)} (h : x < y)
-    (hy : y ≠ 0 := (x.zero_le.trans_lt h).ne') : x.succAbove (y.pred hy) = y := by
-  rw [succAbove_above, succ_pred]
-  simpa [le_iff_val_le_val] using Nat.le_sub_one_of_lt h
-#align fin.succ_above_pred Fin.succAbove_pred
-
-theorem castLT_succAbove {x : Fin n} {y : Fin (n + 1)} (h : castSucc x < y)
-    (h' : (y.succAbove x).1 < n := lt_of_lt_of_le ((succAbove_lt_iff _ _).2 h) (le_last y)) :
-    (y.succAbove x).castLT h' = x := by simp only [succAbove_below _ _ h, castLT_castSucc]
-#align fin.cast_lt_succ_above Fin.castLT_succAbove
-
-theorem pred_succAbove {x : Fin n} {y : Fin (n + 1)} (h : y ≤ castSucc x)
-    (h' : (y.succAbove x) ≠ 0 := (y.zero_le.trans_lt <| (lt_succAbove_iff _ _).2 h).ne') :
-    (y.succAbove x).pred h' = x := by simp only [succAbove_above _ _ h, pred_succ]
-#align fin.pred_succ_above Fin.pred_succAbove
-
-theorem exists_succAbove_eq {x y : Fin (n + 1)} (h : x ≠ y) : ∃ z, y.succAbove z = x := by
-  cases' h.lt_or_lt with hlt hlt
-  exacts [⟨_, succAbove_castLT hlt⟩, ⟨_, succAbove_pred hlt⟩]
-#align fin.exists_succ_above_eq Fin.exists_succAbove_eq
-
-@[simp]
-theorem exists_succAbove_eq_iff {x y : Fin (n + 1)} : (∃ z, x.succAbove z = y) ↔ y ≠ x := by
-  refine' ⟨_, exists_succAbove_eq⟩
-  rintro ⟨y, rfl⟩
-  exact succAbove_ne _ _
-#align fin.exists_succ_above_eq_iff Fin.exists_succAbove_eq_iff
-
-/-- The range of `p.succAbove` is everything except `p`. -/
-@[simp]
-theorem range_succAbove (p : Fin (n + 1)) : Set.range p.succAbove = {p}ᶜ :=
-  Set.ext fun _ => exists_succAbove_eq_iff
-#align fin.range_succ_above Fin.range_succAbove
-
-@[simp]
-theorem range_succ (n : ℕ) : Set.range (Fin.succ : Fin n → Fin (n + 1)) = {0}ᶜ := by
-  rw [← succAbove_zero]
-  exact range_succAbove (0 : Fin (n + 1))
-#align fin.range_succ Fin.range_succ
-
-@[simp]
-theorem exists_succ_eq_iff {x : Fin (n + 1)} : (∃ y, Fin.succ y = x) ↔ x ≠ 0 := by
-  convert @exists_succAbove_eq_iff n 0 x
-#align fin.exists_succ_eq_iff Fin.exists_succ_eq_iff
-
-/-- `succAbove` is injective at the pivot -/
-theorem succAbove_left_injective : Injective (@succAbove n) := fun _ _ h => by
-  simpa [range_succAbove] using congr_arg (fun f : Fin n → Fin (n + 1) => (Set.range f)ᶜ) h
-#align fin.succ_above_left_injective Fin.succAbove_left_injective
-
-/-- `succAbove` is injective at the pivot -/
-@[simp]
-theorem succAbove_left_inj {x y : Fin (n + 1)} : x.succAbove = y.succAbove ↔ x = y :=
-  succAbove_left_injective.eq_iff
-#align fin.succ_above_left_inj Fin.succAbove_left_inj
-
-@[simp]
-theorem zero_succAbove {n : ℕ} (i : Fin n) : (0 : Fin (n + 1)).succAbove i = i.succ := by
-  rfl
-#align fin.zero_succ_above Fin.zero_succAbove
-
-@[simp]
-theorem succ_succAbove_zero {n : ℕ} [NeZero n] (i : Fin n) : succAbove i.succ 0 = 0 :=
-  succAbove_below i.succ 0 (by simp only [castSucc_zero', succ_pos])
-#align fin.succ_succ_above_zero Fin.succ_succAbove_zero
-
-/-- `succ` commutes with `succAbove`. -/
-@[simp]
-theorem succ_succAbove_succ {n : ℕ} (i : Fin (n + 1)) (j : Fin n) :
-    i.succ.succAbove j.succ = (i.succAbove j).succ := by
-  rcases le_or_lt i (castSucc j) with (h | h)
-  · rw [succAbove_above _ _ h,
-    succAbove_above _ _ (succ_le_castSucc_iff.mpr (le_castSucc_iff.mp h))]
-  · rw [succAbove_below _ _ h,
-    succAbove_below _ _ (castSucc_lt_succ_iff.mpr (castSucc_lt_iff_succ_le.mp h)), succ_castSucc]
-#align fin.succ_succ_above_succ Fin.succ_succAbove_succ
-
-/-- `castSucc` commutes with `succAbove`. -/
-@[simp]
-theorem castSucc_succAbove_castSucc {n : ℕ} {i : Fin (n + 1)} {j : Fin n} :
-    i.castSucc.succAbove j.castSucc = (i.succAbove j).castSucc := by
-  rcases le_or_lt i (castSucc j) with (h | h)
-  · rw [succAbove_above _ _ h, succAbove_above _ _ (castSucc_le_castSucc_iff.mpr h), succ_castSucc]
-  · rw [succAbove_below _ _ h, succAbove_below _ _ (castSucc_lt_castSucc_iff.mpr h)]
-
-/-- `pred` commutes with `succAbove`. -/
-theorem pred_succAbove_pred {a : Fin (n + 2)} {b : Fin (n + 1)} (ha : a ≠ 0) (hb : b ≠ 0)
-    (hk := succAbove_ne_zero ha hb) :
-    (a.pred ha).succAbove (b.pred hb) = (a.succAbove b).pred hk := by
-  simp_rw [← succ_inj (b := pred (succAbove a b) hk), ← succ_succAbove_succ, succ_pred]
-#align fin.pred_succ_above_pred Fin.pred_succAbove_pred
-
-/-- `castPred` commutes with `succAbove`. -/
-theorem castPred_succAbove_castPred {a : Fin (n + 2)} {b : Fin (n + 1)} (ha : a ≠ last (n + 1))
-    (hb : b ≠ last n) (hk := succAbove_ne_last ha hb) :
-    (a.castPred ha).succAbove (b.castPred hb) = (a.succAbove b).castPred hk := by
-  simp_rw [← castSucc_inj (b := (a.succAbove b).castPred hk), ← castSucc_succAbove_castSucc,
-    castSucc_castPred]
-
-/-- `rev` commutes with `succAbove`. -/
-lemma rev_succAbove (p : Fin (n + 1)) (i : Fin n) :
-    rev (succAbove p i) = succAbove (rev p) (rev i) := by
-  cases' lt_or_le (castSucc i) p with h h
-  · rw [succAbove_below _ _ h, rev_castSucc, succAbove_above]
-    rwa [← rev_succ, rev_le_rev]
-  · rw [succAbove_above _ _ h, rev_succ, succAbove_below]
-    rwa [← rev_succ, rev_lt_rev, lt_def, val_succ, Nat.lt_succ_iff]
-
---@[simp] -- porting note: can be proved by `simp`
-theorem one_succAbove_zero {n : ℕ} : (1 : Fin (n + 2)).succAbove 0 = 0 := by
-  rfl
-#align fin.one_succ_above_zero Fin.one_succAbove_zero
-
-/-- By moving `succ` to the outside of this expression, we create opportunities for further
-simplification using `succAbove_zero` or `succ_succAbove_zero`. -/
-@[simp]
-theorem succ_succAbove_one {n : ℕ} [NeZero n] (i : Fin (n + 1)) :
-    i.succ.succAbove 1 = (i.succAbove 0).succ := by
-  rw [← succ_zero_eq_one']
-  convert succ_succAbove_succ i 0
-#align fin.succ_succ_above_one Fin.succ_succAbove_one
-
-@[simp]
-theorem one_succAbove_succ {n : ℕ} (j : Fin n) :
-    (1 : Fin (n + 2)).succAbove j.succ = j.succ.succ := by
-  have := succ_succAbove_succ 0 j
-  rwa [succ_zero_eq_one, zero_succAbove] at this
-#align fin.one_succ_above_succ Fin.one_succAbove_succ
-
-@[simp]
-theorem one_succAbove_one {n : ℕ} : (1 : Fin (n + 3)).succAbove 1 = 2 := by
-  have := succ_succAbove_succ (0 : Fin (n + 2)) (0 : Fin (n + 2))
-  simp only [succ_zero_eq_one, val_zero, Nat.cast_zero, zero_succAbove, succ_one_eq_two] at this
-  exact this
-#align fin.one_succ_above_one Fin.one_succAbove_one
-
-end SuccAbove
-
-section PredAbove
-
-/-- `predAbove p i` embeds `i : Fin (n+1)` into `Fin n` by subtracting one if `p < i`. -/
-def predAbove (p : Fin n) (i : Fin (n + 1)) : Fin n :=
-  if h : castSucc p < i then pred i ((zero_le _).trans_lt h).ne'
-  else castPred i ((le_of_not_lt h).trans_lt (castSucc_lt_last _)).ne
-#align fin.pred_above Fin.predAbove
-
-theorem predAbove_right_monotone (p : Fin n) : Monotone p.predAbove := fun a b H => by
-  dsimp [predAbove]
-  split_ifs with ha hb hb
-  all_goals simp only [le_iff_val_le_val, coe_pred]
-  · exact pred_le_pred H
-  · calc
-      _ ≤ _ := Nat.pred_le _
-      _ ≤ _ := H
-  · simp at ha
-    exact le_pred_of_lt (lt_of_le_of_lt ha hb)
-  · exact H
-#align fin.pred_above_right_monotone Fin.predAbove_right_monotone
-
-theorem predAbove_left_monotone (i : Fin (n + 1)) :
-    Monotone fun p => predAbove p i := fun a b H => by
-  dsimp [predAbove]
-  split_ifs with ha hb hb
-  · rfl
-  · exact pred_le _
-  · have : b < a := castSucc_lt_castSucc_iff.mpr (hb.trans_le (le_of_not_gt ha))
-    exact absurd H this.not_le
-  · rfl
-#align fin.pred_above_left_monotone Fin.predAbove_left_monotone
-
-@[simp]
-theorem predAbove_zero {i : Fin (n + 2)} (hi : i ≠ 0) : predAbove 0 i = i.pred hi := by
-  dsimp [predAbove]
-  rw [dif_pos]
-  exact pos_iff_ne_zero.mpr hi
-#align fin.pred_above_zero Fin.predAbove_zero
-
-theorem predAbove_below (p : Fin n) (i : Fin (n + 1)) (h : i ≤ castSucc p)
-    (hi := (h.trans_lt (castSucc_lt_last _)).ne) :
-    p.predAbove i = i.castPred hi := dif_neg h.not_lt
-#align fin.pred_above_below Fin.predAbove_below
-
-theorem predAbove_above (p : Fin n) (i : Fin (n + 1)) (h : castSucc p < i)
-    (hi := ((zero_le _).trans_lt h).ne') :
-    p.predAbove i = i.pred hi := dif_pos h
-#align fin.pred_above_above Fin.predAbove_above
-
-@[simp]
-theorem predAbove_right_last : predAbove (i : Fin (n + 1)) (Fin.last (n + 1)) = last n := by
-  rw [predAbove_above _ _ (castSucc_lt_last _), pred_last]
-@[simp]
-theorem predAbove_last_castSucc {i : Fin (n + 1)} :
-    predAbove (Fin.last n) (i.castSucc) = i := by
-  rw [predAbove_below _ _ ((castSucc_le_castSucc_iff).mpr (le_last _)), castPred_castSucc]
-@[simp]
-theorem predAbove_last_of_ne_last {i : Fin (n + 2)} (hi : i ≠ last (n + 1)):
-    predAbove (Fin.last n) i = castPred i hi := by
-  rw [← exists_castSucc_eq] at hi
-  rcases hi with ⟨y, rfl⟩
-  exact predAbove_last_castSucc
-theorem predAbove_last_apply :
-    predAbove (last n) i = if hi : i = Fin.last _ then last _ else i.castPred hi := by
-  split_ifs with hi
-  · rw [hi, predAbove_right_last]
-  · rw [predAbove_last_of_ne_last hi]
-#align fin.pred_above_last_apply Fin.predAbove_last_apply
-
-/-- Sending `Fin (n+1)` to `Fin n` by subtracting one from anything above `p`
-then back to `Fin (n+1)` with a gap around `p` is the identity away from `p`. -/
-@[simp]
-theorem succAbove_predAbove {p : Fin n} {i : Fin (n + 1)} (h : i ≠ castSucc p) :
-    p.castSucc.succAbove (p.predAbove i) = i := by
-  dsimp [predAbove, succAbove]
-  rcases p with ⟨p, _⟩
-  rcases i with ⟨i, _⟩
-  cases' lt_or_le i p with H H
-  · rw [dif_neg]
-    rw [if_pos]
-    rfl
-    exact H
-    simp only [castSucc_mk, mk_lt_mk, not_lt]
-    apply le_of_lt H
-  · rw [dif_pos]
-    rw [if_neg]
-    · simp
-    · simp only [pred, Fin.mk_lt_mk, not_lt]
-      exact Nat.le_sub_one_of_lt (h.symm.lt_of_le H)
-    · exact lt_of_le_of_ne H h.symm
-#align fin.succ_above_pred_above Fin.succAbove_predAbove
-
-/-- Sending `Fin n` into `Fin (n + 1)` with a gap at `p`
-then back to `Fin n` by subtracting one from anything above `p` is the identity. -/
-@[simp]
-theorem predAbove_succAbove (p : Fin n) (i : Fin n) :
-    p.predAbove ((castSucc p).succAbove i) = i := by
-  dsimp [predAbove, succAbove]
-  rcases p with ⟨p, _⟩
-  rcases i with ⟨i, _⟩
-  dsimp
-  split_ifs with h₁ h₂ h₃
-  · simp only [← val_fin_lt, not_lt] at h₁ h₂
-    exact (Nat.lt_le_asymm h₁ (le_of_lt h₂)).elim
-  · rfl
-  · rfl
-  · simp only [← val_fin_lt, not_lt] at h₁ h₃
-    contradiction
-#align fin.pred_above_succ_above Fin.predAbove_succAbove
-
-@[simp]
-theorem succ_succAbove_predAbove {n:ℕ} ( i : Fin (n+1))  (x: Fin (n+2)) (hx : x ≠ Fin.succ i) :
-    i.succ.succAbove (i.predAbove x) = x:= by
-  dsimp [predAbove, succAbove]
-  have ht: x< i.succ ∨ i.succ ≤ x := by exact lt_or_ge x i.succ
-  cases' ht with H H
-  · rw [dif_neg,if_pos]
-    rfl
-    exact H
-    simp only [not_lt]
-    exact le_castSucc_iff.mpr H
-  · rw [dif_pos, if_neg]
-    exact succ_pred x _
-    rw [lt_def]
-    simp only [coe_castSucc, coe_pred, val_succ, not_lt]
-    rw [le_def] at H
-    simp only [val_succ] at H
-    rw [ne_iff_vne] at hx
-    simp only [val_succ, ne_eq] at hx
-    rw [le_iff_lt_or_eq] at H
-    exact Nat.le_sub_one_of_lt (by tauto :i.val+1<x.val)
-    rw [lt_def]
-    simp only [coe_castSucc]
-    exact H
-
-@[simp]
-theorem succAbove_predAbove_zero_predAbove {n: ℕ} {x i : Fin (n+2)} (hx : x ≠ i) :
-    i.succAbove ((Fin.predAbove 0 i).predAbove x)=x := by
-  by_cases hi: i = 0
-  · subst hi
-    rw [Fin.eq_iff_veq,show Fin.predAbove 0 0 = 0 by rfl,Fin.predAbove_zero hx]
-    simp only [Fin.zero_succAbove, Fin.succ_pred]
-  · rw [Fin.predAbove_zero hi]
-    rw [← Fin.succ_pred i hi] at hx
-    nth_rewrite 1 [← Fin.succ_pred i hi]
-    refine succ_succAbove_predAbove (Fin.pred i hi) x hx
-
-/-- `succ` commutes with `predAbove`. -/
-@[simp]
-theorem succ_predAbove_succ {n : ℕ} (a : Fin n) (b : Fin (n + 1)) :
-    a.succ.predAbove b.succ = (a.predAbove b).succ := by
-  obtain h | h := (lt_or_le (castSucc a) b)
-  · rw [Fin.predAbove_above _ _ h, succ_pred,
-    Fin.predAbove_above _ _ (castSucc_lt_succ_iff.mpr (castSucc_lt_iff_succ_le.mp h)), pred_succ]
-  · rw [Fin.predAbove_below _ _ h,
-    Fin.predAbove_below _ _ (succ_le_castSucc_iff.mpr (le_castSucc_iff.mp h)),
-    succ_castPred_eq_castPred_succ]
-#align fin.succ_pred_above_succ Fin.succ_predAbove_succ
-
-/-- `castSucc` commutes with `predAbove`. -/
-@[simp]
-theorem castSucc_predAbove_castSucc {n : ℕ} (a : Fin n) (b : Fin (n + 1)) :
-    a.castSucc.predAbove b.castSucc = (a.predAbove b).castSucc := by
-  obtain h | h := (lt_or_le (castSucc a) b)
-  · rw [Fin.predAbove_above _ _ h, Fin.predAbove_above _ _ (castSucc_lt_castSucc_iff.mpr h),
-    castSucc_pred_eq_pred_castSucc]
-  · rw [Fin.predAbove_below _ _ h, castSucc_castPred,
-    Fin.predAbove_below _ _ (castSucc_le_castSucc_iff.mpr h), castPred_castSucc]
-
-/-- `rev` commutes with `predAbove`. -/
-theorem rev_predAbove {n : ℕ} (p : Fin n) (i : Fin (n + 1)) :
-    (predAbove p i).rev = predAbove p.rev i.rev := by
-  rcases lt_or_le (castSucc p) i with (h | h)
-  · rw [predAbove_above _ _ h, rev_pred,
-    predAbove_below _ _ (by rwa [← rev_succ, rev_le_rev, ← castSucc_lt_iff_succ_le])]
-  · rw [predAbove_below _ _ h, rev_castPred,
-    predAbove_above _ _ (by rwa [← rev_succ, rev_lt_rev, ← le_castSucc_iff])]
-
-end PredAbove
-
-=======
->>>>>>> 20db72e4
 #align fin.coe_clamp Fin.coe_clamp
 
 @[simp]
