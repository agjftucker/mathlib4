/-
Copyright (c) 2017 Robert Y. Lewis. All rights reserved.
Released under Apache 2.0 license as described in the file LICENSE.
Authors: Robert Y. Lewis, Keeley Hoek
-/
import Mathlib.Algebra.NeZero
import Mathlib.Init.Data.Fin.Basic
import Mathlib.Order.RelIso.Basic
import Mathlib.Data.Nat.Order.Basic
import Mathlib.Order.Hom.Set
import Std.Data.Fin.Basic

#align_import data.fin.basic from "leanprover-community/mathlib"@"3a2b5524a138b5d0b818b858b516d4ac8a484b03"

/-!
# The finite type with `n` elements

`Fin n` is the type whose elements are natural numbers smaller than `n`.
This file expands on the development in the core library.

## Main definitions

### Induction principles

* `finZeroElim` : Elimination principle for the empty set `Fin 0`, generalizes `Fin.elim0`.
* `Fin.succRec` : Define `C n i` by induction on `i : Fin n` interpreted
  as `(0 : Fin (n - i)).succ.succ…`. This function has two arguments: `H0 n` defines
  `0`-th element `C (n+1) 0` of an `(n+1)`-tuple, and `Hs n i` defines `(i+1)`-st element
  of `(n+1)`-tuple based on `n`, `i`, and `i`-th element of `n`-tuple.
* `Fin.succRecOn` : same as `Fin.succRec` but `i : Fin n` is the first argument;
* `Fin.induction` : Define `C i` by induction on `i : Fin (n + 1)`, separating into the
  `Nat`-like base cases of `C 0` and `C (i.succ)`.
* `Fin.inductionOn` : same as `Fin.induction` but with `i : Fin (n + 1)` as the first argument.
* `Fin.cases` : define `f : Π i : Fin n.succ, C i` by separately handling the cases `i = 0` and
  `i = Fin.succ j`, `j : Fin n`, defined using `Fin.induction`.
* `Fin.reverseInduction`: reverse induction on `i : Fin (n + 1)`; given `C (Fin.last n)` and
  `∀ i : Fin n, C (Fin.succ i) → C (Fin.castSucc i)`, constructs all values `C i` by going down;
* `Fin.lastCases`: define `f : Π i, Fin (n + 1), C i` by separately handling the cases
  `i = Fin.last n` and `i = Fin.castSucc j`, a special case of `Fin.reverseInduction`;
* `Fin.addCases`: define a function on `Fin (m + n)` by separately handling the cases
  `Fin.castAdd n i` and `Fin.natAdd m i`;
* `Fin.succAboveCases`: given `i : Fin (n + 1)`, define a function on `Fin (n + 1)` by separately
  handling the cases `j = i` and `j = Fin.succAbove i k`, same as `Fin.insertNth` but marked
  as eliminator and works for `Sort*`. -- Porting note: this is in another file

### Order embeddings and an order isomorphism

* `Fin.orderIsoSubtype` : coercion to `{ i // i < n }` as an `OrderIso`;
* `Fin.valEmbedding` : coercion to natural numbers as an `Embedding`;
* `Fin.valOrderEmbedding` : coercion to natural numbers as an `OrderEmbedding`;
* `Fin.succEmb` : `Fin.succ` as an `OrderEmbedding`;
* `Fin.castLEEmb h` : `Fin.castLE` as an `OrderEmbedding`, embed `Fin n` into `Fin m`, `h : n ≤ m`;
* `Fin.castIso` : `Fin.cast` as an `OrderIso`, order isomorphism between `Fin n` and `Fin m`
  provided that `n = m`, see also `Equiv.finCongr`;
* `Fin.castAddEmb m` : `Fin.castAdd` as an `OrderEmbedding`, embed `Fin n` into `Fin (n+m)`;
* `Fin.castSuccEmb` : `Fin.castSucc` as an `OrderEmbedding`, embed `Fin n` into `Fin (n+1)`;

* `Fin.addNatEmb m i` : `Fin.addNat` as an `OrderEmbedding`, add `m` on `i` on the right,
  generalizes `Fin.succ`;
* `Fin.natAddEmb n i` : `Fin.natAdd` as an `OrderEmbedding`, adds `n` on `i` on the left;

### Other casts

* `Fin.ofNat'`: given a positive number `n` (deduced from `[NeZero n]`), `Fin.ofNat' i` is
  `i % n` interpreted as an element of `Fin n`;
* `Fin.divNat i` : divides `i : Fin (m * n)` by `n`;
* `Fin.modNat i` : takes the mod of `i : Fin (m * n)` by `n`;

### Misc definitions

* `Fin.revPerm : Equiv.Perm (Fin n)` : `Fin.rev` as an `Equiv.Perm`, the antitone involution given
  by `i ↦ n-(i+1)`

-/

set_option autoImplicit true

universe u v

open Fin Nat Function

/-- Elimination principle for the empty set `Fin 0`, dependent version. -/
def finZeroElim {α : Fin 0 → Sort*} (x : Fin 0) : α x :=
  x.elim0
#align fin_zero_elim finZeroElim

namespace Fin

instance : CanLift ℕ (Fin n) Fin.val (· < n) where
  prf k hk := ⟨⟨k, hk⟩, rfl⟩

/-- A non-dependent variant of `elim0`. -/
def elim0' {α : Sort*} (x : Fin 0) : α :=
  x.elim0
#align fin.elim0' Fin.elim0'

variable {n m : ℕ}
--variable {a b : Fin n} -- this *really* breaks stuff

#align fin.fin_to_nat Fin.coeToNat

theorem val_injective : Function.Injective (@Fin.val n) :=
  @Fin.eq_of_veq n
#align fin.val_injective Fin.val_injective

/-- If you actually have an element of `Fin n`, then the `n` is always positive -/
lemma size_positive : Fin n → 0 < n := Fin.pos

lemma size_positive' [Nonempty (Fin n)] : 0 < n :=
  ‹Nonempty (Fin n)›.elim Fin.pos

protected theorem prop (a : Fin n) : a.val < n :=
  a.2
#align fin.prop Fin.prop

#align fin.is_lt Fin.is_lt
#align fin.pos Fin.pos
#align fin.pos_iff_nonempty Fin.pos_iff_nonempty

/-- Equivalence between `Fin n` and `{ i // i < n }`. -/
@[simps apply symm_apply]
def equivSubtype : Fin n ≃ { i // i < n } where
  toFun a := ⟨a.1, a.2⟩
  invFun a := ⟨a.1, a.2⟩
  left_inv := fun ⟨_, _⟩ => rfl
  right_inv := fun ⟨_, _⟩ => rfl
#align fin.equiv_subtype Fin.equivSubtype
#align fin.equiv_subtype_symm_apply Fin.equivSubtype_symm_apply
#align fin.equiv_subtype_apply Fin.equivSubtype_apply

section coe

/-!
### coercions and constructions
-/

#align fin.eta Fin.eta
#align fin.ext Fin.ext
#align fin.ext_iff Fin.ext_iff
#align fin.coe_injective Fin.val_injective

theorem val_eq_val (a b : Fin n) : (a : ℕ) = b ↔ a = b :=
  ext_iff.symm
#align fin.coe_eq_coe Fin.val_eq_val

theorem eq_iff_veq (a b : Fin n) : a = b ↔ a.1 = b.1 :=
  ⟨veq_of_eq, eq_of_veq⟩
#align fin.eq_iff_veq Fin.eq_iff_veq

theorem ne_iff_vne (a b : Fin n) : a ≠ b ↔ a.1 ≠ b.1 :=
  ⟨vne_of_ne, ne_of_vne⟩
#align fin.ne_iff_vne Fin.ne_iff_vne

-- porting note: I'm not sure if this comment still applies.
-- built-in reduction doesn't always work
@[simp, nolint simpNF]
theorem mk_eq_mk {a h a' h'} : @mk n a h = @mk n a' h' ↔ a = a' :=
  ext_iff
#align fin.mk_eq_mk Fin.mk_eq_mk

#align fin.mk.inj_iff Fin.mk.inj_iff
#align fin.mk_val Fin.val_mk
#align fin.eq_mk_iff_coe_eq Fin.eq_mk_iff_val_eq
#align fin.coe_mk Fin.val_mk
#align fin.mk_coe Fin.mk_val

-- syntactic tautologies now
#noalign fin.coe_eq_val
#noalign fin.val_eq_coe

/-- Assume `k = l`. If two functions defined on `Fin k` and `Fin l` are equal on each element,
then they coincide (in the heq sense). -/
protected theorem heq_fun_iff {α : Sort*} {k l : ℕ} (h : k = l) {f : Fin k → α} {g : Fin l → α} :
    HEq f g ↔ ∀ i : Fin k, f i = g ⟨(i : ℕ), h ▸ i.2⟩ := by
  subst h
  simp [Function.funext_iff]
#align fin.heq_fun_iff Fin.heq_fun_iff

/-- Assume `k = l` and `k' = l'`.
If two functions `Fin k → Fin k' → α` and `Fin l → Fin l' → α` are equal on each pair,
then they coincide (in the heq sense). -/
protected theorem heq_fun₂_iff {α : Sort*} {k l k' l' : ℕ} (h : k = l) (h' : k' = l')
    {f : Fin k → Fin k' → α} {g : Fin l → Fin l' → α} :
    HEq f g ↔ ∀ (i : Fin k) (j : Fin k'), f i j = g ⟨(i : ℕ), h ▸ i.2⟩ ⟨(j : ℕ), h' ▸ j.2⟩ := by
  subst h
  subst h'
  simp [Function.funext_iff]

protected theorem heq_ext_iff {k l : ℕ} (h : k = l) {i : Fin k} {j : Fin l} :
    HEq i j ↔ (i : ℕ) = (j : ℕ) := by
  subst h
  simp [val_eq_val]
#align fin.heq_ext_iff Fin.heq_ext_iff

#align fin.exists_iff Fin.exists_iff
#align fin.forall_iff Fin.forall_iff

end coe

section Order

/-!
### order
-/


#align fin.is_le Fin.is_le
#align fin.is_le' Fin.is_le'

#align fin.lt_iff_coe_lt_coe Fin.lt_iff_val_lt_val

theorem le_iff_val_le_val {a b : Fin n} : a ≤ b ↔ (a : ℕ) ≤ b :=
  Iff.rfl
#align fin.le_iff_coe_le_coe Fin.le_iff_val_le_val

#align fin.mk_lt_of_lt_coe Fin.mk_lt_of_lt_val
#align fin.mk_le_of_le_coe Fin.mk_le_of_le_val

/-- `a < b` as natural numbers if and only if `a < b` in `Fin n`. -/
@[norm_cast, simp]
theorem val_fin_lt {n : ℕ} {a b : Fin n} : (a : ℕ) < (b : ℕ) ↔ a < b :=
  Iff.rfl
#align fin.coe_fin_lt Fin.val_fin_lt

/-- `a ≤ b` as natural numbers if and only if `a ≤ b` in `Fin n`. -/
@[norm_cast, simp]
theorem val_fin_le {n : ℕ} {a b : Fin n} : (a : ℕ) ≤ (b : ℕ) ↔ a ≤ b :=
  Iff.rfl
#align fin.coe_fin_le Fin.val_fin_le

instance {n : ℕ} : LinearOrder (Fin n) :=
  @LinearOrder.liftWithOrd (Fin n) _ _ ⟨fun x y => ⟨max x y, max_rec' (· < n) x.2 y.2⟩⟩
    ⟨fun x y => ⟨min x y, min_rec' (· < n) x.2 y.2⟩⟩ _ Fin.val Fin.val_injective (fun _ _ => rfl)
    (fun _ _ => rfl) (fun _ _ => rfl)

#align fin.mk_le_mk Fin.mk_le_mk
#align fin.mk_lt_mk Fin.mk_lt_mk

-- @[simp] -- Porting note: simp can prove this
theorem min_val {a : Fin n} : min (a : ℕ) n = a := by simp
#align fin.min_coe Fin.min_val

-- @[simp] -- Porting note: simp can prove this
theorem max_val {a : Fin n} : max (a : ℕ) n = n := by simp
#align fin.max_coe Fin.max_val

instance {n : ℕ} : PartialOrder (Fin n) := by infer_instance

theorem val_strictMono : StrictMono (val : Fin n → ℕ) := fun _ _ => id
#align fin.coe_strict_mono Fin.val_strictMono

/-- The equivalence `Fin n ≃ { i // i < n }` is an order isomorphism. -/
@[simps! apply symm_apply]
def orderIsoSubtype : Fin n ≃o { i // i < n } :=
  equivSubtype.toOrderIso (by simp [Monotone]) (by simp [Monotone])
#align fin.order_iso_subtype Fin.orderIsoSubtype
#align fin.order_iso_subtype_symm_apply Fin.orderIsoSubtype_symm_apply
#align fin.order_iso_subtype_apply Fin.orderIsoSubtype_apply

/-- The inclusion map `Fin n → ℕ` is an embedding. -/
@[simps apply]
def valEmbedding : Fin n ↪ ℕ :=
  ⟨val, val_injective⟩
#align fin.coe_embedding Fin.valEmbedding

@[simp]
theorem equivSubtype_symm_trans_valEmbedding :
    equivSubtype.symm.toEmbedding.trans valEmbedding = Embedding.subtype (· < n) :=
  rfl
#align fin.equiv_subtype_symm_trans_val_embedding Fin.equivSubtype_symm_trans_valEmbedding

/-- The inclusion map `Fin n → ℕ` is an order embedding. -/
@[simps! apply]
def valOrderEmbedding (n) : Fin n ↪o ℕ :=
  ⟨valEmbedding, Iff.rfl⟩
#align fin.coe_order_embedding Fin.valOrderEmbedding

/-- The ordering on `Fin n` is a well order. -/
instance Lt.isWellOrder (n) : IsWellOrder (Fin n) (· < ·) :=
  (valOrderEmbedding n).isWellOrder
#align fin.fin.lt.is_well_order Fin.Lt.isWellOrder

/-- Use the ordering on `Fin n` for checking recursive definitions.

For example, the following definition is not accepted by the termination checker,
unless we declare the `WellFoundedRelation` instance:
```lean
def factorial {n : ℕ} : Fin n → ℕ
  | ⟨0, _⟩ := 1
  | ⟨i + 1, hi⟩ := (i + 1) * factorial ⟨i, i.lt_succ_self.trans hi⟩
```
-/
instance {n : ℕ} : WellFoundedRelation (Fin n) :=
  measure (val : Fin n → ℕ)

/-- Given a positive `n`, `Fin.ofNat' i` is `i % n` as an element of `Fin n`. -/
def ofNat'' [NeZero n] (i : ℕ) : Fin n :=
  ⟨i % n, mod_lt _ <| NeZero.pos n⟩
#align fin.of_nat' Fin.ofNat''ₓ
-- porting note: `Fin.ofNat'` conflicts with something in core (there the hypothesis is `n > 0`),
-- so for now we make this double-prime `''`. This is also the reason for the dubious translation.

instance {n : ℕ} [NeZero n] : Zero (Fin n) := ⟨ofNat'' 0⟩
instance {n : ℕ} [NeZero n] : One (Fin n) := ⟨ofNat'' 1⟩

#align fin.coe_zero Fin.val_zero

/--
The `Fin.val_zero` in `Std` only applies in `Fin (n+1)`.
This one instead uses a `NeZero n` typeclass hypothesis.
-/
@[simp]
theorem val_zero' (n : ℕ) [NeZero n] : ((0 : Fin n) : ℕ) = 0 :=
  rfl
#align fin.val_zero' Fin.val_zero'

#align fin.mk_zero Fin.mk_zero

/--
The `Fin.zero_le` in `Std` only applies in `Fin (n+1)`.
This one instead uses a `NeZero n` typeclass hypothesis.
-/
@[simp]
protected theorem zero_le' [NeZero n] (a : Fin n) : 0 ≤ a :=
  Nat.zero_le a.val
#align fin.zero_le Fin.zero_le'

#align fin.zero_lt_one Fin.zero_lt_one
#align fin.not_lt_zero Fin.not_lt_zero

/--
The `Fin.pos_iff_ne_zero` in `Std` only applies in `Fin (n+1)`.
This one instead uses a `NeZero n` typeclass hypothesis.
-/
theorem pos_iff_ne_zero' [NeZero n] (a : Fin n) : 0 < a ↔ a ≠ 0 := by
  rw [← val_fin_lt, val_zero', _root_.pos_iff_ne_zero, Ne.def, Ne.def, ext_iff, val_zero']
#align fin.pos_iff_ne_zero Fin.pos_iff_ne_zero'

#align fin.eq_zero_or_eq_succ Fin.eq_zero_or_eq_succ
#align fin.eq_succ_of_ne_zero Fin.eq_succ_of_ne_zero

@[simp] lemma cast_eq_self (a : Fin n) : cast rfl a = a := rfl

theorem rev_involutive : Involutive (rev : Fin n → Fin n) := fun i =>
  ext <| by
    dsimp only [rev]
    rw [← tsub_tsub, tsub_tsub_cancel_of_le (Nat.add_one_le_iff.2 i.is_lt),
      add_tsub_cancel_right]
#align fin.rev_involutive Fin.rev_involutive

/-- `Fin.rev` as an `Equiv.Perm`, the antitone involution `Fin n → Fin n` given by
`i ↦ n-(i+1)`. -/
@[simps! apply symm_apply]
def revPerm : Equiv.Perm (Fin n) :=
  Involutive.toPerm rev rev_involutive
#align fin.rev Fin.revPerm

#align fin.coe_rev Fin.val_revₓ

theorem rev_injective : Injective (@rev n) :=
  rev_involutive.injective
#align fin.rev_injective Fin.rev_injective

theorem rev_surjective : Surjective (@rev n) :=
  rev_involutive.surjective
#align fin.rev_surjective Fin.rev_surjective

theorem rev_bijective : Bijective (@rev n) :=
  rev_involutive.bijective
#align fin.rev_bijective Fin.rev_bijective

#align fin.rev_inj Fin.rev_injₓ

#align fin.rev_rev Fin.rev_revₓ

@[simp]
theorem revPerm_symm : (@revPerm n).symm = revPerm :=
  rfl
#align fin.rev_symm Fin.revPerm_symm

#align fin.rev_eq Fin.rev_eqₓ

#align fin.rev_le_rev Fin.rev_le_revₓ

#align fin.rev_lt_rev Fin.rev_lt_revₓ

/-- `Fin.rev n` as an order-reversing isomorphism. -/
@[simps! apply toEquiv]
def revOrderIso {n} : (Fin n)ᵒᵈ ≃o Fin n :=
  ⟨OrderDual.ofDual.trans revPerm, rev_le_rev⟩
#align fin.rev_order_iso Fin.revOrderIso
#align fin.rev_order_iso_apply Fin.revOrderIso_apply
#align fin.rev_order_iso_to_equiv Fin.revOrderIso_toEquiv

@[simp]
theorem revOrderIso_symm_apply (i : Fin n) : revOrderIso.symm i = OrderDual.toDual (rev i) :=
  rfl
#align fin.rev_order_iso_symm_apply Fin.revOrderIso_symm_apply

theorem cast_rev (i : Fin n) (h : n = m) :
    cast h i.rev = (i.cast h).rev := by
  subst h; simp

theorem rev_eq_iff {i j : Fin n} : rev i = j ↔ i = rev j := by
  rw [← rev_inj, rev_rev]

theorem rev_ne_iff {i j : Fin n} : rev i ≠ j ↔ i ≠ rev j := rev_eq_iff.not

theorem rev_lt_iff {i j : Fin n} : rev i < j ↔ rev j < i := by
  rw [← rev_lt_rev, rev_rev]

theorem rev_le_iff {i j : Fin n} : rev i ≤ j ↔ rev j ≤ i := by
  rw [← rev_le_rev, rev_rev]

theorem lt_rev_iff {i j : Fin n} : i < rev j ↔ j < rev i := by
  rw [← rev_lt_rev, rev_rev]

theorem le_rev_iff {i j : Fin n} : i ≤ rev j ↔ j ≤ rev i := by
  rw [← rev_le_rev, rev_rev]

#align fin.last Fin.last
#align fin.coe_last Fin.val_last

-- porting note: this is now syntactically equal to `val_last`
#align fin.last_val Fin.val_last
#align fin.le_last Fin.le_last

instance : BoundedOrder (Fin (n + 1)) where
  top := last n
  le_top := le_last
  bot := 0
  bot_le := zero_le

instance : Lattice (Fin (n + 1)) :=
  LinearOrder.toLattice

#align fin.last_pos Fin.last_pos
#align fin.eq_last_of_not_lt Fin.eq_last_of_not_lt

theorem last_pos' [NeZero n] : 0 < last n := NeZero.pos n

theorem one_lt_last [NeZero n] : 1 < last (n + 1) := (lt_add_iff_pos_left 1).mpr (NeZero.pos n)

theorem top_eq_last (n : ℕ) : ⊤ = Fin.last n :=
  rfl
#align fin.top_eq_last Fin.top_eq_last

theorem bot_eq_zero (n : ℕ) : ⊥ = (0 : Fin (n + 1)) :=
  rfl
#align fin.bot_eq_zero Fin.bot_eq_zero

section

variable {α : Type*} [Preorder α]

open Set

/-- If `e` is an `orderIso` between `Fin n` and `Fin m`, then `n = m` and `e` is the identity
map. In this lemma we state that for each `i : Fin n` we have `(e i : ℕ) = (i : ℕ)`. -/
@[simp]
theorem coe_orderIso_apply (e : Fin n ≃o Fin m) (i : Fin n) : (e i : ℕ) = i := by
  rcases i with ⟨i, hi⟩
  dsimp only
  induction' i using Nat.strong_induction_on with i h
  refine' le_antisymm (forall_lt_iff_le.1 fun j hj => _) (forall_lt_iff_le.1 fun j hj => _)
  · have := e.symm.lt_iff_lt.2 (mk_lt_of_lt_val hj)
    rw [e.symm_apply_apply] at this
    -- porting note: convert was abusing definitional equality
    have : _ < i := this
    convert this
    simpa using h _ this (e.symm _).is_lt
  · rwa [← h j hj (hj.trans hi), ← lt_iff_val_lt_val, e.lt_iff_lt]
#align fin.coe_order_iso_apply Fin.coe_orderIso_apply

instance orderIso_subsingleton : Subsingleton (Fin n ≃o α) :=
  ⟨fun e e' => by
    ext i
    rw [← e.symm.apply_eq_iff_eq, e.symm_apply_apply, ← e'.trans_apply, ext_iff,
      coe_orderIso_apply]⟩
#align fin.order_iso_subsingleton Fin.orderIso_subsingleton

instance orderIso_subsingleton' : Subsingleton (α ≃o Fin n) :=
  OrderIso.symm_injective.subsingleton
#align fin.order_iso_subsingleton' Fin.orderIso_subsingleton'

instance orderIsoUnique : Unique (Fin n ≃o Fin n) :=
  Unique.mk' _
#align fin.order_iso_unique Fin.orderIsoUnique

/-- Two strictly monotone functions from `Fin n` are equal provided that their ranges
are equal. -/
theorem strictMono_unique {f g : Fin n → α} (hf : StrictMono f) (hg : StrictMono g)
    (h : range f = range g) : f = g :=
  have : (hf.orderIso f).trans (OrderIso.setCongr _ _ h) = hg.orderIso g := Subsingleton.elim _ _
  congr_arg (Function.comp (Subtype.val : range g → α)) (funext <| RelIso.ext_iff.1 this)
#align fin.strict_mono_unique Fin.strictMono_unique

/-- Two order embeddings of `Fin n` are equal provided that their ranges are equal. -/
theorem orderEmbedding_eq {f g : Fin n ↪o α} (h : range f = range g) : f = g :=
  RelEmbedding.ext <| funext_iff.1 <| strictMono_unique f.strictMono g.strictMono h
#align fin.order_embedding_eq Fin.orderEmbedding_eq

end

end Order

section Add

/-!
### addition, numerals, and coercion from Nat
-/

#align fin.val_one Fin.val_one
#align fin.coe_one Fin.val_one

@[simp]
theorem val_one' (n : ℕ) [NeZero n] : ((1 : Fin n) : ℕ) = 1 % n :=
  rfl
#align fin.coe_one' Fin.val_one'

--Porting note: Delete this lemma after porting
theorem val_one'' {n : ℕ} : ((1 : Fin (n + 1)) : ℕ) = 1 % (n + 1) :=
  rfl
#align fin.one_val Fin.val_one''

#align fin.mk_one Fin.mk_one

instance nontrivial {n : ℕ} : Nontrivial (Fin (n + 2)) where
  exists_pair_ne := ⟨0, 1, (ne_iff_vne 0 1).mpr (by simp [val_one, val_zero])⟩

theorem nontrivial_iff_two_le : Nontrivial (Fin n) ↔ 2 ≤ n := by
  rcases n with (_ | _ | n) <;>
  simp [← Nat.one_eq_succ_zero, Fin.nontrivial, not_nontrivial, Nat.succ_le_iff]
-- porting note: here and in the next lemma, had to use `← Nat.one_eq_succ_zero`.
#align fin.nontrivial_iff_two_le Fin.nontrivial_iff_two_le

#align fin.subsingleton_iff_le_one Fin.subsingleton_iff_le_one

section Monoid

instance addCommSemigroup (n : ℕ) : AddCommSemigroup (Fin n) where
  add := (· + ·)
  add_assoc := by simp [eq_iff_veq, add_def, add_assoc]
  add_comm := by simp [eq_iff_veq, add_def, add_comm]
#align fin.add_comm_semigroup Fin.addCommSemigroup

--Porting note: removing `simp`, `simp` can prove it with AddCommMonoid instance
protected theorem add_zero [NeZero n] (k : Fin n) : k + 0 = k := by
  simp only [add_def, val_zero', add_zero, mod_eq_of_lt (is_lt k)]
#align fin.add_zero Fin.add_zero

--Porting note: removing `simp`, `simp` can prove it with AddCommMonoid instance
protected theorem zero_add [NeZero n] (k : Fin n) : 0 + k = k := by
  simp [eq_iff_veq, add_def, mod_eq_of_lt (is_lt k)]
#align fin.zero_add Fin.zero_add

instance [NeZero n] : OfNat (Fin n) a where
  ofNat := Fin.ofNat' a (NeZero.pos n)

instance inhabited (n : ℕ) [NeZero n] : Inhabited (Fin n) :=
  ⟨0⟩

instance inhabitedFinOneAdd (n : ℕ) : Inhabited (Fin (1 + n)) :=
  haveI : NeZero (1 + n) := by rw [Nat.add_comm]; infer_instance
  inferInstance

@[simp]
theorem default_eq_zero (n : ℕ) [NeZero n] : (default : Fin n) = 0 :=
  rfl
#align fin.default_eq_zero Fin.default_eq_zero

section from_ad_hoc

@[simp] lemma ofNat'_zero [NeZero n] : (Fin.ofNat' 0 h : Fin n) = 0 := rfl
@[simp] lemma ofNat'_one [NeZero n] : (Fin.ofNat' 1 h : Fin n) = 1 := rfl

end from_ad_hoc

instance (n) : AddCommSemigroup (Fin n) where
  add_assoc := by simp [eq_iff_veq, add_def, add_assoc]
  add_comm := by simp [eq_iff_veq, add_def, add_comm]

instance addCommMonoid (n : ℕ) [NeZero n] : AddCommMonoid (Fin n) where
  zero_add := Fin.zero_add
  add_zero := Fin.add_zero
  __ := Fin.addCommSemigroup n
#align fin.add_comm_monoid Fin.addCommMonoid

instance instAddMonoidWithOne (n) [NeZero n] : AddMonoidWithOne (Fin n) where
  __ := inferInstanceAs (AddCommMonoid (Fin n))
  natCast n := Fin.ofNat'' n
  natCast_zero := rfl
  natCast_succ _ := eq_of_veq (add_mod _ _ _)
#align fin.add_monoid_with_one Fin.instAddMonoidWithOne

end Monoid

#align fin.val_add Fin.val_add
#align fin.coe_add Fin.val_add

theorem val_add_eq_ite {n : ℕ} (a b : Fin n) :
    (↑(a + b) : ℕ) = if n ≤ a + b then a + b - n else a + b := by
  rw [Fin.val_add, Nat.add_mod_eq_ite, Nat.mod_eq_of_lt (show ↑a < n from a.2),
    Nat.mod_eq_of_lt (show ↑b < n from b.2)]
#align fin.coe_add_eq_ite Fin.val_add_eq_ite

section deprecated
set_option linter.deprecated false

@[deprecated]
theorem val_bit0 {n : ℕ} (k : Fin n) : ((bit0 k : Fin n) : ℕ) = bit0 (k : ℕ) % n := by
  cases k
  rfl
#align fin.coe_bit0 Fin.val_bit0

@[deprecated]
theorem val_bit1 {n : ℕ} [NeZero n] (k : Fin n) :
    ((bit1 k : Fin n) : ℕ) = bit1 (k : ℕ) % n := by
  cases n;
  · cases' k with k h
    cases k
    · show _ % _ = _
      simp
    cases' h with _ h
  simp [bit1, Fin.val_bit0, Fin.val_add, Fin.val_one]
#align fin.coe_bit1 Fin.val_bit1

end deprecated

#align fin.coe_add_one_of_lt Fin.val_add_one_of_lt
#align fin.last_add_one Fin.last_add_one
#align fin.coe_add_one Fin.val_add_one

section Bit
set_option linter.deprecated false

@[simp, deprecated]
theorem mk_bit0 {m n : ℕ} (h : bit0 m < n) :
    (⟨bit0 m, h⟩ : Fin n) = (bit0 ⟨m, (Nat.le_add_right m m).trans_lt h⟩ : Fin _) :=
  eq_of_veq (Nat.mod_eq_of_lt h).symm
#align fin.mk_bit0 Fin.mk_bit0

@[simp, deprecated]
theorem mk_bit1 {m n : ℕ} [NeZero n] (h : bit1 m < n) :
    (⟨bit1 m, h⟩ : Fin n) =
      (bit1 ⟨m, (Nat.le_add_right m m).trans_lt ((m + m).lt_succ_self.trans h)⟩ : Fin _) := by
  ext
  simp only [bit1, bit0] at h
  simp only [bit1, bit0, val_add, val_one', ← Nat.add_mod, Nat.mod_eq_of_lt h]
#align fin.mk_bit1 Fin.mk_bit1

end Bit

#align fin.val_two Fin.val_two

--- porting note: syntactically the same as the above
#align fin.coe_two Fin.val_two

section OfNatCoe

@[simp]
theorem ofNat''_eq_cast (n : ℕ) [NeZero n] (a : ℕ) : (Fin.ofNat'' a : Fin n) = a :=
  rfl
#align fin.of_nat_eq_coe Fin.ofNat''_eq_cast

@[simp] lemma val_nat_cast (a n : ℕ) [NeZero n] : (a : Fin n).val = a % n := rfl

-- porting note: is this the right name for things involving `Nat.cast`?
/-- Converting an in-range number to `Fin (n + 1)` produces a result
whose value is the original number.  -/
theorem val_cast_of_lt {n : ℕ} [NeZero n] {a : ℕ} (h : a < n) : (a : Fin n).val = a :=
  Nat.mod_eq_of_lt h
#align fin.coe_val_of_lt Fin.val_cast_of_lt

/-- Converting the value of a `Fin (n + 1)` to `Fin (n + 1)` results
in the same value.  -/
theorem cast_val_eq_self {n : ℕ} [NeZero n] (a : Fin n) : (a.val : Fin n) = a :=
  ext <| val_cast_of_lt a.isLt
#align fin.coe_val_eq_self Fin.cast_val_eq_self

-- porting note: this is syntactically the same as `val_cast_of_lt`
#align fin.coe_coe_of_lt Fin.val_cast_of_lt

-- porting note: this is syntactically the same as `cast_val_of_lt`
#align fin.coe_coe_eq_self Fin.cast_val_eq_self

@[simp] lemma nat_cast_self (n : ℕ) [NeZero n] : (n : Fin n) = 0 := by ext; simp

@[simp] lemma nat_cast_eq_zero {a n : ℕ} [NeZero n] : (a : Fin n) = 0 ↔ n ∣ a := by
  simp [eq_iff_veq, Nat.dvd_iff_mod_eq_zero]

@[simp]
theorem cast_nat_eq_last (n) : (n : Fin (n + 1)) = Fin.last n := by ext; simp
#align fin.coe_nat_eq_last Fin.cast_nat_eq_last

theorem le_val_last (i : Fin (n + 1)) : i ≤ n := by
  rw [Fin.cast_nat_eq_last]
  exact Fin.le_last i
#align fin.le_coe_last Fin.le_val_last

end OfNatCoe

#align fin.add_one_pos Fin.add_one_pos
#align fin.one_pos Fin.one_pos
#align fin.zero_ne_one Fin.zero_ne_one

@[simp]
theorem one_eq_zero_iff [NeZero n] : (1 : Fin n) = 0 ↔ n = 1 := by
  rw [← Nat.cast_one, nat_cast_eq_zero, Nat.dvd_one]
#align fin.one_eq_zero_iff Fin.one_eq_zero_iff

@[simp]
theorem zero_eq_one_iff [NeZero n] : (0 : Fin n) = 1 ↔ n = 1 := by rw [eq_comm, one_eq_zero_iff]
#align fin.zero_eq_one_iff Fin.zero_eq_one_iff

end Add

section Succ

/-!
### succ and casts into larger Fin types
-/

#align fin.coe_succ Fin.val_succ
#align fin.succ_pos Fin.succ_pos

lemma strictMono_succ {n : ℕ} : StrictMono (succ : Fin n → Fin (n + 1)) := fun _ _ => succ_lt_succ

/-- `Fin.succ` as an `OrderEmbedding` -/
def succEmb (n : ℕ) : Fin n ↪o Fin (n + 1) := OrderEmbedding.ofStrictMono succ strictMono_succ
#align fin.succ_embedding Fin.succEmb

@[simp]
theorem val_succEmb : ⇑(succEmb n) = Fin.succ := rfl
#align fin.coe_succ_embedding Fin.val_succEmb

#align fin.succ_le_succ_iff Fin.succ_le_succ_iff
#align fin.succ_lt_succ_iff Fin.succ_lt_succ_iff

@[simp]
theorem exists_succ_eq {x : Fin (n + 1)} : (∃ y, Fin.succ y = x) ↔ x ≠ 0 :=
  ⟨fun ⟨_, hy⟩ => hy ▸ succ_ne_zero _, x.cases (fun h => h.irrefl.elim) (fun _ _ => ⟨_, rfl⟩)⟩
#align fin.exists_succ_eq_iff Fin.exists_succ_eq

theorem exists_succ_eq_of_ne_zero {x : Fin (n + 1)} (h : x ≠ 0) :
    ∃ y, Fin.succ y = x := exists_succ_eq.mpr h

theorem succ_injective (n : ℕ) : Injective (@Fin.succ n) := (succEmb n).injective
#align fin.succ_injective Fin.succ_injective

#align fin.succ_inj Fin.succ_inj
#align fin.succ_ne_zero Fin.succ_ne_zero

@[simp]
theorem succ_zero_eq_one' [NeZero n] : Fin.succ (0 : Fin n) = 1 := by
  cases n
  · exact (NeZero.ne 0 rfl).elim
  · rfl
#align fin.succ_zero_eq_one Fin.succ_zero_eq_one'

theorem one_pos' [NeZero n] : (0 : Fin (n + 1)) < 1 := succ_zero_eq_one' (n := n) ▸ succ_pos _
theorem zero_ne_one' [NeZero n] : (0 : Fin (n + 1)) ≠ 1 := Fin.ne_of_lt one_pos'

#align fin.succ_zero_eq_one' Fin.succ_zero_eq_one

/--
The `Fin.succ_one_eq_two` in `Std` only applies in `Fin (n+2)`.
This one instead uses a `NeZero n` typeclass hypothesis.
-/
@[simp]
theorem succ_one_eq_two' [NeZero n] : Fin.succ (1 : Fin (n + 1)) = 2 := by
  cases n
  · exact (NeZero.ne 0 rfl).elim
  · rfl
#align fin.succ_one_eq_two Fin.succ_one_eq_two'

-- Version of `succ_one_eq_two` to be used by `dsimp`.
-- Note the `'` swapped around due to a move to std4.
#align fin.succ_one_eq_two' Fin.succ_one_eq_two

#align fin.succ_mk Fin.succ_mk
#align fin.mk_succ_pos Fin.mk_succ_pos
#align fin.one_lt_succ_succ Fin.one_lt_succ_succ
#align fin.add_one_lt_iff Fin.add_one_lt_iff
#align fin.add_one_le_iff Fin.add_one_le_iff
#align fin.last_le_iff Fin.last_le_iff
#align fin.lt_add_one_iff Fin.lt_add_one_iff

/--
The `Fin.le_zero_iff` in `Std` only applies in `Fin (n+1)`.
This one instead uses a `NeZero n` typeclass hypothesis.
-/
@[simp]
theorem le_zero_iff' {n : ℕ} [NeZero n] {k : Fin n} : k ≤ 0 ↔ k = 0 :=
  ⟨fun h => Fin.eq_of_veq <| by rw [Nat.eq_zero_of_le_zero h]; rfl, by rintro rfl; exact le_refl _⟩
#align fin.le_zero_iff Fin.le_zero_iff'

#align fin.succ_succ_ne_one Fin.succ_succ_ne_one
#align fin.cast_lt Fin.castLT
#align fin.coe_cast_lt Fin.coe_castLT
#align fin.cast_lt_mk Fin.castLT_mk

-- Move to Std?
@[simp] theorem cast_refl {n : Nat} (h : n = n) :
    Fin.cast h = id := rfl

theorem strictMono_castLE (h : n ≤ m) : StrictMono (castLE h : Fin n → Fin m) :=
  fun _ _ h => h

/-- `Fin.castLE` as an `OrderEmbedding`, `castLEEmb h i` embeds `i` into a larger `Fin` type.  -/
@[simps! apply toEmbedding]
def castLEEmb (h : n ≤ m) : Fin n ↪o Fin m :=
  OrderEmbedding.ofStrictMono (castLE h) (strictMono_castLE h)
#align fin.cast_le Fin.castLEEmb

#align fin.coe_cast_le Fin.coe_castLE
#align fin.cast_le_mk Fin.castLE_mk
#align fin.cast_le_zero Fin.castLE_zero

/- The next proof can be golfed a lot using `Fintype.card`.
It is written this way to define `ENat.card` and `Nat.card` without a `Fintype` dependency
(not done yet). -/
assert_not_exists Fintype

lemma nonempty_embedding_iff : Nonempty (Fin n ↪ Fin m) ↔ n ≤ m := by
  refine ⟨fun h ↦ ?_, fun h ↦ ⟨(castLEEmb h).toEmbedding⟩⟩
  induction n generalizing m with
  | zero => exact m.zero_le
  | succ n ihn =>
    cases' h with e
    rcases exists_eq_succ_of_ne_zero (pos_iff_nonempty.2 (Nonempty.map e inferInstance)).ne'
      with ⟨m, rfl⟩
    refine Nat.succ_le_succ <| ihn ⟨?_⟩
    refine ⟨fun i ↦ (e.setValue 0 0 i.succ).pred (mt e.setValue_eq_iff.1 i.succ_ne_zero),
      fun i j h ↦ ?_⟩
    simpa only [pred_inj, EmbeddingLike.apply_eq_iff_eq, succ_inj] using h

lemma equiv_iff_eq : Nonempty (Fin m ≃ Fin n) ↔ m = n :=
  ⟨fun ⟨e⟩ ↦ le_antisymm (nonempty_embedding_iff.1 ⟨e⟩) (nonempty_embedding_iff.1 ⟨e.symm⟩),
    fun h ↦ h ▸ ⟨.refl _⟩⟩
#align fin.equiv_iff_eq Fin.equiv_iff_eq

@[simp] lemma castLE_castSucc {n m} (i : Fin n) (h : n + 1 ≤ m) :
    i.castSucc.castLE h = i.castLE (Nat.le_of_succ_le h) :=
  rfl

@[simp] lemma castLE_comp_castSucc {n m} (h : n + 1 ≤ m) :
    Fin.castLE h ∘ Fin.castSucc = Fin.castLE (Nat.le_of_succ_le h) :=
  rfl

@[simp] lemma castLE_rfl (n : ℕ) : Fin.castLE (le_refl n) = id :=
  rfl

@[simp]
theorem range_castLE {n k : ℕ} (h : n ≤ k) : Set.range (castLE h) = { i : Fin k | (i : ℕ) < n } :=
  Set.ext fun x => ⟨fun ⟨y, hy⟩ => hy ▸ y.2, fun hx => ⟨⟨x, hx⟩, Fin.ext rfl⟩⟩
#align fin.range_cast_le Fin.range_castLE

@[simp]
theorem coe_of_injective_castLEEmb_symm {n k : ℕ} (h : n ≤ k) (i : Fin k) (hi) :
    ((Equiv.ofInjective _ (castLEEmb h).injective).symm ⟨i, hi⟩ : ℕ) = i := by
  rw [← coe_castLE h]
  exact congr_arg Fin.val (Equiv.apply_ofInjective_symm _ _)
#align fin.coe_of_injective_cast_le_symm Fin.coe_of_injective_castLEEmb_symm

#align fin.cast_le_succ Fin.castLE_succ
#align fin.cast_le_cast_le Fin.castLE_castLE
#align fin.cast_le_comp_cast_le Fin.castLE_comp_castLE

theorem leftInverse_cast (eq : n = m) : LeftInverse (cast eq.symm) (cast eq) :=
  fun _ => eq_of_veq rfl

theorem rightInverse_cast (eq : n = m) : RightInverse (cast eq.symm) (cast eq) :=
  fun _ => eq_of_veq rfl

theorem cast_le_cast (eq : n = m) {a b : Fin n} : cast eq a ≤ cast eq b ↔ a ≤ b :=
  Iff.rfl

/-- `Fin.cast` as an `OrderIso`, `castIso eq i` embeds `i` into an equal `Fin` type,
see also `Equiv.finCongr`. -/
@[simps]
def castIso (eq : n = m) : Fin n ≃o Fin m where
  toEquiv := ⟨cast eq, cast eq.symm, leftInverse_cast eq, rightInverse_cast eq⟩
  map_rel_iff' := cast_le_cast eq
#align fin.cast Fin.castIso

@[simp]
theorem symm_castIso (h : n = m) : (castIso h).symm = castIso h.symm := by
  simp [eq_iff_true_of_subsingleton]
#align fin.symm_cast Fin.symm_castIso

#align fin.coe_cast Fin.coe_castₓ

@[simp]
theorem cast_zero {n' : ℕ} [NeZero n] {h : n = n'} : cast h (0 : Fin n) =
    by { haveI : NeZero n' := by {rw [← h]; infer_instance}; exact 0} :=
  ext rfl
#align fin.cast_zero Fin.cast_zero

#align fin.cast_last Fin.cast_lastₓ

#align fin.cast_mk Fin.cast_mkₓ

#align fin.cast_trans Fin.cast_transₓ

@[simp]
theorem castIso_refl (h : n = n := rfl) : castIso h = OrderIso.refl (Fin n) := by
  ext
  simp
#align fin.cast_refl Fin.castIso_refl

#align fin.cast_le_of_eq Fin.castLE_of_eq

/-- While in many cases `Fin.castIso` is better than `Equiv.cast`/`cast`, sometimes we want to apply
a generic theorem about `cast`. -/
theorem castIso_to_equiv (h : n = m) : (castIso h).toEquiv = Equiv.cast (h ▸ rfl) := by
  subst h
  simp
#align fin.cast_to_equiv Fin.castIso_to_equiv

/-- While in many cases `Fin.cast` is better than `Equiv.cast`/`cast`, sometimes we want to apply
a generic theorem about `cast`. -/
theorem cast_eq_cast (h : n = m) : (cast h : Fin n → Fin m) = _root_.cast (h ▸ rfl) := by
  subst h
  ext
  rfl
#align fin.cast_eq_cast Fin.cast_eq_cast

theorem strictMono_castAdd (m) : StrictMono (castAdd m : Fin n → Fin (n + m)) :=
  strictMono_castLE (Nat.le_add_right n m)

/-- `Fin.castAdd` as an `OrderEmbedding`, `castAddEmb m i` embeds `i : Fin n` in `Fin (n+m)`.
See also `Fin.natAddEmb` and `Fin.addNatEmb`. -/
@[simps! apply toEmbedding]
def castAddEmb (m) : Fin n ↪o Fin (n + m) :=
  OrderEmbedding.ofStrictMono (castAdd m) (strictMono_castAdd m)
#align fin.cast_add Fin.castAddEmb

#align fin.coe_cast_add Fin.coe_castAdd

#align fin.cast_add_zero Fin.castAdd_zeroₓ

#align fin.cast_add_lt Fin.castAdd_lt
#align fin.cast_add_mk Fin.castAdd_mk
#align fin.cast_add_cast_lt Fin.castAdd_castLT
#align fin.cast_lt_cast_add Fin.castLT_castAdd

#align fin.cast_add_cast Fin.castAdd_castₓ

#align fin.cast_cast_add_left Fin.cast_castAdd_leftₓ

#align fin.cast_cast_add_right Fin.cast_castAdd_rightₓ

#align fin.cast_add_cast_add Fin.castAdd_castAdd

#align fin.cast_succ_eq Fin.cast_succ_eqₓ

#align fin.succ_cast_eq Fin.succ_cast_eqₓ

theorem strictMono_castSucc : StrictMono (castSucc : Fin n → Fin (n + 1)) :=
  strictMono_castAdd 1

/-- `Fin.castSucc` as an `OrderEmbedding`, `castSuccEmb i` embeds `i : Fin n` in `Fin (n+1)`. -/
@[simps! apply toEmbedding]
def castSuccEmb : Fin n ↪o Fin (n + 1) :=
  OrderEmbedding.ofStrictMono castSucc strictMono_castSucc
#align fin.cast_succ Fin.castSuccEmb

#align fin.coe_cast_succ Fin.coe_castSucc
#align fin.cast_succ_mk Fin.castSucc_mk

#align fin.cast_cast_succ Fin.cast_castSuccₓ

#align fin.cast_succ_lt_succ Fin.castSucc_lt_succ
#align fin.le_cast_succ_iff Fin.le_castSucc_iff
#align fin.cast_succ_lt_iff_succ_le Fin.castSucc_lt_iff_succ_le
#align fin.succ_last Fin.succ_last
#align fin.succ_eq_last_succ Fin.succ_eq_last_succ
#align fin.cast_succ_cast_lt Fin.castSucc_castLT
#align fin.cast_lt_cast_succ Fin.castLT_castSucc
#align fin.cast_succ_lt_cast_succ_iff Fin.castSucc_lt_castSucc_iff

@[simp]
theorem castSucc_le_castSucc_iff : castSucc a ≤ castSucc b ↔ a ≤ b := Iff.rfl
@[simp]
theorem succ_le_castSucc_iff : succ a ≤ castSucc b ↔ a < b := by
  rw [le_castSucc_iff, succ_lt_succ_iff]
@[simp]
theorem castSucc_lt_succ_iff : castSucc a < succ b ↔ a ≤ b := by
  rw [castSucc_lt_iff_succ_le, succ_le_succ_iff]

theorem le_of_castSucc_lt_of_succ_lt {a b : Fin (n + 1)} {i : Fin n}
    (hl : castSucc i < a) (hu : b < succ i) : b < a := (castSucc_lt_iff_succ_le.mp hl).trans_lt' hu

theorem castSucc_lt_or_lt_succ (p : Fin (n + 1)) (i : Fin n) : castSucc i < p ∨ p < i.succ :=
  (lt_or_le (castSucc i) p).imp id (fun h => le_castSucc_iff.mp h)
#align fin.succ_above_lt_gt Fin.castSucc_lt_or_lt_succ

theorem succ_le_or_le_castSucc (p : Fin (n + 1)) (i : Fin n) : succ i ≤ p ∨ p ≤ i.castSucc := by
  rw [le_castSucc_iff, ← castSucc_lt_iff_succ_le]
  exact p.castSucc_lt_or_lt_succ i

theorem exists_castSucc_eq_of_ne_last {x : Fin (n + 1)} (h : x ≠ (last _)) :
    ∃ y, Fin.castSucc y = x := exists_castSucc_eq.mpr h

theorem castSucc_injective (n : ℕ) : Injective (@Fin.castSucc n) :=
  (castSuccEmb : Fin n ↪o _).injective
#align fin.cast_succ_injective Fin.castSucc_injective

#align fin.cast_succ_inj Fin.castSucc_inj
#align fin.cast_succ_lt_last Fin.castSucc_lt_last

theorem forall_fin_succ' {P : Fin (n + 1) → Prop} :
    (∀ i, P i) ↔ (∀ i : Fin n, P i.castSucc) ∧ P (.last _) :=
  ⟨fun H => ⟨fun _ => H _, H _⟩, fun ⟨H0, H1⟩ i => Fin.lastCases H1 H0 i⟩

-- to match `Fin.eq_zero_or_eq_succ`
theorem eq_castSucc_or_eq_last {n : Nat} (i : Fin (n + 1)) :
    (∃ j : Fin n, i = j.castSucc) ∨ i = last n := i.lastCases (Or.inr rfl) (Or.inl ⟨·, rfl⟩)

<<<<<<< HEAD
=======
theorem exists_fin_succ' {P : Fin (n + 1) → Prop} :
    (∃ i, P i) ↔ (∃ i : Fin n, P i.castSucc) ∨ P (.last _) :=
  ⟨fun ⟨i, h⟩ => Fin.lastCases Or.inr (fun i hi => Or.inl ⟨i, hi⟩) i h,
   fun h => h.elim (fun ⟨i, hi⟩ => ⟨i.castSucc, hi⟩) (fun h => ⟨.last _, h⟩)⟩

>>>>>>> f0a799f7
/--
The `Fin.castSucc_zero` in `Std` only applies in `Fin (n+1)`.
This one instead uses a `NeZero n` typeclass hypothesis.
-/
@[simp]
theorem castSucc_zero' [NeZero n] : castSucc (0 : Fin n) = 0 :=
  ext rfl
#align fin.cast_succ_zero Fin.castSucc_zero'
#align fin.cast_succ_one Fin.castSucc_one

/-- `castSucc i` is positive when `i` is positive.

The `Fin.castSucc_pos` in `Std` only applies in `Fin (n+1)`.
This one instead uses a `NeZero n` typeclass hypothesis.-/
theorem castSucc_pos' [NeZero n] {i : Fin n} (h : 0 < i) : 0 < castSucc i := by
  simpa [lt_iff_val_lt_val] using h
#align fin.cast_succ_pos Fin.castSucc_pos'

/--
The `Fin.castSucc_eq_zero_iff` in `Std` only applies in `Fin (n+1)`.
This one instead uses a `NeZero n` typeclass hypothesis.
-/
@[simp]
theorem castSucc_eq_zero_iff' [NeZero n] (a : Fin n) : castSucc a = 0 ↔ a = 0 :=
  Fin.ext_iff.trans <| (Fin.ext_iff.trans <| by simp).symm
#align fin.cast_succ_eq_zero_iff Fin.castSucc_eq_zero_iff'

/--
The `Fin.castSucc_ne_zero_iff` in `Std` only applies in `Fin (n+1)`.
This one instead uses a `NeZero n` typeclass hypothesis.
-/
theorem castSucc_ne_zero_iff' [NeZero n] (a : Fin n) : castSucc a ≠ 0 ↔ a ≠ 0 :=
  not_iff_not.mpr <| castSucc_eq_zero_iff' a
#align fin.cast_succ_ne_zero_iff Fin.castSucc_ne_zero_iff

theorem castSucc_ne_zero_of_lt {p i : Fin n} (h : p < i) : castSucc i ≠ 0 := by
  cases n
  · exact i.elim0
  · rw [castSucc_ne_zero_iff']
    exact ((zero_le _).trans_lt h).ne'

theorem succ_ne_last_iff (a : Fin (n + 1)) : succ a ≠ last (n + 1) ↔ a ≠ last n :=
  not_iff_not.mpr <| succ_eq_last_succ a

theorem succ_ne_last_of_lt {p i : Fin n} (h : i < p) : succ i ≠ last n := by
  cases n
  · exact i.elim0
  · rw [succ_ne_last_iff]
    exact ((le_last _).trans_lt' h).ne

#align fin.cast_succ_fin_succ Fin.castSucc_fin_succ

@[norm_cast, simp]
theorem coe_eq_castSucc {a : Fin n} : (a : Fin (n + 1)) = castSucc a := by
  ext
  exact val_cast_of_lt (Nat.lt.step a.is_lt)
#align fin.coe_eq_cast_succ Fin.coe_eq_castSucc

#align fin.coe_succ_eq_succ Fin.coeSucc_eq_succ

#align fin.lt_succ Fin.lt_succ

@[simp]
theorem range_castSucc {n : ℕ} : Set.range (castSucc : Fin n → Fin n.succ) =
    ({ i | (i : ℕ) < n } : Set (Fin n.succ)) :=
  range_castLE le_self_add
#align fin.range_cast_succ Fin.range_castSucc

@[simp]
theorem coe_of_injective_castSucc_symm {n : ℕ} (i : Fin n.succ) (hi) :
    ((Equiv.ofInjective castSucc (castSucc_injective _)).symm ⟨i, hi⟩ : ℕ) = i := by
  rw [← coe_castSucc]
  exact congr_arg val (Equiv.apply_ofInjective_symm _ _)
#align fin.coe_of_injective_cast_succ_symm Fin.coe_of_injective_castSucc_symm

#align fin.succ_cast_succ Fin.succ_castSucc

theorem strictMono_addNat (m) : StrictMono ((addNat · m) : Fin n → Fin (n + m)) :=
  fun i j h => add_lt_add_right (show i.val < j.val from h) _

/-- `Fin.addNat` as an `OrderEmbedding`, `addNatEmb m i` adds `m` to `i`, generalizes
`Fin.succ`. -/
@[simps! apply toEmbedding]
def addNatEmb (m) : Fin n ↪o Fin (n + m) :=
  OrderEmbedding.ofStrictMono (addNat · m) (strictMono_addNat m)
#align fin.add_nat Fin.addNatEmb

#align fin.coe_add_nat Fin.coe_addNat
#align fin.add_nat_one Fin.addNat_one
#align fin.le_coe_add_nat Fin.le_coe_addNat
#align fin.add_nat_mk Fin.addNat_mk

#align fin.cast_add_nat_zero Fin.cast_addNat_zeroₓ

#align fin.add_nat_cast Fin.addNat_castₓ

#align fin.cast_add_nat_left Fin.cast_addNat_leftₓ

#align fin.cast_add_nat_right Fin.cast_addNat_rightₓ

theorem strictMono_natAdd (n) {m} : StrictMono (natAdd n : Fin m → Fin (n + m)) :=
  fun i j h => add_lt_add_left (show i.val < j.val from h) _

/-- `Fin.natAdd` as an `OrderEmbedding`, `natAddEmb n i` adds `n` to `i` "on the left". -/
@[simps! apply toEmbedding]
def natAddEmb (n) {m} : Fin m ↪o Fin (n + m) :=
  OrderEmbedding.ofStrictMono (natAdd n) (strictMono_natAdd n)
#align fin.nat_add Fin.natAddEmb

#align fin.coe_nat_add Fin.coe_natAdd
#align fin.nat_add_mk Fin.natAdd_mk
#align fin.le_coe_nat_add Fin.le_coe_natAdd

#align fin.nat_add_zero Fin.natAdd_zeroₓ

#align fin.nat_add_cast Fin.natAdd_castₓ

#align fin.cast_nat_add_right Fin.cast_natAdd_rightₓ

#align fin.cast_nat_add_left Fin.cast_natAdd_leftₓ

#align fin.cast_add_nat_add Fin.castAdd_natAddₓ
#align fin.nat_add_cast_add Fin.natAdd_castAddₓ
#align fin.nat_add_nat_add Fin.natAdd_natAddₓ

#align fin.cast_nat_add_zero Fin.cast_natAdd_zeroₓ

#align fin.cast_nat_add Fin.cast_natAddₓ

#align fin.cast_add_nat Fin.cast_addNatₓ

#align fin.nat_add_last Fin.natAdd_last
#align fin.nat_add_cast_succ Fin.natAdd_castSucc

end Succ

section Pred

/-!
### pred
-/


#align fin.pred Fin.pred
#align fin.coe_pred Fin.coe_pred
#align fin.succ_pred Fin.succ_pred
#align fin.pred_succ Fin.pred_succ
#align fin.pred_eq_iff_eq_succ Fin.pred_eq_iff_eq_succ
#align fin.pred_mk_succ Fin.pred_mk_succ
#align fin.pred_mk Fin.pred_mk
#align fin.pred_le_pred_iff Fin.pred_le_pred_iff
#align fin.pred_lt_pred_iff Fin.pred_lt_pred_iff
#align fin.pred_inj Fin.pred_inj
#align fin.pred_one Fin.pred_one
#align fin.pred_add_one Fin.pred_add_one
#align fin.sub_nat Fin.subNat
#align fin.coe_sub_nat Fin.coe_subNat
#align fin.sub_nat_mk Fin.subNat_mk
#align fin.pred_cast_succ_succ Fin.pred_castSucc_succ
#align fin.add_nat_sub_nat Fin.addNat_subNat
#align fin.sub_nat_add_nat Fin.subNat_addNat

-- Name matches std but ideally would be shorter.
theorem eq_pred_iff_succ_eq (i : Fin (n + 1)) (hi : i ≠ 0) (j : Fin n) :
    j = pred i hi ↔ succ j = i := by
  rw [eq_comm, pred_eq_iff_eq_succ, eq_comm]

theorem pred_ne_iff (i : Fin (n + 1)) (hi : i ≠ 0) (j : Fin n) :
    pred i hi ≠ j ↔ i ≠ succ j := by
  simp_rw [ne_eq, pred_eq_iff_eq_succ]

theorem ne_pred_iff (i : Fin (n + 1)) (hi : i ≠ 0) (j : Fin n) :
    j ≠ pred i hi ↔ succ j ≠ i := by
  simp_rw [ne_eq, eq_pred_iff_succ_eq]

theorem strictMono_pred_comp [Preorder α] {f : α → Fin (n + 1)} (hf : ∀ a, f a ≠ 0)
    (hf₂ : StrictMono f) : StrictMono (fun a => pred (f a) (hf a)) :=
    fun _ _ h => pred_lt_pred_iff.2 (hf₂ h)

theorem monotone_pred_comp [Preorder α] {f : α → Fin (n + 1)} (hf : ∀ a, f a ≠ 0)
    (hf₂ : Monotone f) : Monotone (fun a => pred (f a) (hf a)) :=
    fun _ _ h => pred_le_pred_iff.2 (hf₂ h)

#align fin.nat_add_sub_nat_cast Fin.natAdd_subNat_castₓ

theorem pred_one' [NeZero n] (h := (zero_ne_one' (n := n)).symm) :
    Fin.pred (1 : Fin (n + 1)) h = 0 := by
  simp_rw [Fin.ext_iff, coe_pred, val_one', val_zero', tsub_eq_zero_iff_le, Nat.mod_le]

theorem pred_last (h := last_pos'.ne') :
    pred (last (n + 1)) h = last n := by simp_rw [← succ_last, pred_succ]

theorem pred_lt_iff {i : Fin (n + 1)} (hi : i ≠ 0) : pred i hi < j ↔ i < succ j := by
  rw [← succ_lt_succ_iff, succ_pred]
theorem lt_pred_iff {i : Fin (n + 1)} (hi : i ≠ 0) : j < pred i hi ↔ succ j < i := by
  rw [← succ_lt_succ_iff, succ_pred]
theorem pred_le_iff {i : Fin (n + 1)} (hi : i ≠ 0) : pred i hi ≤ j ↔ i ≤ succ j := by
  rw [← succ_le_succ_iff, succ_pred]
theorem le_pred_iff {i : Fin (n + 1)} (hi : i ≠ 0) : j ≤ pred i hi ↔ succ j ≤ i := by
  rw [← succ_le_succ_iff, succ_pred]

theorem castSucc_pred {a : Fin (n + 1)} (ha : a ≠ 0)
    (ha' := a.castSucc_ne_zero_iff.mpr ha) :
    (a.pred ha).castSucc = (castSucc a).pred ha' := rfl
<<<<<<< HEAD
#align fin.cast_succ_pred_eq_pred_cast_succ Fin.castSucc_pred

theorem castSucc_pred_add_one_eq {a : Fin (n + 1)} (ha : a ≠ 0) :
    (a.pred ha).castSucc + 1 = a := by
  cases' a using cases with a
  · exact (ha rfl).elim
  · rw [pred_succ, coeSucc_eq_succ]
=======
#align fin.cast_succ_pred_eq_pred_cast_succ Fin.castSucc_pred_eq_pred_castSucc
>>>>>>> f0a799f7

theorem castSucc_pred_add_one_eq {a : Fin (n + 1)} (ha : a ≠ 0) :
    (a.pred ha).castSucc + 1 = a := by
  cases' a using cases with a
  · exact (ha rfl).elim
  · rw [pred_succ, coeSucc_eq_succ]

theorem le_pred_castSucc_iff {a b : Fin (n + 1)} (ha : castSucc a ≠ 0) :
    b ≤ (castSucc a).pred ha ↔ b < a := by
  rw [le_pred_iff, succ_le_castSucc_iff]

theorem pred_castSucc_lt_iff {a b : Fin (n + 1)} (ha : castSucc a ≠ 0) :
    (castSucc a).pred ha < b ↔ a ≤ b := by
  rw [pred_lt_iff, castSucc_lt_succ_iff]

theorem pred_castSucc_lt {a : Fin (n + 1)} (ha : castSucc a ≠ 0) :
    (castSucc a).pred ha < a := by rw [pred_castSucc_lt_iff]

theorem le_castSucc_pred_iff {a b : Fin (n + 1)} (ha : a ≠ 0) :
    b ≤ castSucc (a.pred ha) ↔ b < a := by
  rw [castSucc_pred, le_pred_castSucc_iff]

theorem castSucc_pred_lt_iff {a b : Fin (n + 1)} (ha : a ≠ 0) :
    castSucc (a.pred ha) < b ↔ a ≤ b := by
  rw [castSucc_pred, pred_castSucc_lt_iff]

theorem castSucc_pred_lt {a : Fin (n + 1)} (ha : a ≠ 0) :
    castSucc (a.pred ha) < a := by rw [castSucc_pred_lt_iff]

end Pred

section CastPred

/-- `castPred i` sends `i : Fin (n + 1)` to `Fin n` as long as i ≠ last n. -/
@[inline] def castPred (i : Fin (n + 1)) (h : i ≠ last n) : Fin n := castLT i (val_lt_last h)
#align fin.cast_pred Fin.castPred

@[simp]
lemma castLT_eq_castPred (i : Fin (n + 1)) (h : i < last _) (h' := h.ne) :
    castLT i h = castPred i h' := rfl

@[simp]
lemma coe_castPred (i : Fin (n + 1)) (h : i ≠ last _) : (castPred i h : ℕ) = i := rfl
#align fin.coe_cast_pred Fin.coe_castPred

@[simp]
theorem castPred_castSucc {i : Fin n} (h' := (castSucc_lt_last i).ne) :
    castPred (castSucc i) h' = i := rfl
#align fin.cast_pred_cast_succ Fin.castPred_castSucc

@[simp]
theorem castSucc_castPred (i : Fin (n + 1)) (h : i ≠ last n) :
    castSucc (i.castPred h) = i := by
  rcases exists_castSucc_eq.mpr h with ⟨y, rfl⟩
  rw [castPred_castSucc]
#align fin.cast_succ_cast_pred Fin.castSucc_castPred

-- Names match std, but ideally would be shorter.
theorem castPred_eq_iff_eq_castSucc (i : Fin (n + 1)) (hi : i ≠ last _) (j : Fin n) :
    castPred i hi = j ↔ i = castSucc j :=
  ⟨fun h => by rw [← h, castSucc_castPred], fun h => by simp_rw [h, castPred_castSucc]⟩

theorem eq_castPred_iff_castSucc_eq (i : Fin (n + 1)) (hi : i ≠ last _) (j : Fin n) :
    j = castPred i hi ↔ castSucc j = i := by
  rw [eq_comm, castPred_eq_iff_eq_castSucc, eq_comm]

theorem castPred_ne_iff (i : Fin (n + 1)) (hi : i ≠ last _) (j : Fin n) :
    castPred i hi ≠ j ↔ i ≠ castSucc j := by
  simp_rw [ne_eq, castPred_eq_iff_eq_castSucc]

theorem ne_castPred_iff (i : Fin (n + 1)) (hi : i ≠ last _) (j : Fin n) :
    j ≠ castPred i hi ↔ castSucc j ≠ i := by
  simp_rw [ne_eq, eq_castPred_iff_castSucc_eq]

@[simp]
theorem castPred_mk (i : ℕ) (h₁ : i < n) (h₂ := h₁.trans (Nat.lt_succ_self _))
    (h₃ : ⟨i, h₂⟩ ≠ last _ := (ne_iff_vne _ _).mpr (val_last _ ▸ h₁.ne)) :
  castPred ⟨i, h₂⟩ h₃ = ⟨i, h₁⟩ := rfl
#align fin.cast_pred_mk Fin.castPred_mk

theorem castPred_le_castPred_iff {i j : Fin (n + 1)} {hi : i ≠ last n} {hj : j ≠ last n} :
    castPred i hi ≤ castPred j hj ↔ i ≤ j := Iff.rfl

theorem castPred_lt_castPred_iff {i j : Fin (n + 1)} {hi : i ≠ last n} {hj : j ≠ last n} :
    castPred i hi < castPred j hj ↔ i < j := Iff.rfl

theorem strictMono_castPred_comp [Preorder α] {f : α → Fin (n + 1)} (hf : ∀ a, f a ≠ last n)
    (hf₂ : StrictMono f) : StrictMono (fun a => castPred (f a) (hf a)) :=
    fun _ _ h => castPred_lt_castPred_iff.2 (hf₂ h)

theorem monotone_castPred_comp [Preorder α] {f : α → Fin (n + 1)} (hf : ∀ a, f a ≠ last n)
    (hf₂ : Monotone f) : Monotone (fun a => castPred (f a) (hf a)) :=
    fun _ _ h => castPred_le_castPred_iff.2 (hf₂ h)

theorem castPred_lt_iff {i : Fin (n + 1)} (hi : i ≠ last n) :
    castPred i hi < j ↔ i < castSucc j := by
  rw [← castSucc_lt_castSucc_iff, castSucc_castPred]

theorem lt_castPred_iff {i : Fin (n + 1)} (hi : i ≠ last n) :
    j < castPred i hi ↔ castSucc j < i := by
  rw [← castSucc_lt_castSucc_iff, castSucc_castPred]

theorem castPred_le_iff {i : Fin (n + 1)} (hi : i ≠ last n) :
    castPred i hi ≤ j ↔ i ≤ castSucc j := by
  rw [← castSucc_le_castSucc_iff, castSucc_castPred]

theorem le_castPred_iff {i : Fin (n + 1)} (hi : i ≠ last n) :
    j ≤ castPred i hi ↔ castSucc j ≤ i := by
  rw [← castSucc_le_castSucc_iff, castSucc_castPred]

theorem castPred_inj {i j : Fin (n + 1)} {hi : i ≠ last n} {hj : j ≠ last n} :
    castPred i hi = castPred j hj ↔ i = j := by
  simp_rw [le_antisymm_iff, castPred_le_castPred_iff]

theorem castPred_zero' [NeZero n] (h := last_pos'.ne) :
    castPred (0 : Fin (n + 1)) h = 0 := rfl

theorem castPred_zero (h := last_pos.ne)  :
    castPred (0 : Fin (n + 2)) h = 0 := rfl
#align fin.cast_pred_zero Fin.castPred_zero

@[simp]
theorem castPred_one [NeZero n] (h := one_lt_last.ne) : castPred (1 : Fin (n + 2)) h = 1 := by
  cases n
  · exact subsingleton_one.elim _ 1
  · rfl
#align fin.cast_pred_one Fin.castPred_one

theorem rev_pred (h : i ≠ 0) (h' := rev_ne_iff.mpr ((rev_last _).symm ▸ h)) :
    rev (pred i h) = castPred (rev i) h' := by
  rw [← castSucc_inj, castSucc_castPred, ← rev_succ, succ_pred]

theorem rev_castPred (h : i ≠ last n) (h' := rev_ne_iff.mpr ((rev_zero _).symm ▸ h)) :
    rev (castPred i h) = pred (rev i) h' := by
  rw [← succ_inj, succ_pred, ← rev_castSucc, castSucc_castPred]

theorem succ_castPred {a : Fin (n + 1)} (ha : a ≠ last n)
    (ha' := a.succ_ne_last_iff.mpr ha) :
    (a.castPred ha).succ = (succ a).castPred ha' := rfl
<<<<<<< HEAD
=======

theorem succ_castPred_eq_add_one {a : Fin (n + 1)} (ha : a ≠ last n) :
    (a.castPred ha).succ = a + 1 := by
  cases' a using lastCases with a
  · exact (ha rfl).elim
  · rw [castPred_castSucc, coeSucc_eq_succ]
>>>>>>> f0a799f7

theorem pred_castPred {a : Fin (n + 2)} (ha₁ : a ≠ 0) (ha₂ : a ≠ last (n + 1)) :
    (a.castPred ha₂).pred ((castPred_ne_iff _ _ _).mpr ha₁) =
    (a.pred ha₁).castPred ((pred_ne_iff _ _ _).mpr ha₂) := rfl

theorem succ_castPred_eq_add_one {a : Fin (n + 1)} (ha : a ≠ last n) :
    (a.castPred ha).succ = a + 1 := by
  cases' a using lastCases with a
  · exact (ha rfl).elim
  · rw [castPred_castSucc, coeSucc_eq_succ]

theorem castPred_succ_le_iff {a b : Fin (n + 1)} (ha : succ a ≠ last (n + 1)) :
    (succ a).castPred ha ≤ b ↔ a < b := by
  rw [castPred_le_iff, succ_le_castSucc_iff]

theorem lt_castPred_succ_iff {a b : Fin (n + 1)} (ha : succ a ≠ last (n + 1)) :
    b < (succ a).castPred ha ↔ b ≤ a := by
  rw [lt_castPred_iff, castSucc_lt_succ_iff]

theorem lt_castPred_succ {a : Fin (n + 1)} (ha : succ a ≠ last (n + 1)) :
    a < (succ a).castPred ha := by rw [lt_castPred_succ_iff]

theorem succ_castPred_le_iff {a b : Fin (n + 1)} (ha : a ≠ last n) :
    succ (a.castPred ha) ≤ b ↔ a < b := by
  rw [succ_castPred ha, castPred_succ_le_iff]

theorem lt_succ_castPred_iff {a b : Fin (n + 1)} (ha : a ≠ last n) :
    b < succ (a.castPred ha) ↔ b ≤ a := by
  rw [succ_castPred ha, lt_castPred_succ_iff]

theorem lt_succ_castPred {a : Fin (n + 1)} (ha : a ≠ last n) :
    a < succ (a.castPred ha) := by rw [lt_succ_castPred_iff]

theorem castPred_le_pred_iff {a b : Fin (n + 1)} (ha : a ≠ last n) (hb : b ≠ 0) :
    castPred a ha ≤ pred b hb ↔ a < b := by
  rw [le_pred_iff, succ_castPred_le_iff]

theorem pred_lt_castPred_iff {a b : Fin (n + 1)} (ha : a ≠ 0) (hb : b ≠ last n) :
    pred a ha < castPred b hb ↔ a ≤ b := by
  rw [lt_castPred_iff, castSucc_pred_lt_iff ha]

theorem pred_lt_castPred (h₁ : a ≠ 0) (h₂ : a ≠ last n) : pred a h₁ < castPred a h₂ := by
  rw [pred_lt_castPred_iff]

end CastPred

section DivMod

/-- Compute `i / n`, where `n` is a `Nat` and inferred the type of `i`. -/
def divNat (i : Fin (m * n)) : Fin m :=
  ⟨i / n, Nat.div_lt_of_lt_mul <| mul_comm m n ▸ i.prop⟩
#align fin.div_nat Fin.divNat

@[simp]
theorem coe_divNat (i : Fin (m * n)) : (i.divNat : ℕ) = i / n :=
  rfl
#align fin.coe_div_nat Fin.coe_divNat

/-- Compute `i % n`, where `n` is a `Nat` and inferred the type of `i`. -/
def modNat (i : Fin (m * n)) : Fin n :=
  ⟨i % n, Nat.mod_lt _ <| pos_of_mul_pos_right i.pos m.zero_le⟩
#align fin.mod_nat Fin.modNat

@[simp]
theorem coe_modNat (i : Fin (m * n)) : (i.modNat : ℕ) = i % n :=
  rfl
#align fin.coe_mod_nat Fin.coe_modNat

theorem modNat_rev (i : Fin (m * n)) : i.rev.modNat = i.modNat.rev := by
  ext
  have H₁ : i % n + 1 ≤ n := i.modNat.is_lt
  have H₂ : i / n < m := i.divNat.is_lt
  simp only [coe_modNat, val_rev]
  calc
    (m * n - (i + 1)) % n = (m * n - ((i / n) * n + i % n + 1)) % n := by rw [Nat.div_add_mod']
    _ = ((m - i / n - 1) * n + (n - (i % n + 1))) % n := by
      rw [tsub_mul, one_mul, tsub_add_tsub_cancel _ H₁, tsub_mul, tsub_tsub, add_assoc]
      exact le_mul_of_one_le_left' <| le_tsub_of_add_le_left H₂
    _ = n - (i % n + 1) := by
      rw [mul_comm, Nat.mul_add_mod, Nat.mod_eq_of_lt]; exact i.modNat.rev.is_lt

end DivMod

section Rec

/-!
### recursion and induction principles
-/

#align fin.succ_rec Fin.succRec
#align fin.succ_rec_on Fin.succRecOn
#align fin.succ_rec_on_zero Fin.succRecOn_zero
#align fin.succ_rec_on_succ Fin.succRecOn_succ
#align fin.induction Fin.induction
#align fin.induction_zero Fin.induction_zero
#align fin.induction_succ Fin.induction_succ
#align fin.induction_on Fin.inductionOn
#align fin.cases Fin.cases
#align fin.cases_zero Fin.cases_zero
#align fin.cases_succ Fin.cases_succ
#align fin.cases_succ' Fin.cases_succ'
#align fin.forall_fin_succ Fin.forall_fin_succ
#align fin.exists_fin_succ Fin.exists_fin_succ
#align fin.forall_fin_one Fin.forall_fin_one
#align fin.exists_fin_one Fin.exists_fin_one
#align fin.forall_fin_two Fin.forall_fin_two
#align fin.exists_fin_two Fin.exists_fin_two
#align fin.fin_two_eq_of_eq_zero_iff Fin.fin_two_eq_of_eq_zero_iff
#align fin.reverse_induction Fin.reverseInduction
#align fin.reverse_induction_last Fin.reverseInduction_last
#align fin.reverse_induction_cast_succ Fin.reverseInduction_castSucc

#align fin.last_cases Fin.lastCases
#align fin.last_cases_last Fin.lastCases_last
#align fin.last_cases_cast_succ Fin.lastCases_castSucc

#align fin.add_cases Fin.addCases
#align fin.add_cases_left Fin.addCases_left
#align fin.add_cases_right Fin.addCases_right

end Rec

theorem liftFun_iff_succ {α : Type*} (r : α → α → Prop) [IsTrans α r] {f : Fin (n + 1) → α} :
    ((· < ·) ⇒ r) f f ↔ ∀ i : Fin n, r (f (castSucc i)) (f i.succ) := by
  constructor
  · intro H i
    exact H i.castSucc_lt_succ
  · refine' fun H i => Fin.induction _ _
    · exact fun h => (h.not_le (zero_le i)).elim
    · intro j ihj hij
      rw [← le_castSucc_iff] at hij
      rcases hij.eq_or_lt with (rfl | hlt)
      exacts [H j, _root_.trans (ihj hlt) (H j)]
#align fin.lift_fun_iff_succ Fin.liftFun_iff_succ

/-- A function `f` on `Fin (n + 1)` is strictly monotone if and only if `f i < f (i + 1)`
for all `i`. -/
theorem strictMono_iff_lt_succ {α : Type*} [Preorder α] {f : Fin (n + 1) → α} :
    StrictMono f ↔ ∀ i : Fin n, f (castSucc i) < f i.succ :=
  liftFun_iff_succ (· < ·)
#align fin.strict_mono_iff_lt_succ Fin.strictMono_iff_lt_succ

/-- A function `f` on `Fin (n + 1)` is monotone if and only if `f i ≤ f (i + 1)` for all `i`. -/
theorem monotone_iff_le_succ {α : Type*} [Preorder α] {f : Fin (n + 1) → α} :
    Monotone f ↔ ∀ i : Fin n, f (castSucc i) ≤ f i.succ :=
  monotone_iff_forall_lt.trans <| liftFun_iff_succ (· ≤ ·)
#align fin.monotone_iff_le_succ Fin.monotone_iff_le_succ

/-- A function `f` on `Fin (n + 1)` is strictly antitone if and only if `f (i + 1) < f i`
for all `i`. -/
theorem strictAnti_iff_succ_lt {α : Type*} [Preorder α] {f : Fin (n + 1) → α} :
    StrictAnti f ↔ ∀ i : Fin n, f i.succ < f (castSucc i) :=
  liftFun_iff_succ (· > ·)
#align fin.strict_anti_iff_succ_lt Fin.strictAnti_iff_succ_lt

/-- A function `f` on `Fin (n + 1)` is antitone if and only if `f (i + 1) ≤ f i` for all `i`. -/
theorem antitone_iff_succ_le {α : Type*} [Preorder α] {f : Fin (n + 1) → α} :
    Antitone f ↔ ∀ i : Fin n, f i.succ ≤ f (castSucc i) :=
  antitone_iff_forall_lt.trans <| liftFun_iff_succ (· ≥ ·)
#align fin.antitone_iff_succ_le Fin.antitone_iff_succ_le

section AddGroup

open Nat Int

/-- Negation on `Fin n` -/
instance neg (n : ℕ) : Neg (Fin n) :=
  ⟨fun a => ⟨(n - a) % n, Nat.mod_lt _ a.pos⟩⟩

/-- Abelian group structure on `Fin n`. -/
instance addCommGroup (n : ℕ) [NeZero n] : AddCommGroup (Fin n) :=
  { Fin.addCommMonoid n, Fin.neg n with
    add_left_neg := fun ⟨a, ha⟩ =>
      Fin.ext <| (Nat.mod_add_mod _ _ _).trans <| by
        rw [Fin.val_zero', Nat.sub_add_cancel, Nat.mod_self]
        exact le_of_lt ha
    sub_eq_add_neg := fun ⟨a, ha⟩ ⟨b, hb⟩ =>
      Fin.ext <| show (a + (n - b)) % n = (a + (n - b) % n) % n by simp
    sub := Fin.sub }

/-- Note this is more general than `Fin.addCommGroup` as it applies (vacuously) to `Fin 0` too. -/
instance instInvolutiveNeg (n : ℕ) : InvolutiveNeg (Fin n) where
  neg := Neg.neg
  neg_neg := Nat.casesOn n finZeroElim fun _i => neg_neg
#align fin.involutive_neg Fin.instInvolutiveNeg

/-- Note this is more general than `Fin.addCommGroup` as it applies (vacuously) to `Fin 0` too. -/
instance instIsCancelAdd (n : ℕ) : IsCancelAdd (Fin n) where
  add_left_cancel := Nat.casesOn n finZeroElim fun _i _ _ _ => add_left_cancel
  add_right_cancel := Nat.casesOn n finZeroElim fun _i _ _ _ => add_right_cancel
#align fin.is_cancel_add Fin.instIsCancelAdd

/-- Note this is more general than `Fin.addCommGroup` as it applies (vacuously) to `Fin 0` too. -/
instance instAddLeftCancelSemigroup (n : ℕ) : AddLeftCancelSemigroup (Fin n) :=
  { Fin.addCommSemigroup n, Fin.instIsCancelAdd n with }
#align fin.add_left_cancel_semigroup Fin.instAddLeftCancelSemigroup

/-- Note this is more general than `Fin.addCommGroup` as it applies (vacuously) to `Fin 0` too. -/
instance instAddRightCancelSemigroup (n : ℕ) : AddRightCancelSemigroup (Fin n) :=
  { Fin.addCommSemigroup n, Fin.instIsCancelAdd n with }
#align fin.add_right_cancel_semigroup Fin.instAddRightCancelSemigroup

protected theorem coe_neg (a : Fin n) : ((-a : Fin n) : ℕ) = (n - a) % n :=
  rfl
#align fin.coe_neg Fin.coe_neg

#align fin.coe_sub Fin.coe_sub

theorem eq_zero (n : Fin 1) : n = 0 := Subsingleton.elim _ _
#align fin.eq_zero Fin.eq_zero

instance uniqueFinOne : Unique (Fin 1) where
  uniq _ := Subsingleton.elim _ _

@[simp]
theorem coe_fin_one (a : Fin 1) : (a : ℕ) = 0 := by simp [Subsingleton.elim a 0]
#align fin.coe_fin_one Fin.coe_fin_one

lemma eq_one_of_neq_zero (i : Fin 2) (hi : i ≠ 0) : i = 1 :=
  fin_two_eq_of_eq_zero_iff (by simpa only [one_eq_zero_iff, succ.injEq, iff_false] using hi)

@[simp]
theorem coe_neg_one : ↑(-1 : Fin (n + 1)) = n := by
  cases n
  · simp
  rw [Fin.coe_neg, Fin.val_one, Nat.add_one_sub_one, Nat.mod_eq_of_lt]
  constructor
#align fin.coe_neg_one Fin.coe_neg_one

theorem coe_sub_one {n} (a : Fin (n + 1)) : ↑(a - 1) = if a = 0 then n else a - 1 := by
  cases n
  · simp
  split_ifs with h
  · simp [h]
  rw [sub_eq_add_neg, val_add_eq_ite, coe_neg_one, if_pos, add_comm, Nat.add_sub_add_left]
  conv_rhs => rw [add_comm]
  rw [add_le_add_iff_left, Nat.one_le_iff_ne_zero]
  rwa [Fin.ext_iff] at h
#align fin.coe_sub_one Fin.coe_sub_one
#align fin.coe_sub_iff_le Fin.coe_sub_iff_le
#align fin.coe_sub_iff_lt Fin.coe_sub_iff_lt

@[simp]
theorem lt_sub_one_iff {n : ℕ} {k : Fin (n + 2)} : k < k - 1 ↔ k = 0 := by
  rcases k with ⟨_ | k, hk⟩
  simp only [zero_eq, zero_eta, zero_sub, lt_iff_val_lt_val, val_zero, coe_neg_one, add_pos_iff,
    _root_.zero_lt_one, or_true]
  have : (k + 1 + (n + 1)) % (n + 2) = k % (n + 2) := by
    rw [add_right_comm, add_assoc, add_mod_right]
  simp [lt_iff_val_lt_val, ext_iff, Fin.coe_sub, succ_eq_add_one, this,
    mod_eq_of_lt ((lt_succ_self _).trans hk)]
#align fin.lt_sub_one_iff Fin.lt_sub_one_iff

@[simp]
theorem le_sub_one_iff {n : ℕ} {k : Fin (n + 1)} : k ≤ k - 1 ↔ k = 0 := by
  cases n
  · simp [fin_one_eq_zero k]
  rw [← lt_sub_one_iff, le_iff_lt_or_eq, lt_sub_one_iff, or_iff_left_iff_imp, eq_comm,
    sub_eq_iff_eq_add]
  simp
#align fin.le_sub_one_iff Fin.le_sub_one_iff

@[simp]
theorem sub_one_lt_iff {n : ℕ} {k : Fin (n + 1)} : k - 1 < k ↔ 0 < k :=
  not_iff_not.1 <| by simp only [not_lt, le_sub_one_iff, le_zero_iff]
#align fin.sub_one_lt_iff Fin.sub_one_lt_iff

theorem last_sub (i : Fin (n + 1)) : last n - i = Fin.rev i :=
  ext <| by rw [coe_sub_iff_le.2 i.le_last, val_last, val_rev, Nat.succ_sub_succ_eq_sub]
#align fin.last_sub Fin.last_sub

theorem add_one_le_of_lt {n : ℕ} {a b : Fin (n + 1)} (h : a < b) : a + 1 ≤ b := by
  cases' a with a ha
  cases' b with b hb
  cases n
  · simp only [Nat.zero_eq, zero_add, Nat.lt_one_iff] at ha hb
    simp [ha, hb]
  simp only [le_iff_val_le_val, val_add, lt_iff_val_lt_val, val_mk, val_one] at h ⊢
  rwa [Nat.mod_eq_of_lt, Nat.succ_le_iff]
  rw [Nat.succ_lt_succ_iff]
  exact h.trans_le (Nat.le_of_lt_succ hb)

theorem exists_eq_add_of_le {n : ℕ} {a b : Fin n} (h : a ≤ b) : ∃ k ≤ b, b = a + k := by
  obtain ⟨k, hk⟩ : ∃ k : ℕ, (b : ℕ) = a + k := Nat.exists_eq_add_of_le h
  have hkb : k ≤ b := le_add_self.trans hk.ge
  refine' ⟨⟨k, hkb.trans_lt b.is_lt⟩, hkb, _⟩
  simp [Fin.ext_iff, Fin.val_add, ← hk, Nat.mod_eq_of_lt b.is_lt]

theorem exists_eq_add_of_lt {n : ℕ} {a b : Fin (n + 1)} (h : a < b) :
    ∃ k < b, k + 1 ≤ b ∧ b = a + k + 1 := by
  cases n
  · cases' a with a ha
    cases' b with b hb
    simp only [Nat.zero_eq, zero_add, Nat.lt_one_iff] at ha hb
    simp [ha, hb] at h
  obtain ⟨k, hk⟩ : ∃ k : ℕ, (b : ℕ) = a + k + 1 := Nat.exists_eq_add_of_lt h
  have hkb : k < b := by
    rw [hk, add_comm _ k, Nat.lt_succ_iff]
    exact le_self_add
  refine' ⟨⟨k, hkb.trans b.is_lt⟩, hkb, _, _⟩
  · rw [Fin.le_iff_val_le_val, Fin.val_add_one]
    split_ifs <;> simp [Nat.succ_le_iff, hkb]
  simp [Fin.ext_iff, Fin.val_add, ← hk, Nat.mod_eq_of_lt b.is_lt]

@[simp]
theorem neg_last (n : ℕ) : -Fin.last n = 1 := by simp [neg_eq_iff_add_eq_zero]

theorem neg_nat_cast_eq_one (n : ℕ) : -(n : Fin (n + 1)) = 1 := by
  simp only [cast_nat_eq_last, neg_last]

lemma pos_of_ne_zero {n : ℕ} {a : Fin (n + 1)} (h : a ≠ 0) :
    0 < a :=
  Nat.pos_of_ne_zero (val_ne_of_ne h)

end AddGroup

#align fin.coe_clamp Fin.coe_clamp

@[simp]
theorem coe_ofNat_eq_mod (m n : ℕ) [NeZero m] :
    ((n : Fin m) : ℕ) = n % m :=
  rfl
#align fin.coe_of_nat_eq_mod Fin.coe_ofNat_eq_mod

section Mul

/-!
### mul
-/

#align fin.val_mul Fin.val_mul
#align fin.coe_mul Fin.coe_mul

protected theorem mul_one' [NeZero n] (k : Fin n) : k * 1 = k := by
  cases' n with n
  · simp [eq_iff_true_of_subsingleton]
  cases n
  · simp [fin_one_eq_zero]
  simp [eq_iff_veq, mul_def, mod_eq_of_lt (is_lt k)]
#align fin.mul_one Fin.mul_one'

#align fin.mul_comm Fin.mul_comm

protected theorem one_mul' [NeZero n] (k : Fin n) : (1 : Fin n) * k = k := by
  rw [Fin.mul_comm, Fin.mul_one']
#align fin.one_mul Fin.one_mul'

protected theorem mul_zero' [NeZero n] (k : Fin n) : k * 0 = 0 := by simp [eq_iff_veq, mul_def]
#align fin.mul_zero Fin.mul_zero'

protected theorem zero_mul' [NeZero n] (k : Fin n) : (0 : Fin n) * k = 0 := by
  simp [eq_iff_veq, mul_def]
#align fin.zero_mul Fin.zero_mul'

end Mul

open Qq in
instance toExpr (n : ℕ) : Lean.ToExpr (Fin n) where
  toTypeExpr := q(Fin $n)
  toExpr := match n with
    | 0 => finZeroElim
    | k + 1 => fun i => show Q(Fin $n) from
      have i : Q(Nat) := Lean.mkRawNatLit i -- raw literal to avoid ofNat-double-wrapping
      have : Q(NeZero $n) := haveI : $n =Q $k + 1 := ⟨⟩; by exact q(NeZero.succ)
      q(OfNat.ofNat $i)
#align fin.reflect Fin.toExprₓ

end Fin<|MERGE_RESOLUTION|>--- conflicted
+++ resolved
@@ -1018,14 +1018,11 @@
 theorem eq_castSucc_or_eq_last {n : Nat} (i : Fin (n + 1)) :
     (∃ j : Fin n, i = j.castSucc) ∨ i = last n := i.lastCases (Or.inr rfl) (Or.inl ⟨·, rfl⟩)
 
-<<<<<<< HEAD
-=======
 theorem exists_fin_succ' {P : Fin (n + 1) → Prop} :
     (∃ i, P i) ↔ (∃ i : Fin n, P i.castSucc) ∨ P (.last _) :=
   ⟨fun ⟨i, h⟩ => Fin.lastCases Or.inr (fun i hi => Or.inl ⟨i, hi⟩) i h,
    fun h => h.elim (fun ⟨i, hi⟩ => ⟨i.castSucc, hi⟩) (fun h => ⟨.last _, h⟩)⟩
 
->>>>>>> f0a799f7
 /--
 The `Fin.castSucc_zero` in `Std` only applies in `Fin (n+1)`.
 This one instead uses a `NeZero n` typeclass hypothesis.
@@ -1188,19 +1185,6 @@
 #align fin.add_nat_sub_nat Fin.addNat_subNat
 #align fin.sub_nat_add_nat Fin.subNat_addNat
 
--- Name matches std but ideally would be shorter.
-theorem eq_pred_iff_succ_eq (i : Fin (n + 1)) (hi : i ≠ 0) (j : Fin n) :
-    j = pred i hi ↔ succ j = i := by
-  rw [eq_comm, pred_eq_iff_eq_succ, eq_comm]
-
-theorem pred_ne_iff (i : Fin (n + 1)) (hi : i ≠ 0) (j : Fin n) :
-    pred i hi ≠ j ↔ i ≠ succ j := by
-  simp_rw [ne_eq, pred_eq_iff_eq_succ]
-
-theorem ne_pred_iff (i : Fin (n + 1)) (hi : i ≠ 0) (j : Fin n) :
-    j ≠ pred i hi ↔ succ j ≠ i := by
-  simp_rw [ne_eq, eq_pred_iff_succ_eq]
-
 theorem strictMono_pred_comp [Preorder α] {f : α → Fin (n + 1)} (hf : ∀ a, f a ≠ 0)
     (hf₂ : StrictMono f) : StrictMono (fun a => pred (f a) (hf a)) :=
     fun _ _ h => pred_lt_pred_iff.2 (hf₂ h)
@@ -1227,26 +1211,16 @@
 theorem le_pred_iff {i : Fin (n + 1)} (hi : i ≠ 0) : j ≤ pred i hi ↔ succ j ≤ i := by
   rw [← succ_le_succ_iff, succ_pred]
 
-theorem castSucc_pred {a : Fin (n + 1)} (ha : a ≠ 0)
+theorem castSucc_pred_eq_pred_castSucc {a : Fin (n + 1)} (ha : a ≠ 0)
     (ha' := a.castSucc_ne_zero_iff.mpr ha) :
     (a.pred ha).castSucc = (castSucc a).pred ha' := rfl
-<<<<<<< HEAD
-#align fin.cast_succ_pred_eq_pred_cast_succ Fin.castSucc_pred
+#align fin.cast_succ_pred_eq_pred_cast_succ Fin.castSucc_pred_eq_pred_castSucc
 
 theorem castSucc_pred_add_one_eq {a : Fin (n + 1)} (ha : a ≠ 0) :
     (a.pred ha).castSucc + 1 = a := by
   cases' a using cases with a
   · exact (ha rfl).elim
   · rw [pred_succ, coeSucc_eq_succ]
-=======
-#align fin.cast_succ_pred_eq_pred_cast_succ Fin.castSucc_pred_eq_pred_castSucc
->>>>>>> f0a799f7
-
-theorem castSucc_pred_add_one_eq {a : Fin (n + 1)} (ha : a ≠ 0) :
-    (a.pred ha).castSucc + 1 = a := by
-  cases' a using cases with a
-  · exact (ha rfl).elim
-  · rw [pred_succ, coeSucc_eq_succ]
 
 theorem le_pred_castSucc_iff {a b : Fin (n + 1)} (ha : castSucc a ≠ 0) :
     b ≤ (castSucc a).pred ha ↔ b < a := by
@@ -1261,11 +1235,11 @@
 
 theorem le_castSucc_pred_iff {a b : Fin (n + 1)} (ha : a ≠ 0) :
     b ≤ castSucc (a.pred ha) ↔ b < a := by
-  rw [castSucc_pred, le_pred_castSucc_iff]
+  rw [castSucc_pred_eq_pred_castSucc, le_pred_castSucc_iff]
 
 theorem castSucc_pred_lt_iff {a b : Fin (n + 1)} (ha : a ≠ 0) :
     castSucc (a.pred ha) < b ↔ a ≤ b := by
-  rw [castSucc_pred, pred_castSucc_lt_iff]
+  rw [castSucc_pred_eq_pred_castSucc, pred_castSucc_lt_iff]
 
 theorem castSucc_pred_lt {a : Fin (n + 1)} (ha : a ≠ 0) :
     castSucc (a.pred ha) < a := by rw [castSucc_pred_lt_iff]
@@ -1298,22 +1272,9 @@
   rw [castPred_castSucc]
 #align fin.cast_succ_cast_pred Fin.castSucc_castPred
 
--- Names match std, but ideally would be shorter.
 theorem castPred_eq_iff_eq_castSucc (i : Fin (n + 1)) (hi : i ≠ last _) (j : Fin n) :
     castPred i hi = j ↔ i = castSucc j :=
   ⟨fun h => by rw [← h, castSucc_castPred], fun h => by simp_rw [h, castPred_castSucc]⟩
-
-theorem eq_castPred_iff_castSucc_eq (i : Fin (n + 1)) (hi : i ≠ last _) (j : Fin n) :
-    j = castPred i hi ↔ castSucc j = i := by
-  rw [eq_comm, castPred_eq_iff_eq_castSucc, eq_comm]
-
-theorem castPred_ne_iff (i : Fin (n + 1)) (hi : i ≠ last _) (j : Fin n) :
-    castPred i hi ≠ j ↔ i ≠ castSucc j := by
-  simp_rw [ne_eq, castPred_eq_iff_eq_castSucc]
-
-theorem ne_castPred_iff (i : Fin (n + 1)) (hi : i ≠ last _) (j : Fin n) :
-    j ≠ castPred i hi ↔ castSucc j ≠ i := by
-  simp_rw [ne_eq, eq_castPred_iff_castSucc_eq]
 
 @[simp]
 theorem castPred_mk (i : ℕ) (h₁ : i < n) (h₂ := h₁.trans (Nat.lt_succ_self _))
@@ -1377,30 +1338,17 @@
     rev (castPred i h) = pred (rev i) h' := by
   rw [← succ_inj, succ_pred, ← rev_castSucc, castSucc_castPred]
 
-theorem succ_castPred {a : Fin (n + 1)} (ha : a ≠ last n)
+theorem succ_castPred_eq_castPred_succ {a : Fin (n + 1)} (ha : a ≠ last n)
     (ha' := a.succ_ne_last_iff.mpr ha) :
     (a.castPred ha).succ = (succ a).castPred ha' := rfl
-<<<<<<< HEAD
-=======
 
 theorem succ_castPred_eq_add_one {a : Fin (n + 1)} (ha : a ≠ last n) :
     (a.castPred ha).succ = a + 1 := by
   cases' a using lastCases with a
   · exact (ha rfl).elim
   · rw [castPred_castSucc, coeSucc_eq_succ]
->>>>>>> f0a799f7
-
-theorem pred_castPred {a : Fin (n + 2)} (ha₁ : a ≠ 0) (ha₂ : a ≠ last (n + 1)) :
-    (a.castPred ha₂).pred ((castPred_ne_iff _ _ _).mpr ha₁) =
-    (a.pred ha₁).castPred ((pred_ne_iff _ _ _).mpr ha₂) := rfl
-
-theorem succ_castPred_eq_add_one {a : Fin (n + 1)} (ha : a ≠ last n) :
-    (a.castPred ha).succ = a + 1 := by
-  cases' a using lastCases with a
-  · exact (ha rfl).elim
-  · rw [castPred_castSucc, coeSucc_eq_succ]
-
-theorem castPred_succ_le_iff {a b : Fin (n + 1)} (ha : succ a ≠ last (n + 1)) :
+
+theorem castpred_succ_le_iff {a b : Fin (n + 1)} (ha : succ a ≠ last (n + 1)) :
     (succ a).castPred ha ≤ b ↔ a < b := by
   rw [castPred_le_iff, succ_le_castSucc_iff]
 
@@ -1413,11 +1361,11 @@
 
 theorem succ_castPred_le_iff {a b : Fin (n + 1)} (ha : a ≠ last n) :
     succ (a.castPred ha) ≤ b ↔ a < b := by
-  rw [succ_castPred ha, castPred_succ_le_iff]
+  rw [succ_castPred_eq_castPred_succ ha, castpred_succ_le_iff]
 
 theorem lt_succ_castPred_iff {a b : Fin (n + 1)} (ha : a ≠ last n) :
     b < succ (a.castPred ha) ↔ b ≤ a := by
-  rw [succ_castPred ha, lt_castPred_succ_iff]
+  rw [succ_castPred_eq_castPred_succ ha, lt_castPred_succ_iff]
 
 theorem lt_succ_castPred {a : Fin (n + 1)} (ha : a ≠ last n) :
     a < succ (a.castPred ha) := by rw [lt_succ_castPred_iff]
