--- conflicted
+++ resolved
@@ -145,20 +145,12 @@
   map_mul' a b := by
     cases a <;> cases b <;> rfl
 
-<<<<<<< HEAD
-theorem pow_odd (s : SignType) (n : ℕ) (hn : Odd n) : s ^ n = s := by
-=======
 theorem pow_odd (s : SignType) {n : ℕ} (hn : Odd n) : s ^ n = s := by
->>>>>>> 86cb1944
   obtain ⟨k, rfl⟩ := hn
   rw [pow_add, pow_one, pow_mul, sq]
   cases s <;> simp
 
-<<<<<<< HEAD
-theorem zpow_odd (s : SignType) (z : ℤ) (hz : Odd z) : s ^ z = s := by
-=======
 theorem zpow_odd (s : SignType) {z : ℤ} (hz : Odd z) : s ^ z = s := by
->>>>>>> 86cb1944
   obtain rfl | hs := eq_or_ne s 0
   · rw [zero_zpow]
     rintro rfl
