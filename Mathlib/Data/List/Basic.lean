--- conflicted
+++ resolved
@@ -1780,17 +1780,6 @@
   get_take' _
 #align list.nth_le_take' List.nthLe_take'
 
-<<<<<<< HEAD
-theorem get?_take {l : List α} {n m : ℕ} (h : m < n) : (l.take n).get? m = l.get? m := by
-  induction' n with n hn generalizing l m
-  · exact absurd h (not_lt_of_le m.zero_le)
-  · cases' l with hd tl
-    · simp only [take_nil]
-    · cases m
-      · simp only [get?, take]
-      · simpa only using hn (Nat.lt_of_succ_lt_succ h)
-=======
->>>>>>> dddd92df
 #align list.nth_take List.get?_take
 #align list.nth_take_of_succ List.nth_take_of_succ
 #align list.take_succ List.take_succ
