--- conflicted
+++ resolved
@@ -3,12 +3,8 @@
 Released under Apache 2.0 license as described in the file LICENSE.
 Authors: Parikshit Khanna, Jeremy Avigad, Leonardo de Moura, Floris van Doorn, Mario Carneiro
 -/
-<<<<<<< HEAD
-import Mathlib.Data.Nat.Defs
-=======
 import Mathlib.Logic.Function.Basic
 import Mathlib.Tactic.Common
->>>>>>> d0df76bd
 
 /-!
 # Counting in lists
@@ -38,17 +34,6 @@
   unfold Function.comp
   simp only [hf.beq_eq]
 
-<<<<<<< HEAD
-variable [DecidableEq α]
-
-@[deprecated (since := "2023-08-23")]
-theorem count_cons' (a b : α) (l : List α) :
-    count a (b :: l) = count a l + if a = b then 1 else 0 := by
-  simp only [count, beq_iff_eq, countP_cons, Nat.add_right_inj]
-  simp only [eq_comm]
-
-=======
->>>>>>> d0df76bd
 end Count
 
 end List