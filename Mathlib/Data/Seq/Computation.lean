/-
Copyright (c) 2017 Microsoft Corporation. All rights reserved.
Released under Apache 2.0 license as described in the file LICENSE.
Authors: Mario Carneiro
-/
import Mathlib.Data.Nat.Find
import Mathlib.Data.Stream.Init
import Mathlib.Tactic.Common

/-!
# Coinductive formalization of unbounded computations.

This file provides a `Computation` type where `Computation α` is the type of
unbounded computations returning `α`.
-/

open Function

universe u v w

/-
coinductive Computation (α : Type u) : Type u
| pure : α → Computation α
| think : Computation α → Computation α
-/
/-- `Computation α` is the type of unbounded computations returning `α`.
  An element of `Computation α` is an infinite sequence of `Option α` such
  that if `f n = some a` for some `n` then it is constantly `some a` after that. -/
def Computation (α : Type u) : Type u :=
  { f : Stream' (Option α) // ∀ ⦃n a⦄, f n = some a → f (n + 1) = some a }

namespace Computation

variable {α : Type u} {β : Type v} {γ : Type w}

-- constructors
/-- `pure a` is the computation that immediately terminates with result `a`. -/
-- Porting note: `return` is reserved, so changed to `pure`
def pure (a : α) : Computation α :=
  ⟨Stream'.const (some a), fun _ _ => id⟩

instance : CoeTC α (Computation α) :=
  ⟨pure⟩

-- note [use has_coe_t]
/-- `think c` is the computation that delays for one "tick" and then performs
  computation `c`. -/
def think (c : Computation α) : Computation α :=
  ⟨Stream'.cons none c.1, fun n a h => by
    cases' n with n
    · contradiction
    · exact c.2 h⟩

/-- `thinkN c n` is the computation that delays for `n` ticks and then performs
  computation `c`. -/
def thinkN (c : Computation α) : ℕ → Computation α
  | 0 => c
  | n + 1 => think (thinkN c n)

-- check for immediate result
/-- `head c` is the first step of computation, either `some a` if `c = pure a`
  or `none` if `c = think c'`. -/
def head (c : Computation α) : Option α :=
  c.1.head

-- one step of computation
/-- `tail c` is the remainder of computation, either `c` if `c = pure a`
  or `c'` if `c = think c'`. -/
def tail (c : Computation α) : Computation α :=
  ⟨c.1.tail, fun _ _ h => c.2 h⟩

/-- `empty α` is the computation that never returns, an infinite sequence of
  `think`s. -/
def empty (α) : Computation α :=
  ⟨Stream'.const none, fun _ _ => id⟩

instance : Inhabited (Computation α) :=
  ⟨empty _⟩

/-- `runFor c n` evaluates `c` for `n` steps and returns the result, or `none`
  if it did not terminate after `n` steps. -/
def runFor : Computation α → ℕ → Option α :=
  Subtype.val

/-- `destruct c` is the destructor for `Computation α` as a coinductive type.
  It returns `inl a` if `c = pure a` and `inr c'` if `c = think c'`. -/
def destruct (c : Computation α) : α ⊕ (Computation α) :=
  match c.1 0 with
  | none => Sum.inr (tail c)
  | some a => Sum.inl a

/-- `run c` is an unsound meta function that runs `c` to completion, possibly
  resulting in an infinite loop in the VM. -/
unsafe def run : Computation α → α
  | c =>
    match destruct c with
    | Sum.inl a => a
    | Sum.inr ca => run ca

theorem destruct_eq_pure {s : Computation α} {a : α} : destruct s = Sum.inl a → s = pure a := by
  dsimp [destruct]
  induction' f0 : s.1 0 with _ <;> intro h
  · contradiction
  · apply Subtype.eq
    funext n
    induction' n with n IH
    · injection h with h'
      rwa [h'] at f0
    · exact s.2 IH

theorem destruct_eq_think {s : Computation α} {s'} : destruct s = Sum.inr s' → s = think s' := by
  dsimp [destruct]
  induction' f0 : s.1 0 with a' <;> intro h
  · injection h with h'
    rw [← h']
    cases' s with f al
    apply Subtype.eq
    dsimp [think, tail]
    rw [← f0]
    exact (Stream'.eta f).symm
  · contradiction

@[simp]
theorem destruct_pure (a : α) : destruct (pure a) = Sum.inl a :=
  rfl

@[simp]
theorem destruct_think : ∀ s : Computation α, destruct (think s) = Sum.inr s
  | ⟨_, _⟩ => rfl

@[simp]
theorem destruct_empty : destruct (empty α) = Sum.inr (empty α) :=
  rfl

@[simp]
theorem head_pure (a : α) : head (pure a) = some a :=
  rfl

@[simp]
theorem head_think (s : Computation α) : head (think s) = none :=
  rfl

@[simp]
theorem head_empty : head (empty α) = none :=
  rfl

@[simp]
theorem tail_pure (a : α) : tail (pure a) = pure a :=
  rfl

@[simp]
theorem tail_think (s : Computation α) : tail (think s) = s := by
  cases' s with f al; apply Subtype.eq; dsimp [tail, think]

@[simp]
theorem tail_empty : tail (empty α) = empty α :=
  rfl

theorem think_empty : empty α = think (empty α) :=
  destruct_eq_think destruct_empty

/-- Recursion principle for computations, compare with `List.recOn`. -/
def recOn {C : Computation α → Sort v} (s : Computation α) (h1 : ∀ a, C (pure a))
    (h2 : ∀ s, C (think s)) : C s :=
  match H : destruct s with
  | Sum.inl v => by
    rw [destruct_eq_pure H]
    apply h1
  | Sum.inr v => match v with
    | ⟨a, s'⟩ => by
      rw [destruct_eq_think H]
      apply h2

/-- Corecursor constructor for `corec`-/
def Corec.f (f : β → α ⊕ β) : α ⊕ β → Option α × (α ⊕ β)
  | Sum.inl a => (some a, Sum.inl a)
  | Sum.inr b =>
    (match f b with
      | Sum.inl a => some a
      | Sum.inr _ => none,
      f b)

/-- `corec f b` is the corecursor for `Computation α` as a coinductive type.
  If `f b = inl a` then `corec f b = pure a`, and if `f b = inl b'` then
  `corec f b = think (corec f b')`. -/
def corec (f : β → α ⊕ β) (b : β) : Computation α := by
  refine ⟨Stream'.corec' (Corec.f f) (Sum.inr b), fun n a' h => ?_⟩
  rw [Stream'.corec'_eq]
  change Stream'.corec' (Corec.f f) (Corec.f f (Sum.inr b)).2 n = some a'
  revert h; generalize Sum.inr b = o; revert o
  induction' n with n IH <;> intro o
  · change (Corec.f f o).1 = some a' → (Corec.f f (Corec.f f o).2).1 = some a'
    cases' o with _ b <;> intro h
    · exact h
    unfold Corec.f at *; split <;> simp_all
  · rw [Stream'.corec'_eq (Corec.f f) (Corec.f f o).2, Stream'.corec'_eq (Corec.f f) o]
    exact IH (Corec.f f o).2

/-- left map of `⊕` -/
def lmap (f : α → β) : α ⊕ γ → β ⊕ γ
  | Sum.inl a => Sum.inl (f a)
  | Sum.inr b => Sum.inr b

/-- right map of `⊕` -/
def rmap (f : β → γ) : α ⊕ β → α ⊕ γ
  | Sum.inl a => Sum.inl a
  | Sum.inr b => Sum.inr (f b)

attribute [simp] lmap rmap

-- Porting note: this was far less painful in mathlib3. There seem to be two issues;
-- firstly, in mathlib3 we have `corec.F._match_1` and it's the obvious map α ⊕ β → option α.
-- In mathlib4 we have `Corec.f.match_1` and it's something completely different.
-- Secondly, the proof that `Stream'.corec' (Corec.f f) (Sum.inr b) 0` is this function
-- evaluated at `f b`, used to be `rfl` and now is `cases, rfl`.
@[simp]
theorem corec_eq (f : β → α ⊕ β) (b : β) : destruct (corec f b) = rmap (corec f) (f b) := by
  dsimp [corec, destruct]
  rw [show Stream'.corec' (Corec.f f) (Sum.inr b) 0 =
    Sum.rec Option.some (fun _ ↦ none) (f b) by
    dsimp [Corec.f, Stream'.corec', Stream'.corec, Stream'.map, Stream'.get, Stream'.iterate]
    match (f b) with
    | Sum.inl x => rfl
    | Sum.inr x => rfl
    ]
  induction' h : f b with a b'; · rfl
  dsimp [Corec.f, destruct]
  apply congr_arg; apply Subtype.eq
  dsimp [corec, tail]
  rw [Stream'.corec'_eq, Stream'.tail_cons]
  dsimp [Corec.f]; rw [h]

section Bisim

variable (R : Computation α → Computation α → Prop)

/-- bisimilarity relation -/
local infixl:50 " ~ " => R

/-- Bisimilarity over a sum of `Computation`s -/
def BisimO : α ⊕ (Computation α) → α ⊕ (Computation α) → Prop
  | Sum.inl a, Sum.inl a' => a = a'
  | Sum.inr s, Sum.inr s' => R s s'
  | _, _ => False

attribute [simp] BisimO
attribute [nolint simpNF] BisimO.eq_3

/-- Attribute expressing bisimilarity over two `Computation`s -/
def IsBisimulation :=
  ∀ ⦃s₁ s₂⦄, s₁ ~ s₂ → BisimO R (destruct s₁) (destruct s₂)

-- If two computations are bisimilar, then they are equal
theorem eq_of_bisim (bisim : IsBisimulation R) {s₁ s₂} (r : s₁ ~ s₂) : s₁ = s₂ := by
  apply Subtype.eq
  apply Stream'.eq_of_bisim fun x y => ∃ s s' : Computation α, s.1 = x ∧ s'.1 = y ∧ R s s'
  · dsimp [Stream'.IsBisimulation]
    intro t₁ t₂ e
    match t₁, t₂, e with
    | _, _, ⟨s, s', rfl, rfl, r⟩ =>
      suffices head s = head s' ∧ R (tail s) (tail s') from
        And.imp id (fun r => ⟨tail s, tail s', by cases s; rfl, by cases s'; rfl, r⟩) this
      have h := bisim r; revert r h
      apply recOn s _ _ <;> intro r' <;> apply recOn s' _ _ <;> intro a' r h
      · constructor <;> dsimp at h
        · rw [h]
        · rw [h] at r
          rw [tail_pure, tail_pure,h]
          assumption
      · rw [destruct_pure, destruct_think] at h
        exact False.elim h
      · rw [destruct_pure, destruct_think] at h
        exact False.elim h
      · simp_all
  · exact ⟨s₁, s₂, rfl, rfl, r⟩

end Bisim

-- It's more of a stretch to use ∈ for this relation, but it
-- asserts that the computation limits to the given value.
/-- Assertion that a `Computation` limits to a given value-/
protected def Mem (s : Computation α) (a : α) :=
  some a ∈ s.1

instance : Membership α (Computation α) :=
  ⟨Computation.Mem⟩

theorem le_stable (s : Computation α) {a m n} (h : m ≤ n) : s.1 m = some a → s.1 n = some a := by
  cases' s with f al
  induction' h with n _ IH
  exacts [id, fun h2 => al (IH h2)]

theorem mem_unique {s : Computation α} {a b : α} : a ∈ s → b ∈ s → a = b
  | ⟨m, ha⟩, ⟨n, hb⟩ => by
    injection
      (le_stable s (le_max_left m n) ha.symm).symm.trans (le_stable s (le_max_right m n) hb.symm)

theorem Mem.left_unique : Relator.LeftUnique ((· ∈ ·) : α → Computation α → Prop) := fun _ _ _ =>
  mem_unique

/-- `Terminates s` asserts that the computation `s` eventually terminates with some value. -/
class Terminates (s : Computation α) : Prop where
  /-- assertion that there is some term `a` such that the `Computation` terminates -/
  term : ∃ a, a ∈ s

theorem terminates_iff (s : Computation α) : Terminates s ↔ ∃ a, a ∈ s :=
  ⟨fun h => h.1, Terminates.mk⟩

theorem terminates_of_mem {s : Computation α} {a : α} (h : a ∈ s) : Terminates s :=
  ⟨⟨a, h⟩⟩

theorem terminates_def (s : Computation α) : Terminates s ↔ ∃ n, (s.1 n).isSome :=
  ⟨fun ⟨⟨a, n, h⟩⟩ =>
    ⟨n, by
      dsimp [Stream'.get] at h
      rw [← h]
      exact rfl⟩,
    fun ⟨n, h⟩ => ⟨⟨Option.get _ h, n, (Option.eq_some_of_isSome h).symm⟩⟩⟩

theorem ret_mem (a : α) : a ∈ pure a :=
  Exists.intro 0 rfl

theorem eq_of_pure_mem {a a' : α} (h : a' ∈ pure a) : a' = a :=
  mem_unique h (ret_mem _)

instance ret_terminates (a : α) : Terminates (pure a) :=
  terminates_of_mem (ret_mem _)

theorem think_mem {s : Computation α} {a} : a ∈ s → a ∈ think s
  | ⟨n, h⟩ => ⟨n + 1, h⟩

instance think_terminates (s : Computation α) : ∀ [Terminates s], Terminates (think s)
  | ⟨⟨a, n, h⟩⟩ => ⟨⟨a, n + 1, h⟩⟩

theorem of_think_mem {s : Computation α} {a} : a ∈ think s → a ∈ s
  | ⟨n, h⟩ => by
    cases' n with n'
    · contradiction
    · exact ⟨n', h⟩

theorem of_think_terminates {s : Computation α} : Terminates (think s) → Terminates s
  | ⟨⟨a, h⟩⟩ => ⟨⟨a, of_think_mem h⟩⟩

theorem not_mem_empty (a : α) : a ∉ empty α := fun ⟨n, h⟩ => by contradiction

theorem not_terminates_empty : ¬Terminates (empty α) := fun ⟨⟨a, h⟩⟩ => not_mem_empty a h

theorem eq_empty_of_not_terminates {s} (H : ¬Terminates s) : s = empty α := by
  apply Subtype.eq; funext n
  induction' h : s.val n with _; · rfl
  refine absurd ?_ H; exact ⟨⟨_, _, h.symm⟩⟩

theorem thinkN_mem {s : Computation α} {a} : ∀ n, a ∈ thinkN s n ↔ a ∈ s
  | 0 => Iff.rfl
  | n + 1 => Iff.trans ⟨of_think_mem, think_mem⟩ (thinkN_mem n)

instance thinkN_terminates (s : Computation α) : ∀ [Terminates s] (n), Terminates (thinkN s n)
  | ⟨⟨a, h⟩⟩, n => ⟨⟨a, (thinkN_mem n).2 h⟩⟩

theorem of_thinkN_terminates (s : Computation α) (n) : Terminates (thinkN s n) → Terminates s
  | ⟨⟨a, h⟩⟩ => ⟨⟨a, (thinkN_mem _).1 h⟩⟩

/-- `Promises s a`, or `s ~> a`, asserts that although the computation `s`
  may not terminate, if it does, then the result is `a`. -/
def Promises (s : Computation α) (a : α) : Prop :=
  ∀ ⦃a'⦄, a' ∈ s → a = a'

/-- `Promises s a`, or `s ~> a`, asserts that although the computation `s`
  may not terminate, if it does, then the result is `a`. -/
scoped infixl:50 " ~> " => Promises

theorem mem_promises {s : Computation α} {a : α} : a ∈ s → s ~> a := fun h _ => mem_unique h

theorem empty_promises (a : α) : empty α ~> a := fun _ h => absurd h (not_mem_empty _)

section get

variable (s : Computation α) [h : Terminates s]

/-- `length s` gets the number of steps of a terminating computation -/
def length : ℕ :=
  Nat.find ((terminates_def _).1 h)

/-- `get s` returns the result of a terminating computation -/
def get : α :=
  Option.get _ (Nat.find_spec <| (terminates_def _).1 h)

theorem get_mem : get s ∈ s :=
  Exists.intro (length s) (Option.eq_some_of_isSome _).symm

theorem get_eq_of_mem {a} : a ∈ s → get s = a :=
  mem_unique (get_mem _)

theorem mem_of_get_eq {a} : get s = a → a ∈ s := by intro h; rw [← h]; apply get_mem

@[simp]
theorem get_think : get (think s) = get s :=
  get_eq_of_mem _ <|
    let ⟨n, h⟩ := get_mem s
    ⟨n + 1, h⟩

@[simp]
theorem get_thinkN (n) : get (thinkN s n) = get s :=
  get_eq_of_mem _ <| (thinkN_mem _).2 (get_mem _)

theorem get_promises : s ~> get s := fun _ => get_eq_of_mem _

theorem mem_of_promises {a} (p : s ~> a) : a ∈ s := by
  cases' h with h
  cases' h with a' h
  rw [p h]
  exact h

theorem get_eq_of_promises {a} : s ~> a → get s = a :=
  get_eq_of_mem _ ∘ mem_of_promises _

end get

/-- `Results s a n` completely characterizes a terminating computation:
  it asserts that `s` terminates after exactly `n` steps, with result `a`. -/
def Results (s : Computation α) (a : α) (n : ℕ) :=
  ∃ h : a ∈ s, @length _ s (terminates_of_mem h) = n

theorem results_of_terminates (s : Computation α) [_T : Terminates s] :
    Results s (get s) (length s) :=
  ⟨get_mem _, rfl⟩

theorem results_of_terminates' (s : Computation α) [T : Terminates s] {a} (h : a ∈ s) :
    Results s a (length s) := by rw [← get_eq_of_mem _ h]; apply results_of_terminates

theorem Results.mem {s : Computation α} {a n} : Results s a n → a ∈ s
  | ⟨m, _⟩ => m

theorem Results.terminates {s : Computation α} {a n} (h : Results s a n) : Terminates s :=
  terminates_of_mem h.mem

theorem Results.length {s : Computation α} {a n} [_T : Terminates s] : Results s a n → length s = n
  | ⟨_, h⟩ => h

theorem Results.val_unique {s : Computation α} {a b m n} (h1 : Results s a m) (h2 : Results s b n) :
    a = b :=
  mem_unique h1.mem h2.mem

theorem Results.len_unique {s : Computation α} {a b m n} (h1 : Results s a m) (h2 : Results s b n) :
    m = n := by haveI := h1.terminates; haveI := h2.terminates; rw [← h1.length, h2.length]

theorem exists_results_of_mem {s : Computation α} {a} (h : a ∈ s) : ∃ n, Results s a n :=
  haveI := terminates_of_mem h
  ⟨_, results_of_terminates' s h⟩

@[simp]
theorem get_pure (a : α) : get (pure a) = a :=
  get_eq_of_mem _ ⟨0, rfl⟩

@[simp]
theorem length_pure (a : α) : length (pure a) = 0 :=
  let h := Computation.ret_terminates a
  Nat.eq_zero_of_le_zero <| Nat.find_min' ((terminates_def (pure a)).1 h) rfl

theorem results_pure (a : α) : Results (pure a) a 0 :=
  ⟨ret_mem a, length_pure _⟩

@[simp]
theorem length_think (s : Computation α) [h : Terminates s] : length (think s) = length s + 1 := by
  apply le_antisymm
  · exact Nat.find_min' _ (Nat.find_spec ((terminates_def _).1 h))
  · have : (Option.isSome ((think s).val (length (think s))) : Prop) :=
      Nat.find_spec ((terminates_def _).1 s.think_terminates)
    revert this; cases' length (think s) with n <;> intro this
    · simp [think, Stream'.cons] at this
    · apply Nat.succ_le_succ
      apply Nat.find_min'
      apply this

theorem results_think {s : Computation α} {a n} (h : Results s a n) : Results (think s) a (n + 1) :=
  haveI := h.terminates
  ⟨think_mem h.mem, by rw [length_think, h.length]⟩

theorem of_results_think {s : Computation α} {a n} (h : Results (think s) a n) :
    ∃ m, Results s a m ∧ n = m + 1 := by
  haveI := of_think_terminates h.terminates
  have := results_of_terminates' _ (of_think_mem h.mem)
  exact ⟨_, this, Results.len_unique h (results_think this)⟩

@[simp]
theorem results_think_iff {s : Computation α} {a n} : Results (think s) a (n + 1) ↔ Results s a n :=
  ⟨fun h => by
    let ⟨n', r, e⟩ := of_results_think h
    injection e with h'; rwa [h'], results_think⟩

theorem results_thinkN {s : Computation α} {a m} :
    ∀ n, Results s a m → Results (thinkN s n) a (m + n)
  | 0, h => h
  | n + 1, h => results_think (results_thinkN n h)

theorem results_thinkN_pure (a : α) (n) : Results (thinkN (pure a) n) a n := by
  have := results_thinkN n (results_pure a); rwa [Nat.zero_add] at this

@[simp]
theorem length_thinkN (s : Computation α) [_h : Terminates s] (n) :
    length (thinkN s n) = length s + n :=
  (results_thinkN n (results_of_terminates _)).length

theorem eq_thinkN {s : Computation α} {a n} (h : Results s a n) : s = thinkN (pure a) n := by
  revert s
<<<<<<< HEAD
  induction n with | zero => _ | succ n IH => _
  all_goals intro s; apply recOn s (fun a' => _) fun s => _ <;> intro a h
=======
  induction n with | zero => _ | succ n IH => _ <;>
  (intro s; apply recOn s (fun a' => _) fun s => _) <;> intro a h
>>>>>>> d0df76bd
  · rw [← eq_of_pure_mem h.mem]
    rfl
  · cases' of_results_think h with n h
    cases h
    contradiction
  · have := h.len_unique (results_pure _)
    contradiction
  · rw [IH (results_think_iff.1 h)]
    rfl

theorem eq_thinkN' (s : Computation α) [_h : Terminates s] :
    s = thinkN (pure (get s)) (length s) :=
  eq_thinkN (results_of_terminates _)

/-- Recursor based on membership -/
def memRecOn {C : Computation α → Sort v} {a s} (M : a ∈ s) (h1 : C (pure a))
    (h2 : ∀ s, C s → C (think s)) : C s := by
  haveI T := terminates_of_mem M
  rw [eq_thinkN' s, get_eq_of_mem s M]
  generalize length s = n
  induction' n with n IH; exacts [h1, h2 _ IH]

/-- Recursor based on assertion of `Terminates`-/
def terminatesRecOn
    {C : Computation α → Sort v}
    (s) [Terminates s]
    (h1 : ∀ a, C (pure a))
    (h2 : ∀ s, C s → C (think s)) : C s :=
  memRecOn (get_mem s) (h1 _) h2

/-- Map a function on the result of a computation. -/
def map (f : α → β) : Computation α → Computation β
  | ⟨s, al⟩ =>
    ⟨s.map fun o => Option.casesOn o none (some ∘ f), fun n b => by
      dsimp [Stream'.map, Stream'.get]
      induction' e : s n with a <;> intro h
      · contradiction
      · rw [al e]; exact h⟩

/-- bind over a `Sum` of `Computation`-/
def Bind.g : β ⊕ Computation β → β ⊕ (Computation α ⊕ Computation β)
  | Sum.inl b => Sum.inl b
  | Sum.inr cb' => Sum.inr <| Sum.inr cb'

/-- bind over a function mapping `α` to a `Computation`-/
def Bind.f (f : α → Computation β) :
    Computation α ⊕ Computation β → β ⊕ (Computation α ⊕ Computation β)
  | Sum.inl ca =>
    match destruct ca with
    | Sum.inl a => Bind.g <| destruct (f a)
    | Sum.inr ca' => Sum.inr <| Sum.inl ca'
  | Sum.inr cb => Bind.g <| destruct cb

/-- Compose two computations into a monadic `bind` operation. -/
def bind (c : Computation α) (f : α → Computation β) : Computation β :=
  corec (Bind.f f) (Sum.inl c)

instance : Bind Computation :=
  ⟨@bind⟩

theorem has_bind_eq_bind {β} (c : Computation α) (f : α → Computation β) : c >>= f = bind c f :=
  rfl

/-- Flatten a computation of computations into a single computation. -/
def join (c : Computation (Computation α)) : Computation α :=
  c >>= id

@[simp]
theorem map_pure (f : α → β) (a) : map f (pure a) = pure (f a) :=
  rfl

@[simp]
theorem map_think (f : α → β) : ∀ s, map f (think s) = think (map f s)
  | ⟨s, al⟩ => by apply Subtype.eq; dsimp [think, map]; rw [Stream'.map_cons]

@[simp]
theorem destruct_map (f : α → β) (s) : destruct (map f s) = lmap f (rmap (map f) (destruct s)) := by
  apply s.recOn <;> intro <;> simp

@[simp]
theorem map_id : ∀ s : Computation α, map id s = s
  | ⟨f, al⟩ => by
    apply Subtype.eq; simp only [map, comp_apply, id_eq]
    have e : @Option.rec α (fun _ => Option α) none some = id := by ext ⟨⟩ <;> rfl
    have h : ((fun x : Option α => x) = id) := rfl
    simp [e, h, Stream'.map_id]

theorem map_comp (f : α → β) (g : β → γ) : ∀ s : Computation α, map (g ∘ f) s = map g (map f s)
  | ⟨s, al⟩ => by
    apply Subtype.eq; dsimp [map]
    apply congr_arg fun f : _ → Option γ => Stream'.map f s
    ext ⟨⟩ <;> rfl

@[simp]
theorem ret_bind (a) (f : α → Computation β) : bind (pure a) f = f a := by
  apply
    eq_of_bisim fun c₁ c₂ => c₁ = bind (pure a) f ∧ c₂ = f a ∨ c₁ = corec (Bind.f f) (Sum.inr c₂)
  · intro c₁ c₂ h
    match c₁, c₂, h with
    | _, _, Or.inl ⟨rfl, rfl⟩ =>
      simp only [BisimO, bind, Bind.f, corec_eq, rmap, destruct_pure]
      cases' destruct (f a) with b cb <;> simp [Bind.g]
    | _, c, Or.inr rfl =>
      simp only [BisimO, Bind.f, corec_eq, rmap]
      cases' destruct c with b cb <;> simp [Bind.g]
  · simp

@[simp]
theorem think_bind (c) (f : α → Computation β) : bind (think c) f = think (bind c f) :=
  destruct_eq_think <| by simp [bind, Bind.f]

@[simp]
theorem bind_pure (f : α → β) (s) : bind s (pure ∘ f) = map f s := by
  apply eq_of_bisim fun c₁ c₂ => c₁ = c₂ ∨ ∃ s, c₁ = bind s (pure ∘ f) ∧ c₂ = map f s
  · intro c₁ c₂ h
    match c₁, c₂, h with
    | _, c₂, Or.inl (Eq.refl _) => cases' destruct c₂ with b cb <;> simp
    | _, _, Or.inr ⟨s, rfl, rfl⟩ =>
      apply recOn s <;> intro s
      · simp
      · simpa using Or.inr ⟨s, rfl, rfl⟩
  · exact Or.inr ⟨s, rfl, rfl⟩

-- Porting note: used to use `rw [bind_pure]`
@[simp]
theorem bind_pure' (s : Computation α) : bind s pure = s := by
  apply eq_of_bisim fun c₁ c₂ => c₁ = c₂ ∨ ∃ s, c₁ = bind s pure ∧ c₂ = s
  · intro c₁ c₂ h
    match c₁, c₂, h with
    | _, c₂, Or.inl (Eq.refl _) => cases' destruct c₂ with b cb <;> simp
    | _, _, Or.inr ⟨s, rfl, rfl⟩ =>
      apply recOn s <;> intro s <;> simp
  · exact Or.inr ⟨s, rfl, rfl⟩

@[simp]
theorem bind_assoc (s : Computation α) (f : α → Computation β) (g : β → Computation γ) :
    bind (bind s f) g = bind s fun x : α => bind (f x) g := by
  apply
    eq_of_bisim fun c₁ c₂ =>
      c₁ = c₂ ∨ ∃ s, c₁ = bind (bind s f) g ∧ c₂ = bind s fun x : α => bind (f x) g
  · intro c₁ c₂ h
    match c₁, c₂, h with
    | _, c₂, Or.inl (Eq.refl _) => cases' destruct c₂ with b cb <;> simp
    | _, _, Or.inr ⟨s, rfl, rfl⟩ =>
      apply recOn s <;> intro s
      · simp only [BisimO, ret_bind]; generalize f s = fs
        apply recOn fs <;> intro t <;> simp
        · cases' destruct (g t) with b cb <;> simp
      · simpa  [BisimO] using Or.inr ⟨s, rfl, rfl⟩
  · exact Or.inr ⟨s, rfl, rfl⟩

theorem results_bind {s : Computation α} {f : α → Computation β} {a b m n} (h1 : Results s a m)
    (h2 : Results (f a) b n) : Results (bind s f) b (n + m) := by
  have := h1.mem; revert m
  apply memRecOn this _ fun s IH => _
  · intro _ h1
    rw [ret_bind]
    rw [h1.len_unique (results_pure _)]
    exact h2
  · intro _ h3 _ h1
    rw [think_bind]
    cases' of_results_think h1 with m' h
    cases' h with h1 e
    rw [e]
    exact results_think (h3 h1)

theorem mem_bind {s : Computation α} {f : α → Computation β} {a b} (h1 : a ∈ s) (h2 : b ∈ f a) :
    b ∈ bind s f :=
  let ⟨_, h1⟩ := exists_results_of_mem h1
  let ⟨_, h2⟩ := exists_results_of_mem h2
  (results_bind h1 h2).mem

instance terminates_bind (s : Computation α) (f : α → Computation β) [Terminates s]
    [Terminates (f (get s))] : Terminates (bind s f) :=
  terminates_of_mem (mem_bind (get_mem s) (get_mem (f (get s))))

@[simp]
theorem get_bind (s : Computation α) (f : α → Computation β) [Terminates s]
    [Terminates (f (get s))] : get (bind s f) = get (f (get s)) :=
  get_eq_of_mem _ (mem_bind (get_mem s) (get_mem (f (get s))))

@[simp]
theorem length_bind (s : Computation α) (f : α → Computation β) [_T1 : Terminates s]
    [_T2 : Terminates (f (get s))] : length (bind s f) = length (f (get s)) + length s :=
  (results_of_terminates _).len_unique <|
    results_bind (results_of_terminates _) (results_of_terminates _)

theorem of_results_bind {s : Computation α} {f : α → Computation β} {b k} :
    Results (bind s f) b k → ∃ a m n, Results s a m ∧ Results (f a) b n ∧ k = n + m := by
  induction k generalizing s with | zero => _ | succ n IH => _
<<<<<<< HEAD
  all_goals apply recOn s (fun a => _) fun s' => _ <;> intro e h
=======
    <;> apply recOn s (fun a => _) fun s' => _ <;> intro e h
>>>>>>> d0df76bd
  · simp only [ret_bind] at h
    exact ⟨e, _, _, results_pure _, h, rfl⟩
  · have := congr_arg head (eq_thinkN h)
    contradiction
  · simp only [ret_bind] at h
    exact ⟨e, _, n + 1, results_pure _, h, rfl⟩
  · simp only [think_bind, results_think_iff] at h
    let ⟨a, m, n', h1, h2, e'⟩ := IH h
    rw [e']
    exact ⟨a, m.succ, n', results_think h1, h2, rfl⟩

theorem exists_of_mem_bind {s : Computation α} {f : α → Computation β} {b} (h : b ∈ bind s f) :
    ∃ a ∈ s, b ∈ f a :=
  let ⟨_, h⟩ := exists_results_of_mem h
  let ⟨a, _, _, h1, h2, _⟩ := of_results_bind h
  ⟨a, h1.mem, h2.mem⟩

theorem bind_promises {s : Computation α} {f : α → Computation β} {a b} (h1 : s ~> a)
    (h2 : f a ~> b) : bind s f ~> b := fun b' bB => by
  rcases exists_of_mem_bind bB with ⟨a', a's, ba'⟩
  rw [← h1 a's] at ba'; exact h2 ba'

instance monad : Monad Computation where
  map := @map
  pure := @pure
  bind := @bind

instance : LawfulMonad Computation := LawfulMonad.mk'
  (id_map := @map_id)
  (bind_pure_comp := @bind_pure)
  (pure_bind := @ret_bind)
  (bind_assoc := @bind_assoc)

theorem has_map_eq_map {β} (f : α → β) (c : Computation α) : f <$> c = map f c :=
  rfl

@[simp]
theorem pure_def (a) : (return a : Computation α) = pure a :=
  rfl

@[simp]
theorem map_pure' {α β} : ∀ (f : α → β) (a), f <$> pure a = pure (f a) :=
  map_pure

@[simp]
theorem map_think' {α β} : ∀ (f : α → β) (s), f <$> think s = think (f <$> s) :=
  map_think

theorem mem_map (f : α → β) {a} {s : Computation α} (m : a ∈ s) : f a ∈ map f s := by
  rw [← bind_pure]; apply mem_bind m; apply ret_mem

theorem exists_of_mem_map {f : α → β} {b : β} {s : Computation α} (h : b ∈ map f s) :
    ∃ a, a ∈ s ∧ f a = b := by
  rw [← bind_pure] at h
  let ⟨a, as, fb⟩ := exists_of_mem_bind h
  exact ⟨a, as, mem_unique (ret_mem _) fb⟩

instance terminates_map (f : α → β) (s : Computation α) [Terminates s] : Terminates (map f s) := by
  rw [← bind_pure]; exact terminates_of_mem (mem_bind (get_mem s) (get_mem (α := β) (f (get s))))

theorem terminates_map_iff (f : α → β) (s : Computation α) : Terminates (map f s) ↔ Terminates s :=
  ⟨fun ⟨⟨_, h⟩⟩ =>
    let ⟨_, h1, _⟩ := exists_of_mem_map h
    ⟨⟨_, h1⟩⟩,
    @Computation.terminates_map _ _ _ _⟩

-- Parallel computation
/-- `c₁ <|> c₂` calculates `c₁` and `c₂` simultaneously, returning
  the first one that gives a result. -/
def orElse (c₁ : Computation α) (c₂ : Unit → Computation α) : Computation α :=
  @Computation.corec α (Computation α × Computation α)
    (fun ⟨c₁, c₂⟩ =>
      match destruct c₁ with
      | Sum.inl a => Sum.inl a
      | Sum.inr c₁' =>
        match destruct c₂ with
        | Sum.inl a => Sum.inl a
        | Sum.inr c₂' => Sum.inr (c₁', c₂'))
    (c₁, c₂ ())

instance instAlternativeComputation : Alternative Computation :=
  { Computation.monad with
    orElse := @orElse
    failure := @empty }

-- Porting note: Added unfolds as the code does not work without it
@[simp]
theorem ret_orElse (a : α) (c₂ : Computation α) : (pure a <|> c₂) = pure a :=
  destruct_eq_pure <| by
    unfold_projs
    simp [orElse]

-- Porting note: Added unfolds as the code does not work without it
@[simp]
theorem orElse_pure (c₁ : Computation α) (a : α) : (think c₁ <|> pure a) = pure a :=
  destruct_eq_pure <| by
    unfold_projs
    simp [orElse]

-- Porting note: Added unfolds as the code does not work without it
@[simp]
theorem orElse_think (c₁ c₂ : Computation α) : (think c₁ <|> think c₂) = think (c₁ <|> c₂) :=
  destruct_eq_think <| by
    unfold_projs
    simp [orElse]

@[simp]
theorem empty_orElse (c) : (empty α <|> c) = c := by
  apply eq_of_bisim (fun c₁ c₂ => (empty α <|> c₂) = c₁) _ rfl
  intro s' s h; rw [← h]
  apply recOn s <;> intro s <;> rw [think_empty] <;> simp
  rw [← think_empty]

@[simp]
theorem orElse_empty (c : Computation α) : (c <|> empty α) = c := by
  apply eq_of_bisim (fun c₁ c₂ => (c₂ <|> empty α) = c₁) _ rfl
  intro s' s h; rw [← h]
  apply recOn s <;> intro s <;> rw [think_empty] <;> simp
  rw [← think_empty]

/-- `c₁ ~ c₂` asserts that `c₁` and `c₂` either both terminate with the same result,
  or both loop forever. -/
def Equiv (c₁ c₂ : Computation α) : Prop :=
  ∀ a, a ∈ c₁ ↔ a ∈ c₂

/-- equivalence relation for computations -/
scoped infixl:50 " ~ " => Equiv

@[refl]
theorem Equiv.refl (s : Computation α) : s ~ s := fun _ => Iff.rfl

@[symm]
theorem Equiv.symm {s t : Computation α} : s ~ t → t ~ s := fun h a => (h a).symm

@[trans]
theorem Equiv.trans {s t u : Computation α} : s ~ t → t ~ u → s ~ u := fun h1 h2 a =>
  (h1 a).trans (h2 a)

theorem Equiv.equivalence : Equivalence (@Equiv α) :=
  ⟨@Equiv.refl _, @Equiv.symm _, @Equiv.trans _⟩

theorem equiv_of_mem {s t : Computation α} {a} (h1 : a ∈ s) (h2 : a ∈ t) : s ~ t := fun a' =>
  ⟨fun ma => by rw [mem_unique ma h1]; exact h2, fun ma => by rw [mem_unique ma h2]; exact h1⟩

theorem terminates_congr {c₁ c₂ : Computation α} (h : c₁ ~ c₂) : Terminates c₁ ↔ Terminates c₂ := by
  simp only [terminates_iff, exists_congr h]

theorem promises_congr {c₁ c₂ : Computation α} (h : c₁ ~ c₂) (a) : c₁ ~> a ↔ c₂ ~> a :=
  forall_congr' fun a' => imp_congr (h a') Iff.rfl

theorem get_equiv {c₁ c₂ : Computation α} (h : c₁ ~ c₂) [Terminates c₁] [Terminates c₂] :
    get c₁ = get c₂ :=
  get_eq_of_mem _ <| (h _).2 <| get_mem _

theorem think_equiv (s : Computation α) : think s ~ s := fun _ => ⟨of_think_mem, think_mem⟩

theorem thinkN_equiv (s : Computation α) (n) : thinkN s n ~ s := fun _ => thinkN_mem n

theorem bind_congr {s1 s2 : Computation α} {f1 f2 : α → Computation β} (h1 : s1 ~ s2)
    (h2 : ∀ a, f1 a ~ f2 a) : bind s1 f1 ~ bind s2 f2 := fun b =>
  ⟨fun h =>
    let ⟨a, ha, hb⟩ := exists_of_mem_bind h
    mem_bind ((h1 a).1 ha) ((h2 a b).1 hb),
    fun h =>
    let ⟨a, ha, hb⟩ := exists_of_mem_bind h
    mem_bind ((h1 a).2 ha) ((h2 a b).2 hb)⟩

theorem equiv_pure_of_mem {s : Computation α} {a} (h : a ∈ s) : s ~ pure a :=
  equiv_of_mem h (ret_mem _)

/-- `LiftRel R ca cb` is a generalization of `Equiv` to relations other than
  equality. It asserts that if `ca` terminates with `a`, then `cb` terminates with
  some `b` such that `R a b`, and if `cb` terminates with `b` then `ca` terminates
  with some `a` such that `R a b`. -/
def LiftRel (R : α → β → Prop) (ca : Computation α) (cb : Computation β) : Prop :=
  (∀ {a}, a ∈ ca → ∃ b, b ∈ cb ∧ R a b) ∧ ∀ {b}, b ∈ cb → ∃ a, a ∈ ca ∧ R a b

theorem LiftRel.swap (R : α → β → Prop) (ca : Computation α) (cb : Computation β) :
    LiftRel (swap R) cb ca ↔ LiftRel R ca cb :=
  @and_comm _ _

theorem lift_eq_iff_equiv (c₁ c₂ : Computation α) : LiftRel (· = ·) c₁ c₂ ↔ c₁ ~ c₂ :=
  ⟨fun ⟨h1, h2⟩ a =>
    ⟨fun a1 => by let ⟨b, b2, ab⟩ := h1 a1; rwa [ab],
     fun a2 => by let ⟨b, b1, ab⟩ := h2 a2; rwa [← ab]⟩,
    fun e => ⟨fun {a} a1 => ⟨a, (e _).1 a1, rfl⟩, fun {a} a2 => ⟨a, (e _).2 a2, rfl⟩⟩⟩

theorem LiftRel.refl (R : α → α → Prop) (H : Reflexive R) : Reflexive (LiftRel R) := fun _ =>
  ⟨fun {a} as => ⟨a, as, H a⟩, fun {b} bs => ⟨b, bs, H b⟩⟩

theorem LiftRel.symm (R : α → α → Prop) (H : Symmetric R) : Symmetric (LiftRel R) :=
  fun _ _ ⟨l, r⟩ =>
  ⟨fun {_} a2 =>
    let ⟨b, b1, ab⟩ := r a2
    ⟨b, b1, H ab⟩,
    fun {_} a1 =>
    let ⟨b, b2, ab⟩ := l a1
    ⟨b, b2, H ab⟩⟩

theorem LiftRel.trans (R : α → α → Prop) (H : Transitive R) : Transitive (LiftRel R) :=
  fun _ _ _ ⟨l1, r1⟩ ⟨l2, r2⟩ =>
  ⟨fun {_} a1 =>
    let ⟨_, b2, ab⟩ := l1 a1
    let ⟨c, c3, bc⟩ := l2 b2
    ⟨c, c3, H ab bc⟩,
    fun {_} c3 =>
    let ⟨_, b2, bc⟩ := r2 c3
    let ⟨a, a1, ab⟩ := r1 b2
    ⟨a, a1, H ab bc⟩⟩

theorem LiftRel.equiv (R : α → α → Prop) : Equivalence R → Equivalence (LiftRel R)
  | ⟨refl, symm, trans⟩ => ⟨LiftRel.refl R refl, by apply LiftRel.symm; apply symm,
    by apply LiftRel.trans; apply trans⟩
  -- Porting note: The code above was:
  -- | ⟨refl, symm, trans⟩ => ⟨LiftRel.refl R refl, LiftRel.symm R symm, LiftRel.trans R trans⟩
  --
  -- The code fails to identify `symm` as being symmetric.

theorem LiftRel.imp {R S : α → β → Prop} (H : ∀ {a b}, R a b → S a b) (s t) :
    LiftRel R s t → LiftRel S s t
  | ⟨l, r⟩ =>
    ⟨fun {_} as =>
      let ⟨b, bt, ab⟩ := l as
      ⟨b, bt, H ab⟩,
      fun {_} bt =>
      let ⟨a, as, ab⟩ := r bt
      ⟨a, as, H ab⟩⟩

theorem terminates_of_liftRel {R : α → β → Prop} {s t} :
    LiftRel R s t → (Terminates s ↔ Terminates t)
  | ⟨l, r⟩ =>
    ⟨fun ⟨⟨_, as⟩⟩ =>
      let ⟨b, bt, _⟩ := l as
      ⟨⟨b, bt⟩⟩,
      fun ⟨⟨_, bt⟩⟩ =>
      let ⟨a, as, _⟩ := r bt
      ⟨⟨a, as⟩⟩⟩

theorem rel_of_liftRel {R : α → β → Prop} {ca cb} :
    LiftRel R ca cb → ∀ {a b}, a ∈ ca → b ∈ cb → R a b
  | ⟨l, _⟩, a, b, ma, mb => by
    let ⟨b', mb', ab'⟩ := l ma
    rw [mem_unique mb mb']; exact ab'

theorem liftRel_of_mem {R : α → β → Prop} {a b ca cb} (ma : a ∈ ca) (mb : b ∈ cb) (ab : R a b) :
    LiftRel R ca cb :=
  ⟨fun {a'} ma' => by rw [mem_unique ma' ma]; exact ⟨b, mb, ab⟩, fun {b'} mb' => by
    rw [mem_unique mb' mb]; exact ⟨a, ma, ab⟩⟩

theorem exists_of_liftRel_left {R : α → β → Prop} {ca cb} (H : LiftRel R ca cb) {a} (h : a ∈ ca) :
    ∃ b, b ∈ cb ∧ R a b :=
  H.left h

theorem exists_of_liftRel_right {R : α → β → Prop} {ca cb} (H : LiftRel R ca cb) {b} (h : b ∈ cb) :
    ∃ a, a ∈ ca ∧ R a b :=
  H.right h

theorem liftRel_def {R : α → β → Prop} {ca cb} :
    LiftRel R ca cb ↔ (Terminates ca ↔ Terminates cb) ∧ ∀ {a b}, a ∈ ca → b ∈ cb → R a b :=
  ⟨fun h =>
    ⟨terminates_of_liftRel h, fun {a b} ma mb => by
      let ⟨b', mb', ab⟩ := h.left ma
      rwa [mem_unique mb mb']⟩,
    fun ⟨l, r⟩ =>
    ⟨fun {_} ma =>
      let ⟨⟨b, mb⟩⟩ := l.1 ⟨⟨_, ma⟩⟩
      ⟨b, mb, r ma mb⟩,
      fun {_} mb =>
      let ⟨⟨a, ma⟩⟩ := l.2 ⟨⟨_, mb⟩⟩
      ⟨a, ma, r ma mb⟩⟩⟩

theorem liftRel_bind {δ} (R : α → β → Prop) (S : γ → δ → Prop) {s1 : Computation α}
    {s2 : Computation β} {f1 : α → Computation γ} {f2 : β → Computation δ} (h1 : LiftRel R s1 s2)
    (h2 : ∀ {a b}, R a b → LiftRel S (f1 a) (f2 b)) : LiftRel S (bind s1 f1) (bind s2 f2) :=
  let ⟨l1, r1⟩ := h1
  ⟨fun {_} cB =>
    let ⟨_, a1, c₁⟩ := exists_of_mem_bind cB
    let ⟨_, b2, ab⟩ := l1 a1
    let ⟨l2, _⟩ := h2 ab
    let ⟨_, d2, cd⟩ := l2 c₁
    ⟨_, mem_bind b2 d2, cd⟩,
    fun {_} dB =>
    let ⟨_, b1, d1⟩ := exists_of_mem_bind dB
    let ⟨_, a2, ab⟩ := r1 b1
    let ⟨_, r2⟩ := h2 ab
    let ⟨_, c₂, cd⟩ := r2 d1
    ⟨_, mem_bind a2 c₂, cd⟩⟩

@[simp]
theorem liftRel_pure_left (R : α → β → Prop) (a : α) (cb : Computation β) :
    LiftRel R (pure a) cb ↔ ∃ b, b ∈ cb ∧ R a b :=
  ⟨fun ⟨l, _⟩ => l (ret_mem _), fun ⟨b, mb, ab⟩ =>
    ⟨fun {a'} ma' => by rw [eq_of_pure_mem ma']; exact ⟨b, mb, ab⟩, fun {b'} mb' =>
      ⟨_, ret_mem _, by rw [mem_unique mb' mb]; exact ab⟩⟩⟩

@[simp]
theorem liftRel_pure_right (R : α → β → Prop) (ca : Computation α) (b : β) :
    LiftRel R ca (pure b) ↔ ∃ a, a ∈ ca ∧ R a b := by rw [LiftRel.swap, liftRel_pure_left]

-- Porting note: `simpNF` wants to simplify based on `liftRel_pure_right` but point is to prove
-- a general invariant on `LiftRel`
@[simp, nolint simpNF]
theorem liftRel_pure (R : α → β → Prop) (a : α) (b : β) :
    LiftRel R (pure a) (pure b) ↔ R a b := by
  rw [liftRel_pure_left]
  exact ⟨fun ⟨b', mb', ab'⟩ => by rwa [eq_of_pure_mem mb'] at ab', fun ab => ⟨_, ret_mem _, ab⟩⟩

@[simp]
theorem liftRel_think_left (R : α → β → Prop) (ca : Computation α) (cb : Computation β) :
    LiftRel R (think ca) cb ↔ LiftRel R ca cb :=
  and_congr (forall_congr' fun _ => imp_congr ⟨of_think_mem, think_mem⟩ Iff.rfl)
    (forall_congr' fun _ =>
      imp_congr Iff.rfl <| exists_congr fun _ => and_congr ⟨of_think_mem, think_mem⟩ Iff.rfl)

@[simp]
theorem liftRel_think_right (R : α → β → Prop) (ca : Computation α) (cb : Computation β) :
    LiftRel R ca (think cb) ↔ LiftRel R ca cb := by
  rw [← LiftRel.swap R, ← LiftRel.swap R]; apply liftRel_think_left

theorem liftRel_mem_cases {R : α → β → Prop} {ca cb} (Ha : ∀ a ∈ ca, LiftRel R ca cb)
    (Hb : ∀ b ∈ cb, LiftRel R ca cb) : LiftRel R ca cb :=
  ⟨fun {_} ma => (Ha _ ma).left ma, fun {_} mb => (Hb _ mb).right mb⟩

theorem liftRel_congr {R : α → β → Prop} {ca ca' : Computation α} {cb cb' : Computation β}
    (ha : ca ~ ca') (hb : cb ~ cb') : LiftRel R ca cb ↔ LiftRel R ca' cb' :=
  and_congr
    (forall_congr' fun _ => imp_congr (ha _) <| exists_congr fun _ => and_congr (hb _) Iff.rfl)
    (forall_congr' fun _ => imp_congr (hb _) <| exists_congr fun _ => and_congr (ha _) Iff.rfl)

theorem liftRel_map {δ} (R : α → β → Prop) (S : γ → δ → Prop) {s1 : Computation α}
    {s2 : Computation β} {f1 : α → γ} {f2 : β → δ} (h1 : LiftRel R s1 s2)
    (h2 : ∀ {a b}, R a b → S (f1 a) (f2 b)) : LiftRel S (map f1 s1) (map f2 s2) := by
  -- Porting note: The line below was:
  -- rw [← bind_pure, ← bind_pure]; apply lift_rel_bind _ _ h1; simp; exact @h2
  --
  -- The code fails to work on the last exact.
  rw [← bind_pure, ← bind_pure]; apply liftRel_bind _ _ h1
  simp only [comp_apply, liftRel_pure_right]
  intros a b h; exact ⟨f1 a, ⟨ret_mem _, @h2 a b h⟩⟩

-- Porting note: deleted initial arguments `(_R : α → α → Prop) (_S : β → β → Prop)`: unused
theorem map_congr {s1 s2 : Computation α} {f : α → β}
    (h1 : s1 ~ s2) : map f s1 ~ map f s2 := by
  rw [← lift_eq_iff_equiv]
  exact liftRel_map Eq _ ((lift_eq_iff_equiv _ _).2 h1) fun {a} b => congr_arg _

/-- Alternate definition of `LiftRel` over relations between `Computation`s -/
def LiftRelAux (R : α → β → Prop) (C : Computation α → Computation β → Prop) :
    α ⊕ (Computation α) → β ⊕ (Computation β) → Prop
  | Sum.inl a, Sum.inl b => R a b
  | Sum.inl a, Sum.inr cb => ∃ b, b ∈ cb ∧ R a b
  | Sum.inr ca, Sum.inl b => ∃ a, a ∈ ca ∧ R a b
  | Sum.inr ca, Sum.inr cb => C ca cb

variable {R : α → β → Prop} {C : Computation α → Computation β → Prop}

-- Porting note: was attribute [simp] LiftRelAux
-- but right now `simp` on defs is a Lean 4 catastrophe
-- Instead we add the equation lemmas and tag them @[simp]
@[simp] lemma liftRelAux_inl_inl {a : α} {b : β} :
  LiftRelAux R C (Sum.inl a) (Sum.inl b) = R a b := rfl
@[simp] lemma liftRelAux_inl_inr {a : α} {cb} :
    LiftRelAux R C (Sum.inl a) (Sum.inr cb) = ∃ b, b ∈ cb ∧ R a b :=
  rfl
@[simp] lemma liftRelAux_inr_inl {b : β} {ca} :
    LiftRelAux R C (Sum.inr ca) (Sum.inl b) = ∃ a, a ∈ ca ∧ R a b :=
  rfl
@[simp] lemma liftRelAux_inr_inr {ca cb} :
    LiftRelAux R C (Sum.inr ca) (Sum.inr cb) = C ca cb :=
  rfl

@[simp]
theorem LiftRelAux.ret_left (R : α → β → Prop) (C : Computation α → Computation β → Prop) (a cb) :
    LiftRelAux R C (Sum.inl a) (destruct cb) ↔ ∃ b, b ∈ cb ∧ R a b := by
  apply cb.recOn (fun b => _) fun cb => _
  · intro b
    exact
      ⟨fun h => ⟨_, ret_mem _, h⟩, fun ⟨b', mb, h⟩ => by rw [mem_unique (ret_mem _) mb]; exact h⟩
  · intro
    rw [destruct_think]
    exact ⟨fun ⟨b, h, r⟩ => ⟨b, think_mem h, r⟩, fun ⟨b, h, r⟩ => ⟨b, of_think_mem h, r⟩⟩

theorem LiftRelAux.swap (R : α → β → Prop) (C) (a b) :
    LiftRelAux (swap R) (swap C) b a = LiftRelAux R C a b := by
  cases' a with a ca <;> cases' b with b cb <;> simp only [LiftRelAux]

@[simp]
theorem LiftRelAux.ret_right (R : α → β → Prop) (C : Computation α → Computation β → Prop) (b ca) :
    LiftRelAux R C (destruct ca) (Sum.inl b) ↔ ∃ a, a ∈ ca ∧ R a b := by
  rw [← LiftRelAux.swap, LiftRelAux.ret_left]

theorem LiftRelRec.lem {R : α → β → Prop} (C : Computation α → Computation β → Prop)
    (H : ∀ {ca cb}, C ca cb → LiftRelAux R C (destruct ca) (destruct cb)) (ca cb) (Hc : C ca cb) (a)
    (ha : a ∈ ca) : LiftRel R ca cb := by
  revert cb
  refine memRecOn (C := (fun ca ↦ ∀ (cb : Computation β), C ca cb → LiftRel R ca cb))
    ha ?_ (fun ca' IH => ?_) <;> intro cb Hc <;> have h := H Hc
  · simp only [destruct_pure, LiftRelAux.ret_left] at h
    simp [h]
  · simp only [liftRel_think_left]
    revert h
    apply cb.recOn (fun b => _) fun cb' => _ <;> intros _ h
    · simpa using h
    · simpa [h] using IH _ h

theorem liftRel_rec {R : α → β → Prop} (C : Computation α → Computation β → Prop)
    (H : ∀ {ca cb}, C ca cb → LiftRelAux R C (destruct ca) (destruct cb)) (ca cb) (Hc : C ca cb) :
    LiftRel R ca cb :=
  liftRel_mem_cases (LiftRelRec.lem C (@H) ca cb Hc) fun b hb =>
    (LiftRel.swap _ _ _).2 <|
      LiftRelRec.lem (swap C) (fun {_ _} h => cast (LiftRelAux.swap _ _ _ _).symm <| H h) cb ca Hc b
        hb

end Computation<|MERGE_RESOLUTION|>--- conflicted
+++ resolved
@@ -503,13 +503,8 @@
 
 theorem eq_thinkN {s : Computation α} {a n} (h : Results s a n) : s = thinkN (pure a) n := by
   revert s
-<<<<<<< HEAD
-  induction n with | zero => _ | succ n IH => _
-  all_goals intro s; apply recOn s (fun a' => _) fun s => _ <;> intro a h
-=======
   induction n with | zero => _ | succ n IH => _ <;>
   (intro s; apply recOn s (fun a' => _) fun s => _) <;> intro a h
->>>>>>> d0df76bd
   · rw [← eq_of_pure_mem h.mem]
     rfl
   · cases' of_results_think h with n h
@@ -700,11 +695,7 @@
 theorem of_results_bind {s : Computation α} {f : α → Computation β} {b k} :
     Results (bind s f) b k → ∃ a m n, Results s a m ∧ Results (f a) b n ∧ k = n + m := by
   induction k generalizing s with | zero => _ | succ n IH => _
-<<<<<<< HEAD
-  all_goals apply recOn s (fun a => _) fun s' => _ <;> intro e h
-=======
     <;> apply recOn s (fun a => _) fun s' => _ <;> intro e h
->>>>>>> d0df76bd
   · simp only [ret_bind] at h
     exact ⟨e, _, _, results_pure _, h, rfl⟩
   · have := congr_arg head (eq_thinkN h)
