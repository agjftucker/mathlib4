/-
Copyright (c) 2017 Mario Carneiro. All rights reserved.
Released under Apache 2.0 license as described in the file LICENSE.
Authors: Mario Carneiro
-/
import Mathlib.Data.Fintype.Option
import Mathlib.Data.Fintype.Sigma
import Mathlib.Data.Fintype.Sum
import Mathlib.Data.Fintype.Prod
import Mathlib.Data.Fintype.Vector
import Mathlib.Algebra.BigOperators.Option

/-!
Results about "big operations" over a `Fintype`, and consequent
results about cardinalities of certain types.

## Implementation note
This content had previously been in `Data.Fintype.Basic`, but was moved here to avoid
requiring `Algebra.BigOperators` (and hence many other imports) as a
dependency of `Fintype`.

However many of the results here really belong in `Algebra.BigOperators.Group.Finset`
and should be moved at some point.
-/

assert_not_exists MulAction

open Mathlib

universe u v

variable {α : Type*} {β : Type*} {γ : Type*}

namespace Fintype

@[to_additive]
theorem prod_bool [CommMonoid α] (f : Bool → α) : ∏ b, f b = f true * f false := by simp

theorem card_eq_sum_ones {α} [Fintype α] : Fintype.card α = ∑ _a : α, 1 :=
  Finset.card_eq_sum_ones _

section

open Finset

variable {ι : Type*} [DecidableEq ι] [Fintype ι]

@[to_additive]
theorem prod_extend_by_one [CommMonoid α] (s : Finset ι) (f : ι → α) :
    ∏ i, (if i ∈ s then f i else 1) = ∏ i ∈ s, f i := by
  rw [← prod_filter, filter_mem_eq_inter, univ_inter]

end

section

variable {M : Type*} [Fintype α] [CommMonoid M]

@[to_additive]
theorem prod_eq_one (f : α → M) (h : ∀ a, f a = 1) : ∏ a, f a = 1 :=
  Finset.prod_eq_one fun a _ha => h a

@[to_additive]
theorem prod_congr (f g : α → M) (h : ∀ a, f a = g a) : ∏ a, f a = ∏ a, g a :=
  Finset.prod_congr rfl fun a _ha => h a

@[to_additive]
theorem prod_eq_single {f : α → M} (a : α) (h : ∀ x ≠ a, f x = 1) : ∏ x, f x = f a :=
  Finset.prod_eq_single a (fun x _ hx => h x hx) fun ha => (ha (Finset.mem_univ a)).elim

@[to_additive]
theorem prod_eq_mul {f : α → M} (a b : α) (h₁ : a ≠ b) (h₂ : ∀ x, x ≠ a ∧ x ≠ b → f x = 1) :
    ∏ x, f x = f a * f b := by
  apply Finset.prod_eq_mul a b h₁ fun x _ hx => h₂ x hx <;>
    exact fun hc => (hc (Finset.mem_univ _)).elim

/-- If a product of a `Finset` of a subsingleton type has a given
value, so do the terms in that product. -/
@[to_additive "If a sum of a `Finset` of a subsingleton type has a given
  value, so do the terms in that sum."]
theorem eq_of_subsingleton_of_prod_eq {ι : Type*} [Subsingleton ι] {s : Finset ι} {f : ι → M}
    {b : M} (h : ∏ i ∈ s, f i = b) : ∀ i ∈ s, f i = b :=
  Finset.eq_of_card_le_one_of_prod_eq (Finset.card_le_one_of_subsingleton s) h

end

end Fintype

open Finset

section

variable {M : Type*} [Fintype α] [CommMonoid M]

@[to_additive (attr := simp)]
theorem Fintype.prod_option (f : Option α → M) : ∏ i, f i = f none * ∏ i, f (some i) :=
  Finset.prod_insertNone f univ

end

open Finset

section Pi
variable {ι κ : Type*} {α : ι → Type*} [DecidableEq ι] [DecidableEq κ]

@[simp] lemma Finset.card_pi (s : Finset ι) (t : ∀ i, Finset (α i)) :
    #(s.pi t) = ∏ i ∈ s, #(t i) := Multiset.card_pi _ _

namespace Fintype

variable [Fintype ι]

@[simp] lemma card_piFinset (s : ∀ i, Finset (α i)) :
    #(piFinset s) = ∏ i, #(s i) := by simp [piFinset, card_map]

/-- This lemma is specifically designed to be used backwards, whence the specialisation to `Fin n`
as the indexing type doesn't matter in practice. The more general forward direction lemma here is
`Fintype.card_piFinset`. -/
lemma card_piFinset_const {α : Type*} (s : Finset α) (n : ℕ) :
    #(piFinset fun _ : Fin n ↦ s) = #s ^ n := by simp

@[simp] lemma card_pi [∀ i, Fintype (α i)] : card (∀ i, α i) = ∏ i, card (α i) :=
  card_piFinset _

/-- This lemma is specifically designed to be used backwards, whence the specialisation to `Fin n`
as the indexing type doesn't matter in practice. The more general forward direction lemma here is
`Fintype.card_pi`. -/
lemma card_pi_const (α : Type*) [Fintype α] (n : ℕ) : card (Fin n → α) = card α ^ n :=
  card_piFinset_const _ _

<<<<<<< HEAD
@[to_additive]
=======
/-- Product over a sigma type equals the repeated product.

This is a version of `Finset.prod_sigma` specialized to the case
of multiplication over `Finset.univ`. -/
@[to_additive "Sum over a sigma type equals the repeated sum.

This is a version of `Finset.sum_sigma` specialized to the case of summation over `Finset.univ`."]
>>>>>>> e2c6f0ed
theorem prod_sigma {ι} {α : ι → Type*} {M : Type*} [Fintype ι] [∀ i, Fintype (α i)] [CommMonoid M]
    (f : Sigma α → M) : ∏ x, f x = ∏ x, ∏ y, f ⟨x, y⟩ :=
  Finset.prod_sigma ..

<<<<<<< HEAD
=======
/-- Product over a sigma type equals the repeated product, curried version.
This version is useful to rewrite from right to left. -/
@[to_additive "Sum over a sigma type equals the repeated sum, curried version.
This version is useful to rewrite from right to left."]
theorem prod_sigma' {ι} {α : ι → Type*} {M : Type*} [Fintype ι] [∀ i, Fintype (α i)] [CommMonoid M]
    (f : (i : ι) → α i → M) : ∏ x : Sigma α, f x.1 x.2 = ∏ x, ∏ y, f x y :=
  prod_sigma ..

>>>>>>> e2c6f0ed
@[simp] nonrec lemma card_sigma {ι} {α : ι → Type*} [Fintype ι] [∀ i, Fintype (α i)] :
    card (Sigma α) = ∑ i, card (α i) := card_sigma _ _

/-- The number of dependent maps `f : Π j, s j` for which the `i` component is `a` is the product
over all `j ≠ i` of `#(s j)`.

Note that this is just a composition of easier lemmas, but there's some glue missing to make that
smooth enough not to need this lemma. -/
lemma card_filter_piFinset_eq_of_mem [∀ i, DecidableEq (α i)]
    (s : ∀ i, Finset (α i)) (i : ι) {a : α i} (ha : a ∈ s i) :
    #{f ∈ piFinset s | f i = a} = ∏ j ∈ univ.erase i, #(s j) := by
  calc
    _ = ∏ j, #(Function.update s i {a} j) := by
      rw [← piFinset_update_singleton_eq_filter_piFinset_eq _ _ ha, Fintype.card_piFinset]
    _ = ∏ j, Function.update (fun j ↦ #(s j)) i 1 j :=
      Fintype.prod_congr _ _ fun j ↦ by obtain rfl | hji := eq_or_ne j i <;> simp [*]
    _ = _ := by simp [prod_update_of_mem, erase_eq]

lemma card_filter_piFinset_const_eq_of_mem (s : Finset κ) (i : ι) {x : κ} (hx : x ∈ s) :
    #{f ∈ piFinset fun _ ↦ s | f i = x} = #s ^ (card ι - 1) :=
  (card_filter_piFinset_eq_of_mem _ _ hx).trans <| by
    rw [prod_const #s, card_erase_of_mem (mem_univ _), card_univ]

lemma card_filter_piFinset_eq [∀ i, DecidableEq (α i)] (s : ∀ i, Finset (α i)) (i : ι) (a : α i) :
    #{f ∈ piFinset s | f i = a} = if a ∈ s i then ∏ b ∈ univ.erase i, #(s b) else 0 := by
  split_ifs with h
  · rw [card_filter_piFinset_eq_of_mem _ _ h]
  · rw [filter_piFinset_of_not_mem _ _ _ h, Finset.card_empty]

lemma card_filter_piFinset_const (s : Finset κ) (i : ι) (j : κ) :
    #{f ∈ piFinset fun _ ↦ s | f i = j} = if j ∈ s then #s ^ (card ι - 1) else 0 :=
  (card_filter_piFinset_eq _ _ _).trans <| by
    rw [prod_const #s, card_erase_of_mem (mem_univ _), card_univ]

end Fintype
end Pi

-- TODO: this is a basic theorem about `Fintype.card`,
-- and ideally could be moved to `Mathlib.Data.Fintype.Card`.
theorem Fintype.card_fun [DecidableEq α] [Fintype α] [Fintype β] :
    Fintype.card (α → β) = Fintype.card β ^ Fintype.card α := by
  simp

@[simp]
theorem card_vector [Fintype α] (n : ℕ) :
    Fintype.card (List.Vector α n) = Fintype.card α ^ n := by
  rw [Fintype.ofEquiv_card]; simp

/-- It is equivalent to compute the product of a function over `Fin n` or `Finset.range n`. -/
@[to_additive "It is equivalent to sum a function over `fin n` or `finset.range n`."]
theorem Fin.prod_univ_eq_prod_range [CommMonoid α] (f : ℕ → α) (n : ℕ) :
    ∏ i : Fin n, f i = ∏ i ∈ range n, f i :=
  calc
    ∏ i : Fin n, f i = ∏ i : { x // x ∈ range n }, f i :=
      Fintype.prod_equiv (Fin.equivSubtype.trans (Equiv.subtypeEquivRight (by simp))) _ _ (by simp)
    _ = ∏ i ∈ range n, f i := by rw [← attach_eq_univ, prod_attach]

@[to_additive]
theorem Finset.prod_fin_eq_prod_range [CommMonoid β] {n : ℕ} (c : Fin n → β) :
    ∏ i, c i = ∏ i ∈ Finset.range n, if h : i < n then c ⟨i, h⟩ else 1 := by
  rw [← Fin.prod_univ_eq_prod_range, Finset.prod_congr rfl]
  rintro ⟨i, hi⟩ _
  simp only [hi, dif_pos]

@[to_additive]
theorem Finset.prod_toFinset_eq_subtype {M : Type*} [CommMonoid M] [Fintype α] (p : α → Prop)
    [DecidablePred p] (f : α → M) : ∏ a ∈ { x | p x }.toFinset, f a = ∏ a : Subtype p, f a := by
  rw [← Finset.prod_subtype]
  simp_rw [Set.mem_toFinset]; intro; rfl

nonrec theorem Fintype.prod_dite [Fintype α] {p : α → Prop} [DecidablePred p] [CommMonoid β]
    (f : ∀ a, p a → β) (g : ∀ a, ¬p a → β) :
    (∏ a, dite (p a) (f a) (g a)) =
    (∏ a : { a // p a }, f a a.2) * ∏ a : { a // ¬p a }, g a a.2 := by
  simp only [prod_dite, attach_eq_univ]
  congr 1
  · exact (Equiv.subtypeEquivRight <| by simp).prod_comp fun x : { x // p x } => f x x.2
  · exact (Equiv.subtypeEquivRight <| by simp).prod_comp fun x : { x // ¬p x } => g x x.2

section

open Finset

variable {α₁ : Type*} {α₂ : Type*} {M : Type*} [Fintype α₁] [Fintype α₂] [CommMonoid M]

@[to_additive]
theorem Fintype.prod_sum_elim (f : α₁ → M) (g : α₂ → M) :
    ∏ x, Sum.elim f g x = (∏ a₁, f a₁) * ∏ a₂, g a₂ :=
  prod_disj_sum _ _ _

@[to_additive (attr := simp)]
theorem Fintype.prod_sum_type (f : α₁ ⊕ α₂ → M) :
    ∏ x, f x = (∏ a₁, f (Sum.inl a₁)) * ∏ a₂, f (Sum.inr a₂) :=
  prod_disj_sum _ _ _

/-- The product over a product type equals the product of the fiberwise products. For rewriting
in the reverse direction, use `Fintype.prod_prod_type'`. -/
@[to_additive Fintype.sum_prod_type "The sum over a product type equals the sum of fiberwise sums.
For rewriting in the reverse direction, use `Fintype.sum_prod_type'`."]
theorem Fintype.prod_prod_type [CommMonoid γ] (f : α₁ × α₂ → γ) :
    ∏ x, f x = ∏ x, ∏ y, f (x, y) :=
  Finset.prod_product ..

/-- The product over a product type equals the product of the fiberwise products. For rewriting
in the reverse direction, use `Fintype.prod_prod_type`. -/
@[to_additive Fintype.sum_prod_type' "The sum over a product type equals the sum of fiberwise sums.
For rewriting in the reverse direction, use `Fintype.sum_prod_type`."]
theorem Fintype.prod_prod_type' [CommMonoid γ] (f : α₁ → α₂ → γ) :
    ∏ x : α₁ × α₂, f x.1 x.2 = ∏ x, ∏ y, f x y :=
  Finset.prod_product' ..

@[to_additive Fintype.sum_prod_type_right]
theorem Fintype.prod_prod_type_right [CommMonoid γ] (f : α₁ × α₂ → γ) :
    ∏ x, f x = ∏ y, ∏ x, f (x, y) :=
  Finset.prod_product_right ..

/-- An uncurried version of `Finset.prod_prod_type_right`. -/
@[to_additive Fintype.sum_prod_type_right' "An uncurried version of `Finset.sum_prod_type_right`"]
theorem Fintype.prod_prod_type_right' [CommMonoid γ] (f : α₁ → α₂ → γ) :
    ∏ x : α₁ × α₂, f x.1 x.2 = ∏ y, ∏ x, f x y :=
  Finset.prod_product_right' ..

end<|MERGE_RESOLUTION|>--- conflicted
+++ resolved
@@ -128,9 +128,6 @@
 lemma card_pi_const (α : Type*) [Fintype α] (n : ℕ) : card (Fin n → α) = card α ^ n :=
   card_piFinset_const _ _
 
-<<<<<<< HEAD
-@[to_additive]
-=======
 /-- Product over a sigma type equals the repeated product.
 
 This is a version of `Finset.prod_sigma` specialized to the case
@@ -138,13 +135,10 @@
 @[to_additive "Sum over a sigma type equals the repeated sum.
 
 This is a version of `Finset.sum_sigma` specialized to the case of summation over `Finset.univ`."]
->>>>>>> e2c6f0ed
 theorem prod_sigma {ι} {α : ι → Type*} {M : Type*} [Fintype ι] [∀ i, Fintype (α i)] [CommMonoid M]
     (f : Sigma α → M) : ∏ x, f x = ∏ x, ∏ y, f ⟨x, y⟩ :=
   Finset.prod_sigma ..
 
-<<<<<<< HEAD
-=======
 /-- Product over a sigma type equals the repeated product, curried version.
 This version is useful to rewrite from right to left. -/
 @[to_additive "Sum over a sigma type equals the repeated sum, curried version.
@@ -153,7 +147,6 @@
     (f : (i : ι) → α i → M) : ∏ x : Sigma α, f x.1 x.2 = ∏ x, ∏ y, f x y :=
   prod_sigma ..
 
->>>>>>> e2c6f0ed
 @[simp] nonrec lemma card_sigma {ι} {α : ι → Type*} [Fintype ι] [∀ i, Fintype (α i)] :
     card (Sigma α) = ∑ i, card (α i) := card_sigma _ _
 
