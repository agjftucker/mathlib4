/-
Copyright (c) 2022 Floris van Doorn. All rights reserved.
Released under Apache 2.0 license as described in the file LICENSE.
Authors: Floris van Doorn
-/
import Mathlib.Geometry.Manifold.VectorBundle.Basic
import Mathlib.Topology.VectorBundle.Hom

/-! # Homs of `C^n` vector bundles over the same base space

<<<<<<< HEAD
Here we show that the bundle of continuous linear maps is a `C^n` vector bundle. We also show
that applying a smooth family of linear maps to a smooth family of vectors gives a smooth
result, in several versions.
=======
Here we show that the bundle of continuous linear maps is a `C^n` vector bundle.
>>>>>>> 30eab675

Note that we only do this for bundles of linear maps, not for bundles of arbitrary semilinear maps.
Indeed, semilinear maps are typically not smooth. For instance, complex conjugation is not
`ℂ`-differentiable.
-/

noncomputable section

open Bundle Set PartialHomeomorph ContinuousLinearMap Pretrivialization

open scoped Manifold Bundle Topology

section

variable {𝕜 B F₁ F₂ M : Type*} {n : WithTop ℕ∞}
  {E₁ : B → Type*} {E₂ : B → Type*} [NontriviallyNormedField 𝕜]
  [∀ x, AddCommGroup (E₁ x)] [∀ x, Module 𝕜 (E₁ x)] [NormedAddCommGroup F₁] [NormedSpace 𝕜 F₁]
  [TopologicalSpace (TotalSpace F₁ E₁)] [∀ x, TopologicalSpace (E₁ x)] [∀ x, AddCommGroup (E₂ x)]
  [∀ x, Module 𝕜 (E₂ x)] [NormedAddCommGroup F₂] [NormedSpace 𝕜 F₂]
  [TopologicalSpace (TotalSpace F₂ E₂)] [∀ x, TopologicalSpace (E₂ x)]
  {EB : Type*}
  [NormedAddCommGroup EB] [NormedSpace 𝕜 EB] {HB : Type*} [TopologicalSpace HB]
  {IB : ModelWithCorners 𝕜 EB HB} [TopologicalSpace B] [ChartedSpace HB B] {EM : Type*}
  [NormedAddCommGroup EM] [NormedSpace 𝕜 EM] {HM : Type*} [TopologicalSpace HM]
  {IM : ModelWithCorners 𝕜 EM HM} [TopologicalSpace M] [ChartedSpace HM M]
  [FiberBundle F₁ E₁] [VectorBundle 𝕜 F₁ E₁]
  [FiberBundle F₂ E₂] [VectorBundle 𝕜 F₂ E₂] {e₁ e₁' : Trivialization F₁ (π F₁ E₁)}
  {e₂ e₂' : Trivialization F₂ (π F₂ E₂)}

<<<<<<< HEAD
local notation "LE₁E₂" => TotalSpace (F₁ →L[𝕜] F₂) ( (fun x ↦ E₁ x →L[𝕜] E₂ x))
=======
local notation "LE₁E₂" => TotalSpace (F₁ →L[𝕜] F₂) (fun (b : B) ↦ E₁ b →L[𝕜] E₂ b)
>>>>>>> 30eab675

-- Porting note (https://github.com/leanprover-community/mathlib4/issues/11083): moved slow parts to separate lemmas
theorem contMDiffOn_continuousLinearMapCoordChange
    [ContMDiffVectorBundle n F₁ E₁ IB] [ContMDiffVectorBundle n F₂ E₂ IB]
    [MemTrivializationAtlas e₁] [MemTrivializationAtlas e₁']
    [MemTrivializationAtlas e₂] [MemTrivializationAtlas e₂'] :
    ContMDiffOn IB 𝓘(𝕜, (F₁ →L[𝕜] F₂) →L[𝕜] F₁ →L[𝕜] F₂) n
      (continuousLinearMapCoordChange (RingHom.id 𝕜) e₁ e₁' e₂ e₂')
      (e₁.baseSet ∩ e₂.baseSet ∩ (e₁'.baseSet ∩ e₂'.baseSet)) := by
  have h₁ := contMDiffOn_coordChangeL (IB := IB) e₁' e₁ (n := n)
  have h₂ := contMDiffOn_coordChangeL (IB := IB) e₂ e₂' (n := n)
  refine (h₁.mono ?_).cle_arrowCongr (h₂.mono ?_) <;> mfld_set_tac

@[deprecated (since := "2024-11-21")]
alias smoothOn_continuousLinearMapCoordChange := contMDiffOn_continuousLinearMapCoordChange

variable [∀ x, IsTopologicalAddGroup (E₂ x)] [∀ x, ContinuousSMul 𝕜 (E₂ x)]

theorem hom_chart (y₀ y : LE₁E₂) :
    chartAt (ModelProd HB (F₁ →L[𝕜] F₂)) y₀ y =
      (chartAt HB y₀.1 y.1, inCoordinates F₁ E₁ F₂ E₂ y₀.1 y.1 y₀.1 y.1 y.2) := by
  rw [FiberBundle.chartedSpace_chartAt, trans_apply, PartialHomeomorph.prod_apply,
    Trivialization.coe_coe, PartialHomeomorph.refl_apply, Function.id_def,
    hom_trivializationAt_apply]

theorem contMDiffWithinAt_hom_bundle (f : M → LE₁E₂) {s : Set M} {x₀ : M} :
    ContMDiffWithinAt IM (IB.prod 𝓘(𝕜, F₁ →L[𝕜] F₂)) n f s x₀ ↔
      ContMDiffWithinAt IM IB n (fun x => (f x).1) s x₀ ∧
        ContMDiffWithinAt IM 𝓘(𝕜, F₁ →L[𝕜] F₂) n
          (fun x => inCoordinates F₁ E₁ F₂ E₂ (f x₀).1 (f x).1 (f x₀).1 (f x).1 (f x).2) s x₀ :=
  contMDiffWithinAt_totalSpace ..

theorem contMDiffAt_hom_bundle (f : M → LE₁E₂) {x₀ : M} :
    ContMDiffAt IM (IB.prod 𝓘(𝕜, F₁ →L[𝕜] F₂)) n f x₀ ↔
      ContMDiffAt IM IB n (fun x => (f x).1) x₀ ∧
        ContMDiffAt IM 𝓘(𝕜, F₁ →L[𝕜] F₂) n
          (fun x => inCoordinates F₁ E₁ F₂ E₂ (f x₀).1 (f x).1 (f x₀).1 (f x).1 (f x).2) x₀ :=
  contMDiffAt_totalSpace ..

@[deprecated (since := "2024-11-21")] alias smoothAt_hom_bundle := contMDiffAt_hom_bundle


variable [ContMDiffVectorBundle n F₁ E₁ IB] [ContMDiffVectorBundle n F₂ E₂ IB]

instance Bundle.ContinuousLinearMap.vectorPrebundle.isContMDiff :
    (Bundle.ContinuousLinearMap.vectorPrebundle (RingHom.id 𝕜) F₁ E₁ F₂ E₂).IsContMDiff IB n where
  exists_contMDiffCoordChange := by
    rintro _ ⟨e₁, e₂, he₁, he₂, rfl⟩ _ ⟨e₁', e₂', he₁', he₂', rfl⟩
    exact ⟨continuousLinearMapCoordChange (RingHom.id 𝕜) e₁ e₁' e₂ e₂',
      contMDiffOn_continuousLinearMapCoordChange,
      continuousLinearMapCoordChange_apply (RingHom.id 𝕜) e₁ e₁' e₂ e₂'⟩

@[deprecated (since := "2025-01-09")]
alias Bundle.ContinuousLinearMap.vectorPrebundle.isSmooth :=
  Bundle.ContinuousLinearMap.vectorPrebundle.isContMDiff

instance ContMDiffVectorBundle.continuousLinearMap :
<<<<<<< HEAD
    ContMDiffVectorBundle n (F₁ →L[𝕜] F₂) (fun x ↦ E₁ x →L[𝕜] E₂ x) IB :=
=======
    ContMDiffVectorBundle n (F₁ →L[𝕜] F₂) ((fun (b : B) ↦ E₁ b →L[𝕜] E₂ b)) IB :=
>>>>>>> 30eab675
  (Bundle.ContinuousLinearMap.vectorPrebundle (RingHom.id 𝕜) F₁ E₁ F₂ E₂).contMDiffVectorBundle IB

end

section

/- Declare two manifolds `B₁` and `B₂` (with models `IB₁ : HB₁ → EB₁` and `IB₂ : HB₂ → EB₂`),
and two vector bundles `E₁` and `E₂` respectively over `B₁` and `B₂` (with model fibers
`F₁` and `F₂`).

Also a third manifold `M`, which will be the source of all our maps.
-/
variable {𝕜 F₁ F₂ B₁ B₂ M : Type*} {E₁ : B₁ → Type*} {E₂ : B₂ → Type*} [NontriviallyNormedField 𝕜]
  [∀ x, AddCommGroup (E₁ x)] [∀ x, Module 𝕜 (E₁ x)] [NormedAddCommGroup F₁] [NormedSpace 𝕜 F₁]
  [TopologicalSpace (TotalSpace F₁ E₁)] [∀ x, TopologicalSpace (E₁ x)] [∀ x, AddCommGroup (E₂ x)]
  [∀ x, Module 𝕜 (E₂ x)] [NormedAddCommGroup F₂] [NormedSpace 𝕜 F₂]
  [TopologicalSpace (TotalSpace F₂ E₂)] [∀ x, TopologicalSpace (E₂ x)]
  {EB₁ : Type*}
  [NormedAddCommGroup EB₁] [NormedSpace 𝕜 EB₁] {HB₁ : Type*} [TopologicalSpace HB₁]
  {IB₁ : ModelWithCorners 𝕜 EB₁ HB₁} [TopologicalSpace B₁] [ChartedSpace HB₁ B₁]
  {EB₂ : Type*}
  [NormedAddCommGroup EB₂] [NormedSpace 𝕜 EB₂] {HB₂ : Type*} [TopologicalSpace HB₂]
  {IB₂ : ModelWithCorners 𝕜 EB₂ HB₂} [TopologicalSpace B₂] [ChartedSpace HB₂ B₂]
  {EM : Type*}
  [NormedAddCommGroup EM] [NormedSpace 𝕜 EM] {HM : Type*} [TopologicalSpace HM]
  {IM : ModelWithCorners 𝕜 EM HM} [TopologicalSpace M] [ChartedSpace HM M]
  {n : WithTop ℕ∞} [FiberBundle F₁ E₁] [VectorBundle 𝕜 F₁ E₁]
  [FiberBundle F₂ E₂] [VectorBundle 𝕜 F₂ E₂]
  {b₁ : M → B₁} {b₂ : M → B₂} {m₀ : M}
  {ϕ : Π (m : M), E₁ (b₁ m) →L[𝕜] E₂ (b₂ m)} {v : Π (m : M), E₁ (b₁ m)} {s : Set M}

/-- Consider a `C^n` map `v : M → E₁` to a vector bundle, over a base map `b₁ : M → B₁`, and
another base map `b₂ : M → B₂`. Given linear maps `ϕ m : E₁ (b₁ m) → E₂ (b₂ m)` depending smoothly
on `m`, one can apply `ϕ m` to `g m`, and the resulting map is `C^n`.

Note that the smoothness of `ϕ` can not be always be stated as smoothness of a map into a manifold,
as the pullback bundles `b₁ *ᵖ E₁` and `b₂ *ᵖ E₂` only make sense when `b₁` and `b₂` are globally
smooth, but we want to apply this lemma with only local information. Therefore, we formulate it
using smoothness of `ϕ` read in coordinates.

Version for `ContMDiffWithinAt`. We also give a version for `ContMDiffAt`, but no version for
`ContMDiffOn` or `ContMDiff` as our assumption, written in coordinates, only makes sense around
a point.

For a version with `B₁ = B₂` and `b₁ = b₂`, in which smoothness can be expressed without
`inCoordinates`, see `ContMDiffWithinAt.clm_bundle_apply`
-/
lemma ContMDiffWithinAt.clm_apply_of_inCoordinates
    (hϕ : ContMDiffWithinAt IM 𝓘(𝕜, F₁ →L[𝕜] F₂) n
      (fun m ↦ inCoordinates F₁ E₁ F₂ E₂ (b₁ m₀) (b₁ m) (b₂ m₀) (b₂ m) (ϕ m)) s m₀)
    (hv : ContMDiffWithinAt IM (IB₁.prod 𝓘(𝕜, F₁)) n (fun m ↦ (v m : TotalSpace F₁ E₁)) s m₀)
    (hb₂ : ContMDiffWithinAt IM IB₂ n b₂ s m₀) :
    ContMDiffWithinAt IM (IB₂.prod 𝓘(𝕜, F₂)) n (fun m ↦ (ϕ m (v m) : TotalSpace F₂ E₂)) s m₀ := by
  rw [← contMDiffWithinAt_insert_self] at hϕ hv hb₂ ⊢
  rw [contMDiffWithinAt_totalSpace] at hv ⊢
  refine ⟨hb₂, ?_⟩
  apply (ContMDiffWithinAt.clm_apply hϕ hv.2).congr_of_eventuallyEq_of_mem ?_ (mem_insert m₀ s)
  have A : ∀ᶠ m in 𝓝[insert m₀ s] m₀, b₁ m ∈ (trivializationAt F₁ E₁ (b₁ m₀)).baseSet := by
    apply hv.1.continuousWithinAt
    apply (trivializationAt F₁ E₁ (b₁ m₀)).open_baseSet.mem_nhds
    exact FiberBundle.mem_baseSet_trivializationAt' (b₁ m₀)
  have A' : ∀ᶠ m in 𝓝[insert m₀ s] m₀, b₂ m ∈ (trivializationAt F₂ E₂ (b₂ m₀)).baseSet := by
    apply hb₂.continuousWithinAt
    apply (trivializationAt F₂ E₂ (b₂ m₀)).open_baseSet.mem_nhds
    exact FiberBundle.mem_baseSet_trivializationAt' (b₂ m₀)
  filter_upwards [A, A'] with m hm h'm
  rw [inCoordinates_eq hm h'm]
  simp only [coe_comp', ContinuousLinearEquiv.coe_coe, Trivialization.continuousLinearEquivAt_apply,
    Trivialization.continuousLinearEquivAt_symm_apply, Function.comp_apply]
  congr
  rw [Trivialization.symm_apply_apply_mk (trivializationAt F₁ E₁ (b₁ m₀)) hm (v m)]

/-- Consider a `C^n` map `v : M → E₁` to a vector bundle, over a base map `b₁ : M → B₁`, and
another base map `b₂ : M → B₂`. Given linear maps `ϕ m : E₁ (b₁ m) → E₂ (b₂ m)` depending smoothly
on `m`, one can apply `ϕ m` to `g m`, and the resulting map is `C^n`.

Note that the smoothness of `ϕ` can not be always be stated as smoothness of a map into a manifold,
as the pullback bundles `b₁ *ᵖ E₁` and `b₂ *ᵖ E₂` only make sense when `b₁` and `b₂` are globally
smooth, but we want to apply this lemma with only local information. Therefore, we formulate it
using smoothness of `ϕ` read in coordinates.

Version for `ContMDiffAt`. We also give a version for `ContMDiffWithinAt`, but no version for
`ContMDiffOn` or `ContMDiff` as our assumption, written in coordinates, only makes sense around
a point.

For a version with `B₁ = B₂` and `b₁ = b₂`, in which smoothness can be expressed without
`inCoordinates`, see `ContMDiffAt.clm_bundle_apply`
-/
lemma ContMDiffAt.clm_apply_of_inCoordinates
    (hϕ : ContMDiffAt IM 𝓘(𝕜, F₁ →L[𝕜] F₂) n
      (fun m ↦ inCoordinates F₁ E₁ F₂ E₂ (b₁ m₀) (b₁ m) (b₂ m₀) (b₂ m) (ϕ m)) m₀)
    (hv : ContMDiffAt IM (IB₁.prod 𝓘(𝕜, F₁)) n (fun m ↦ (v m : TotalSpace F₁ E₁)) m₀)
    (hb₂ : ContMDiffAt IM IB₂ n b₂ m₀) :
    ContMDiffAt IM (IB₂.prod 𝓘(𝕜, F₂)) n (fun m ↦ (ϕ m (v m) : TotalSpace F₂ E₂)) m₀ := by
  rw [← contMDiffWithinAt_univ] at hϕ hv hb₂ ⊢
  exact ContMDiffWithinAt.clm_apply_of_inCoordinates hϕ hv hb₂

end

section

/- Declare a manifold `B` (with model `IB : HB → EB`),
and three vector bundles `E₁`, `E₂` and `E₃` over `B` (with model fibers `F₁`, `F₂` and `F₃`).

Also a second manifold `M`, which will be the source of all our maps.
-/
variable {𝕜 B F₁ F₂ F₃ M : Type*} [NontriviallyNormedField 𝕜] {n : WithTop ℕ∞}
  {E₁ : B → Type*}
  [∀ x, AddCommGroup (E₁ x)] [∀ x, Module 𝕜 (E₁ x)] [NormedAddCommGroup F₁] [NormedSpace 𝕜 F₁]
  [TopologicalSpace (TotalSpace F₁ E₁)] [∀ x, TopologicalSpace (E₁ x)]
  {E₂ : B → Type*} [∀ x, AddCommGroup (E₂ x)]
  [∀ x, Module 𝕜 (E₂ x)] [NormedAddCommGroup F₂] [NormedSpace 𝕜 F₂]
  [TopologicalSpace (TotalSpace F₂ E₂)] [∀ x, TopologicalSpace (E₂ x)]
  {E₃ : B → Type*} [∀ x, AddCommGroup (E₃ x)]
  [∀ x, Module 𝕜 (E₃ x)] [NormedAddCommGroup F₃] [NormedSpace 𝕜 F₃]
  [TopologicalSpace (TotalSpace F₃ E₃)] [∀ x, TopologicalSpace (E₃ x)]
  {EB : Type*}
  [NormedAddCommGroup EB] [NormedSpace 𝕜 EB] {HB : Type*} [TopologicalSpace HB]
  {IB : ModelWithCorners 𝕜 EB HB} [TopologicalSpace B] [ChartedSpace HB B] {EM : Type*}
  [NormedAddCommGroup EM] [NormedSpace 𝕜 EM] {HM : Type*} [TopologicalSpace HM]
  {IM : ModelWithCorners 𝕜 EM HM} [TopologicalSpace M] [ChartedSpace HM M]
  [FiberBundle F₁ E₁] [VectorBundle 𝕜 F₁ E₁]
  [FiberBundle F₂ E₂] [VectorBundle 𝕜 F₂ E₂]
  [FiberBundle F₃ E₃] [VectorBundle 𝕜 F₃ E₃]
  {b : M → B} {v : ∀ x, E₁ (b x)} {s : Set M} {x : M}

section OneVariable

variable [∀ x, IsTopologicalAddGroup (E₂ x)] [∀ x, ContinuousSMul 𝕜 (E₂ x)]
  {ϕ : ∀ x, (E₁ (b x) →L[𝕜] E₂ (b x))}

/-- Consider a `C^n` map `v : M → E₁` to a vector bundle, over a base map `b : M → B`, and
linear maps `ϕ m : E₁ (b m) → E₂ (b m)` depending smoothly on `m`.
One can apply `ϕ m` to `v m`, and the resulting map is `C^n`. -/
lemma ContMDiffWithinAt.clm_bundle_apply
    (hϕ : ContMDiffWithinAt IM (IB.prod 𝓘(𝕜, F₁ →L[𝕜] F₂)) n
      (fun m ↦ TotalSpace.mk' (F₁ →L[𝕜] F₂) (E := fun (x : B) ↦ (E₁ x →L[𝕜] E₂ x)) (b m) (ϕ m))
      s x)
    (hv : ContMDiffWithinAt IM (IB.prod 𝓘(𝕜, F₁)) n (fun m ↦ TotalSpace.mk' F₁ (b m) (v m)) s x) :
    ContMDiffWithinAt IM (IB.prod 𝓘(𝕜, F₂)) n
      (fun m ↦ TotalSpace.mk' F₂ (b m) ((ϕ m) (v m))) s x := by
  simp only [contMDiffWithinAt_hom_bundle] at hϕ
  exact ContMDiffWithinAt.clm_apply_of_inCoordinates hϕ.2 hv hϕ.1

/-- Consider a `C^n` map `v : M → E₁` to a vector bundle, over a base map `b : M → B`, and
linear maps `ϕ m : E₁ (b m) → E₂ (b m)` depending smoothly on `m`.
One can apply `ϕ m` to `v m`, and the resulting map is `C^n`. -/
lemma ContMDiffAt.clm_bundle_apply
    (hϕ : ContMDiffAt IM (IB.prod 𝓘(𝕜, F₁ →L[𝕜] F₂)) n
      (fun m ↦ TotalSpace.mk' (F₁ →L[𝕜] F₂) (E := fun (x : B) ↦ (E₁ x →L[𝕜] E₂ x)) (b m) (ϕ m)) x)
    (hv : ContMDiffAt IM (IB.prod 𝓘(𝕜, F₁)) n (fun m ↦ TotalSpace.mk' F₁ (b m) (v m)) x) :
    ContMDiffAt IM (IB.prod 𝓘(𝕜, F₂)) n (fun m ↦ TotalSpace.mk' F₂ (b m) ((ϕ m) (v m))) x :=
  ContMDiffWithinAt.clm_bundle_apply hϕ hv

/-- Consider a `C^n` map `v : M → E₁` to a vector bundle, over a base map `b : M → B`, and
linear maps `ϕ m : E₁ (b m) → E₂ (b m)` depending smoothly on `m`.
One can apply `ϕ m` to `v m`, and the resulting map is `C^n`. -/
lemma ContMDiffOn.clm_bundle_apply
    (hϕ : ContMDiffOn IM (IB.prod 𝓘(𝕜, F₁ →L[𝕜] F₂)) n
      (fun m ↦ TotalSpace.mk' (F₁ →L[𝕜] F₂) (E := fun (x : B) ↦ (E₁ x →L[𝕜] E₂ x)) (b m) (ϕ m)) s)
    (hv : ContMDiffOn IM (IB.prod 𝓘(𝕜, F₁)) n (fun m ↦ TotalSpace.mk' F₁ (b m) (v m)) s) :
    ContMDiffOn IM (IB.prod 𝓘(𝕜, F₂)) n (fun m ↦ TotalSpace.mk' F₂ (b m) ((ϕ m) (v m))) s :=
  fun x hx ↦ ContMDiffWithinAt.clm_bundle_apply (hϕ x hx) (hv x hx)

/-- Consider a `C^n` map `v : M → E₁` to a vector bundle, over a base map `b : M → B`, and
linear maps `ϕ m : E₁ (b m) → E₂ (b m)` depending smoothly on `m`.
One can apply `ϕ m` to `v m`, and the resulting map is `C^n`. -/
lemma ContMDiff.clm_bundle_apply
    (hϕ : ContMDiff IM (IB.prod 𝓘(𝕜, F₁ →L[𝕜] F₂)) n
      (fun m ↦ TotalSpace.mk' (F₁ →L[𝕜] F₂) (E := fun (x : B) ↦ (E₁ x →L[𝕜] E₂ x)) (b m) (ϕ m)))
    (hv : ContMDiff IM (IB.prod 𝓘(𝕜, F₁)) n (fun m ↦ TotalSpace.mk' F₁ (b m) (v m))) :
    ContMDiff IM (IB.prod 𝓘(𝕜, F₂)) n (fun m ↦ TotalSpace.mk' F₂ (b m) ((ϕ m) (v m))) :=
  fun x ↦ ContMDiffAt.clm_bundle_apply (hϕ x) (hv x)

end OneVariable

section TwoVariables

variable [∀ x, IsTopologicalAddGroup (E₃ x)] [∀ x, ContinuousSMul 𝕜 (E₃ x)]
  {ψ : ∀ x, (E₁ (b x) →L[𝕜] E₂ (b x) →L[𝕜] E₃ (b x))} {w : ∀ x, E₂ (b x)}

/-- Consider `C^n` maps `v : M → E₁` and `v : M → E₂` to vector bundles, over a base map
`b : M → B`, and bilinear maps `ψ m : E₁ (b m) → E₂ (b m) → E₃ (b m)` depending smoothly on `m`.
One can apply `ψ  m` to `v m` and `w m`, and the resulting map is `C^n`. -/
lemma ContMDiffWithinAt.clm_bundle_apply₂
    (hψ : ContMDiffWithinAt IM (IB.prod 𝓘(𝕜, F₁ →L[𝕜] F₂ →L[𝕜] F₃)) n
      (fun m ↦ TotalSpace.mk' (F₁ →L[𝕜] F₂ →L[𝕜] F₃)
      (E := fun (x : B) ↦ (E₁ x →L[𝕜] E₂ x →L[𝕜] E₃ x)) (b m) (ψ m)) s x)
    (hv : ContMDiffWithinAt IM (IB.prod 𝓘(𝕜, F₁)) n (fun m ↦ TotalSpace.mk' F₁ (b m) (v m)) s x)
    (hw : ContMDiffWithinAt IM (IB.prod 𝓘(𝕜, F₂)) n (fun m ↦ TotalSpace.mk' F₂ (b m) (w m)) s x) :
    ContMDiffWithinAt IM (IB.prod 𝓘(𝕜, F₃)) n
      (fun m ↦ TotalSpace.mk' F₃ (b m) ((ψ m) (v m) (w m))) s x := by
  have := ContMDiffWithinAt.clm_bundle_apply (E₂ := fun x ↦ (E₂ x →L[𝕜] E₃ x)) hψ hv
  exact ContMDiffWithinAt.clm_bundle_apply this hw

/-- Consider `C^n` maps `v : M → E₁` and `v : M → E₂` to vector bundles, over a base map
`b : M → B`, and bilinear maps `ψ m : E₁ (b m) → E₂ (b m) → E₃ (b m)` depending smoothly on `m`.
One can apply `ψ  m` to `v m` and `w m`, and the resulting map is `C^n`. -/
lemma ContMDiffAt.clm_bundle_apply₂
    (hψ : ContMDiffAt IM (IB.prod 𝓘(𝕜, F₁ →L[𝕜] F₂ →L[𝕜] F₃)) n
      (fun m ↦ TotalSpace.mk' (F₁ →L[𝕜] F₂ →L[𝕜] F₃)
      (E := fun (x : B) ↦ (E₁ x →L[𝕜] E₂ x →L[𝕜] E₃ x)) (b m) (ψ m)) x)
    (hv : ContMDiffAt IM (IB.prod 𝓘(𝕜, F₁)) n (fun m ↦ TotalSpace.mk' F₁ (b m) (v m)) x)
    (hw : ContMDiffAt IM (IB.prod 𝓘(𝕜, F₂)) n (fun m ↦ TotalSpace.mk' F₂ (b m) (w m)) x) :
    ContMDiffAt IM (IB.prod 𝓘(𝕜, F₃)) n
      (fun m ↦ TotalSpace.mk' F₃ (b m) ((ψ m) (v m) (w m))) x :=
  ContMDiffWithinAt.clm_bundle_apply₂ hψ hv hw

/-- Consider `C^n` maps `v : M → E₁` and `v : M → E₂` to vector bundles, over a base map
`b : M → B`, and bilinear maps `ψ m : E₁ (b m) → E₂ (b m) → E₃ (b m)` depending smoothly on `m`.
One can apply `ψ  m` to `v m` and `w m`, and the resulting map is `C^n`. -/
lemma ContMDiffOn.clm_bundle_apply₂
    (hψ : ContMDiffOn IM (IB.prod 𝓘(𝕜, F₁ →L[𝕜] F₂ →L[𝕜] F₃)) n
      (fun m ↦ TotalSpace.mk' (F₁ →L[𝕜] F₂ →L[𝕜] F₃)
      (E := fun (x : B) ↦ (E₁ x →L[𝕜] E₂ x →L[𝕜] E₃ x)) (b m) (ψ m)) s)
    (hv : ContMDiffOn IM (IB.prod 𝓘(𝕜, F₁)) n (fun m ↦ TotalSpace.mk' F₁ (b m) (v m)) s)
    (hw : ContMDiffOn IM (IB.prod 𝓘(𝕜, F₂)) n (fun m ↦ TotalSpace.mk' F₂ (b m) (w m)) s) :
    ContMDiffOn IM (IB.prod 𝓘(𝕜, F₃)) n
      (fun m ↦ TotalSpace.mk' F₃ (b m) ((ψ m) (v m) (w m))) s :=
  fun x hx ↦ ContMDiffWithinAt.clm_bundle_apply₂ (hψ x hx) (hv x hx) (hw x hx)

/-- Consider `C^n` maps `v : M → E₁` and `v : M → E₂` to vector bundles, over a base map
`b : M → B`, and bilinear maps `ψ m : E₁ (b m) → E₂ (b m) → E₃ (b m)` depending smoothly on `m`.
One can apply `ψ  m` to `v m` and `w m`, and the resulting map is `C^n`. -/
lemma ContMDiff.clm_bundle_apply₂
    (hψ : ContMDiff IM (IB.prod 𝓘(𝕜, F₁ →L[𝕜] F₂ →L[𝕜] F₃)) n
      (fun m ↦ TotalSpace.mk' (F₁ →L[𝕜] F₂ →L[𝕜] F₃)
      (E := fun (x : B) ↦ (E₁ x →L[𝕜] E₂ x →L[𝕜] E₃ x)) (b m) (ψ m)))
    (hv : ContMDiff IM (IB.prod 𝓘(𝕜, F₁)) n (fun m ↦ TotalSpace.mk' F₁ (b m) (v m)))
    (hw : ContMDiff IM (IB.prod 𝓘(𝕜, F₂)) n (fun m ↦ TotalSpace.mk' F₂ (b m) (w m))) :
    ContMDiff IM (IB.prod 𝓘(𝕜, F₃)) n
      (fun m ↦ TotalSpace.mk' F₃ (b m) ((ψ m) (v m) (w m))) :=
  fun x ↦ ContMDiffAt.clm_bundle_apply₂ (hψ x) (hv x) (hw x)

end TwoVariables

end<|MERGE_RESOLUTION|>--- conflicted
+++ resolved
@@ -8,13 +8,9 @@
 
 /-! # Homs of `C^n` vector bundles over the same base space
 
-<<<<<<< HEAD
 Here we show that the bundle of continuous linear maps is a `C^n` vector bundle. We also show
 that applying a smooth family of linear maps to a smooth family of vectors gives a smooth
 result, in several versions.
-=======
-Here we show that the bundle of continuous linear maps is a `C^n` vector bundle.
->>>>>>> 30eab675
 
 Note that we only do this for bundles of linear maps, not for bundles of arbitrary semilinear maps.
 Indeed, semilinear maps are typically not smooth. For instance, complex conjugation is not
@@ -44,11 +40,7 @@
   [FiberBundle F₂ E₂] [VectorBundle 𝕜 F₂ E₂] {e₁ e₁' : Trivialization F₁ (π F₁ E₁)}
   {e₂ e₂' : Trivialization F₂ (π F₂ E₂)}
 
-<<<<<<< HEAD
-local notation "LE₁E₂" => TotalSpace (F₁ →L[𝕜] F₂) ( (fun x ↦ E₁ x →L[𝕜] E₂ x))
-=======
 local notation "LE₁E₂" => TotalSpace (F₁ →L[𝕜] F₂) (fun (b : B) ↦ E₁ b →L[𝕜] E₂ b)
->>>>>>> 30eab675
 
 -- Porting note (https://github.com/leanprover-community/mathlib4/issues/11083): moved slow parts to separate lemmas
 theorem contMDiffOn_continuousLinearMapCoordChange
@@ -106,11 +98,7 @@
   Bundle.ContinuousLinearMap.vectorPrebundle.isContMDiff
 
 instance ContMDiffVectorBundle.continuousLinearMap :
-<<<<<<< HEAD
-    ContMDiffVectorBundle n (F₁ →L[𝕜] F₂) (fun x ↦ E₁ x →L[𝕜] E₂ x) IB :=
-=======
     ContMDiffVectorBundle n (F₁ →L[𝕜] F₂) ((fun (b : B) ↦ E₁ b →L[𝕜] E₂ b)) IB :=
->>>>>>> 30eab675
   (Bundle.ContinuousLinearMap.vectorPrebundle (RingHom.id 𝕜) F₁ E₁ F₂ E₂).contMDiffVectorBundle IB
 
 end
