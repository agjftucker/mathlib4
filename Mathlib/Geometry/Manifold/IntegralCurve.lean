/-
Copyright (c) 2023 Winston Yin. All rights reserved.
Released under Apache 2.0 license as described in the file LICENSE.
Authors: Winston Yin
-/
import Mathlib.Analysis.ODE.Gronwall
import Mathlib.Analysis.ODE.PicardLindelof
import Mathlib.Geometry.Manifold.InteriorBoundary
import Mathlib.Geometry.Manifold.MFDeriv.Atlas

/-!
# Integral curves of vector fields on a manifold

Let `M` be a manifold and `v : (x : M) → TangentSpace I x` be a vector field on `M`. An integral
curve of `v` is a function `γ : ℝ → M` such that the derivative of `γ` at `t` equals `v (γ t)`. The
integral curve may only be defined for all `t` within some subset of `ℝ`.

## Main definitions

Let `v : M → TM` be a vector field on `M`, and let `γ : ℝ → M`.
* `IsIntegralCurve γ v`: `γ t` is tangent to `v (γ t)` for all `t : ℝ`. That is, `γ` is a global
integral curve of `v`.
* `IsIntegralCurveOn γ v s`: `γ t` is tangent to `v (γ t)` for all `t ∈ s`, where `s : Set ℝ`.
* `IsIntegralCurveAt γ v t₀`: `γ t` is tangent to `v (γ t)` for all `t` in some open interval
around `t₀`. That is, `γ` is a local integral curve of `v`.

For `IsIntegralCurveOn γ v s` and `IsIntegralCurveAt γ v t₀`, even though `γ` is defined for all
time, its value outside of the set `s` or a small interval around `t₀` is irrelevant and considered
junk.

## Main results

* `exists_isIntegralCurveAt_of_contMDiffAt_boundaryless`: Existence of local integral curves for a
$C^1$ vector field. This follows from the existence theorem for solutions to ODEs
(`exists_forall_hasDerivAt_Ioo_eq_of_contDiffAt`).
* `isIntegralCurveOn_Ioo_eqOn_of_contMDiff_boundaryless`: Uniqueness of local integral curves for a
$C^1$ vector field. This follows from the uniqueness theorem for solutions to ODEs
(`ODE_solution_unique_of_mem_set_Ioo`). This requires the manifold to be Hausdorff (`T2Space`).

## Implementation notes

For the existence and uniqueness theorems, we assume that the image of the integral curve lies in
the interior of the manifold. The case where the integral curve may lie on the boundary of the
manifold requires special treatment, and we leave it as a TODO.

We state simpler versions of the theorem for boundaryless manifolds as corollaries.

## TODO

* The case where the integral curve may venture to the boundary of the manifold. See Theorem 9.34,
Lee. May require submanifolds.

## Reference
* Lee, J. M. (2012). _Introduction to Smooth Manifolds_. Springer New York.

## Tags

integral curve, vector field, local existence, uniqueness
-/

open scoped Manifold Topology

open Function Set

variable
  {E : Type*} [NormedAddCommGroup E] [NormedSpace ℝ E]
  {H : Type*} [TopologicalSpace H] {I : ModelWithCorners ℝ E H}
  {M : Type*} [TopologicalSpace M] [ChartedSpace H M] [SmoothManifoldWithCorners I M]

/-- If `γ : ℝ → M` is $C^1$ on `s : Set ℝ` and `v` is a vector field on `M`,
`IsIntegralCurveOn γ v s` means `γ t` is tangent to `v (γ t)` for all `t ∈ s`. The value of `γ`
outside of `s` is irrelevant and considered junk. -/
def IsIntegralCurveOn (γ : ℝ → M) (v : (x : M) → TangentSpace I x) (s : Set ℝ) : Prop :=
  ∀ t ∈ s, HasMFDerivAt 𝓘(ℝ, ℝ) I γ t ((1 : ℝ →L[ℝ] ℝ).smulRight <| v (γ t))

/-- If `v` is a vector field on `M` and `t₀ : ℝ`, `IsIntegralCurveAt γ v t₀` means `γ : ℝ → M` is a
local integral curve of `v` in a neighbourhood containing `t₀`. The value of `γ` outside of this
interval is irrelevant and considered junk. -/
def IsIntegralCurveAt (γ : ℝ → M) (v : (x : M) → TangentSpace I x) (t₀ : ℝ) : Prop :=
  ∀ᶠ t in 𝓝 t₀, HasMFDerivAt 𝓘(ℝ, ℝ) I γ t ((1 : ℝ →L[ℝ] ℝ).smulRight <| v (γ t))

/-- If `v : M → TM` is a vector field on `M`, `IsIntegralCurve γ v` means `γ : ℝ → M` is a global
integral curve of `v`. That is, `γ t` is tangent to `v (γ t)` for all `t : ℝ`. -/
def IsIntegralCurve (γ : ℝ → M) (v : (x : M) → TangentSpace I x) : Prop :=
  ∀ t : ℝ, HasMFDerivAt 𝓘(ℝ, ℝ) I γ t ((1 : ℝ →L[ℝ] ℝ).smulRight (v (γ t)))

variable {γ γ' : ℝ → M} {v : (x : M) → TangentSpace I x} {s s' : Set ℝ} {t₀ : ℝ}

lemma IsIntegralCurve.isIntegralCurveOn (h : IsIntegralCurve γ v) (s : Set ℝ) :
    IsIntegralCurveOn γ v s := fun t _ ↦ h t

lemma isIntegralCurve_iff_isIntegralCurveOn : IsIntegralCurve γ v ↔ IsIntegralCurveOn γ v univ :=
  ⟨fun h ↦ h.isIntegralCurveOn _, fun h t ↦ h t (mem_univ _)⟩

lemma isIntegralCurveAt_iff :
    IsIntegralCurveAt γ v t₀ ↔ ∃ s ∈ 𝓝 t₀, IsIntegralCurveOn γ v s := by
  simp_rw [IsIntegralCurveOn, ← Filter.eventually_iff_exists_mem, IsIntegralCurveAt]

/-- `γ` is an integral curve for `v` at `t₀` iff `γ` is an integral curve on some interval
containing `t₀`. -/
lemma isIntegralCurveAt_iff' :
    IsIntegralCurveAt γ v t₀ ↔ ∃ ε > 0, IsIntegralCurveOn γ v (Metric.ball t₀ ε) := by
  simp_rw [IsIntegralCurveOn, ← Metric.eventually_nhds_iff_ball, IsIntegralCurveAt]

lemma IsIntegralCurve.isIntegralCurveAt (h : IsIntegralCurve γ v) (t : ℝ) :
    IsIntegralCurveAt γ v t := isIntegralCurveAt_iff.mpr ⟨univ, Filter.univ_mem, fun t _ ↦ h t⟩

lemma isIntegralCurve_iff_isIntegralCurveAt :
    IsIntegralCurve γ v ↔ ∀ t : ℝ, IsIntegralCurveAt γ v t :=
  ⟨fun h ↦ h.isIntegralCurveAt, fun h t ↦ by
    obtain ⟨s, hs, h⟩ := isIntegralCurveAt_iff.mp (h t)
    exact h t (mem_of_mem_nhds hs)⟩

lemma IsIntegralCurveOn.mono (h : IsIntegralCurveOn γ v s) (hs : s' ⊆ s) :
    IsIntegralCurveOn γ v s' := fun t ht ↦ h t (mem_of_mem_of_subset ht hs)

lemma IsIntegralCurveOn.of_union (h : IsIntegralCurveOn γ v s) (h' : IsIntegralCurveOn γ v s') :
    IsIntegralCurveOn γ v (s ∪ s') := fun _ ↦ fun | .inl ht => h _ ht | .inr ht => h' _ ht

lemma IsIntegralCurveAt.hasMFDerivAt (h : IsIntegralCurveAt γ v t₀) :
    HasMFDerivAt 𝓘(ℝ, ℝ) I γ t₀ ((1 : ℝ →L[ℝ] ℝ).smulRight (v (γ t₀))) :=
  have ⟨_, hs, h⟩ := isIntegralCurveAt_iff.mp h
  h t₀ (mem_of_mem_nhds hs)

lemma IsIntegralCurveOn.isIntegralCurveAt (h : IsIntegralCurveOn γ v s) (hs : s ∈ 𝓝 t₀) :
    IsIntegralCurveAt γ v t₀ := isIntegralCurveAt_iff.mpr ⟨s, hs, h⟩

/-- If `γ` is an integral curve at each `t ∈ s`, it is an integral curve on `s`. -/
lemma IsIntegralCurveAt.isIntegralCurveOn (h : ∀ t ∈ s, IsIntegralCurveAt γ v t) :
    IsIntegralCurveOn γ v s := by
  intros t ht
  obtain ⟨s, hs, h⟩ := isIntegralCurveAt_iff.mp (h t ht)
  exact h t (mem_of_mem_nhds hs)

lemma isIntegralCurveOn_iff_isIntegralCurveAt (hs : IsOpen s) :
    IsIntegralCurveOn γ v s ↔ ∀ t ∈ s, IsIntegralCurveAt γ v t :=
  ⟨fun h _ ht ↦ h.isIntegralCurveAt (hs.mem_nhds ht), IsIntegralCurveAt.isIntegralCurveOn⟩

lemma IsIntegralCurveOn.continuousAt (hγ : IsIntegralCurveOn γ v s) (ht : t₀ ∈ s) :
    ContinuousAt γ t₀ := (hγ t₀ ht).1

lemma IsIntegralCurveOn.continuousOn (hγ : IsIntegralCurveOn γ v s) :
    ContinuousOn γ s := fun t ht ↦ (hγ t ht).1.continuousWithinAt

lemma IsIntegralCurveAt.continuousAt (hγ : IsIntegralCurveAt γ v t₀) :
    ContinuousAt γ t₀ :=
  have ⟨_, hs, hγ⟩ := isIntegralCurveAt_iff.mp hγ
  hγ.continuousAt <| mem_of_mem_nhds hs

lemma IsIntegralCurve.continuous (hγ : IsIntegralCurve γ v) : Continuous γ :=
  continuous_iff_continuousAt.mpr fun _ ↦ (hγ.isIntegralCurveOn univ).continuousAt (mem_univ _)

/-- If `γ` is an integral curve of a vector field `v`, then `γ t` is tangent to `v (γ t)` when
  expressed in the local chart around the initial point `γ t₀`. -/
lemma IsIntegralCurveOn.hasDerivAt (hγ : IsIntegralCurveOn γ v s) {t : ℝ} (ht : t ∈ s)
    (hsrc : γ t ∈ (extChartAt I (γ t₀)).source) :
    HasDerivAt ((extChartAt I (γ t₀)) ∘ γ)
      (tangentCoordChange I (γ t) (γ t₀) (γ t) (v (γ t))) t := by
  -- turn `HasDerivAt` into comp of `HasMFDerivAt`
  have hsrc := extChartAt_source I (γ t₀) ▸ hsrc
  rw [hasDerivAt_iff_hasFDerivAt, ← hasMFDerivAt_iff_hasFDerivAt]
  apply (HasMFDerivAt.comp t
    (hasMFDerivAt_extChartAt I hsrc) (hγ _ ht)).congr_mfderiv
  rw [ContinuousLinearMap.ext_iff]
  intro a
  rw [ContinuousLinearMap.comp_apply, ContinuousLinearMap.smulRight_apply, map_smul,
    ← ContinuousLinearMap.one_apply (R₁ := ℝ) a, ← ContinuousLinearMap.smulRight_apply,
    mfderiv_chartAt_eq_tangentCoordChange I hsrc]
  rfl

lemma IsIntegralCurveAt.eventually_hasDerivAt (hγ : IsIntegralCurveAt γ v t₀) :
    ∀ᶠ t in 𝓝 t₀, HasDerivAt ((extChartAt I (γ t₀)) ∘ γ)
      (tangentCoordChange I (γ t) (γ t₀) (γ t) (v (γ t))) t := by
  apply eventually_mem_nhds.mpr
    (hγ.continuousAt.preimage_mem_nhds (extChartAt_source_mem_nhds I _)) |>.and hγ |>.mono
  rintro t ⟨ht1, ht2⟩
  have hsrc := mem_of_mem_nhds ht1
  rw [mem_preimage, extChartAt_source I (γ t₀)] at hsrc
  rw [hasDerivAt_iff_hasFDerivAt, ← hasMFDerivAt_iff_hasFDerivAt]
  apply (HasMFDerivAt.comp t (hasMFDerivAt_extChartAt I hsrc) ht2).congr_mfderiv
  rw [ContinuousLinearMap.ext_iff]
  intro a
  rw [ContinuousLinearMap.comp_apply, ContinuousLinearMap.smulRight_apply, map_smul,
    ← ContinuousLinearMap.one_apply (R₁ := ℝ) a, ← ContinuousLinearMap.smulRight_apply,
    mfderiv_chartAt_eq_tangentCoordChange I hsrc]
  rfl

/-! ### Translation lemmas -/

section Translation

lemma IsIntegralCurveOn.comp_add (hγ : IsIntegralCurveOn γ v s) (dt : ℝ) :
    IsIntegralCurveOn (γ ∘ (· + dt)) v { t | t + dt ∈ s } := by
  intros t ht
  rw [comp_apply, ← ContinuousLinearMap.comp_id (ContinuousLinearMap.smulRight 1 (v (γ (t + dt))))]
  apply HasMFDerivAt.comp t (hγ (t + dt) ht)
  refine ⟨(continuous_add_right _).continuousAt, ?_⟩
  simp only [mfld_simps, hasFDerivWithinAt_univ]
  exact HasFDerivAt.add_const (hasFDerivAt_id _) _

lemma isIntegralCurveOn_comp_add {dt : ℝ} :
    IsIntegralCurveOn γ v s ↔ IsIntegralCurveOn (γ ∘ (· + dt)) v { t | t + dt ∈ s } := by
  refine ⟨fun hγ ↦ hγ.comp_add _, fun hγ ↦ ?_⟩
  convert hγ.comp_add (-dt)
  · ext t
    simp only [Function.comp_apply, neg_add_cancel_right]
  · simp only [mem_setOf_eq, neg_add_cancel_right, setOf_mem_eq]

lemma IsIntegralCurveAt.comp_add (hγ : IsIntegralCurveAt γ v t₀) (dt : ℝ) :
    IsIntegralCurveAt (γ ∘ (· + dt)) v (t₀ - dt) := by
  rw [isIntegralCurveAt_iff'] at *
  obtain ⟨ε, hε, h⟩ := hγ
  refine ⟨ε, hε, ?_⟩
  convert h.comp_add dt
  ext t
  rw [mem_setOf_eq, Metric.mem_ball, Metric.mem_ball, dist_sub_eq_dist_add_right]

lemma isIntegralCurveAt_comp_add {dt : ℝ} :
    IsIntegralCurveAt γ v t₀ ↔ IsIntegralCurveAt (γ ∘ (· + dt)) v (t₀ - dt) := by
  refine ⟨fun hγ ↦ hγ.comp_add _, fun hγ ↦ ?_⟩
  convert hγ.comp_add (-dt)
  · ext t
    simp only [Function.comp_apply, neg_add_cancel_right]
  · simp only [sub_neg_eq_add, sub_add_cancel]

lemma IsIntegralCurve.comp_add (hγ : IsIntegralCurve γ v) (dt : ℝ) :
    IsIntegralCurve (γ ∘ (· + dt)) v := by
  rw [isIntegralCurve_iff_isIntegralCurveOn] at *
  exact hγ.comp_add _

lemma isIntegralCurve_comp_add {dt : ℝ} :
    IsIntegralCurve γ v ↔ IsIntegralCurve (γ ∘ (· + dt)) v := by
  refine ⟨fun hγ ↦ hγ.comp_add _, fun hγ ↦ ?_⟩
  convert hγ.comp_add (-dt)
  ext t
  simp only [Function.comp_apply, neg_add_cancel_right]

end Translation

/-! ### Scaling lemmas -/

section Scaling

lemma IsIntegralCurveOn.comp_mul (hγ : IsIntegralCurveOn γ v s) (a : ℝ) :
    IsIntegralCurveOn (γ ∘ (· * a)) (a • v) { t | t * a ∈ s } := by
  intros t ht
  rw [comp_apply, Pi.smul_apply, ← ContinuousLinearMap.smulRight_comp]
  refine HasMFDerivAt.comp t (hγ (t * a) ht) ⟨(continuous_mul_right _).continuousAt, ?_⟩
  simp only [mfld_simps, hasFDerivWithinAt_univ]
  exact HasFDerivAt.mul_const' (hasFDerivAt_id _) _

lemma isIntegralCurveOn_comp_mul_ne_zero {a : ℝ} (ha : a ≠ 0) :
    IsIntegralCurveOn γ v s ↔ IsIntegralCurveOn (γ ∘ (· * a)) (a • v) { t | t * a ∈ s } := by
  refine ⟨fun hγ ↦ hγ.comp_mul a, fun hγ ↦ ?_⟩
  convert hγ.comp_mul a⁻¹
  · ext t
    simp only [Function.comp_apply, mul_assoc, inv_mul_eq_div, div_self ha, mul_one]
  · simp only [smul_smul, inv_mul_eq_div, div_self ha, one_smul]
  · simp only [mem_setOf_eq, mul_assoc, inv_mul_eq_div, div_self ha, mul_one, setOf_mem_eq]

lemma IsIntegralCurveAt.comp_mul_ne_zero (hγ : IsIntegralCurveAt γ v t₀) {a : ℝ} (ha : a ≠ 0) :
    IsIntegralCurveAt (γ ∘ (· * a)) (a • v) (t₀ / a) := by
  rw [isIntegralCurveAt_iff'] at *
  obtain ⟨ε, hε, h⟩ := hγ
  refine ⟨ε / |a|, by positivity, ?_⟩
  convert h.comp_mul a
  ext t
  rw [mem_setOf_eq, Metric.mem_ball, Metric.mem_ball, Real.dist_eq, Real.dist_eq,
    lt_div_iff (abs_pos.mpr ha), ← abs_mul, sub_mul, div_mul_cancel₀ _ ha]

lemma isIntegralCurveAt_comp_mul_ne_zero {a : ℝ} (ha : a ≠ 0) :
    IsIntegralCurveAt γ v t₀ ↔ IsIntegralCurveAt (γ ∘ (· * a)) (a • v) (t₀ / a) := by
  refine ⟨fun hγ ↦ hγ.comp_mul_ne_zero ha, fun hγ ↦ ?_⟩
  convert hγ.comp_mul_ne_zero (inv_ne_zero ha)
  · ext t
    simp only [Function.comp_apply, mul_assoc, inv_mul_eq_div, div_self ha, mul_one]
  · simp only [smul_smul, inv_mul_eq_div, div_self ha, one_smul]
  · simp only [div_inv_eq_mul, div_mul_cancel₀ _ ha]

lemma IsIntegralCurve.comp_mul (hγ : IsIntegralCurve γ v) (a : ℝ) :
    IsIntegralCurve (γ ∘ (· * a)) (a • v) := by
  rw [isIntegralCurve_iff_isIntegralCurveOn] at *
  exact hγ.comp_mul _

lemma isIntegralCurve_comp_mul_ne_zero {a : ℝ} (ha : a ≠ 0) :
    IsIntegralCurve γ v ↔ IsIntegralCurve (γ ∘ (· * a)) (a • v) := by
  refine ⟨fun hγ ↦ hγ.comp_mul _, fun hγ ↦ ?_⟩
  convert hγ.comp_mul a⁻¹
  · ext t
    simp only [Function.comp_apply, mul_assoc, inv_mul_eq_div, div_self ha, mul_one]
  · simp only [smul_smul, inv_mul_eq_div, div_self ha, one_smul]

/-- If the vector field `v` vanishes at `x₀`, then the constant curve at `x₀`
is a global integral curve of `v`. -/
lemma isIntegralCurve_const {x : M} (h : v x = 0) : IsIntegralCurve (fun _ ↦ x) v := by
  intro t
  rw [h, ← ContinuousLinearMap.zero_apply (R₁ := ℝ) (R₂ := ℝ) (1 : ℝ),
    ContinuousLinearMap.smulRight_one_one]
  exact hasMFDerivAt_const ..

end Scaling

/-! ### Existence and uniqueness -/

section ExistUnique

variable (t₀) {x₀ : M}

/-- Existence of local integral curves for a $C^1$ vector field at interior points of a smooth
manifold. -/
theorem exists_isIntegralCurveAt_of_contMDiffAt [CompleteSpace E]
    (hv : ContMDiffAt I I.tangent 1 (fun x ↦ (⟨x, v x⟩ : TangentBundle I M)) x₀)
    (hx : I.IsInteriorPoint x₀) :
    ∃ γ : ℝ → M, γ t₀ = x₀ ∧ IsIntegralCurveAt γ v t₀ := by
  -- express the differentiability of the vector field `v` in the local chart
  rw [contMDiffAt_iff] at hv
  obtain ⟨_, hv⟩ := hv
  -- use Picard-Lindelöf theorem to extract a solution to the ODE in the local chart
  obtain ⟨f, hf1, hf2⟩ := exists_forall_hasDerivAt_Ioo_eq_of_contDiffAt t₀
    (hv.contDiffAt (range_mem_nhds_isInteriorPoint hx)).snd
  simp_rw [← Real.ball_eq_Ioo, ← Metric.eventually_nhds_iff_ball] at hf2
  -- use continuity of `f` so that `f t` remains inside `interior (extChartAt I x₀).target`
  have ⟨a, ha, hf2'⟩ := Metric.eventually_nhds_iff_ball.mp hf2
  have hcont := (hf2' t₀ (Metric.mem_ball_self ha)).continuousAt
  rw [continuousAt_def, hf1] at hcont
  have hnhds : f ⁻¹' (interior (extChartAt I x₀).target) ∈ 𝓝 t₀ :=
    hcont _ (isOpen_interior.mem_nhds ((I.isInteriorPoint_iff).mp hx))
  rw [← eventually_mem_nhds] at hnhds
  -- obtain a neighbourhood `s` so that the above conditions both hold in `s`
  obtain ⟨s, hs, haux⟩ := (hf2.and hnhds).exists_mem
  -- prove that `γ := (extChartAt I x₀).symm ∘ f` is a desired integral curve
  refine ⟨(extChartAt I x₀).symm ∘ f,
    Eq.symm (by rw [Function.comp_apply, hf1, PartialEquiv.left_inv _ (mem_extChartAt_source ..)]),
    isIntegralCurveAt_iff.mpr ⟨s, hs, ?_⟩⟩
  intros t ht
  -- collect useful terms in convenient forms
  let xₜ : M := (extChartAt I x₀).symm (f t) -- `xₜ := γ t`
  have h : HasDerivAt f (x := t) <| fderivWithin ℝ (extChartAt I x₀ ∘ (extChartAt I xₜ).symm)
    (range I) (extChartAt I xₜ xₜ) (v xₜ) := (haux t ht).1
  rw [← tangentCoordChange_def] at h
  have hf3 := mem_preimage.mp <| mem_of_mem_nhds (haux t ht).2
  have hf3' := mem_of_mem_of_subset hf3 interior_subset
  have hft1 := mem_preimage.mp <|
    mem_of_mem_of_subset hf3' (extChartAt I x₀).target_subset_preimage_source
  have hft2 := mem_extChartAt_source I xₜ
  -- express the derivative of the integral curve in the local chart
  refine ⟨(continuousAt_extChartAt_symm'' _ hf3').comp h.continuousAt,
    HasDerivWithinAt.hasFDerivWithinAt ?_⟩
  simp only [mfld_simps, hasDerivWithinAt_univ]
  show HasDerivAt ((extChartAt I xₜ ∘ (extChartAt I x₀).symm) ∘ f) (v xₜ) t
  -- express `v (γ t)` as `D⁻¹ D (v (γ t))`, where `D` is a change of coordinates, so we can use
  -- `HasFDerivAt.comp_hasDerivAt` on `h`
  rw [← tangentCoordChange_self (I := I) (x := xₜ) (z := xₜ) (v := v xₜ) hft2,
    ← tangentCoordChange_comp (x := x₀) ⟨⟨hft2, hft1⟩, hft2⟩]
  apply HasFDerivAt.comp_hasDerivAt _ _ h
  apply HasFDerivWithinAt.hasFDerivAt (s := range I) _ <|
    mem_nhds_iff.mpr ⟨interior (extChartAt I x₀).target,
      subset_trans interior_subset (extChartAt_target_subset_range ..),
      isOpen_interior, hf3⟩
  rw [← (extChartAt I x₀).right_inv hf3']
  exact hasFDerivWithinAt_tangentCoordChange ⟨hft1, hft2⟩

/-- Existence of local integral curves for a $C^1$ vector field on a smooth manifold without
boundary. -/
lemma exists_isIntegralCurveAt_of_contMDiffAt_boundaryless
    [CompleteSpace E] [BoundarylessManifold I M]
    (hv : ContMDiffAt I I.tangent 1 (fun x ↦ (⟨x, v x⟩ : TangentBundle I M)) x₀) :
    ∃ γ : ℝ → M, γ t₀ = x₀ ∧ IsIntegralCurveAt γ v t₀ :=
  exists_isIntegralCurveAt_of_contMDiffAt t₀ hv (BoundarylessManifold.isInteriorPoint I)

<<<<<<< HEAD
section Naturality

variable
  {E' : Type*} [NormedAddCommGroup E'] [NormedSpace ℝ E']
  {H' : Type*} [TopologicalSpace H'] {I' : ModelWithCorners ℝ E' H'}
  {M' : Type*} [TopologicalSpace M'] [ChartedSpace H' M'] [SmoothManifoldWithCorners I' M']
  {v' : (x : M') → TangentSpace I' x}

/-- Let `v` and `v'` be vector fields on `M` and `M'`, respectively, and let `f : M → M'` be a
  differentiable map. If `v` and `v'` are `f`-related, then `f` maps integral curves of `v` to
  integral curves of `v'`. -/
lemma IsIntegralCurveAt.of_mdifferentiable_related (h : IsIntegralCurveAt γ v t₀)
    {f : M → M'} (hf : MDifferentiable I I' f) (hv : ∀ x : M, v' (f x) = mfderiv I I' f x (v x)) :
    IsIntegralCurveAt (f ∘ γ) v' t₀ := by
  apply h.mono
  intros t ht
  apply (HasMFDerivAt.comp t (hf (γ t)).hasMFDerivAt ht).congr_mfderiv
  rw [Function.comp_apply, hv, ContinuousLinearMap.comp_smulRight]

/-- Let `v` and `v'` be vector fields on `M` and `M'`, respectively, and let `f : M → M'` be a
  differentiable map. If `f` maps integral curves of `v` to integral curves of `v'`, then `v` and
  `v'` are `f`-related. -/
lemma mdifferentiable_related_of_isIntegralCurveAt [BoundarylessManifold I M]
    (hv : ContMDiff I I.tangent 1 (fun x ↦ (⟨x, v x⟩ : TangentBundle I M)))
    {f : M → M'} (hf : MDifferentiable I I' f)
    (h : ∀ (γ : ℝ → M) (t₀ : ℝ), IsIntegralCurveAt γ v t₀ → IsIntegralCurveAt (f ∘ γ) v' t₀)
    (x : M) : v' (f x) = mfderiv I I' f x (v x) := by
  obtain ⟨γ, h0, hγ⟩ : ∃ γ : ℝ → M, γ 0 = x ∧ IsIntegralCurveAt γ v 0 :=
    exists_isIntegralCurveAt_of_contMDiffAt_boundaryless 0 hv.contMDiffAt
  have hγ' := (h γ 0 hγ).hasMFDerivAt
  have hγ := hγ.hasMFDerivAt
  rw [Function.comp_apply, h0] at hγ'
  rw [h0] at hγ
  have := hasMFDerivAt_unique hγ' <| (hf (γ 0)).hasMFDerivAt.comp 0 hγ
  rw [ContinuousLinearMap.comp_smulRight, ContinuousLinearMap.smulRight_one_eq_iff, h0] at this
  exact this

end Naturality
=======
variable {t₀}

/-- Local integral curves are unique.

If a $C^1$ vector field `v` admits two local integral curves `γ γ' : ℝ → M` at `t₀` with
`γ t₀ = γ' t₀`, then `γ` and `γ'` agree on some open interval containing `t₀`. -/
theorem isIntegralCurveAt_eventuallyEq_of_contMDiffAt (hγt₀ : I.IsInteriorPoint (γ t₀))
    (hv : ContMDiffAt I I.tangent 1 (fun x ↦ (⟨x, v x⟩ : TangentBundle I M)) (γ t₀))
    (hγ : IsIntegralCurveAt γ v t₀) (hγ' : IsIntegralCurveAt γ' v t₀) (h : γ t₀ = γ' t₀) :
    γ =ᶠ[𝓝 t₀] γ' := by
  -- first define `v'` as the vector field expressed in the local chart around `γ t₀`
  -- this is basically what the function looks like when `hv` is unfolded
  set v' : E → E := fun x ↦
    tangentCoordChange I ((extChartAt I (γ t₀)).symm x) (γ t₀) ((extChartAt I (γ t₀)).symm x)
      (v ((extChartAt I (γ t₀)).symm x)) with hv'
  -- extract a set `s` on which `v'` is Lipschitz
  rw [contMDiffAt_iff] at hv
  obtain ⟨_, hv⟩ := hv
  obtain ⟨K, s, hs, hlip⟩ : ∃ K, ∃ s ∈ 𝓝 _, LipschitzOnWith K v' s :=
    (hv.contDiffAt (range_mem_nhds_isInteriorPoint hγt₀)).snd.exists_lipschitzOnWith
  have hlip (t : ℝ) : LipschitzOnWith K ((fun _ ↦ v') t) ((fun _ ↦ s) t) := hlip
  -- internal lemmas to reduce code duplication
  have hsrc {g} (hg : IsIntegralCurveAt g v t₀) :
    ∀ᶠ t in 𝓝 t₀, g ⁻¹' (extChartAt I (g t₀)).source ∈ 𝓝 t := eventually_mem_nhds.mpr <|
      continuousAt_def.mp hg.continuousAt _ <| extChartAt_source_mem_nhds I (g t₀)
  have hmem {g : ℝ → M} {t} (ht : g ⁻¹' (extChartAt I (g t₀)).source ∈ 𝓝 t) :
    g t ∈ (extChartAt I (g t₀)).source := mem_preimage.mp <| mem_of_mem_nhds ht
  have hdrv {g} (hg : IsIntegralCurveAt g v t₀) (h' : γ t₀ = g t₀) : ∀ᶠ t in 𝓝 t₀,
      HasDerivAt ((extChartAt I (g t₀)) ∘ g) ((fun _ ↦ v') t (((extChartAt I (g t₀)) ∘ g) t)) t ∧
      ((extChartAt I (g t₀)) ∘ g) t ∈ (fun _ ↦ s) t := by
    apply Filter.Eventually.and
    · apply (hsrc hg |>.and hg.eventually_hasDerivAt).mono
      rintro t ⟨ht1, ht2⟩
      rw [hv', h']
      apply ht2.congr_deriv
      congr <;>
      rw [Function.comp_apply, PartialEquiv.left_inv _ (hmem ht1)]
    · apply ((continuousAt_extChartAt I (g t₀)).comp hg.continuousAt).preimage_mem_nhds
      rw [Function.comp_apply, ← h']
      exact hs
  have heq {g} (hg : IsIntegralCurveAt g v t₀) :
    g =ᶠ[𝓝 t₀] (extChartAt I (g t₀)).symm ∘ ↑(extChartAt I (g t₀)) ∘ g := by
    apply (hsrc hg).mono
    intros t ht
    rw [Function.comp_apply, Function.comp_apply, PartialEquiv.left_inv _ (hmem ht)]
  -- main proof
  suffices (extChartAt I (γ t₀)) ∘ γ =ᶠ[𝓝 t₀] (extChartAt I (γ' t₀)) ∘ γ' from
    (heq hγ).trans <| (this.fun_comp (extChartAt I (γ t₀)).symm).trans (h ▸ (heq hγ').symm)
  exact ODE_solution_unique_of_eventually hlip
    (hdrv hγ rfl) (hdrv hγ' h) (by rw [Function.comp_apply, Function.comp_apply, h])

theorem isIntegralCurveAt_eventuallyEq_of_contMDiffAt_boundaryless [BoundarylessManifold I M]
    (hv : ContMDiffAt I I.tangent 1 (fun x ↦ (⟨x, v x⟩ : TangentBundle I M)) (γ t₀))
    (hγ : IsIntegralCurveAt γ v t₀) (hγ' : IsIntegralCurveAt γ' v t₀) (h : γ t₀ = γ' t₀) :
    γ =ᶠ[𝓝 t₀] γ' :=
  isIntegralCurveAt_eventuallyEq_of_contMDiffAt (BoundarylessManifold.isInteriorPoint I) hv hγ hγ' h

variable [T2Space M] {a b : ℝ}

/-- Integral curves are unique on open intervals.

If a $C^1$ vector field `v` admits two integral curves `γ γ' : ℝ → M` on some open interval
`Ioo a b`, and `γ t₀ = γ' t₀` for some `t ∈ Ioo a b`, then `γ` and `γ'` agree on `Ioo a b`. -/
theorem isIntegralCurveOn_Ioo_eqOn_of_contMDiff (ht₀ : t₀ ∈ Ioo a b)
    (hγt : ∀ t ∈ Ioo a b, I.IsInteriorPoint (γ t))
    (hv : ContMDiff I I.tangent 1 (fun x ↦ (⟨x, v x⟩ : TangentBundle I M)))
    (hγ : IsIntegralCurveOn γ v (Ioo a b)) (hγ' : IsIntegralCurveOn γ' v (Ioo a b))
    (h : γ t₀ = γ' t₀) : EqOn γ γ' (Ioo a b) := by
  set s := {t | γ t = γ' t} ∩ Ioo a b with hs
  -- since `Ioo a b` is connected, we get `s = Ioo a b` by showing that `s` is clopen in `Ioo a b`
  -- in the subtype topology (`s` is also non-empty by assumption)
  -- here we use a slightly weaker alternative theorem
  suffices hsub : Ioo a b ⊆ s from fun t ht ↦ mem_setOf.mp ((subset_def ▸ hsub) t ht).1
  apply isPreconnected_Ioo.subset_of_closure_inter_subset (s := Ioo a b) (u := s) _
    ⟨t₀, ⟨ht₀, ⟨h, ht₀⟩⟩⟩
  · -- is this really the most convenient way to pass to subtype topology?
    -- TODO: shorten this when better API around subtype topology exists
    rw [hs, inter_comm, ← Subtype.image_preimage_val, inter_comm, ← Subtype.image_preimage_val,
      image_subset_image_iff Subtype.val_injective, preimage_setOf_eq]
    intros t ht
    rw [mem_preimage, ← closure_subtype] at ht
    revert ht t
    apply IsClosed.closure_subset (isClosed_eq _ _)
    · rw [continuous_iff_continuousAt]
      rintro ⟨_, ht⟩
      apply ContinuousAt.comp _ continuousAt_subtype_val
      rw [Subtype.coe_mk]
      exact hγ.continuousAt ht
    · rw [continuous_iff_continuousAt]
      rintro ⟨_, ht⟩
      apply ContinuousAt.comp _ continuousAt_subtype_val
      rw [Subtype.coe_mk]
      exact hγ'.continuousAt ht
  · rw [isOpen_iff_mem_nhds]
    intro t₁ ht₁
    have hmem := Ioo_mem_nhds ht₁.2.1 ht₁.2.2
    have heq : γ =ᶠ[𝓝 t₁] γ' := isIntegralCurveAt_eventuallyEq_of_contMDiffAt
      (hγt _ ht₁.2) hv.contMDiffAt (hγ.isIntegralCurveAt hmem) (hγ'.isIntegralCurveAt hmem) ht₁.1
    apply (heq.and hmem).mono
    exact fun _ ht ↦ ht

theorem isIntegralCurveOn_Ioo_eqOn_of_contMDiff_boundaryless [BoundarylessManifold I M]
    (ht₀ : t₀ ∈ Ioo a b)
    (hv : ContMDiff I I.tangent 1 (fun x ↦ (⟨x, v x⟩ : TangentBundle I M)))
    (hγ : IsIntegralCurveOn γ v (Ioo a b)) (hγ' : IsIntegralCurveOn γ' v (Ioo a b))
    (h : γ t₀ = γ' t₀) : EqOn γ γ' (Ioo a b) :=
  isIntegralCurveOn_Ioo_eqOn_of_contMDiff
    ht₀ (fun _ _ ↦ BoundarylessManifold.isInteriorPoint I) hv hγ hγ' h

/-- Global integral curves are unique.

If a continuously differentiable vector field `v` admits two global integral curves
`γ γ' : ℝ → M`, and `γ t₀ = γ' t₀` for some `t₀`, then `γ` and `γ'` are equal. -/
theorem isIntegralCurve_eq_of_contMDiff (hγt : ∀ t, I.IsInteriorPoint (γ t))
    (hv : ContMDiff I I.tangent 1 (fun x ↦ (⟨x, v x⟩ : TangentBundle I M)))
    (hγ : IsIntegralCurve γ v) (hγ' : IsIntegralCurve γ' v) (h : γ t₀ = γ' t₀) : γ = γ' := by
  ext t
  obtain ⟨T, ht₀, ht⟩ : ∃ T, t ∈ Ioo (-T) T ∧ t₀ ∈ Ioo (-T) T := by
    obtain ⟨T, hT₁, hT₂⟩ := exists_abs_lt t
    obtain ⟨hT₂, hT₃⟩ := abs_lt.mp hT₂
    obtain ⟨S, hS₁, hS₂⟩ := exists_abs_lt t₀
    obtain ⟨hS₂, hS₃⟩ := abs_lt.mp hS₂
    exact ⟨T + S, by constructor <;> constructor <;> linarith⟩
  exact isIntegralCurveOn_Ioo_eqOn_of_contMDiff ht (fun t _ ↦ hγt t) hv
    ((hγ.isIntegralCurveOn _).mono  (subset_univ _))
    ((hγ'.isIntegralCurveOn _).mono (subset_univ _)) h ht₀

theorem isIntegralCurve_Ioo_eq_of_contMDiff_boundaryless [BoundarylessManifold I M]
    (hv : ContMDiff I I.tangent 1 (fun x ↦ (⟨x, v x⟩ : TangentBundle I M)))
    (hγ : IsIntegralCurve γ v) (hγ' : IsIntegralCurve γ' v) (h : γ t₀ = γ' t₀) : γ = γ' :=
  isIntegralCurve_eq_of_contMDiff (fun _ ↦ BoundarylessManifold.isInteriorPoint I) hv hγ hγ' h

/-- For a global integral curve `γ`, if it crosses itself at `a b : ℝ`, then it is periodic with
period `a - b`. -/
lemma IsIntegralCurve.periodic_of_eq [BoundarylessManifold I M]
    (hγ : IsIntegralCurve γ v)
    (hv : ContMDiff I I.tangent 1 (fun x => (⟨x, v x⟩ : TangentBundle I M)))
    (heq : γ a = γ b) : Periodic γ (a - b) := by
  intro t
  apply congrFun <|
    isIntegralCurve_Ioo_eq_of_contMDiff_boundaryless (t₀ := b) hv (hγ.comp_add _) hγ _
  rw [comp_apply, add_sub_cancel, heq]

/-- A global integral curve is injective xor periodic with positive period. -/
lemma IsIntegralCurve.periodic_xor_injective [BoundarylessManifold I M]
    (hγ : IsIntegralCurve γ v)
    (hv : ContMDiff I I.tangent 1 (fun x => (⟨x, v x⟩ : TangentBundle I M))) :
    Xor' (∃ T > 0, Periodic γ T) (Injective γ) := by
  rw [xor_iff_iff_not]
  refine ⟨fun ⟨T, hT, hf⟩ ↦ hf.not_injective (ne_of_gt hT), ?_⟩
  intro h
  rw [Injective] at h
  push_neg at h
  obtain ⟨a, b, heq, hne⟩ := h
  refine ⟨|a - b|, ?_, ?_⟩
  · rw [gt_iff_lt, abs_pos, sub_ne_zero]
    exact hne
  · by_cases hab : a - b < 0
    · rw [abs_of_neg hab, neg_sub]
      exact hγ.periodic_of_eq hv heq.symm
    · rw [not_lt] at hab
      rw [abs_of_nonneg hab]
      exact hγ.periodic_of_eq hv heq

end ExistUnique
>>>>>>> 6e2fa8b6
<|MERGE_RESOLUTION|>--- conflicted
+++ resolved
@@ -368,46 +368,6 @@
     ∃ γ : ℝ → M, γ t₀ = x₀ ∧ IsIntegralCurveAt γ v t₀ :=
   exists_isIntegralCurveAt_of_contMDiffAt t₀ hv (BoundarylessManifold.isInteriorPoint I)
 
-<<<<<<< HEAD
-section Naturality
-
-variable
-  {E' : Type*} [NormedAddCommGroup E'] [NormedSpace ℝ E']
-  {H' : Type*} [TopologicalSpace H'] {I' : ModelWithCorners ℝ E' H'}
-  {M' : Type*} [TopologicalSpace M'] [ChartedSpace H' M'] [SmoothManifoldWithCorners I' M']
-  {v' : (x : M') → TangentSpace I' x}
-
-/-- Let `v` and `v'` be vector fields on `M` and `M'`, respectively, and let `f : M → M'` be a
-  differentiable map. If `v` and `v'` are `f`-related, then `f` maps integral curves of `v` to
-  integral curves of `v'`. -/
-lemma IsIntegralCurveAt.of_mdifferentiable_related (h : IsIntegralCurveAt γ v t₀)
-    {f : M → M'} (hf : MDifferentiable I I' f) (hv : ∀ x : M, v' (f x) = mfderiv I I' f x (v x)) :
-    IsIntegralCurveAt (f ∘ γ) v' t₀ := by
-  apply h.mono
-  intros t ht
-  apply (HasMFDerivAt.comp t (hf (γ t)).hasMFDerivAt ht).congr_mfderiv
-  rw [Function.comp_apply, hv, ContinuousLinearMap.comp_smulRight]
-
-/-- Let `v` and `v'` be vector fields on `M` and `M'`, respectively, and let `f : M → M'` be a
-  differentiable map. If `f` maps integral curves of `v` to integral curves of `v'`, then `v` and
-  `v'` are `f`-related. -/
-lemma mdifferentiable_related_of_isIntegralCurveAt [BoundarylessManifold I M]
-    (hv : ContMDiff I I.tangent 1 (fun x ↦ (⟨x, v x⟩ : TangentBundle I M)))
-    {f : M → M'} (hf : MDifferentiable I I' f)
-    (h : ∀ (γ : ℝ → M) (t₀ : ℝ), IsIntegralCurveAt γ v t₀ → IsIntegralCurveAt (f ∘ γ) v' t₀)
-    (x : M) : v' (f x) = mfderiv I I' f x (v x) := by
-  obtain ⟨γ, h0, hγ⟩ : ∃ γ : ℝ → M, γ 0 = x ∧ IsIntegralCurveAt γ v 0 :=
-    exists_isIntegralCurveAt_of_contMDiffAt_boundaryless 0 hv.contMDiffAt
-  have hγ' := (h γ 0 hγ).hasMFDerivAt
-  have hγ := hγ.hasMFDerivAt
-  rw [Function.comp_apply, h0] at hγ'
-  rw [h0] at hγ
-  have := hasMFDerivAt_unique hγ' <| (hf (γ 0)).hasMFDerivAt.comp 0 hγ
-  rw [ContinuousLinearMap.comp_smulRight, ContinuousLinearMap.smulRight_one_eq_iff, h0] at this
-  exact this
-
-end Naturality
-=======
 variable {t₀}
 
 /-- Local integral curves are unique.
@@ -573,4 +533,42 @@
       exact hγ.periodic_of_eq hv heq
 
 end ExistUnique
->>>>>>> 6e2fa8b6
+
+section Naturality
+
+variable
+  {E' : Type*} [NormedAddCommGroup E'] [NormedSpace ℝ E']
+  {H' : Type*} [TopologicalSpace H'] {I' : ModelWithCorners ℝ E' H'}
+  {M' : Type*} [TopologicalSpace M'] [ChartedSpace H' M'] [SmoothManifoldWithCorners I' M']
+  {v' : (x : M') → TangentSpace I' x}
+
+/-- Let `v` and `v'` be vector fields on `M` and `M'`, respectively, and let `f : M → M'` be a
+  differentiable map. If `v` and `v'` are `f`-related, then `f` maps integral curves of `v` to
+  integral curves of `v'`. -/
+lemma IsIntegralCurveAt.of_mdifferentiable_related (h : IsIntegralCurveAt γ v t₀)
+    {f : M → M'} (hf : MDifferentiable I I' f) (hv : ∀ x : M, v' (f x) = mfderiv I I' f x (v x)) :
+    IsIntegralCurveAt (f ∘ γ) v' t₀ := by
+  apply h.mono
+  intros t ht
+  apply (HasMFDerivAt.comp t (hf (γ t)).hasMFDerivAt ht).congr_mfderiv
+  rw [Function.comp_apply, hv, ContinuousLinearMap.comp_smulRight]
+
+/-- Let `v` and `v'` be vector fields on `M` and `M'`, respectively, and let `f : M → M'` be a
+  differentiable map. If `f` maps integral curves of `v` to integral curves of `v'`, then `v` and
+  `v'` are `f`-related. -/
+lemma mdifferentiable_related_of_isIntegralCurveAt [BoundarylessManifold I M]
+    (hv : ContMDiff I I.tangent 1 (fun x ↦ (⟨x, v x⟩ : TangentBundle I M)))
+    {f : M → M'} (hf : MDifferentiable I I' f)
+    (h : ∀ (γ : ℝ → M) (t₀ : ℝ), IsIntegralCurveAt γ v t₀ → IsIntegralCurveAt (f ∘ γ) v' t₀)
+    (x : M) : v' (f x) = mfderiv I I' f x (v x) := by
+  obtain ⟨γ, h0, hγ⟩ : ∃ γ : ℝ → M, γ 0 = x ∧ IsIntegralCurveAt γ v 0 :=
+    exists_isIntegralCurveAt_of_contMDiffAt_boundaryless 0 hv.contMDiffAt
+  have hγ' := (h γ 0 hγ).hasMFDerivAt
+  have hγ := hγ.hasMFDerivAt
+  rw [Function.comp_apply, h0] at hγ'
+  rw [h0] at hγ
+  have := hasMFDerivAt_unique hγ' <| (hf (γ 0)).hasMFDerivAt.comp 0 hγ
+  rw [ContinuousLinearMap.comp_smulRight, ContinuousLinearMap.smulRight_one_eq_iff, h0] at this
+  exact this
+
+end Naturality