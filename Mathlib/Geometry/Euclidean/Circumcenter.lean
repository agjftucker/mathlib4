--- conflicted
+++ resolved
@@ -109,11 +109,7 @@
     · intro p₁ hp₁
       rw [Sphere.mem_coe, mem_sphere, ← mul_self_inj_of_nonneg dist_nonneg (Real.sqrt_nonneg _),
         Real.mul_self_sqrt (add_nonneg (mul_self_nonneg _) (mul_self_nonneg _))]
-<<<<<<< HEAD
-      cases' hp₁ with hp₁ hp₁
-=======
       rcases hp₁ with hp₁ | hp₁
->>>>>>> 0ccaba52
       · rw [hp₁]
         rw [hpo,
           dist_sq_smul_orthogonal_vadd_smul_orthogonal_vadd (orthogonalProjection_mem p) hcc _ _
