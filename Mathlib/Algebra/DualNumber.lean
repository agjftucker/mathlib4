--- conflicted
+++ resolved
@@ -11,8 +11,8 @@
 # Dual numbers
 
 The dual numbers over `R` are of the form `a + bε`, where `a` and `b` are typically elements of a
-commutative ring `R`, and `ε` is a symbol satisfying `ε^2 = 0` that commutes with every other
-element. They are a special case of `TrivSqZeroExt R M` with `M = R`.
+commutative ring `R`, and `ε` is a symbol satisfying `ε^2 = 0`. They are a special case of
+`TrivSqZeroExt R M` with `M = R`.
 
 ## Notation
 
@@ -109,31 +109,13 @@
     simpa only [inr_eq_smul_eps] using FunLike.congr_fun hinr a)
 #align dual_number.alg_hom_ext DualNumber.algHom_ext
 
-<<<<<<< HEAD
-variable [CommSemiring R] [Semiring A] [Semiring B] [Algebra R A] [Algebra R B]
-
-
-=======
 variable {A : Type*} [CommSemiring R] [Semiring A] [Semiring B] [Algebra R A] [Algebra R B]
->>>>>>> d9b89429
 
 /-- A universal property of the dual numbers, providing a unique `A[ε] →ₐ[R] B` for every map
 `f : A →ₐ[R] B` and a choice of element `e : A` which squares to `0` and commutes with the range of
 `f`.
 
 This isomorphism is named to match the very similar `Complex.lift`. -/
-<<<<<<< HEAD
-@[simps!]
-def lift : { e : B // e * e = 0 } ≃ (A[ε] →ₐ[R] B) :=
-  Equiv.trans
-    _
-    -- (show { e : A // e * e = 0 } ≃ { f : A →ₗ[R] B // ∀ x y, f x * f y = 0 } from _)
-      -- (LinearMap.ringLmapEquivSelf R ℕ A).symm.toEquiv.subtypeEquiv fun a => by
-      --   dsimp
-      --   simp_rw [smul_mul_smul]
-      --   refine' ⟨fun h x y => h.symm ▸ smul_zero _, fun h => by simpa using h 1 1⟩)
-    TrivSqZeroExt.lift
-=======
 @[simps! apply_apply]
 def lift :
     {fe : (A →ₐ[R] B) × B // fe.2 * fe.2 = 0 ∧ ∀ a, Commute fe.2 (fe.1 a)} ≃ (A[ε] →ₐ[R] B) := by
@@ -160,7 +142,6 @@
       dsimp
       rw [← fg.prop.2.1, smul_eq_mul, mul_one])
   }
->>>>>>> d9b89429
 #align dual_number.lift DualNumber.lift
 
 @[simp] theorem coe_lift_symm_apply (F : A[ε] →ₐ[R] B) :
@@ -168,7 +149,7 @@
 
 -- When applied to `ε`, `DualNumber.lift` produces the element of `B` that squares to 0.
 theorem lift_apply_eps
-    (fe : {fe : (A →ₐ[R] B) × B // fe.2 * fe.2 = 0 ∧ ∀ a, Commute fe.2 (fe.1 a)}) :
+  (fe : {fe : (A →ₐ[R] B) × B // fe.2 * fe.2 = 0 ∧ ∀ a, Commute fe.2 (fe.1 a)}) :
     lift fe (ε : A[ε]) = fe.val.2 := by
   simp only [lift_apply_apply, fst_eps, map_zero, snd_eps, map_one, one_mul, zero_add]
 #align dual_number.lift_apply_eps DualNumber.lift_apply_eps
