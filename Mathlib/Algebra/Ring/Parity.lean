/-
Copyright (c) 2022 Damiano Testa. All rights reserved.
Released under Apache 2.0 license as described in the file LICENSE.
Authors: Damiano Testa
-/
import Mathlib.Algebra.Group.Nat.Even
import Mathlib.Data.Nat.Cast.Basic
import Mathlib.Data.Nat.Cast.Commute
import Mathlib.Data.Set.Operations
import Mathlib.Logic.Function.Iterate

/-!
# Even and odd elements in rings

This file defines odd elements and proves some general facts about even and odd elements of rings.

As opposed to `Even`, `Odd` does not have a multiplicative counterpart.

## TODO

Try to generalize `Even` lemmas further. For example, there are still a few lemmas whose `Semiring`
assumptions I (DT) am not convinced are necessary. If that turns out to be true, they could be moved
to `Mathlib/Algebra/Group/Even.lean`.

## See also

`Mathlib/Algebra/Group/Even.lean` for the definition of even elements.
-/

assert_not_exists DenselyOrdered OrderedRing

open MulOpposite

variable {F α β : Type*}

section Monoid
variable [Monoid α] [HasDistribNeg α] {n : ℕ} {a : α}

@[simp] lemma Even.neg_pow : Even n → ∀ a : α, (-a) ^ n = a ^ n := by
  rintro ⟨c, rfl⟩ a
  simp_rw [← two_mul, pow_mul, neg_sq]

lemma Even.neg_one_pow (h : Even n) : (-1 : α) ^ n = 1 := by rw [h.neg_pow, one_pow]

end Monoid

section DivisionMonoid
variable [DivisionMonoid α] [HasDistribNeg α] {a : α} {n : ℤ}

lemma Even.neg_zpow : Even n → ∀ a : α, (-a) ^ n = a ^ n := by
  rintro ⟨c, rfl⟩ a; simp_rw [← Int.two_mul, zpow_mul, zpow_two, neg_mul_neg]

lemma Even.neg_one_zpow (h : Even n) : (-1 : α) ^ n = 1 := by rw [h.neg_zpow, one_zpow]

end DivisionMonoid

@[simp] lemma IsSquare.zero [MulZeroClass α] : IsSquare (0 : α) := ⟨0, (mul_zero _).symm⟩
<<<<<<< HEAD

@[deprecated (since := "2024-01-07")] alias isSquare_zero := IsSquare.zero
=======
>>>>>>> 01e7adaa

section Semiring
variable [Semiring α] [Semiring β] {a b : α} {m n : ℕ}

lemma even_iff_exists_two_mul : Even a ↔ ∃ b, a = 2 * b := by simp [even_iff_exists_two_nsmul]

lemma even_iff_two_dvd : Even a ↔ 2 ∣ a := by simp [Even, Dvd.dvd, two_mul]

alias ⟨Even.two_dvd, _⟩ := even_iff_two_dvd

lemma Even.trans_dvd (ha : Even a) (hab : a ∣ b) : Even b :=
  even_iff_two_dvd.2 <| ha.two_dvd.trans hab

lemma Dvd.dvd.even (hab : a ∣ b) (ha : Even a) : Even b := ha.trans_dvd hab

@[simp] lemma range_two_mul (α) [NonAssocSemiring α] :
    Set.range (fun x : α ↦ 2 * x) = {a | Even a} := by
  ext x
  simp [eq_comm, two_mul, Even]

@[simp] lemma even_two : Even (2 : α) := ⟨1, by rw [one_add_one_eq_two]⟩

@[simp] lemma Even.mul_left (ha : Even a) (b) : Even (b * a) := ha.map (AddMonoidHom.mulLeft _)

@[simp] lemma Even.mul_right (ha : Even a) (b) : Even (a * b) := ha.map (AddMonoidHom.mulRight _)

lemma even_two_mul (a : α) : Even (2 * a) := ⟨a, two_mul _⟩

lemma Even.pow_of_ne_zero (ha : Even a) : ∀ {n : ℕ}, n ≠ 0 → Even (a ^ n)
  | n + 1, _ => by rw [pow_succ]; exact ha.mul_left _

/-- An element `a` of a semiring is odd if there exists `k` such `a = 2*k + 1`. -/
def Odd (a : α) : Prop := ∃ k, a = 2 * k + 1

lemma odd_iff_exists_bit1 : Odd a ↔ ∃ b, a = 2 * b + 1 := exists_congr fun b ↦ by rw [two_mul]

alias ⟨Odd.exists_bit1, _⟩ := odd_iff_exists_bit1

@[simp] lemma range_two_mul_add_one (α : Type*) [Semiring α] :
    Set.range (fun x : α ↦ 2 * x + 1) = {a | Odd a} := by ext x; simp [Odd, eq_comm]

lemma Even.add_odd : Even a → Odd b → Odd (a + b) := by
  rintro ⟨a, rfl⟩ ⟨b, rfl⟩; exact ⟨a + b, by rw [mul_add, ← two_mul, add_assoc]⟩

lemma Even.odd_add (ha : Even a) (hb : Odd b) : Odd (b + a) := add_comm a b ▸ ha.add_odd hb
lemma Odd.add_even (ha : Odd a) (hb : Even b) : Odd (a + b) := add_comm a b ▸ hb.add_odd ha

lemma Odd.add_odd : Odd a → Odd b → Even (a + b) := by
  rintro ⟨a, rfl⟩ ⟨b, rfl⟩
  refine ⟨a + b + 1, ?_⟩
  rw [two_mul, two_mul]
  ac_rfl

@[simp] lemma odd_one : Odd (1 : α) :=
  ⟨0, (zero_add _).symm.trans (congr_arg (· + (1 : α)) (mul_zero _).symm)⟩

@[simp] lemma Even.add_one (h : Even a) : Odd (a + 1) := h.add_odd odd_one
@[simp] lemma Even.one_add (h : Even a) : Odd (1 + a) := h.odd_add odd_one
@[simp] lemma Odd.add_one (h : Odd a) : Even (a + 1) := h.add_odd odd_one
@[simp] lemma Odd.one_add (h : Odd a) : Even (1 + a) := odd_one.add_odd h

lemma odd_two_mul_add_one (a : α) : Odd (2 * a + 1) := ⟨_, rfl⟩

@[simp] lemma odd_add_self_one' : Odd (a + (a + 1)) := by simp [← add_assoc]
@[simp] lemma odd_add_one_self : Odd (a + 1 + a) := by simp [add_comm _ a]
@[simp] lemma odd_add_one_self' : Odd (a + (1 + a)) := by simp [add_comm 1 a]

lemma Odd.map [FunLike F α β] [RingHomClass F α β] (f : F) : Odd a → Odd (f a) := by
  rintro ⟨a, rfl⟩; exact ⟨f a, by simp [two_mul]⟩

lemma Odd.natCast {R : Type*} [Semiring R] {n : ℕ} (hn : Odd n) : Odd (n : R) :=
  hn.map <| Nat.castRingHom R

@[simp] lemma Odd.mul : Odd a → Odd b → Odd (a * b) := by
  rintro ⟨a, rfl⟩ ⟨b, rfl⟩
  refine ⟨2 * a * b + b + a, ?_⟩
  rw [mul_add, add_mul, mul_one, ← add_assoc, one_mul, mul_assoc, ← mul_add, ← mul_add, ← mul_assoc,
    ← Nat.cast_two, ← Nat.cast_comm]

lemma Odd.pow (ha : Odd a) : ∀ {n : ℕ}, Odd (a ^ n)
  | 0 => by
    rw [pow_zero]
    exact odd_one
  | n + 1 => by rw [pow_succ]; exact ha.pow.mul ha

lemma Odd.pow_add_pow_eq_zero [IsCancelAdd α] (hn : Odd n) (hab : a + b = 0) :
    a ^ n + b ^ n = 0 := by
  obtain ⟨k, rfl⟩ := hn
  induction k with | zero => simpa | succ k ih => ?_
  have : a ^ 2 = b ^ 2 := add_right_cancel <|
    calc
      a ^ 2 + a * b = 0 := by rw [sq, ← mul_add, hab, mul_zero]
      _ = b ^ 2 + a * b := by rw [sq, ← add_mul, add_comm, hab, zero_mul]
  refine add_right_cancel (b := b ^ (2 * k + 1) * a ^ 2) ?_
  calc
    _ = (a ^ (2 * k + 1) + b ^ (2 * k + 1)) * a ^ 2 + b ^ (2 * k + 3) := by
      rw [add_mul, ← pow_add, add_right_comm]; rfl
    _ = _ := by rw [ih, zero_mul, zero_add, zero_add, this, ← pow_add]

theorem Even.of_isUnit_two (h : IsUnit (2 : α)) (a : α) : Even a :=
  let ⟨u, hu⟩ := h; ⟨u⁻¹ * a, by rw [← mul_add, ← two_mul, ← hu, Units.inv_mul_cancel_left]⟩

theorem isUnit_two_iff_forall_even : IsUnit (2 : α) ↔ ∀ a : α, Even a := by
  refine ⟨Even.of_isUnit_two, fun h => ?_⟩
  obtain ⟨a, ha⟩ := h 1
  rw [← two_mul, eq_comm] at ha
  exact ⟨⟨2, a, ha, .trans (Commute.ofNat_right _ _).eq ha⟩, rfl⟩

end Semiring

section Ring
variable [Ring α]

theorem Odd.of_isUnit_two (h : IsUnit (2 : α)) (a : α) : Odd a := by
  rw [← sub_add_cancel a 1]
  exact (Even.of_isUnit_two h _).add_one

end Ring

section Monoid
variable [Monoid α] [HasDistribNeg α] {n : ℕ}

lemma Odd.neg_pow : Odd n → ∀ a : α, (-a) ^ n = -a ^ n := by
  rintro ⟨c, rfl⟩ a; simp_rw [pow_add, pow_mul, neg_sq, pow_one, mul_neg]

@[simp] lemma Odd.neg_one_pow (h : Odd n) : (-1 : α) ^ n = -1 := by rw [h.neg_pow, one_pow]

end Monoid

section Ring
variable [Ring α] {a b : α} {n : ℕ}

lemma even_neg_two : Even (-2 : α) := by simp only [even_neg, even_two]

lemma Odd.neg (hp : Odd a) : Odd (-a) := by
  obtain ⟨k, hk⟩ := hp
  use -(k + 1)
  rw [mul_neg, mul_add, neg_add, add_assoc, two_mul (1 : α), neg_add, neg_add_cancel_right,
    ← neg_add, hk]

@[simp] lemma odd_neg : Odd (-a) ↔ Odd a := ⟨fun h ↦ neg_neg a ▸ h.neg, Odd.neg⟩

lemma odd_neg_one : Odd (-1 : α) := by simp

lemma Odd.sub_even (ha : Odd a) (hb : Even b) : Odd (a - b) := by
  rw [sub_eq_add_neg]; exact ha.add_even hb.neg

lemma Even.sub_odd (ha : Even a) (hb : Odd b) : Odd (a - b) := by
  rw [sub_eq_add_neg]; exact ha.add_odd hb.neg

lemma Odd.sub_odd (ha : Odd a) (hb : Odd b) : Even (a - b) := by
  rw [sub_eq_add_neg]; exact ha.add_odd hb.neg

end Ring

namespace Nat
variable {m n : ℕ}

lemma odd_iff : Odd n ↔ n % 2 = 1 :=
  ⟨fun ⟨m, hm⟩ ↦ by omega, fun h ↦ ⟨n / 2, (mod_add_div n 2).symm.trans (by rw [h, add_comm])⟩⟩

instance : DecidablePred (Odd : ℕ → Prop) := fun _ ↦ decidable_of_iff _ odd_iff.symm

lemma not_odd_iff : ¬Odd n ↔ n % 2 = 0 := by rw [odd_iff, mod_two_not_eq_one]

@[simp] lemma not_odd_iff_even : ¬Odd n ↔ Even n := by rw [not_odd_iff, even_iff]
@[simp] lemma not_even_iff_odd : ¬Even n ↔ Odd n := by rw [not_even_iff, odd_iff]

@[simp] lemma not_odd_zero : ¬Odd 0 := not_odd_iff.mpr rfl

lemma _root_.Odd.not_two_dvd_nat (h : Odd n) : ¬(2 ∣ n) := by
  rwa [← even_iff_two_dvd, not_even_iff_odd]

lemma even_xor_odd (n : ℕ) : Xor' (Even n) (Odd n) := by
  simp [Xor', ← not_even_iff_odd, Decidable.em (Even n)]

lemma even_or_odd (n : ℕ) : Even n ∨ Odd n := (even_xor_odd n).or

lemma even_or_odd' (n : ℕ) : ∃ k, n = 2 * k ∨ n = 2 * k + 1 := by
  simpa only [← two_mul, exists_or, Odd, Even] using even_or_odd n

lemma even_xor_odd' (n : ℕ) : ∃ k, Xor' (n = 2 * k) (n = 2 * k + 1) := by
  obtain ⟨k, rfl⟩ | ⟨k, rfl⟩ := even_or_odd n <;> use k
  · simpa only [← two_mul, eq_self_iff_true, xor_true] using (succ_ne_self (2 * k)).symm
  · simpa only [xor_true, xor_comm] using (succ_ne_self _)

lemma odd_add_one {n : ℕ} : Odd (n + 1) ↔ ¬ Odd n := by
  rw [← not_even_iff_odd, Nat.even_add_one, not_even_iff_odd]

lemma mod_two_add_add_odd_mod_two (m : ℕ) {n : ℕ} (hn : Odd n) : m % 2 + (m + n) % 2 = 1 :=
  ((even_or_odd m).elim fun hm ↦ by rw [even_iff.1 hm, odd_iff.1 (hm.add_odd hn)]) fun hm ↦ by
    rw [odd_iff.1 hm, even_iff.1 (hm.add_odd hn)]

@[simp] lemma mod_two_add_succ_mod_two (m : ℕ) : m % 2 + (m + 1) % 2 = 1 :=
  mod_two_add_add_odd_mod_two m odd_one

@[simp] lemma succ_mod_two_add_mod_two (m : ℕ) : (m + 1) % 2 + m % 2 = 1 := by
  rw [add_comm, mod_two_add_succ_mod_two]

lemma even_add' : Even (m + n) ↔ (Odd m ↔ Odd n) := by
  rw [even_add, ← not_odd_iff_even, ← not_odd_iff_even, not_iff_not]

@[simp] lemma not_even_bit1 (n : ℕ) : ¬Even (2 * n + 1) := by simp [parity_simps]

lemma not_even_two_mul_add_one (n : ℕ) : ¬ Even (2 * n + 1) :=
  not_even_iff_odd.2 <| odd_two_mul_add_one n

lemma even_sub' (h : n ≤ m) : Even (m - n) ↔ (Odd m ↔ Odd n) := by
  rw [even_sub h, ← not_odd_iff_even, ← not_odd_iff_even, not_iff_not]

lemma Odd.sub_odd (hm : Odd m) (hn : Odd n) : Even (m - n) :=
  (le_total n m).elim (fun h ↦ by simp only [even_sub' h, *]) fun h ↦ by
    simp only [Nat.sub_eq_zero_iff_le.2 h, Even.zero]

alias _root_.Odd.tsub_odd := Nat.Odd.sub_odd

lemma odd_mul : Odd (m * n) ↔ Odd m ∧ Odd n := by simp [not_or, even_mul, ← not_even_iff_odd]

lemma Odd.of_mul_left (h : Odd (m * n)) : Odd m :=
  (odd_mul.mp h).1

lemma Odd.of_mul_right (h : Odd (m * n)) : Odd n :=
  (odd_mul.mp h).2

lemma even_div : Even (m / n) ↔ m % (2 * n) / n = 0 := by
  rw [even_iff_two_dvd, dvd_iff_mod_eq_zero, ← Nat.mod_mul_right_div_self, mul_comm]

@[parity_simps] lemma odd_add : Odd (m + n) ↔ (Odd m ↔ Even n) := by
  rw [← not_even_iff_odd, even_add, not_iff, ← not_even_iff_odd]

lemma odd_add' : Odd (m + n) ↔ (Odd n ↔ Even m) := by rw [add_comm, odd_add]

lemma ne_of_odd_add (h : Odd (m + n)) : m ≠ n := by rintro rfl; simp [← not_even_iff_odd] at h

@[parity_simps] lemma odd_sub (h : n ≤ m) : Odd (m - n) ↔ (Odd m ↔ Even n) := by
  rw [← not_even_iff_odd, even_sub h, not_iff, ← not_even_iff_odd]

lemma Odd.sub_even (h : n ≤ m) (hm : Odd m) (hn : Even n) : Odd (m - n) :=
  (odd_sub h).mpr <| iff_of_true hm hn

lemma odd_sub' (h : n ≤ m) : Odd (m - n) ↔ (Odd n ↔ Even m) := by
  rw [← not_even_iff_odd, even_sub h, not_iff, not_iff_comm, ← not_even_iff_odd]

lemma Even.sub_odd (h : n ≤ m) (hm : Even m) (hn : Odd n) : Odd (m - n) :=
  (odd_sub' h).mpr <| iff_of_true hn hm

lemma two_mul_div_two_add_one_of_odd (h : Odd n) : 2 * (n / 2) + 1 = n := by
  rw [← odd_iff.mp h, div_add_mod]

lemma div_two_mul_two_add_one_of_odd (h : Odd n) : n / 2 * 2 + 1 = n := by
  rw [← odd_iff.mp h, div_add_mod']

lemma one_add_div_two_mul_two_of_odd (h : Odd n) : 1 + n / 2 * 2 = n := by
  rw [← odd_iff.mp h, mod_add_div']

-- Here are examples of how `parity_simps` can be used with `Nat`.
example (m n : ℕ) (h : Even m) : ¬Even (n + 3) ↔ Even (m ^ 2 + m + n) := by
  simp [*, two_ne_zero, parity_simps]

example : ¬Even 25394535 := by decide

end Nat

open Nat

namespace Function

namespace Involutive

variable {α : Type*} {f : α → α} {n : ℕ}

section

lemma iterate_bit0 (hf : Involutive f) (n : ℕ) : f^[2 * n] = id := by
  rw [iterate_mul, involutive_iff_iter_2_eq_id.1 hf, iterate_id]

lemma iterate_bit1 (hf : Involutive f) (n : ℕ) : f^[2 * n + 1] = f := by
  rw [← succ_eq_add_one, iterate_succ, hf.iterate_bit0, id_comp]

end

lemma iterate_two_mul (hf : Involutive f) (n : ℕ) : f^[2 * n] = id := by
  rw [iterate_mul, involutive_iff_iter_2_eq_id.1 hf, iterate_id]

lemma iterate_even (hf : Involutive f) (hn : Even n) : f^[n] = id := by
  obtain ⟨m, rfl⟩ := hn
  rw [← two_mul, hf.iterate_two_mul]

lemma iterate_odd (hf : Involutive f) (hn : Odd n) : f^[n] = f := by
  obtain ⟨m, rfl⟩ := hn
  rw [iterate_add, hf.iterate_two_mul, id_comp, iterate_one]

lemma iterate_eq_self (hf : Involutive f) (hne : f ≠ id) : f^[n] = f ↔ Odd n :=
  ⟨fun H ↦ not_even_iff_odd.1 fun hn ↦ hne <| by rwa [hf.iterate_even hn, eq_comm] at H,
    hf.iterate_odd⟩

lemma iterate_eq_id (hf : Involutive f) (hne : f ≠ id) : f^[n] = id ↔ Even n :=
  ⟨fun H ↦ not_odd_iff_even.1 fun hn ↦ hne <| by rwa [hf.iterate_odd hn] at H, hf.iterate_even⟩

end Involutive
end Function

section DistribNeg

variable {R : Type*} [Monoid R] [HasDistribNeg R] {m n : ℕ}

lemma neg_one_pow_eq_ite : (-1 : R) ^ n = if Even n then 1 else (-1) := by
  cases even_or_odd n with
  | inl h => rw [h.neg_one_pow, if_pos h]
  | inr h => rw [h.neg_one_pow, if_neg (by simpa using h)]

lemma neg_one_pow_congr (h : Even m ↔ Even n) : (-1 : R) ^ m = (-1) ^ n := by
  simp [h, neg_one_pow_eq_ite]

lemma neg_one_pow_eq_one_iff_even (h : (-1 : R) ≠ 1) :
    (-1 : R) ^ n = 1 ↔ Even n := by simp [neg_one_pow_eq_ite, h]

lemma neg_one_pow_eq_neg_one_iff_odd (h : (-1 : R) ≠ 1) :
    (-1 : R) ^ n = -1 ↔ Odd n := by simp [neg_one_pow_eq_ite, h.symm]

end DistribNeg

section CharTwo

-- We state the following theorems in terms of the slightly more general `2 = 0` hypothesis.

variable {R : Type*} [AddMonoidWithOne R]

private theorem natCast_eq_zero_or_one_of_two_eq_zero' (n : ℕ) (h : (2 : R) = 0) :
    (Even n → (n : R) = 0) ∧ (Odd n → (n : R) = 1) := by
  induction n using Nat.twoStepInduction with
  | zero => simp
  | one => simp
  | more n _ _ => simpa [add_assoc, Nat.even_add_one, Nat.odd_add_one, h]

theorem natCast_eq_zero_of_even_of_two_eq_zero {n : ℕ} (hn : Even n) (h : (2 : R) = 0) :
    (n : R) = 0 :=
  (natCast_eq_zero_or_one_of_two_eq_zero' n h).1 hn

theorem natCast_eq_one_of_odd_of_two_eq_zero {n : ℕ} (hn : Odd n) (h : (2 : R) = 0) :
    (n : R) = 1 :=
  (natCast_eq_zero_or_one_of_two_eq_zero' n h).2 hn

theorem natCast_eq_zero_or_one_of_two_eq_zero (n : ℕ) (h : (2 : R) = 0) :
    (n : R) = 0 ∨ (n : R) = 1 := by
  obtain hn | hn := Nat.even_or_odd n
  · exact Or.inl <| natCast_eq_zero_of_even_of_two_eq_zero hn h
  · exact Or.inr <| natCast_eq_one_of_odd_of_two_eq_zero hn h

end CharTwo<|MERGE_RESOLUTION|>--- conflicted
+++ resolved
@@ -55,11 +55,6 @@
 end DivisionMonoid
 
 @[simp] lemma IsSquare.zero [MulZeroClass α] : IsSquare (0 : α) := ⟨0, (mul_zero _).symm⟩
-<<<<<<< HEAD
-
-@[deprecated (since := "2024-01-07")] alias isSquare_zero := IsSquare.zero
-=======
->>>>>>> 01e7adaa
 
 section Semiring
 variable [Semiring α] [Semiring β] {a b : α} {m n : ℕ}
