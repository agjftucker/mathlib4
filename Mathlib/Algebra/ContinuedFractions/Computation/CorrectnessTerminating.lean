/-
Copyright (c) 2020 Kevin Kappelmann. All rights reserved.
Released under Apache 2.0 license as described in the file LICENSE.
Authors: Kevin Kappelmann
-/
import Mathlib.Algebra.ContinuedFractions.Computation.Translations
import Mathlib.Algebra.ContinuedFractions.TerminatedStable
import Mathlib.Algebra.ContinuedFractions.ContinuantsRecurrence
import Mathlib.Order.Filter.AtTopBot
import Mathlib.Tactic.FieldSimp
import Mathlib.Tactic.Ring

#align_import algebra.continued_fractions.computation.correctness_terminating from "leanprover-community/mathlib"@"d6814c584384ddf2825ff038e868451a7c956f31"

/-!
# Correctness of Terminating Continued Fraction Computations (`GeneralizedContinuedFraction.of`)

## Summary

We show the correctness of the
algorithm computing continued fractions (`GeneralizedContinuedFraction.of`) in case of termination
in the following sense:

At every step `n : ℕ`, we can obtain the value `v` by adding a specific residual term to the last
denominator of the fraction described by `(GeneralizedContinuedFraction.of v).convergents' n`.
The residual term will be zero exactly when the continued fraction terminated; otherwise, the
residual term will be given by the fractional part stored in
`GeneralizedContinuedFraction.IntFractPair.stream v n`.

For an example, refer to
`GeneralizedContinuedFraction.compExactValue_correctness_of_stream_eq_some` and for more
information about the computation process, refer to `Algebra.ContinuedFractions.Computation.Basic`.

## Main definitions

- `GeneralizedContinuedFraction.compExactValue` can be used to compute the exact value
  approximated by the continued fraction `GeneralizedContinuedFraction.of v` by adding a residual
  term as described in the summary.

## Main Theorems

- `GeneralizedContinuedFraction.compExactValue_correctness_of_stream_eq_some` shows that
  `GeneralizedContinuedFraction.compExactValue` indeed returns the value `v` when given the
  convergent and fractional part as described in the summary.
- `GeneralizedContinuedFraction.of_correctness_of_terminatedAt` shows the equality
  `v = (GeneralizedContinuedFraction.of v).convergents n` if `GeneralizedContinuedFraction.of v`
  terminated at position `n`.
-/


namespace GeneralizedContinuedFraction

open GeneralizedContinuedFraction (of)

variable {K : Type*} [LinearOrderedField K] {v : K} {n : ℕ}

/-- Given two continuants `pconts` and `conts` and a value `fr`, this function returns
- `conts.a / conts.b` if `fr = 0`
- `exact_conts.a / exact_conts.b` where `exact_conts = nextContinuants 1 fr⁻¹ pconts conts`
  otherwise.

This function can be used to compute the exact value approximated by a continued fraction
`GeneralizedContinuedFraction.of v` as described in lemma
`compExactValue_correctness_of_stream_eq_some`.
-/
protected def compExactValue (pconts conts : Pair K) (fr : K) : K :=
  -- if the fractional part is zero, we exactly approximated the value by the last continuants
  if fr = 0 then
    conts.a / conts.b
  else -- otherwise, we have to include the fractional part in a final continuants step.
    let exact_conts := nextContinuants 1 fr⁻¹ pconts conts
    exact_conts.a / exact_conts.b
#align generalized_continued_fraction.comp_exact_value GeneralizedContinuedFraction.compExactValue

variable [FloorRing K]

/-- Just a computational lemma we need for the next main proof. -/
protected theorem compExactValue_correctness_of_stream_eq_some_aux_comp {a : K} (b c : K)
    (fract_a_ne_zero : Int.fract a ≠ 0) :
    ((⌊a⌋ : K) * b + c) / Int.fract a + b = (b * a + c) / Int.fract a := by
  field_simp [fract_a_ne_zero]
  rw [Int.fract]
  ring
#align generalized_continued_fraction.comp_exact_value_correctness_of_stream_eq_some_aux_comp GeneralizedContinuedFraction.compExactValue_correctness_of_stream_eq_some_aux_comp

open GeneralizedContinuedFraction
  (compExactValue compExactValue_correctness_of_stream_eq_some_aux_comp)

/-- Shows the correctness of `compExactValue` in case the continued fraction
`GeneralizedContinuedFraction.of v` did not terminate at position `n`. That is, we obtain the
value `v` if we pass the two successive (auxiliary) continuants at positions `n` and `n + 1` as well
as the fractional part at `IntFractPair.stream n` to `compExactValue`.

The correctness might be seen more readily if one uses `convergents'` to evaluate the continued
fraction. Here is an example to illustrate the idea:

Let `(v : ℚ) := 3.4`. We have
- `GeneralizedContinuedFraction.IntFractPair.stream v 0 = some ⟨3, 0.4⟩`, and
- `GeneralizedContinuedFraction.IntFractPair.stream v 1 = some ⟨2, 0.5⟩`.
Now `(GeneralizedContinuedFraction.of v).convergents' 1 = 3 + 1/2`, and our fractional term at
position `2` is `0.5`. We hence have `v = 3 + 1/(2 + 0.5) = 3 + 1/2.5 = 3.4`. This computation
corresponds exactly to the one using the recurrence equation in `compExactValue`.
-/
theorem compExactValue_correctness_of_stream_eq_some :
    ∀ {ifp_n : IntFractPair K}, IntFractPair.stream v n = some ifp_n →
      v = compExactValue ((of v).continuantsAux n) ((of v).continuantsAux <| n + 1) ifp_n.fr := by
  let g := of v
  induction' n with n IH
  · intro ifp_zero stream_zero_eq
    -- Nat.zero
    have : IntFractPair.of v = ifp_zero := by
      have : IntFractPair.stream v 0 = some (IntFractPair.of v) := rfl
      simpa only [Nat.zero_eq, this, Option.some.injEq] using stream_zero_eq
    cases this
    cases' Decidable.em (Int.fract v = 0) with fract_eq_zero fract_ne_zero
    -- Int.fract v = 0; we must then have `v = ⌊v⌋`
    · suffices v = ⌊v⌋ by
        -- Porting note: was `simpa [continuantsAux, fract_eq_zero, compExactValue]`
        field_simp [nextContinuants, nextNumerator, nextDenominator, compExactValue]
        have : (IntFractPair.of v).fr = Int.fract v := rfl
        rwa [this, if_pos fract_eq_zero]
      calc
        v = Int.fract v + ⌊v⌋ := by rw [Int.fract_add_floor]
        _ = ⌊v⌋ := by simp [fract_eq_zero]
    -- Int.fract v ≠ 0; the claim then easily follows by unfolding a single computation step
    · field_simp [continuantsAux, nextContinuants, nextNumerator, nextDenominator,
        of_h_eq_floor, compExactValue]
      -- Porting note: this and the if_neg rewrite are needed
      have : (IntFractPair.of v).fr = Int.fract v := rfl
      rw [this, if_neg fract_ne_zero, g_eq, of_h_eq_floor, Int.floor_add_fract]
  · intro ifp_succ_n succ_nth_stream_eq
    -- Nat.succ
    obtain ⟨ifp_n, nth_stream_eq, nth_fract_ne_zero, -⟩ :
      ∃ ifp_n, IntFractPair.stream v n = some ifp_n ∧
        ifp_n.fr ≠ 0 ∧ IntFractPair.of ifp_n.fr⁻¹ = ifp_succ_n
    exact IntFractPair.succ_nth_stream_eq_some_iff.1 succ_nth_stream_eq
    -- introduce some notation
    let conts := g.continuantsAux (n + 2)
    set pconts := g.continuantsAux (n + 1) with pconts_eq
    set ppconts := g.continuantsAux n with ppconts_eq
    cases' Decidable.em (ifp_succ_n.fr = 0) with ifp_succ_n_fr_eq_zero ifp_succ_n_fr_ne_zero
    -- ifp_succ_n.fr = 0
    · suffices v = conts.a / conts.b by simpa [compExactValue, ifp_succ_n_fr_eq_zero]
      -- use the IH and the fact that ifp_n.fr⁻¹ = ⌊ifp_n.fr⁻¹⌋ to prove this case
      obtain ⟨ifp_n', nth_stream_eq', ifp_n_fract_inv_eq_floor⟩ :
        ∃ ifp_n, IntFractPair.stream v n = some ifp_n ∧ ifp_n.fr⁻¹ = ⌊ifp_n.fr⁻¹⌋
      exact IntFractPair.exists_succ_nth_stream_of_fr_zero succ_nth_stream_eq ifp_succ_n_fr_eq_zero
      have : ifp_n' = ifp_n := by injection Eq.trans nth_stream_eq'.symm nth_stream_eq
      cases this
      have s_nth_eq : g.s.get? n = some ⟨1, ⌊ifp_n.fr⁻¹⌋⟩ :=
        get?_of_eq_some_of_get?_intFractPair_stream_fr_ne_zero nth_stream_eq nth_fract_ne_zero
      rw [← ifp_n_fract_inv_eq_floor] at s_nth_eq
      suffices v = compExactValue ppconts pconts ifp_n.fr by
        simpa [conts, continuantsAux, s_nth_eq, compExactValue, nth_fract_ne_zero] using this
      exact IH nth_stream_eq
    -- ifp_succ_n.fr ≠ 0
    · -- use the IH to show that the following equality suffices
      suffices
        compExactValue ppconts pconts ifp_n.fr = compExactValue pconts conts ifp_succ_n.fr by
        have : v = compExactValue ppconts pconts ifp_n.fr := IH nth_stream_eq
        conv_lhs => rw [this]
        assumption
      -- get the correspondence between ifp_n and ifp_succ_n
      obtain ⟨ifp_n', nth_stream_eq', ifp_n_fract_ne_zero, ⟨refl⟩⟩ :
        ∃ ifp_n, IntFractPair.stream v n = some ifp_n ∧
          ifp_n.fr ≠ 0 ∧ IntFractPair.of ifp_n.fr⁻¹ = ifp_succ_n
      exact IntFractPair.succ_nth_stream_eq_some_iff.1 succ_nth_stream_eq
      have : ifp_n' = ifp_n := by injection Eq.trans nth_stream_eq'.symm nth_stream_eq
      cases this
      -- get the correspondence between ifp_n and g.s.nth n
      have s_nth_eq : g.s.get? n = some ⟨1, (⌊ifp_n.fr⁻¹⌋ : K)⟩ :=
        get?_of_eq_some_of_get?_intFractPair_stream_fr_ne_zero nth_stream_eq ifp_n_fract_ne_zero
      -- the claim now follows by unfolding the definitions and tedious calculations
      -- some shorthand notation
      let ppA := ppconts.a
      let ppB := ppconts.b
      let pA := pconts.a
      let pB := pconts.b
      have : compExactValue ppconts pconts ifp_n.fr =
          (ppA + ifp_n.fr⁻¹ * pA) / (ppB + ifp_n.fr⁻¹ * pB) := by
        -- unfold compExactValue and the convergent computation once
        field_simp [ifp_n_fract_ne_zero, compExactValue, nextContinuants, nextNumerator,
          nextDenominator, ppA, ppB]
        ac_rfl
      rw [this]
      -- two calculations needed to show the claim
      have tmp_calc :=
        compExactValue_correctness_of_stream_eq_some_aux_comp pA ppA ifp_succ_n_fr_ne_zero
      have tmp_calc' :=
        compExactValue_correctness_of_stream_eq_some_aux_comp pB ppB ifp_succ_n_fr_ne_zero
      let f := Int.fract (1 / ifp_n.fr)
      have f_ne_zero : f ≠ 0 := by simpa [f] using ifp_succ_n_fr_ne_zero
      rw [inv_eq_one_div] at tmp_calc tmp_calc'
      -- Porting note: the `tmp_calc`s need to be massaged, and some processing after `ac_rfl` done,
      -- because `field_simp` is not as powerful
      have hA : (↑⌊1 / ifp_n.fr⌋ * pA + ppA) + pA * f =
          pA * (1 / ifp_n.fr) + ppA := by
        have := congrFun (congrArg HMul.hMul tmp_calc) f
        rwa [right_distrib, div_mul_cancel (h := f_ne_zero),
          div_mul_cancel (h := f_ne_zero)] at this
      have hB : (↑⌊1 / ifp_n.fr⌋ * pB + ppB) + pB * f =
          pB * (1 / ifp_n.fr) + ppB := by
        have := congrFun (congrArg HMul.hMul tmp_calc') f
        rwa [right_distrib, div_mul_cancel (h := f_ne_zero),
          div_mul_cancel (h := f_ne_zero)] at this
      -- now unfold the recurrence one step and simplify both sides to arrive at the conclusion
      dsimp only [conts, pconts, ppconts]
      field_simp [compExactValue, continuantsAux_recurrence s_nth_eq ppconts_eq pconts_eq,
        nextContinuants, nextNumerator, nextDenominator]
      have hfr : (IntFractPair.of (1 / ifp_n.fr)).fr = f := rfl
      rw [one_div, if_neg _, ← one_div, hfr]
<<<<<<< HEAD
      · rw [f_eq]
        field_simp [hA, hB, pA, ppA, pB, ppB]
=======
      · field_simp [hA, hB]
>>>>>>> 487f1c68
        ac_rfl
      · rwa [inv_eq_one_div, hfr]
#align generalized_continued_fraction.comp_exact_value_correctness_of_stream_eq_some GeneralizedContinuedFraction.compExactValue_correctness_of_stream_eq_some

open GeneralizedContinuedFraction (of_terminatedAt_n_iff_succ_nth_intFractPair_stream_eq_none)

/-- The convergent of `GeneralizedContinuedFraction.of v` at step `n - 1` is exactly `v` if the
`IntFractPair.stream` of the corresponding continued fraction terminated at step `n`. -/
theorem of_correctness_of_nth_stream_eq_none (nth_stream_eq_none : IntFractPair.stream v n = none) :
    v = (of v).convergents (n - 1) := by
  induction n with
  | zero => contradiction
  -- IntFractPair.stream v 0 ≠ none
  | succ n IH =>
    let g := of v
    change v = g.convergents n
    have :
      IntFractPair.stream v n = none ∨ ∃ ifp, IntFractPair.stream v n = some ifp ∧ ifp.fr = 0 :=
      IntFractPair.succ_nth_stream_eq_none_iff.1 nth_stream_eq_none
    rcases this with (⟨nth_stream_eq_none⟩ | ⟨ifp_n, nth_stream_eq, nth_stream_fr_eq_zero⟩)
    · cases' n with n'
      · contradiction
      -- IntFractPair.stream v 0 ≠ none
      · have : g.TerminatedAt n' :=
          of_terminatedAt_n_iff_succ_nth_intFractPair_stream_eq_none.2
            nth_stream_eq_none
        have : g.convergents (n' + 1) = g.convergents n' :=
          convergents_stable_of_terminated n'.le_succ this
        rw [this]
        exact IH nth_stream_eq_none
    · simpa [nth_stream_fr_eq_zero, compExactValue] using
        compExactValue_correctness_of_stream_eq_some nth_stream_eq
#align generalized_continued_fraction.of_correctness_of_nth_stream_eq_none GeneralizedContinuedFraction.of_correctness_of_nth_stream_eq_none

/-- If `GeneralizedContinuedFraction.of v` terminated at step `n`, then the `n`th convergent is
exactly `v`.
-/
theorem of_correctness_of_terminatedAt (terminated_at_n : (of v).TerminatedAt n) :
    v = (of v).convergents n :=
  have : IntFractPair.stream v (n + 1) = none :=
    of_terminatedAt_n_iff_succ_nth_intFractPair_stream_eq_none.1 terminated_at_n
  of_correctness_of_nth_stream_eq_none this
#align generalized_continued_fraction.of_correctness_of_terminated_at GeneralizedContinuedFraction.of_correctness_of_terminatedAt

/-- If `GeneralizedContinuedFraction.of v` terminates, then there is `n : ℕ` such that the `n`th
convergent is exactly `v`.
-/
theorem of_correctness_of_terminates (terminates : (of v).Terminates) :
    ∃ n : ℕ, v = (of v).convergents n :=
  Exists.elim terminates fun n terminated_at_n =>
    Exists.intro n (of_correctness_of_terminatedAt terminated_at_n)
#align generalized_continued_fraction.of_correctness_of_terminates GeneralizedContinuedFraction.of_correctness_of_terminates

open Filter

/-- If `GeneralizedContinuedFraction.of v` terminates, then its convergents will eventually always
be `v`.
-/
theorem of_correctness_atTop_of_terminates (terminates : (of v).Terminates) :
    ∀ᶠ n in atTop, v = (of v).convergents n := by
  rw [eventually_atTop]
  obtain ⟨n, terminated_at_n⟩ : ∃ n, (of v).TerminatedAt n
  exact terminates
  use n
  intro m m_geq_n
  rw [convergents_stable_of_terminated m_geq_n terminated_at_n]
  exact of_correctness_of_terminatedAt terminated_at_n
#align generalized_continued_fraction.of_correctness_at_top_of_terminates GeneralizedContinuedFraction.of_correctness_atTop_of_terminates

end GeneralizedContinuedFraction<|MERGE_RESOLUTION|>--- conflicted
+++ resolved
@@ -209,12 +209,7 @@
         nextContinuants, nextNumerator, nextDenominator]
       have hfr : (IntFractPair.of (1 / ifp_n.fr)).fr = f := rfl
       rw [one_div, if_neg _, ← one_div, hfr]
-<<<<<<< HEAD
-      · rw [f_eq]
-        field_simp [hA, hB, pA, ppA, pB, ppB]
-=======
       · field_simp [hA, hB]
->>>>>>> 487f1c68
         ac_rfl
       · rwa [inv_eq_one_div, hfr]
 #align generalized_continued_fraction.comp_exact_value_correctness_of_stream_eq_some GeneralizedContinuedFraction.compExactValue_correctness_of_stream_eq_some
