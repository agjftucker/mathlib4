--- conflicted
+++ resolved
@@ -61,11 +61,7 @@
 
 export StarMemClass (star_mem)
 
-<<<<<<< HEAD
-attribute [aesop unsafe 90% apply (rule_sets := [SetLike])] star_mem
-=======
 attribute [aesop 90% (rule_sets := [SetLike])] star_mem
->>>>>>> 01e7adaa
 
 namespace StarMemClass
 
@@ -93,11 +89,7 @@
 theorem star_injective [InvolutiveStar R] : Function.Injective (star : R → R) :=
   Function.Involutive.injective star_involutive
 
-<<<<<<< HEAD
-@[aesop unsafe 5% apply (rule_sets := [SetLike])]
-=======
 @[aesop 5% (rule_sets := [SetLike!])]
->>>>>>> 01e7adaa
 theorem mem_of_star_mem {S R : Type*} [InvolutiveStar R] [SetLike S R] [StarMemClass S R]
     {s : S} {r : R} (hr : star r ∈ s) : r ∈ s := by rw [← star_star r]; exact star_mem hr
 
