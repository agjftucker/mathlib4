/-
Copyright (c) 2020 Riccardo Brasca. All rights reserved.
Released under Apache 2.0 license as described in the file LICENSE.
Authors: Riccardo Brasca
-/
import Mathlib.Algebra.Polynomial.AlgebraMap
import Mathlib.Algebra.Polynomial.Eval.Subring
import Mathlib.Algebra.Polynomial.Monic

/-!
# Polynomials that lift

Given semirings `R` and `S` with a morphism `f : R →+* S`, we define a subsemiring `lifts` of
`S[X]` by the image of `RingHom.of (map f)`.
Then, we prove that a polynomial that lifts can always be lifted to a polynomial of the same degree
and that a monic polynomial that lifts can be lifted to a monic polynomial (of the same degree).

## Main definition

* `lifts (f : R →+* S)` : the subsemiring of polynomials that lift.

## Main results

* `lifts_and_degree_eq` : A polynomial lifts if and only if it can be lifted to a polynomial
of the same degree.
* `lifts_and_degree_eq_and_monic` : A monic polynomial lifts if and only if it can be lifted to a
monic polynomial of the same degree.
* `lifts_iff_alg` : if `R` is commutative, a polynomial lifts if and only if it is in the image of
`mapAlg`, where `mapAlg : R[X] →ₐ[R] S[X]` is the only `R`-algebra map
that sends `X` to `X`.

## Implementation details

In general `R` and `S` are semiring, so `lifts` is a semiring. In the case of rings, see
`lifts_iff_lifts_ring`.

Since we do not assume `R` to be commutative, we cannot say in general that the set of polynomials
that lift is a subalgebra. (By `lift_iff` this is true if `R` is commutative.)

-/


open Polynomial

noncomputable section

namespace Polynomial

universe u v w

section Semiring

variable {R : Type u} [Semiring R] {S : Type v} [Semiring S] {f : R →+* S}

/-- We define the subsemiring of polynomials that lifts as the image of `RingHom.of (map f)`. -/
def lifts (f : R →+* S) : Subsemiring S[X] :=
  RingHom.rangeS (mapRingHom f)

theorem mem_lifts (p : S[X]) : p ∈ lifts f ↔ ∃ q : R[X], map f q = p := by
  simp only [coe_mapRingHom, lifts, RingHom.mem_rangeS]

theorem lifts_iff_set_range (p : S[X]) : p ∈ lifts f ↔ p ∈ Set.range (map f) := by
  simp only [coe_mapRingHom, lifts, Set.mem_range, RingHom.mem_rangeS]

theorem lifts_iff_ringHom_rangeS (p : S[X]) : p ∈ lifts f ↔ p ∈ (mapRingHom f).rangeS := by
  simp only [coe_mapRingHom, lifts, Set.mem_range, RingHom.mem_rangeS]

theorem lifts_iff_coeff_lifts (p : S[X]) : p ∈ lifts f ↔ ∀ n : ℕ, p.coeff n ∈ Set.range f := by
  rw [lifts_iff_ringHom_rangeS, mem_map_rangeS f]
  rfl

/-- If `(r : R)`, then `C (f r)` lifts. -/
theorem C_mem_lifts (f : R →+* S) (r : R) : C (f r) ∈ lifts f :=
  ⟨C r, by
    simp only [coe_mapRingHom, map_C, Set.mem_univ, Subsemiring.coe_top, eq_self_iff_true,
      and_self_iff]⟩

/-- If `(s : S)` is in the image of `f`, then `C s` lifts. -/
theorem C'_mem_lifts {f : R →+* S} {s : S} (h : s ∈ Set.range f) : C s ∈ lifts f := by
  obtain ⟨r, rfl⟩ := Set.mem_range.1 h
  use C r
  simp only [coe_mapRingHom, map_C, Set.mem_univ, Subsemiring.coe_top, eq_self_iff_true,
    and_self_iff]

/-- The polynomial `X` lifts. -/
theorem X_mem_lifts (f : R →+* S) : (X : S[X]) ∈ lifts f :=
  ⟨X, by
    simp only [coe_mapRingHom, Set.mem_univ, Subsemiring.coe_top, eq_self_iff_true, map_X,
      and_self_iff]⟩

/-- The polynomial `X ^ n` lifts. -/
theorem X_pow_mem_lifts (f : R →+* S) (n : ℕ) : (X ^ n : S[X]) ∈ lifts f :=
  ⟨X ^ n, by
    simp only [coe_mapRingHom, map_pow, Set.mem_univ, Subsemiring.coe_top, eq_self_iff_true,
      map_X, and_self_iff]⟩

/-- If `p` lifts and `(r : R)` then `r * p` lifts. -/
theorem base_mul_mem_lifts {p : S[X]} (r : R) (hp : p ∈ lifts f) : C (f r) * p ∈ lifts f := by
  simp only [lifts, RingHom.mem_rangeS] at hp ⊢
  obtain ⟨p₁, rfl⟩ := hp
  use C r * p₁
  simp only [coe_mapRingHom, map_C, map_mul]

/-- If `(s : S)` is in the image of `f`, then `monomial n s` lifts. -/
theorem monomial_mem_lifts {s : S} (n : ℕ) (h : s ∈ Set.range f) : monomial n s ∈ lifts f := by
  obtain ⟨r, rfl⟩ := Set.mem_range.1 h
  use monomial n r
  simp only [coe_mapRingHom, Set.mem_univ, map_monomial, Subsemiring.coe_top, eq_self_iff_true,
    and_self_iff]

/-- If `p` lifts then `p.erase n` lifts. -/
theorem erase_mem_lifts {p : S[X]} (n : ℕ) (h : p ∈ lifts f) : p.erase n ∈ lifts f := by
  rw [lifts_iff_ringHom_rangeS, mem_map_rangeS] at h ⊢
  intro k
  by_cases hk : k = n
  · use 0
    simp only [hk, RingHom.map_zero, erase_same]
  obtain ⟨i, hi⟩ := h k
  use i
  simp only [hi, hk, erase_ne, Ne, not_false_iff]

section LiftDeg

theorem monomial_mem_lifts_and_degree_eq {s : S} {n : ℕ} (hl : monomial n s ∈ lifts f) :
    ∃ q : R[X], map f q = monomial n s ∧ q.degree = (monomial n s).degree := by
<<<<<<< HEAD
  by_cases hzero : s = 0
  · use 0
    simp only [hzero, degree_zero, eq_self_iff_true, and_self_iff, monomial_zero_right,
      Polynomial.map_zero]
  rw [lifts_iff_set_range] at hl
  obtain ⟨q, hq⟩ := hl
  replace hq := (ext_iff.1 hq) n
  have hcoeff : f (q.coeff n) = s := by
    rwa [coeff_map, coeff_monomial_same] at hq
  use monomial n (q.coeff n)
  constructor
  · simp only [hcoeff, map_monomial]
  have hqzero : q.coeff n ≠ 0 := by
    intro habs
    simp only [habs, RingHom.map_zero] at hcoeff
    exact hzero hcoeff.symm
  rw [← C_mul_X_pow_eq_monomial, ← C_mul_X_pow_eq_monomial]
  simp only [hzero, hqzero, Ne, not_false_iff, degree_C_mul_X_pow]
=======
  rcases eq_or_ne s 0 with rfl | h
  · exact ⟨0, by simp⟩
  obtain ⟨a, rfl⟩ := coeff_monomial_same n s ▸ (monomial n s).lifts_iff_coeff_lifts.mp hl n
  refine ⟨monomial n a, map_monomial f, ?_⟩
  rw [degree_monomial, degree_monomial n h]
  exact mt (fun ha ↦ ha ▸ map_zero f) h
>>>>>>> d0df76bd

/-- A polynomial lifts if and only if it can be lifted to a polynomial of the same degree. -/
theorem mem_lifts_and_degree_eq {p : S[X]} (hlifts : p ∈ lifts f) :
    ∃ q : R[X], map f q = p ∧ q.degree = p.degree := by
  rw [lifts_iff_coeff_lifts] at hlifts
  let g : ℕ → R := fun k ↦ (hlifts k).choose
  have hg : ∀ k, f (g k) = p.coeff k := fun k ↦ (hlifts k).choose_spec
  let q : R[X] := ∑ k ∈ p.support, monomial k (g k)
  have hq : map f q = p := by simp_rw [q, Polynomial.map_sum, map_monomial, hg, ← as_sum_support]
  have hq' : q.support = p.support := by
    simp_rw [Finset.ext_iff, mem_support_iff, q, finset_sum_coeff, coeff_monomial,
      Finset.sum_ite_eq', ite_ne_right_iff, mem_support_iff, and_iff_left_iff_imp, not_imp_not]
    exact fun k h ↦ by rw [← hg, h, map_zero]
  exact ⟨q, hq, congrArg Finset.max hq'⟩

end LiftDeg

section Monic

/-- A monic polynomial lifts if and only if it can be lifted to a monic polynomial
of the same degree. -/
theorem lifts_and_degree_eq_and_monic [Nontrivial S] {p : S[X]} (hlifts : p ∈ lifts f)
    (hp : p.Monic) : ∃ q : R[X], map f q = p ∧ q.degree = p.degree ∧ q.Monic := by
  rw [lifts_iff_coeff_lifts] at hlifts
  let g : ℕ → R := fun k ↦ (hlifts k).choose
  have hg k : f (g k) = p.coeff k := (hlifts k).choose_spec
  let q : R[X] := X ^ p.natDegree + ∑ k ∈ Finset.range p.natDegree, C (g k) * X ^ k
  have hq : map f q = p := by
    simp_rw [q, Polynomial.map_add, Polynomial.map_sum, Polynomial.map_mul, Polynomial.map_pow,
      map_X, map_C, hg, ← hp.as_sum]
  have h : q.Monic := monic_X_pow_add (by simp_rw [← Fin.sum_univ_eq_sum_range, degree_sum_fin_lt])
  exact ⟨q, hq, hq ▸ (h.degree_map f).symm, h⟩

theorem lifts_and_natDegree_eq_and_monic {p : S[X]} (hlifts : p ∈ lifts f) (hp : p.Monic) :
    ∃ q : R[X], map f q = p ∧ q.natDegree = p.natDegree ∧ q.Monic := by
  cases' subsingleton_or_nontrivial S with hR hR
  · obtain rfl : p = 1 := Subsingleton.elim _ _
    exact ⟨1, Subsingleton.elim _ _, by simp, by simp⟩
  obtain ⟨p', h₁, h₂, h₃⟩ := lifts_and_degree_eq_and_monic hlifts hp
  exact ⟨p', h₁, natDegree_eq_of_degree_eq h₂, h₃⟩

end Monic

end Semiring

section Ring

variable {R : Type u} [Ring R] {S : Type v} [Ring S] (f : R →+* S)

/-- The subring of polynomials that lift. -/
def liftsRing (f : R →+* S) : Subring S[X] :=
  RingHom.range (mapRingHom f)

/-- If `R` and `S` are rings, `p` is in the subring of polynomials that lift if and only if it is in
the subsemiring of polynomials that lift. -/
theorem lifts_iff_liftsRing (p : S[X]) : p ∈ lifts f ↔ p ∈ liftsRing f := by
  simp only [lifts, liftsRing, RingHom.mem_range, RingHom.mem_rangeS]

end Ring

section Algebra

variable {R : Type u} [CommSemiring R] {S : Type v} [Semiring S] [Algebra R S]

/-- The map `R[X] → S[X]` as an algebra homomorphism. -/
def mapAlg (R : Type u) [CommSemiring R] (S : Type v) [Semiring S] [Algebra R S] :
    R[X] →ₐ[R] S[X] :=
  @aeval _ S[X] _ _ _ (X : S[X])

/-- `mapAlg` is the morphism induced by `R → S`. -/
theorem mapAlg_eq_map (p : R[X]) : mapAlg R S p = map (algebraMap R S) p := by
  simp only [mapAlg, aeval_def, eval₂_eq_sum, map, algebraMap_apply, RingHom.coe_comp]
  ext; congr

/-- A polynomial `p` lifts if and only if it is in the image of `mapAlg`. -/
theorem mem_lifts_iff_mem_alg (R : Type u) [CommSemiring R] {S : Type v} [Semiring S] [Algebra R S]
    (p : S[X]) : p ∈ lifts (algebraMap R S) ↔ p ∈ AlgHom.range (@mapAlg R _ S _ _) := by
  simp only [coe_mapRingHom, lifts, mapAlg_eq_map, AlgHom.mem_range, RingHom.mem_rangeS]

/-- If `p` lifts and `(r : R)` then `r • p` lifts. -/
theorem smul_mem_lifts {p : S[X]} (r : R) (hp : p ∈ lifts (algebraMap R S)) :
    r • p ∈ lifts (algebraMap R S) := by
  rw [mem_lifts_iff_mem_alg] at hp ⊢
  exact Subalgebra.smul_mem (mapAlg R S).range hp r

end Algebra

end Polynomial<|MERGE_RESOLUTION|>--- conflicted
+++ resolved
@@ -123,33 +123,12 @@
 
 theorem monomial_mem_lifts_and_degree_eq {s : S} {n : ℕ} (hl : monomial n s ∈ lifts f) :
     ∃ q : R[X], map f q = monomial n s ∧ q.degree = (monomial n s).degree := by
-<<<<<<< HEAD
-  by_cases hzero : s = 0
-  · use 0
-    simp only [hzero, degree_zero, eq_self_iff_true, and_self_iff, monomial_zero_right,
-      Polynomial.map_zero]
-  rw [lifts_iff_set_range] at hl
-  obtain ⟨q, hq⟩ := hl
-  replace hq := (ext_iff.1 hq) n
-  have hcoeff : f (q.coeff n) = s := by
-    rwa [coeff_map, coeff_monomial_same] at hq
-  use monomial n (q.coeff n)
-  constructor
-  · simp only [hcoeff, map_monomial]
-  have hqzero : q.coeff n ≠ 0 := by
-    intro habs
-    simp only [habs, RingHom.map_zero] at hcoeff
-    exact hzero hcoeff.symm
-  rw [← C_mul_X_pow_eq_monomial, ← C_mul_X_pow_eq_monomial]
-  simp only [hzero, hqzero, Ne, not_false_iff, degree_C_mul_X_pow]
-=======
   rcases eq_or_ne s 0 with rfl | h
   · exact ⟨0, by simp⟩
   obtain ⟨a, rfl⟩ := coeff_monomial_same n s ▸ (monomial n s).lifts_iff_coeff_lifts.mp hl n
   refine ⟨monomial n a, map_monomial f, ?_⟩
   rw [degree_monomial, degree_monomial n h]
   exact mt (fun ha ↦ ha ▸ map_zero f) h
->>>>>>> d0df76bd
 
 /-- A polynomial lifts if and only if it can be lifted to a polynomial of the same degree. -/
 theorem mem_lifts_and_degree_eq {p : S[X]} (hlifts : p ∈ lifts f) :
