/-
Copyright (c) 2018 Chris Hughes. All rights reserved.
Released under Apache 2.0 license as described in the file LICENSE.
Authors: Chris Hughes, Johannes Hölzl, Scott Morrison, Jens Wagemaker
-/
import Mathlib.Algebra.GroupPower.Ring
import Mathlib.Algebra.MonoidAlgebra.Basic
import Mathlib.Data.Finset.Sort

#align_import data.polynomial.basic from "leanprover-community/mathlib"@"949dc57e616a621462062668c9f39e4e17b64b69"

/-!
# Theory of univariate polynomials

This file defines `Polynomial R`, the type of univariate polynomials over the semiring `R`, builds
a semiring structure on it, and gives basic definitions that are expanded in other files in this
directory.

## Main definitions

* `monomial n a` is the polynomial `a X^n`. Note that `monomial n` is defined as an `R`-linear map.
* `C a` is the constant polynomial `a`. Note that `C` is defined as a ring homomorphism.
* `X` is the polynomial `X`, i.e., `monomial 1 1`.
* `p.sum f` is `∑ n in p.support, f n (p.coeff n)`, i.e., one sums the values of functions applied
  to coefficients of the polynomial `p`.
* `p.erase n` is the polynomial `p` in which one removes the `c X^n` term.

There are often two natural variants of lemmas involving sums, depending on whether one acts on the
polynomials, or on the function. The naming convention is that one adds `index` when acting on
the polynomials. For instance,
* `sum_add_index` states that `(p + q).sum f = p.sum f + q.sum f`;
* `sum_add` states that `p.sum (fun n x ↦ f n x + g n x) = p.sum f + p.sum g`.
* Notation to refer to `Polynomial R`, as `R[X]` or `R[t]`.

## Implementation

Polynomials are defined using `R[ℕ]`, where `R` is a semiring.
The variable `X` commutes with every polynomial `p`: lemma `X_mul` proves the identity
`X * p = p * X`.  The relationship to `R[ℕ]` is through a structure
to make polynomials irreducible from the point of view of the kernel. Most operations
are irreducible since Lean can not compute anyway with `AddMonoidAlgebra`. There are two
exceptions that we make semireducible:
* The zero polynomial, so that its coefficients are definitionally equal to `0`.
* The scalar action, to permit typeclass search to unfold it to resolve potential instance
  diamonds.

The raw implementation of the equivalence between `R[X]` and `R[ℕ]` is
done through `ofFinsupp` and `toFinsupp` (or, equivalently, `rcases p` when `p` is a polynomial
gives an element `q` of `R[ℕ]`, and conversely `⟨q⟩` gives back `p`). The
equivalence is also registered as a ring equiv in `Polynomial.toFinsuppIso`. These should
in general not be used once the basic API for polynomials is constructed.
-/


set_option linter.uppercaseLean3 false

noncomputable section

/-- `Polynomial R` is the type of univariate polynomials over `R`.

Polynomials should be seen as (semi-)rings with the additional constructor `X`.
The embedding from `R` is called `C`. -/
structure Polynomial (R : Type*) [Semiring R] where ofFinsupp ::
  toFinsupp : AddMonoidAlgebra R ℕ
#align polynomial Polynomial
#align polynomial.of_finsupp Polynomial.ofFinsupp
#align polynomial.to_finsupp Polynomial.toFinsupp

@[inherit_doc] scoped[Polynomial] notation:9000 R "[X]" => Polynomial R

open AddMonoidAlgebra
open Finsupp hiding single
open Function hiding Commute

open BigOperators Polynomial

namespace Polynomial

universe u

variable {R : Type u} {a b : R} {m n : ℕ}

section Semiring

variable [Semiring R] {p q : R[X]}

theorem forall_iff_forall_finsupp (P : R[X] → Prop) :
    (∀ p, P p) ↔ ∀ q : R[ℕ], P ⟨q⟩ :=
  ⟨fun h q => h ⟨q⟩, fun h ⟨p⟩ => h p⟩
#align polynomial.forall_iff_forall_finsupp Polynomial.forall_iff_forall_finsupp

theorem exists_iff_exists_finsupp (P : R[X] → Prop) :
    (∃ p, P p) ↔ ∃ q : R[ℕ], P ⟨q⟩ :=
  ⟨fun ⟨⟨p⟩, hp⟩ => ⟨p, hp⟩, fun ⟨q, hq⟩ => ⟨⟨q⟩, hq⟩⟩
#align polynomial.exists_iff_exists_finsupp Polynomial.exists_iff_exists_finsupp

@[simp]
theorem eta (f : R[X]) : Polynomial.ofFinsupp f.toFinsupp = f := by cases f; rfl
#align polynomial.eta Polynomial.eta

/-! ### Conversions to and from `AddMonoidAlgebra`

Since `R[X]` is not defeq to `R[ℕ]`, but instead is a structure wrapping
it, we have to copy across all the arithmetic operators manually, along with the lemmas about how
they unfold around `Polynomial.ofFinsupp` and `Polynomial.toFinsupp`.
-/


section AddMonoidAlgebra

private irreducible_def add : R[X] → R[X] → R[X]
  | ⟨a⟩, ⟨b⟩ => ⟨a + b⟩

private irreducible_def neg {R : Type u} [Ring R] : R[X] → R[X]
  | ⟨a⟩ => ⟨-a⟩

private irreducible_def mul : R[X] → R[X] → R[X]
  | ⟨a⟩, ⟨b⟩ => ⟨a * b⟩

instance zero : Zero R[X] :=
  ⟨⟨0⟩⟩
#align polynomial.has_zero Polynomial.zero

instance one : One R[X] :=
  ⟨⟨1⟩⟩
#align polynomial.one Polynomial.one

instance add' : Add R[X] :=
  ⟨add⟩
#align polynomial.has_add Polynomial.add'

instance neg' {R : Type u} [Ring R] : Neg R[X] :=
  ⟨neg⟩
#align polynomial.has_neg Polynomial.neg'

instance sub {R : Type u} [Ring R] : Sub R[X] :=
  ⟨fun a b => a + -b⟩
#align polynomial.has_sub Polynomial.sub

instance mul' : Mul R[X] :=
  ⟨mul⟩
#align polynomial.has_mul Polynomial.mul'

-- If the private definitions are accidentally exposed, simplify them away.
@[simp] theorem add_eq_add : add p q = p + q := rfl
@[simp] theorem mul_eq_mul : mul p q = p * q := rfl

instance smulZeroClass {S : Type*} [SMulZeroClass S R] : SMulZeroClass S R[X] where
  smul r p := ⟨r • p.toFinsupp⟩
  smul_zero a := congr_arg ofFinsupp (smul_zero a)
#align polynomial.smul_zero_class Polynomial.smulZeroClass

-- to avoid a bug in the `ring` tactic
instance (priority := 1) pow : Pow R[X] ℕ where pow p n := npowRec n p
#align polynomial.has_pow Polynomial.pow

@[simp]
theorem ofFinsupp_zero : (⟨0⟩ : R[X]) = 0 :=
  rfl
#align polynomial.of_finsupp_zero Polynomial.ofFinsupp_zero

@[simp]
theorem ofFinsupp_one : (⟨1⟩ : R[X]) = 1 :=
  rfl
#align polynomial.of_finsupp_one Polynomial.ofFinsupp_one

@[simp]
theorem ofFinsupp_add {a b} : (⟨a + b⟩ : R[X]) = ⟨a⟩ + ⟨b⟩ :=
  show _ = add _ _ by rw [add_def]
#align polynomial.of_finsupp_add Polynomial.ofFinsupp_add

@[simp]
theorem ofFinsupp_neg {R : Type u} [Ring R] {a} : (⟨-a⟩ : R[X]) = -⟨a⟩ :=
  show _ = neg _ by rw [neg_def]
#align polynomial.of_finsupp_neg Polynomial.ofFinsupp_neg

@[simp]
theorem ofFinsupp_sub {R : Type u} [Ring R] {a b} : (⟨a - b⟩ : R[X]) = ⟨a⟩ - ⟨b⟩ := by
  rw [sub_eq_add_neg, ofFinsupp_add, ofFinsupp_neg]
  rfl
#align polynomial.of_finsupp_sub Polynomial.ofFinsupp_sub

@[simp]
theorem ofFinsupp_mul (a b) : (⟨a * b⟩ : R[X]) = ⟨a⟩ * ⟨b⟩ :=
  show _ = mul _ _ by rw [mul_def]
#align polynomial.of_finsupp_mul Polynomial.ofFinsupp_mul

@[simp]
theorem ofFinsupp_smul {S : Type*} [SMulZeroClass S R] (a : S) (b) :
    (⟨a • b⟩ : R[X]) = (a • ⟨b⟩ : R[X]) :=
  rfl
#align polynomial.of_finsupp_smul Polynomial.ofFinsupp_smul

@[simp]
theorem ofFinsupp_pow (a) (n : ℕ) : (⟨a ^ n⟩ : R[X]) = ⟨a⟩ ^ n := by
  change _ = npowRec n _
  induction n with
  | zero        => simp [npowRec]
  | succ n n_ih => simp [npowRec, n_ih, pow_succ]
#align polynomial.of_finsupp_pow Polynomial.ofFinsupp_pow

@[simp]
theorem toFinsupp_zero : (0 : R[X]).toFinsupp = 0 :=
  rfl
#align polynomial.to_finsupp_zero Polynomial.toFinsupp_zero

@[simp]
theorem toFinsupp_one : (1 : R[X]).toFinsupp = 1 :=
  rfl
#align polynomial.to_finsupp_one Polynomial.toFinsupp_one

@[simp]
theorem toFinsupp_add (a b : R[X]) : (a + b).toFinsupp = a.toFinsupp + b.toFinsupp := by
  cases a
  cases b
  rw [← ofFinsupp_add]
#align polynomial.to_finsupp_add Polynomial.toFinsupp_add

@[simp]
theorem toFinsupp_neg {R : Type u} [Ring R] (a : R[X]) : (-a).toFinsupp = -a.toFinsupp := by
  cases a
  rw [← ofFinsupp_neg]
#align polynomial.to_finsupp_neg Polynomial.toFinsupp_neg

@[simp]
theorem toFinsupp_sub {R : Type u} [Ring R] (a b : R[X]) :
    (a - b).toFinsupp = a.toFinsupp - b.toFinsupp := by
  rw [sub_eq_add_neg, ← toFinsupp_neg, ← toFinsupp_add]
  rfl
#align polynomial.to_finsupp_sub Polynomial.toFinsupp_sub

@[simp]
theorem toFinsupp_mul (a b : R[X]) : (a * b).toFinsupp = a.toFinsupp * b.toFinsupp := by
  cases a
  cases b
  rw [← ofFinsupp_mul]
#align polynomial.to_finsupp_mul Polynomial.toFinsupp_mul

@[simp]
theorem toFinsupp_smul {S : Type*} [SMulZeroClass S R] (a : S) (b : R[X]) :
    (a • b).toFinsupp = a • b.toFinsupp :=
  rfl
#align polynomial.to_finsupp_smul Polynomial.toFinsupp_smul

@[simp]
theorem toFinsupp_pow (a : R[X]) (n : ℕ) : (a ^ n).toFinsupp = a.toFinsupp ^ n := by
  cases a
  rw [← ofFinsupp_pow]
#align polynomial.to_finsupp_pow Polynomial.toFinsupp_pow

theorem _root_.IsSMulRegular.polynomial {S : Type*} [Monoid S] [DistribMulAction S R] {a : S}
    (ha : IsSMulRegular R a) : IsSMulRegular R[X] a
  | ⟨_x⟩, ⟨_y⟩, h => congr_arg _ <| ha.finsupp (Polynomial.ofFinsupp.inj h)
#align is_smul_regular.polynomial IsSMulRegular.polynomial

theorem toFinsupp_injective : Function.Injective (toFinsupp : R[X] → AddMonoidAlgebra _ _) :=
  fun ⟨_x⟩ ⟨_y⟩ => congr_arg _
#align polynomial.to_finsupp_injective Polynomial.toFinsupp_injective

@[simp]
theorem toFinsupp_inj {a b : R[X]} : a.toFinsupp = b.toFinsupp ↔ a = b :=
  toFinsupp_injective.eq_iff
#align polynomial.to_finsupp_inj Polynomial.toFinsupp_inj

@[simp]
theorem toFinsupp_eq_zero {a : R[X]} : a.toFinsupp = 0 ↔ a = 0 := by
  rw [← toFinsupp_zero, toFinsupp_inj]
#align polynomial.to_finsupp_eq_zero Polynomial.toFinsupp_eq_zero

@[simp]
theorem toFinsupp_eq_one {a : R[X]} : a.toFinsupp = 1 ↔ a = 1 := by
  rw [← toFinsupp_one, toFinsupp_inj]
#align polynomial.to_finsupp_eq_one Polynomial.toFinsupp_eq_one

/-- A more convenient spelling of `Polynomial.ofFinsupp.injEq` in terms of `Iff`. -/
theorem ofFinsupp_inj {a b} : (⟨a⟩ : R[X]) = ⟨b⟩ ↔ a = b :=
  iff_of_eq (ofFinsupp.injEq _ _)
#align polynomial.of_finsupp_inj Polynomial.ofFinsupp_inj

@[simp]
theorem ofFinsupp_eq_zero {a} : (⟨a⟩ : R[X]) = 0 ↔ a = 0 := by
  rw [← ofFinsupp_zero, ofFinsupp_inj]
#align polynomial.of_finsupp_eq_zero Polynomial.ofFinsupp_eq_zero

@[simp]
theorem ofFinsupp_eq_one {a} : (⟨a⟩ : R[X]) = 1 ↔ a = 1 := by rw [← ofFinsupp_one, ofFinsupp_inj]
#align polynomial.of_finsupp_eq_one Polynomial.ofFinsupp_eq_one

instance inhabited : Inhabited R[X] :=
  ⟨0⟩
#align polynomial.inhabited Polynomial.inhabited

instance natCast : NatCast R[X] :=
  ⟨fun n => Polynomial.ofFinsupp n⟩
#align polynomial.has_nat_cast Polynomial.natCast

instance semiring : Semiring R[X] :=
  --TODO: add reference to library note in PR #7432
  { Function.Injective.semiring toFinsupp toFinsupp_injective toFinsupp_zero toFinsupp_one
      toFinsupp_add toFinsupp_mul (fun _ _ => toFinsupp_smul _ _) toFinsupp_pow fun _ => rfl with
    toNatCast := Polynomial.natCast
    toAdd := Polynomial.add'
    toMul := Polynomial.mul'
    toZero := Polynomial.zero
    toOne := Polynomial.one
    nsmul := (· • ·)
    npow := fun n x => (x ^ n) }
#align polynomial.semiring Polynomial.semiring

instance distribSMul {S} [DistribSMul S R] : DistribSMul S R[X] :=
  --TODO: add reference to library note in PR #7432
  { Function.Injective.distribSMul ⟨⟨toFinsupp, toFinsupp_zero⟩, toFinsupp_add⟩ toFinsupp_injective
      toFinsupp_smul with
    toSMulZeroClass := Polynomial.smulZeroClass }
#align polynomial.distrib_smul Polynomial.distribSMul

instance distribMulAction {S} [Monoid S] [DistribMulAction S R] : DistribMulAction S R[X] :=
  --TODO: add reference to library note in PR #7432
  { Function.Injective.distribMulAction ⟨⟨toFinsupp, toFinsupp_zero (R := R)⟩, toFinsupp_add⟩
      toFinsupp_injective toFinsupp_smul with
    toSMul := Polynomial.smulZeroClass.toSMul }
#align polynomial.distrib_mul_action Polynomial.distribMulAction

instance faithfulSMul {S} [SMulZeroClass S R] [FaithfulSMul S R] : FaithfulSMul S R[X] where
  eq_of_smul_eq_smul {_s₁ _s₂} h :=
    eq_of_smul_eq_smul fun a : ℕ →₀ R => congr_arg toFinsupp (h ⟨a⟩)
#align polynomial.has_faithful_smul Polynomial.faithfulSMul

instance module {S} [Semiring S] [Module S R] : Module S R[X] :=
  --TODO: add reference to library note in PR #7432
  { Function.Injective.module _ ⟨⟨toFinsupp, toFinsupp_zero⟩, toFinsupp_add⟩ toFinsupp_injective
      toFinsupp_smul with
    toDistribMulAction := Polynomial.distribMulAction }
#align polynomial.module Polynomial.module

instance smulCommClass {S₁ S₂} [SMulZeroClass S₁ R] [SMulZeroClass S₂ R] [SMulCommClass S₁ S₂ R] :
  SMulCommClass S₁ S₂ R[X] :=
  ⟨by
    rintro m n ⟨f⟩
    simp_rw [← ofFinsupp_smul, smul_comm m n f]⟩
#align polynomial.smul_comm_class Polynomial.smulCommClass

instance isScalarTower {S₁ S₂} [SMul S₁ S₂] [SMulZeroClass S₁ R] [SMulZeroClass S₂ R]
  [IsScalarTower S₁ S₂ R] : IsScalarTower S₁ S₂ R[X] :=
  ⟨by
    rintro _ _ ⟨⟩
    simp_rw [← ofFinsupp_smul, smul_assoc]⟩
#align polynomial.is_scalar_tower Polynomial.isScalarTower

instance isScalarTower_right {α K : Type*} [Semiring K] [DistribSMul α K] [IsScalarTower α K K] :
    IsScalarTower α K[X] K[X] :=
  ⟨by
    rintro _ ⟨⟩ ⟨⟩;
      simp_rw [smul_eq_mul, ← ofFinsupp_smul, ← ofFinsupp_mul, ← ofFinsupp_smul, smul_mul_assoc]⟩
#align polynomial.is_scalar_tower_right Polynomial.isScalarTower_right

instance isCentralScalar {S} [SMulZeroClass S R] [SMulZeroClass Sᵐᵒᵖ R] [IsCentralScalar S R] :
  IsCentralScalar S R[X] :=
  ⟨by
    rintro _ ⟨⟩
    simp_rw [← ofFinsupp_smul, op_smul_eq_smul]⟩
#align polynomial.is_central_scalar Polynomial.isCentralScalar

instance unique [Subsingleton R] : Unique R[X] :=
  { Polynomial.inhabited with
    uniq := by
      rintro ⟨x⟩
      refine' congr_arg ofFinsupp _
      simp [eq_iff_true_of_subsingleton] }
#align polynomial.unique Polynomial.unique

variable (R)

/-- Ring isomorphism between `R[X]` and `R[ℕ]`. This is just an
implementation detail, but it can be useful to transfer results from `Finsupp` to polynomials. -/
@[simps apply symm_apply]
def toFinsuppIso : R[X] ≃+* R[ℕ] where
  toFun := toFinsupp
  invFun := ofFinsupp
  left_inv := fun ⟨_p⟩ => rfl
  right_inv _p := rfl
  map_mul' := toFinsupp_mul
  map_add' := toFinsupp_add
#align polynomial.to_finsupp_iso Polynomial.toFinsuppIso
#align polynomial.to_finsupp_iso_apply Polynomial.toFinsuppIso_apply
#align polynomial.to_finsupp_iso_symm_apply Polynomial.toFinsuppIso_symm_apply

instance [DecidableEq R] : DecidableEq R[X] :=
  @Equiv.decidableEq R[X] _ (toFinsuppIso R).toEquiv (Finsupp.instDecidableEq)

end AddMonoidAlgebra

theorem ofFinsupp_sum {ι : Type*} (s : Finset ι) (f : ι → R[ℕ]) :
    (⟨∑ i in s, f i⟩ : R[X]) = ∑ i in s, ⟨f i⟩ :=
  map_sum (toFinsuppIso R).symm f s
#align polynomial.of_finsupp_sum Polynomial.ofFinsupp_sum

theorem toFinsupp_sum {ι : Type*} (s : Finset ι) (f : ι → R[X]) :
    (∑ i in s, f i : R[X]).toFinsupp = ∑ i in s, (f i).toFinsupp :=
  map_sum (toFinsuppIso R) f s
#align polynomial.to_finsupp_sum Polynomial.toFinsupp_sum

/-- The set of all `n` such that `X^n` has a non-zero coefficient.
-/
-- @[simp] -- Porting note: The original generated theorem is same to `support_ofFinsupp` and
           --               the new generated theorem is different, so this attribute should be
           --               removed.
def support : R[X] → Finset ℕ
  | ⟨p⟩ => p.support
#align polynomial.support Polynomial.support

@[simp]
theorem support_ofFinsupp (p) : support (⟨p⟩ : R[X]) = p.support := by rw [support]
#align polynomial.support_of_finsupp Polynomial.support_ofFinsupp

theorem support_toFinsupp (p : R[X]) : p.toFinsupp.support = p.support := by rw [support]

@[simp]
theorem support_zero : (0 : R[X]).support = ∅ :=
  rfl
#align polynomial.support_zero Polynomial.support_zero

@[simp]
theorem support_eq_empty : p.support = ∅ ↔ p = 0 := by
  rcases p with ⟨⟩
  simp [support]
#align polynomial.support_eq_empty Polynomial.support_eq_empty

@[simp] lemma support_nonempty : p.support.Nonempty ↔ p ≠ 0 :=
  Finset.nonempty_iff_ne_empty.trans support_eq_empty.not

theorem card_support_eq_zero : p.support.card = 0 ↔ p = 0 := by simp
#align polynomial.card_support_eq_zero Polynomial.card_support_eq_zero

/-- `monomial s a` is the monomial `a * X^s` -/
def monomial (n : ℕ) : R →ₗ[R] R[X] where
  toFun t := ⟨Finsupp.single n t⟩
  -- porting note (#10745): was `simp`.
  map_add' x y := by simp; rw [ofFinsupp_add]
  -- porting note (#10745): was `simp [← ofFinsupp_smul]`.
  map_smul' r x := by simp; rw [← ofFinsupp_smul, smul_single']
#align polynomial.monomial Polynomial.monomial

@[simp]
theorem toFinsupp_monomial (n : ℕ) (r : R) : (monomial n r).toFinsupp = Finsupp.single n r := by
  simp [monomial]
#align polynomial.to_finsupp_monomial Polynomial.toFinsupp_monomial

@[simp]
theorem ofFinsupp_single (n : ℕ) (r : R) : (⟨Finsupp.single n r⟩ : R[X]) = monomial n r := by
  simp [monomial]
#align polynomial.of_finsupp_single Polynomial.ofFinsupp_single

-- @[simp] -- Porting note (#10618): simp can prove this
theorem monomial_zero_right (n : ℕ) : monomial n (0 : R) = 0 :=
  (monomial n).map_zero
#align polynomial.monomial_zero_right Polynomial.monomial_zero_right

-- This is not a `simp` lemma as `monomial_zero_left` is more general.
theorem monomial_zero_one : monomial 0 (1 : R) = 1 :=
  rfl
#align polynomial.monomial_zero_one Polynomial.monomial_zero_one

-- TODO: can't we just delete this one?
theorem monomial_add (n : ℕ) (r s : R) : monomial n (r + s) = monomial n r + monomial n s :=
  (monomial n).map_add _ _
#align polynomial.monomial_add Polynomial.monomial_add

theorem monomial_mul_monomial (n m : ℕ) (r s : R) :
    monomial n r * monomial m s = monomial (n + m) (r * s) :=
  toFinsupp_injective <| by
    simp only [toFinsupp_monomial, toFinsupp_mul, AddMonoidAlgebra.single_mul_single]
#align polynomial.monomial_mul_monomial Polynomial.monomial_mul_monomial

@[simp]
theorem monomial_pow (n : ℕ) (r : R) (k : ℕ) : monomial n r ^ k = monomial (n * k) (r ^ k) := by
  induction' k with k ih
  · simp [pow_zero, monomial_zero_one]
  · simp [pow_succ, ih, monomial_mul_monomial, Nat.succ_eq_add_one, mul_add, add_comm]
#align polynomial.monomial_pow Polynomial.monomial_pow

theorem smul_monomial {S} [SMulZeroClass S R] (a : S) (n : ℕ) (b : R) :
    a • monomial n b = monomial n (a • b) :=
  toFinsupp_injective <| by simp; rw [smul_single]
#align polynomial.smul_monomial Polynomial.smul_monomial

theorem monomial_injective (n : ℕ) : Function.Injective (monomial n : R → R[X]) :=
  (toFinsuppIso R).symm.injective.comp (single_injective n)
#align polynomial.monomial_injective Polynomial.monomial_injective

@[simp]
theorem monomial_eq_zero_iff (t : R) (n : ℕ) : monomial n t = 0 ↔ t = 0 :=
  LinearMap.map_eq_zero_iff _ (Polynomial.monomial_injective n)
#align polynomial.monomial_eq_zero_iff Polynomial.monomial_eq_zero_iff

theorem support_add : (p + q).support ⊆ p.support ∪ q.support := by
  simpa [support] using Finsupp.support_add
#align polynomial.support_add Polynomial.support_add

/-- `C a` is the constant polynomial `a`.
`C` is provided as a ring homomorphism.
-/
def C : R →+* R[X] :=
  { monomial 0 with
    map_one' := by simp [monomial_zero_one]
    map_mul' := by simp [monomial_mul_monomial]
    map_zero' := by simp }
#align polynomial.C Polynomial.C

@[simp]
theorem monomial_zero_left (a : R) : monomial 0 a = C a :=
  rfl
#align polynomial.monomial_zero_left Polynomial.monomial_zero_left

@[simp]
theorem toFinsupp_C (a : R) : (C a).toFinsupp = single 0 a :=
  rfl
#align polynomial.to_finsupp_C Polynomial.toFinsupp_C

theorem C_0 : C (0 : R) = 0 := by simp
#align polynomial.C_0 Polynomial.C_0

theorem C_1 : C (1 : R) = 1 :=
  rfl
#align polynomial.C_1 Polynomial.C_1

theorem C_mul : C (a * b) = C a * C b :=
  C.map_mul a b
#align polynomial.C_mul Polynomial.C_mul

theorem C_add : C (a + b) = C a + C b :=
  C.map_add a b
#align polynomial.C_add Polynomial.C_add

@[simp]
theorem smul_C {S} [SMulZeroClass S R] (s : S) (r : R) : s • C r = C (s • r) :=
  smul_monomial _ _ r
#align polynomial.smul_C Polynomial.smul_C

set_option linter.deprecated false in
-- @[simp] -- Porting note (#10618): simp can prove this
theorem C_bit0 : C (bit0 a) = bit0 (C a) :=
  C_add
#align polynomial.C_bit0 Polynomial.C_bit0

set_option linter.deprecated false in
-- @[simp] -- Porting note (#10618): simp can prove this
theorem C_bit1 : C (bit1 a) = bit1 (C a) := by simp [bit1, C_bit0]
#align polynomial.C_bit1 Polynomial.C_bit1

theorem C_pow : C (a ^ n) = C a ^ n :=
  C.map_pow a n
#align polynomial.C_pow Polynomial.C_pow

-- @[simp] -- Porting note (#10618): simp can prove this
theorem C_eq_natCast (n : ℕ) : C (n : R) = (n : R[X]) :=
  map_natCast C n
#align polynomial.C_eq_nat_cast Polynomial.C_eq_natCast

@[simp]
theorem C_mul_monomial : C a * monomial n b = monomial n (a * b) := by
  simp only [← monomial_zero_left, monomial_mul_monomial, zero_add]
#align polynomial.C_mul_monomial Polynomial.C_mul_monomial

@[simp]
theorem monomial_mul_C : monomial n a * C b = monomial n (a * b) := by
  simp only [← monomial_zero_left, monomial_mul_monomial, add_zero]
#align polynomial.monomial_mul_C Polynomial.monomial_mul_C

/-- `X` is the polynomial variable (aka indeterminate). -/
def X : R[X] :=
  monomial 1 1
#align polynomial.X Polynomial.X

theorem monomial_one_one_eq_X : monomial 1 (1 : R) = X :=
  rfl
#align polynomial.monomial_one_one_eq_X Polynomial.monomial_one_one_eq_X

theorem monomial_one_right_eq_X_pow (n : ℕ) : monomial n (1 : R) = X ^ n := by
  induction' n with n ih
  · simp [monomial_zero_one]
  · rw [pow_succ, ← ih, ← monomial_one_one_eq_X, monomial_mul_monomial, mul_one]
#align polynomial.monomial_one_right_eq_X_pow Polynomial.monomial_one_right_eq_X_pow

@[simp]
theorem toFinsupp_X : X.toFinsupp = Finsupp.single 1 (1 : R) :=
  rfl
#align polynomial.to_finsupp_X Polynomial.toFinsupp_X

/-- `X` commutes with everything, even when the coefficients are noncommutative. -/
theorem X_mul : X * p = p * X := by
  rcases p with ⟨⟩
  -- Porting note: `ofFinsupp.injEq` is required.
  simp only [X, ← ofFinsupp_single, ← ofFinsupp_mul, LinearMap.coe_mk, ofFinsupp.injEq]
  -- Porting note: Was `ext`.
  refine Finsupp.ext fun _ => ?_
  simp [AddMonoidAlgebra.mul_apply, AddMonoidAlgebra.sum_single_index, add_comm]
#align polynomial.X_mul Polynomial.X_mul

theorem X_pow_mul {n : ℕ} : X ^ n * p = p * X ^ n := by
  induction' n with n ih
  · simp
  · conv_lhs => rw [pow_succ]
    rw [mul_assoc, X_mul, ← mul_assoc, ih, mul_assoc, ← pow_succ]
#align polynomial.X_pow_mul Polynomial.X_pow_mul

/-- Prefer putting constants to the left of `X`.

This lemma is the loop-avoiding `simp` version of `Polynomial.X_mul`. -/
@[simp]
theorem X_mul_C (r : R) : X * C r = C r * X :=
  X_mul
#align polynomial.X_mul_C Polynomial.X_mul_C

/-- Prefer putting constants to the left of `X ^ n`.

This lemma is the loop-avoiding `simp` version of `X_pow_mul`. -/
@[simp]
theorem X_pow_mul_C (r : R) (n : ℕ) : X ^ n * C r = C r * X ^ n :=
  X_pow_mul
#align polynomial.X_pow_mul_C Polynomial.X_pow_mul_C

theorem X_pow_mul_assoc {n : ℕ} : p * X ^ n * q = p * q * X ^ n := by
  rw [mul_assoc, X_pow_mul, ← mul_assoc]
#align polynomial.X_pow_mul_assoc Polynomial.X_pow_mul_assoc

/-- Prefer putting constants to the left of `X ^ n`.

This lemma is the loop-avoiding `simp` version of `X_pow_mul_assoc`. -/
@[simp]
theorem X_pow_mul_assoc_C {n : ℕ} (r : R) : p * X ^ n * C r = p * C r * X ^ n :=
  X_pow_mul_assoc
#align polynomial.X_pow_mul_assoc_C Polynomial.X_pow_mul_assoc_C

theorem commute_X (p : R[X]) : Commute X p :=
  X_mul
#align polynomial.commute_X Polynomial.commute_X

theorem commute_X_pow (p : R[X]) (n : ℕ) : Commute (X ^ n) p :=
  X_pow_mul
#align polynomial.commute_X_pow Polynomial.commute_X_pow

@[simp]
theorem monomial_mul_X (n : ℕ) (r : R) : monomial n r * X = monomial (n + 1) r := by
  erw [monomial_mul_monomial, mul_one]
#align polynomial.monomial_mul_X Polynomial.monomial_mul_X

@[simp]
theorem monomial_mul_X_pow (n : ℕ) (r : R) (k : ℕ) :
    monomial n r * X ^ k = monomial (n + k) r := by
  induction' k with k ih
  · simp
  · simp [ih, pow_succ, ← mul_assoc, add_assoc, Nat.succ_eq_add_one]
#align polynomial.monomial_mul_X_pow Polynomial.monomial_mul_X_pow

@[simp]
theorem X_mul_monomial (n : ℕ) (r : R) : X * monomial n r = monomial (n + 1) r := by
  rw [X_mul, monomial_mul_X]
#align polynomial.X_mul_monomial Polynomial.X_mul_monomial

@[simp]
theorem X_pow_mul_monomial (k n : ℕ) (r : R) : X ^ k * monomial n r = monomial (n + k) r := by
  rw [X_pow_mul, monomial_mul_X_pow]
#align polynomial.X_pow_mul_monomial Polynomial.X_pow_mul_monomial

/-- `coeff p n` (often denoted `p.coeff n`) is the coefficient of `X^n` in `p`. -/
-- @[simp] -- Porting note: The original generated theorem is same to `coeff_ofFinsupp` and
           --               the new generated theorem is different, so this attribute should be
           --               removed.
def coeff : R[X] → ℕ → R
  | ⟨p⟩ => p
#align polynomial.coeff Polynomial.coeff

-- Porting note (#10756): new theorem
@[simp]
theorem coeff_ofFinsupp (p) : coeff (⟨p⟩ : R[X]) = p := by rw [coeff]

theorem coeff_injective : Injective (coeff : R[X] → ℕ → R) := by
  rintro ⟨p⟩ ⟨q⟩
  -- Porting note: `ofFinsupp.injEq` is required.
  simp only [coeff, DFunLike.coe_fn_eq, imp_self, ofFinsupp.injEq]
#align polynomial.coeff_injective Polynomial.coeff_injective

@[simp]
theorem coeff_inj : p.coeff = q.coeff ↔ p = q :=
  coeff_injective.eq_iff
#align polynomial.coeff_inj Polynomial.coeff_inj

theorem toFinsupp_apply (f : R[X]) (i) : f.toFinsupp i = f.coeff i := by cases f; rfl
#align polynomial.to_finsupp_apply Polynomial.toFinsupp_apply

theorem coeff_monomial : coeff (monomial n a) m = if n = m then a else 0 := by
<<<<<<< HEAD
  -- Adaptation note (2024-04-14): needed this as `rw` instead of `simp`.
  rw [← ofFinsupp_single]
  simp only [coeff]
  rw [Finsupp.single_apply]
=======
  simp [coeff, Finsupp.single_apply]
>>>>>>> 971a0d73
#align polynomial.coeff_monomial Polynomial.coeff_monomial

@[simp]
theorem coeff_zero (n : ℕ) : coeff (0 : R[X]) n = 0 :=
  rfl
#align polynomial.coeff_zero Polynomial.coeff_zero

theorem coeff_one {n : ℕ} : coeff (1 : R[X]) n = if n = 0 then 1 else 0 := by
  simp_rw [eq_comm (a := n) (b := 0)]
  exact coeff_monomial
#align polynomial.coeff_one Polynomial.coeff_one

@[simp]
theorem coeff_one_zero : coeff (1 : R[X]) 0 = 1 := by
  simp [coeff_one]
#align polynomial.coeff_one_zero Polynomial.coeff_one_zero

@[simp]
theorem coeff_X_one : coeff (X : R[X]) 1 = 1 :=
  coeff_monomial
#align polynomial.coeff_X_one Polynomial.coeff_X_one

@[simp]
theorem coeff_X_zero : coeff (X : R[X]) 0 = 0 :=
  coeff_monomial
#align polynomial.coeff_X_zero Polynomial.coeff_X_zero

@[simp]
theorem coeff_monomial_succ : coeff (monomial (n + 1) a) 0 = 0 := by simp [coeff_monomial]
#align polynomial.coeff_monomial_succ Polynomial.coeff_monomial_succ

theorem coeff_X : coeff (X : R[X]) n = if 1 = n then 1 else 0 :=
  coeff_monomial
#align polynomial.coeff_X Polynomial.coeff_X

theorem coeff_X_of_ne_one {n : ℕ} (hn : n ≠ 1) : coeff (X : R[X]) n = 0 := by
  rw [coeff_X, if_neg hn.symm]
#align polynomial.coeff_X_of_ne_one Polynomial.coeff_X_of_ne_one

@[simp]
theorem mem_support_iff : n ∈ p.support ↔ p.coeff n ≠ 0 := by
  rcases p with ⟨⟩
  simp
#align polynomial.mem_support_iff Polynomial.mem_support_iff

theorem not_mem_support_iff : n ∉ p.support ↔ p.coeff n = 0 := by simp
#align polynomial.not_mem_support_iff Polynomial.not_mem_support_iff

theorem coeff_C : coeff (C a) n = ite (n = 0) a 0 := by
  convert coeff_monomial (a := a) (m := n) (n := 0) using 2
  simp [eq_comm]
#align polynomial.coeff_C Polynomial.coeff_C

@[simp]
theorem coeff_C_zero : coeff (C a) 0 = a :=
  coeff_monomial
#align polynomial.coeff_C_zero Polynomial.coeff_C_zero

theorem coeff_C_ne_zero (h : n ≠ 0) : (C a).coeff n = 0 := by rw [coeff_C, if_neg h]
#align polynomial.coeff_C_ne_zero Polynomial.coeff_C_ne_zero

@[simp]
lemma coeff_C_succ {r : R} {n : ℕ} : coeff (C r) (n + 1) = 0 := by simp [coeff_C]

@[simp]
theorem coeff_natCast_ite : (Nat.cast m : R[X]).coeff n = ite (n = 0) m 0 := by
  simp only [← C_eq_natCast, coeff_C, Nat.cast_ite, Nat.cast_zero]

-- See note [no_index around OfNat.ofNat]
@[simp]
theorem coeff_ofNat_zero (a : ℕ) [a.AtLeastTwo] :
    coeff (no_index (OfNat.ofNat a : R[X])) 0 = OfNat.ofNat a :=
  coeff_monomial

-- See note [no_index around OfNat.ofNat]
@[simp]
theorem coeff_ofNat_succ (a n : ℕ) [h : a.AtLeastTwo] :
    coeff (no_index (OfNat.ofNat a : R[X])) (n + 1) = 0 := by
  rw [← Nat.cast_eq_ofNat]
  simp

theorem C_mul_X_pow_eq_monomial : ∀ {n : ℕ}, C a * X ^ n = monomial n a
  | 0 => mul_one _
  | n + 1 => by
    rw [pow_succ, ← mul_assoc, C_mul_X_pow_eq_monomial, X, monomial_mul_monomial, mul_one]
#align polynomial.C_mul_X_pow_eq_monomial Polynomial.C_mul_X_pow_eq_monomial

@[simp high]
theorem toFinsupp_C_mul_X_pow (a : R) (n : ℕ) :
    Polynomial.toFinsupp (C a * X ^ n) = Finsupp.single n a := by
  rw [C_mul_X_pow_eq_monomial, toFinsupp_monomial]
#align polynomial.to_finsupp_C_mul_X_pow Polynomial.toFinsupp_C_mul_X_pow

theorem C_mul_X_eq_monomial : C a * X = monomial 1 a := by rw [← C_mul_X_pow_eq_monomial, pow_one]
#align polynomial.C_mul_X_eq_monomial Polynomial.C_mul_X_eq_monomial

@[simp high]
theorem toFinsupp_C_mul_X (a : R) : Polynomial.toFinsupp (C a * X) = Finsupp.single 1 a := by
  rw [C_mul_X_eq_monomial, toFinsupp_monomial]
#align polynomial.to_finsupp_C_mul_X Polynomial.toFinsupp_C_mul_X

theorem C_injective : Injective (C : R → R[X]) :=
  monomial_injective 0
#align polynomial.C_injective Polynomial.C_injective

@[simp]
theorem C_inj : C a = C b ↔ a = b :=
  C_injective.eq_iff
#align polynomial.C_inj Polynomial.C_inj

@[simp]
theorem C_eq_zero : C a = 0 ↔ a = 0 :=
  C_injective.eq_iff' (map_zero C)
#align polynomial.C_eq_zero Polynomial.C_eq_zero

theorem C_ne_zero : C a ≠ 0 ↔ a ≠ 0 :=
  C_eq_zero.not
#align polynomial.C_ne_zero Polynomial.C_ne_zero

theorem subsingleton_iff_subsingleton : Subsingleton R[X] ↔ Subsingleton R :=
  ⟨@Injective.subsingleton _ _ _ C_injective, by
    intro
    infer_instance⟩
#align polynomial.subsingleton_iff_subsingleton Polynomial.subsingleton_iff_subsingleton

theorem Nontrivial.of_polynomial_ne (h : p ≠ q) : Nontrivial R :=
  (subsingleton_or_nontrivial R).resolve_left fun _hI => h <| Subsingleton.elim _ _
#align polynomial.nontrivial.of_polynomial_ne Polynomial.Nontrivial.of_polynomial_ne

theorem forall_eq_iff_forall_eq : (∀ f g : R[X], f = g) ↔ ∀ a b : R, a = b := by
  simpa only [← subsingleton_iff] using subsingleton_iff_subsingleton
#align polynomial.forall_eq_iff_forall_eq Polynomial.forall_eq_iff_forall_eq

theorem ext_iff {p q : R[X]} : p = q ↔ ∀ n, coeff p n = coeff q n := by
  rcases p with ⟨f : ℕ →₀ R⟩
  rcases q with ⟨g : ℕ →₀ R⟩
  -- porting note (#10745): was `simp [coeff, DFunLike.ext_iff]`
  simpa [coeff] using DFunLike.ext_iff (f := f) (g := g)
#align polynomial.ext_iff Polynomial.ext_iff

@[ext]
theorem ext {p q : R[X]} : (∀ n, coeff p n = coeff q n) → p = q :=
  ext_iff.2
#align polynomial.ext Polynomial.ext

/-- Monomials generate the additive monoid of polynomials. -/
theorem addSubmonoid_closure_setOf_eq_monomial :
    AddSubmonoid.closure { p : R[X] | ∃ n a, p = monomial n a } = ⊤ := by
  apply top_unique
  rw [← AddSubmonoid.map_equiv_top (toFinsuppIso R).symm.toAddEquiv, ←
    Finsupp.add_closure_setOf_eq_single, AddMonoidHom.map_mclosure]
  refine' AddSubmonoid.closure_mono (Set.image_subset_iff.2 _)
  rintro _ ⟨n, a, rfl⟩
  exact ⟨n, a, Polynomial.ofFinsupp_single _ _⟩
#align polynomial.add_submonoid_closure_set_of_eq_monomial Polynomial.addSubmonoid_closure_setOf_eq_monomial

theorem addHom_ext {M : Type*} [AddMonoid M] {f g : R[X] →+ M}
    (h : ∀ n a, f (monomial n a) = g (monomial n a)) : f = g :=
  AddMonoidHom.eq_of_eqOn_denseM addSubmonoid_closure_setOf_eq_monomial <| by
    rintro p ⟨n, a, rfl⟩
    exact h n a
#align polynomial.add_hom_ext Polynomial.addHom_ext

@[ext high]
theorem addHom_ext' {M : Type*} [AddMonoid M] {f g : R[X] →+ M}
    (h : ∀ n, f.comp (monomial n).toAddMonoidHom = g.comp (monomial n).toAddMonoidHom) : f = g :=
  addHom_ext fun n => DFunLike.congr_fun (h n)
#align polynomial.add_hom_ext' Polynomial.addHom_ext'

@[ext high]
theorem lhom_ext' {M : Type*} [AddCommMonoid M] [Module R M] {f g : R[X] →ₗ[R] M}
    (h : ∀ n, f.comp (monomial n) = g.comp (monomial n)) : f = g :=
  LinearMap.toAddMonoidHom_injective <| addHom_ext fun n => LinearMap.congr_fun (h n)
#align polynomial.lhom_ext' Polynomial.lhom_ext'

-- this has the same content as the subsingleton
theorem eq_zero_of_eq_zero (h : (0 : R) = (1 : R)) (p : R[X]) : p = 0 := by
  rw [← one_smul R p, ← h, zero_smul]
#align polynomial.eq_zero_of_eq_zero Polynomial.eq_zero_of_eq_zero

section Fewnomials

theorem support_monomial (n) {a : R} (H : a ≠ 0) : (monomial n a).support = singleton n := by
  rw [← ofFinsupp_single, support]; exact Finsupp.support_single_ne_zero _ H
#align polynomial.support_monomial Polynomial.support_monomial

theorem support_monomial' (n) (a : R) : (monomial n a).support ⊆ singleton n := by
  rw [← ofFinsupp_single, support]
  exact Finsupp.support_single_subset
#align polynomial.support_monomial' Polynomial.support_monomial'

theorem support_C_mul_X {c : R} (h : c ≠ 0) : Polynomial.support (C c * X) = singleton 1 := by
  rw [C_mul_X_eq_monomial, support_monomial 1 h]
#align polynomial.support_C_mul_X Polynomial.support_C_mul_X

theorem support_C_mul_X' (c : R) : Polynomial.support (C c * X) ⊆ singleton 1 := by
  simpa only [C_mul_X_eq_monomial] using support_monomial' 1 c
#align polynomial.support_C_mul_X' Polynomial.support_C_mul_X'

theorem support_C_mul_X_pow (n : ℕ) {c : R} (h : c ≠ 0) :
    Polynomial.support (C c * X ^ n) = singleton n := by
  rw [C_mul_X_pow_eq_monomial, support_monomial n h]
#align polynomial.support_C_mul_X_pow Polynomial.support_C_mul_X_pow

theorem support_C_mul_X_pow' (n : ℕ) (c : R) : Polynomial.support (C c * X ^ n) ⊆ singleton n := by
  simpa only [C_mul_X_pow_eq_monomial] using support_monomial' n c
#align polynomial.support_C_mul_X_pow' Polynomial.support_C_mul_X_pow'

open Finset

theorem support_binomial' (k m : ℕ) (x y : R) :
    Polynomial.support (C x * X ^ k + C y * X ^ m) ⊆ {k, m} :=
  support_add.trans
    (union_subset
      ((support_C_mul_X_pow' k x).trans (singleton_subset_iff.mpr (mem_insert_self k {m})))
      ((support_C_mul_X_pow' m y).trans
        (singleton_subset_iff.mpr (mem_insert_of_mem (mem_singleton_self m)))))
#align polynomial.support_binomial' Polynomial.support_binomial'

theorem support_trinomial' (k m n : ℕ) (x y z : R) :
    Polynomial.support (C x * X ^ k + C y * X ^ m + C z * X ^ n) ⊆ {k, m, n} :=
  support_add.trans
    (union_subset
      (support_add.trans
        (union_subset
          ((support_C_mul_X_pow' k x).trans (singleton_subset_iff.mpr (mem_insert_self k {m, n})))
          ((support_C_mul_X_pow' m y).trans
            (singleton_subset_iff.mpr (mem_insert_of_mem (mem_insert_self m {n}))))))
      ((support_C_mul_X_pow' n z).trans
        (singleton_subset_iff.mpr (mem_insert_of_mem (mem_insert_of_mem (mem_singleton_self n))))))
#align polynomial.support_trinomial' Polynomial.support_trinomial'

end Fewnomials

theorem X_pow_eq_monomial (n) : X ^ n = monomial n (1 : R) := by
  induction' n with n hn
  · rw [pow_zero, monomial_zero_one]
  · rw [pow_succ, hn, X, monomial_mul_monomial, one_mul]
#align polynomial.X_pow_eq_monomial Polynomial.X_pow_eq_monomial

@[simp high]
theorem toFinsupp_X_pow (n : ℕ) : (X ^ n).toFinsupp = Finsupp.single n (1 : R) := by
  rw [X_pow_eq_monomial, toFinsupp_monomial]
#align polynomial.to_finsupp_X_pow Polynomial.toFinsupp_X_pow

theorem smul_X_eq_monomial {n} : a • X ^ n = monomial n (a : R) := by
  rw [X_pow_eq_monomial, smul_monomial, smul_eq_mul, mul_one]
#align polynomial.smul_X_eq_monomial Polynomial.smul_X_eq_monomial

theorem support_X_pow (H : ¬(1 : R) = 0) (n : ℕ) : (X ^ n : R[X]).support = singleton n := by
  convert support_monomial n H
  exact X_pow_eq_monomial n
#align polynomial.support_X_pow Polynomial.support_X_pow

theorem support_X_empty (H : (1 : R) = 0) : (X : R[X]).support = ∅ := by
  rw [X, H, monomial_zero_right, support_zero]
#align polynomial.support_X_empty Polynomial.support_X_empty

theorem support_X (H : ¬(1 : R) = 0) : (X : R[X]).support = singleton 1 := by
  rw [← pow_one X, support_X_pow H 1]
#align polynomial.support_X Polynomial.support_X

theorem monomial_left_inj {a : R} (ha : a ≠ 0) {i j : ℕ} :
    monomial i a = monomial j a ↔ i = j := by
  simp only [← ofFinsupp_single, ofFinsupp.injEq, Finsupp.single_left_inj ha]
#align polynomial.monomial_left_inj Polynomial.monomial_left_inj

theorem binomial_eq_binomial {k l m n : ℕ} {u v : R} (hu : u ≠ 0) (hv : v ≠ 0) :
    C u * X ^ k + C v * X ^ l = C u * X ^ m + C v * X ^ n ↔
      k = m ∧ l = n ∨ u = v ∧ k = n ∧ l = m ∨ u + v = 0 ∧ k = l ∧ m = n := by
  simp_rw [C_mul_X_pow_eq_monomial, ← toFinsupp_inj, toFinsupp_add, toFinsupp_monomial]
  exact Finsupp.single_add_single_eq_single_add_single hu hv
#align polynomial.binomial_eq_binomial Polynomial.binomial_eq_binomial

theorem natCast_mul (n : ℕ) (p : R[X]) : (n : R[X]) * p = n • p :=
  (nsmul_eq_mul _ _).symm
#align polynomial.nat_cast_mul Polynomial.natCast_mul

/-- Summing the values of a function applied to the coefficients of a polynomial -/
def sum {S : Type*} [AddCommMonoid S] (p : R[X]) (f : ℕ → R → S) : S :=
  ∑ n in p.support, f n (p.coeff n)
#align polynomial.sum Polynomial.sum

theorem sum_def {S : Type*} [AddCommMonoid S] (p : R[X]) (f : ℕ → R → S) :
    p.sum f = ∑ n in p.support, f n (p.coeff n) :=
  rfl
#align polynomial.sum_def Polynomial.sum_def

theorem sum_eq_of_subset {S : Type*} [AddCommMonoid S] {p : R[X]} (f : ℕ → R → S)
    (hf : ∀ i, f i 0 = 0) {s : Finset ℕ} (hs : p.support ⊆ s) :
    p.sum f = ∑ n in s, f n (p.coeff n) :=
  Finsupp.sum_of_support_subset _ hs f (fun i _ ↦ hf i)
#align polynomial.sum_eq_of_subset Polynomial.sum_eq_of_subset

/-- Expressing the product of two polynomials as a double sum. -/
theorem mul_eq_sum_sum :
    p * q = ∑ i in p.support, q.sum fun j a => (monomial (i + j)) (p.coeff i * a) := by
  apply toFinsupp_injective
  rcases p with ⟨⟩; rcases q with ⟨⟩
  simp [support, sum, coeff, toFinsupp_sum]
  rfl
#align polynomial.mul_eq_sum_sum Polynomial.mul_eq_sum_sum

@[simp]
theorem sum_zero_index {S : Type*} [AddCommMonoid S] (f : ℕ → R → S) : (0 : R[X]).sum f = 0 := by
  simp [sum]
#align polynomial.sum_zero_index Polynomial.sum_zero_index

@[simp]
theorem sum_monomial_index {S : Type*} [AddCommMonoid S] {n : ℕ} (a : R) (f : ℕ → R → S)
    (hf : f n 0 = 0) : (monomial n a : R[X]).sum f = f n a :=
  Finsupp.sum_single_index hf
#align polynomial.sum_monomial_index Polynomial.sum_monomial_index

@[simp]
theorem sum_C_index {a} {β} [AddCommMonoid β] {f : ℕ → R → β} (h : f 0 0 = 0) :
    (C a).sum f = f 0 a :=
  sum_monomial_index a f h
#align polynomial.sum_C_index Polynomial.sum_C_index

-- the assumption `hf` is only necessary when the ring is trivial
@[simp]
theorem sum_X_index {S : Type*} [AddCommMonoid S] {f : ℕ → R → S} (hf : f 1 0 = 0) :
    (X : R[X]).sum f = f 1 1 :=
  sum_monomial_index 1 f hf
#align polynomial.sum_X_index Polynomial.sum_X_index

theorem sum_add_index {S : Type*} [AddCommMonoid S] (p q : R[X]) (f : ℕ → R → S)
    (hf : ∀ i, f i 0 = 0) (h_add : ∀ a b₁ b₂, f a (b₁ + b₂) = f a b₁ + f a b₂) :
    (p + q).sum f = p.sum f + q.sum f := by
  rw [show p + q = ⟨p.toFinsupp + q.toFinsupp⟩ from add_def p q]
  exact Finsupp.sum_add_index (fun i _ ↦ hf i) (fun a _ b₁ b₂ ↦ h_add a b₁ b₂)
#align polynomial.sum_add_index Polynomial.sum_add_index

theorem sum_add' {S : Type*} [AddCommMonoid S] (p : R[X]) (f g : ℕ → R → S) :
    p.sum (f + g) = p.sum f + p.sum g := by simp [sum_def, Finset.sum_add_distrib]
#align polynomial.sum_add' Polynomial.sum_add'

theorem sum_add {S : Type*} [AddCommMonoid S] (p : R[X]) (f g : ℕ → R → S) :
    (p.sum fun n x => f n x + g n x) = p.sum f + p.sum g :=
  sum_add' _ _ _
#align polynomial.sum_add Polynomial.sum_add

theorem sum_smul_index {S : Type*} [AddCommMonoid S] (p : R[X]) (b : R) (f : ℕ → R → S)
    (hf : ∀ i, f i 0 = 0) : (b • p).sum f = p.sum fun n a => f n (b * a) :=
  Finsupp.sum_smul_index hf
#align polynomial.sum_smul_index Polynomial.sum_smul_index

@[simp]
theorem sum_monomial_eq : ∀ p : R[X], (p.sum fun n a => monomial n a) = p
  | ⟨_p⟩ => (ofFinsupp_sum _ _).symm.trans (congr_arg _ <| Finsupp.sum_single _)
#align polynomial.sum_monomial_eq Polynomial.sum_monomial_eq

theorem sum_C_mul_X_pow_eq (p : R[X]) : (p.sum fun n a => C a * X ^ n) = p := by
  simp_rw [C_mul_X_pow_eq_monomial, sum_monomial_eq]
#align polynomial.sum_C_mul_X_pow_eq Polynomial.sum_C_mul_X_pow_eq

/-- `erase p n` is the polynomial `p` in which the `X^n` term has been erased. -/
irreducible_def erase (n : ℕ) : R[X] → R[X]
  | ⟨p⟩ => ⟨p.erase n⟩
#align polynomial.erase Polynomial.erase

@[simp]
theorem toFinsupp_erase (p : R[X]) (n : ℕ) : toFinsupp (p.erase n) = p.toFinsupp.erase n := by
  rcases p with ⟨⟩
  simp only [erase_def]
#align polynomial.to_finsupp_erase Polynomial.toFinsupp_erase

@[simp]
theorem ofFinsupp_erase (p : R[ℕ]) (n : ℕ) :
    (⟨p.erase n⟩ : R[X]) = (⟨p⟩ : R[X]).erase n := by
  rcases p with ⟨⟩
  simp only [erase_def]
#align polynomial.of_finsupp_erase Polynomial.ofFinsupp_erase

@[simp]
theorem support_erase (p : R[X]) (n : ℕ) : support (p.erase n) = (support p).erase n := by
  rcases p with ⟨⟩
  simp only [support, erase_def, Finsupp.support_erase]
#align polynomial.support_erase Polynomial.support_erase

theorem monomial_add_erase (p : R[X]) (n : ℕ) : monomial n (coeff p n) + p.erase n = p :=
  toFinsupp_injective <| by
    rcases p with ⟨⟩
    rw [toFinsupp_add, toFinsupp_monomial, toFinsupp_erase, coeff]
    exact Finsupp.single_add_erase _ _
#align polynomial.monomial_add_erase Polynomial.monomial_add_erase

theorem coeff_erase (p : R[X]) (n i : ℕ) :
    (p.erase n).coeff i = if i = n then 0 else p.coeff i := by
  rcases p with ⟨⟩
  simp only [erase_def, coeff]
  -- Porting note: Was `convert rfl`.
  exact ite_congr rfl (fun _ => rfl) (fun _ => rfl)
#align polynomial.coeff_erase Polynomial.coeff_erase

@[simp]
theorem erase_zero (n : ℕ) : (0 : R[X]).erase n = 0 :=
  toFinsupp_injective <| by simp
#align polynomial.erase_zero Polynomial.erase_zero

@[simp]
theorem erase_monomial {n : ℕ} {a : R} : erase n (monomial n a) = 0 :=
  toFinsupp_injective <| by simp
#align polynomial.erase_monomial Polynomial.erase_monomial

@[simp]
theorem erase_same (p : R[X]) (n : ℕ) : coeff (p.erase n) n = 0 := by simp [coeff_erase]
#align polynomial.erase_same Polynomial.erase_same

@[simp]
theorem erase_ne (p : R[X]) (n i : ℕ) (h : i ≠ n) : coeff (p.erase n) i = coeff p i := by
  simp [coeff_erase, h]
#align polynomial.erase_ne Polynomial.erase_ne

section Update

/-- Replace the coefficient of a `p : R[X]` at a given degree `n : ℕ`
by a given value `a : R`. If `a = 0`, this is equal to `p.erase n`
If `p.natDegree < n` and `a ≠ 0`, this increases the degree to `n`.  -/
def update (p : R[X]) (n : ℕ) (a : R) : R[X] :=
  Polynomial.ofFinsupp (p.toFinsupp.update n a)
#align polynomial.update Polynomial.update

theorem coeff_update (p : R[X]) (n : ℕ) (a : R) :
    (p.update n a).coeff = Function.update p.coeff n a := by
  ext
  cases p
  simp only [coeff, update, Function.update_apply, coe_update]
#align polynomial.coeff_update Polynomial.coeff_update

theorem coeff_update_apply (p : R[X]) (n : ℕ) (a : R) (i : ℕ) :
    (p.update n a).coeff i = if i = n then a else p.coeff i := by
  rw [coeff_update, Function.update_apply]
#align polynomial.coeff_update_apply Polynomial.coeff_update_apply

@[simp]
theorem coeff_update_same (p : R[X]) (n : ℕ) (a : R) : (p.update n a).coeff n = a := by
  rw [p.coeff_update_apply, if_pos rfl]
#align polynomial.coeff_update_same Polynomial.coeff_update_same

theorem coeff_update_ne (p : R[X]) {n : ℕ} (a : R) {i : ℕ} (h : i ≠ n) :
    (p.update n a).coeff i = p.coeff i := by rw [p.coeff_update_apply, if_neg h]
#align polynomial.coeff_update_ne Polynomial.coeff_update_ne

@[simp]
theorem update_zero_eq_erase (p : R[X]) (n : ℕ) : p.update n 0 = p.erase n := by
  ext
  rw [coeff_update_apply, coeff_erase]
#align polynomial.update_zero_eq_erase Polynomial.update_zero_eq_erase

theorem support_update (p : R[X]) (n : ℕ) (a : R) [Decidable (a = 0)] :
    support (p.update n a) = if a = 0 then p.support.erase n else insert n p.support := by
  classical
    cases p
    simp only [support, update, Finsupp.support_update]
    congr
#align polynomial.support_update Polynomial.support_update

theorem support_update_zero (p : R[X]) (n : ℕ) : support (p.update n 0) = p.support.erase n := by
  rw [update_zero_eq_erase, support_erase]
#align polynomial.support_update_zero Polynomial.support_update_zero

theorem support_update_ne_zero (p : R[X]) (n : ℕ) {a : R} (ha : a ≠ 0) :
    support (p.update n a) = insert n p.support := by classical rw [support_update, if_neg ha]
#align polynomial.support_update_ne_zero Polynomial.support_update_ne_zero

end Update

end Semiring

section CommSemiring

variable [CommSemiring R]

instance commSemiring : CommSemiring R[X] :=
  { Function.Injective.commSemigroup toFinsupp toFinsupp_injective toFinsupp_mul with
    toSemiring := Polynomial.semiring }
#align polynomial.comm_semiring Polynomial.commSemiring

end CommSemiring

section Ring

variable [Ring R]

instance intCast : IntCast R[X] :=
  ⟨fun n => ofFinsupp n⟩
#align polynomial.has_int_cast Polynomial.intCast

instance ring : Ring R[X] :=
  --TODO: add reference to library note in PR #7432
  { Function.Injective.ring toFinsupp toFinsupp_injective (toFinsupp_zero (R := R))
      toFinsupp_one toFinsupp_add
      toFinsupp_mul toFinsupp_neg toFinsupp_sub (fun _ _ => toFinsupp_smul _ _)
      (fun _ _ => toFinsupp_smul _ _) toFinsupp_pow (fun _ => rfl) fun _ => rfl with
    toSemiring := Polynomial.semiring,
    toIntCast := Polynomial.intCast
    toNeg := Polynomial.neg'
    toSub := Polynomial.sub
    zsmul := ((· • ·) : ℤ → R[X] → R[X]) }
#align polynomial.ring Polynomial.ring

@[simp]
theorem coeff_neg (p : R[X]) (n : ℕ) : coeff (-p) n = -coeff p n := by
  rcases p with ⟨⟩
  -- Porting note: The last rule should be `apply`ed.
  rw [← ofFinsupp_neg, coeff, coeff]; apply Finsupp.neg_apply
#align polynomial.coeff_neg Polynomial.coeff_neg

@[simp]
theorem coeff_sub (p q : R[X]) (n : ℕ) : coeff (p - q) n = coeff p n - coeff q n := by
  rcases p with ⟨⟩
  rcases q with ⟨⟩
  -- Porting note: The last rule should be `apply`ed.
  rw [← ofFinsupp_sub, coeff, coeff, coeff]; apply Finsupp.sub_apply
#align polynomial.coeff_sub Polynomial.coeff_sub

-- @[simp] -- Porting note (#10618): simp can prove this
theorem monomial_neg (n : ℕ) (a : R) : monomial n (-a) = -monomial n a := by
  rw [eq_neg_iff_add_eq_zero, ← monomial_add, neg_add_self, monomial_zero_right]
#align polynomial.monomial_neg Polynomial.monomial_neg

theorem monomial_sub (n : ℕ) : monomial n (a - b) = monomial n a - monomial n b := by
 rw [sub_eq_add_neg, monomial_add, monomial_neg]
 rfl

@[simp]
theorem support_neg {p : R[X]} : (-p).support = p.support := by
  rcases p with ⟨⟩
  -- Porting note: The last rule should be `apply`ed.
  rw [← ofFinsupp_neg, support, support]; apply Finsupp.support_neg
#align polynomial.support_neg Polynomial.support_neg

theorem C_eq_intCast (n : ℤ) : C (n : R) = n := by simp
#align polynomial.C_eq_int_cast Polynomial.C_eq_intCast

theorem C_neg : C (-a) = -C a :=
  RingHom.map_neg C a
#align polynomial.C_neg Polynomial.C_neg

theorem C_sub : C (a - b) = C a - C b :=
  RingHom.map_sub C a b
#align polynomial.C_sub Polynomial.C_sub

end Ring

instance commRing [CommRing R] : CommRing R[X] :=
  --TODO: add reference to library note in PR #7432
  { toRing := Polynomial.ring
    mul_comm := mul_comm }
#align polynomial.comm_ring Polynomial.commRing

section NonzeroSemiring

variable [Semiring R] [Nontrivial R]

instance nontrivial : Nontrivial R[X] := by
  have h : Nontrivial R[ℕ] := by infer_instance
  rcases h.exists_pair_ne with ⟨x, y, hxy⟩
  refine' ⟨⟨⟨x⟩, ⟨y⟩, _⟩⟩
  simp [hxy]
#align polynomial.nontrivial Polynomial.nontrivial

@[simp]
theorem X_ne_zero : (X : R[X]) ≠ 0 :=
  mt (congr_arg fun p => coeff p 1) (by simp)
#align polynomial.X_ne_zero Polynomial.X_ne_zero

end NonzeroSemiring

section DivisionRing

variable [DivisionRing R]

theorem rat_smul_eq_C_mul (a : ℚ) (f : R[X]) : a • f = Polynomial.C (a : R) * f := by
  rw [← Rat.smul_one_eq_coe, ← Polynomial.smul_C, C_1, smul_one_mul]
#align polynomial.rat_smul_eq_C_mul Polynomial.rat_smul_eq_C_mul

end DivisionRing

@[simp]
theorem nontrivial_iff [Semiring R] : Nontrivial R[X] ↔ Nontrivial R :=
  ⟨fun h =>
    let ⟨_r, _s, hrs⟩ := @exists_pair_ne _ h
    Nontrivial.of_polynomial_ne hrs,
    fun h => @Polynomial.nontrivial _ _ h⟩
#align polynomial.nontrivial_iff Polynomial.nontrivial_iff

section repr

variable [Semiring R]

protected instance repr [Repr R] [DecidableEq R] : Repr R[X] :=
  ⟨fun p prec =>
    let termPrecAndReprs : List (WithTop ℕ × Lean.Format) :=
      List.map (fun
        | 0 => (max_prec, "C " ++ reprArg (coeff p 0))
        | 1 => if coeff p 1 = 1
          then (⊤, "X")
          else (70, "C " ++ reprArg (coeff p 1) ++ " * X")
        | n =>
          if coeff p n = 1
          then (80, "X ^ " ++ Nat.repr n)
          else (70, "C " ++ reprArg (coeff p n) ++ " * X ^ " ++ Nat.repr n))
      (p.support.sort (· ≤ ·));
    match termPrecAndReprs with
    | [] => "0"
    | [(tprec, t)] => if prec ≥ tprec then Lean.Format.paren t else t
    | ts =>
      -- multiple terms, use `+` precedence
      (if prec ≥ 65 then Lean.Format.paren else id)
      (Lean.Format.fill
        (Lean.Format.joinSep (ts.map Prod.snd) (" +" ++ Lean.Format.line)))⟩
#align polynomial.has_repr Polynomial.repr

end repr

end Polynomial<|MERGE_RESOLUTION|>--- conflicted
+++ resolved
@@ -690,14 +690,7 @@
 #align polynomial.to_finsupp_apply Polynomial.toFinsupp_apply
 
 theorem coeff_monomial : coeff (monomial n a) m = if n = m then a else 0 := by
-<<<<<<< HEAD
-  -- Adaptation note (2024-04-14): needed this as `rw` instead of `simp`.
-  rw [← ofFinsupp_single]
-  simp only [coeff]
-  rw [Finsupp.single_apply]
-=======
   simp [coeff, Finsupp.single_apply]
->>>>>>> 971a0d73
 #align polynomial.coeff_monomial Polynomial.coeff_monomial
 
 @[simp]
