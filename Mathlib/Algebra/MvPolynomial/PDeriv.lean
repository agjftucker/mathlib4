/-
Copyright (c) 2017 Johannes Hölzl. All rights reserved.
Released under Apache 2.0 license as described in the file LICENSE.
Authors: Shing Tak Lam, Yury Kudryashov
-/
import Mathlib.Algebra.MvPolynomial.Derivation
import Mathlib.Algebra.MvPolynomial.Variables

/-!
# Partial derivatives of polynomials

This file defines the notion of the formal *partial derivative* of a polynomial,
the derivative with respect to a single variable.
This derivative is not connected to the notion of derivative from analysis.
It is based purely on the polynomial exponents and coefficients.

## Main declarations

* `MvPolynomial.pderiv i p` : the partial derivative of `p` with respect to `i`, as a bundled
  derivation of `MvPolynomial σ R`.

## Notation

As in other polynomial files, we typically use the notation:

+ `σ : Type*` (indexing the variables)

+ `R : Type*` `[CommRing R]` (the coefficients)

+ `s : σ →₀ ℕ`, a function from `σ` to `ℕ` which is zero away from a finite set.
This will give rise to a monomial in `MvPolynomial σ R` which mathematicians might call `X^s`

+ `a : R`

+ `i : σ`, with corresponding monomial `X i`, often denoted `X_i` by mathematicians

+ `p : MvPolynomial σ R`

-/


noncomputable section

universe u v

namespace MvPolynomial

open Set Function Finsupp

variable {R : Type u} {σ : Type v} {a a' a₁ a₂ : R} {s : σ →₀ ℕ}

section PDeriv

variable [CommSemiring R]

/-- `pderiv i p` is the partial derivative of `p` with respect to `i` -/
def pderiv (i : σ) : Derivation R (MvPolynomial σ R) (MvPolynomial σ R) :=
  letI := Classical.decEq σ
  mkDerivation R <| Pi.single i 1

theorem pderiv_def [DecidableEq σ] (i : σ) : pderiv i = mkDerivation R (Pi.single i 1) := by
  unfold pderiv; congr!

@[simp]
theorem pderiv_monomial {i : σ} :
    pderiv i (monomial s a) = monomial (s - single i 1) (a * s i) := by
  classical
  simp only [pderiv_def, mkDerivation_monomial, Finsupp.smul_sum, smul_eq_mul, ← smul_mul_assoc,
    ← (monomial _).map_smul]
  refine (Finset.sum_eq_single i (fun j _ hne => ?_) fun hi => ?_).trans ?_
  · simp [Pi.single_eq_of_ne hne]
  · rw [Finsupp.not_mem_support_iff] at hi; simp [hi]
  · simp

theorem pderiv_C {i : σ} : pderiv i (C a) = 0 :=
  derivation_C _ _

theorem pderiv_one {i : σ} : pderiv i (1 : MvPolynomial σ R) = 0 := pderiv_C

@[simp]
theorem pderiv_X [DecidableEq σ] (i j : σ) :
    pderiv i (X j : MvPolynomial σ R) = Pi.single (f := fun j => _) i 1 j := by
  rw [pderiv_def, mkDerivation_X]

@[simp]
theorem pderiv_X_self (i : σ) : pderiv i (X i : MvPolynomial σ R) = 1 := by classical simp

@[simp]
theorem pderiv_X_of_ne {i j : σ} (h : j ≠ i) : pderiv i (X j : MvPolynomial σ R) = 0 := by
  classical simp [h]

theorem pderiv_eq_zero_of_not_mem_vars {i : σ} {f : MvPolynomial σ R} (h : i ∉ f.vars) :
    pderiv i f = 0 :=
  derivation_eq_zero_of_forall_mem_vars fun _ hj => pderiv_X_of_ne <| ne_of_mem_of_not_mem hj h

theorem pderiv_monomial_single {i : σ} {n : ℕ} : pderiv i (monomial (single i n) a) =
    monomial (single i (n - 1)) (a * n) := by simp

theorem pderiv_mul {i : σ} {f g : MvPolynomial σ R} :
    pderiv i (f * g) = pderiv i f * g + f * pderiv i g := by
  simp only [(pderiv i).leibniz f g, smul_eq_mul, mul_comm, add_comm]

theorem pderiv_pow {i : σ} {f : MvPolynomial σ R} {n : ℕ} :
    pderiv i (f ^ n) = n * f ^ (n - 1) * pderiv i f := by
  rw [(pderiv i).leibniz_pow f n, nsmul_eq_mul, smul_eq_mul, mul_assoc]

-- @[simp] -- Porting note (#10618): simp can prove this
theorem pderiv_C_mul {f : MvPolynomial σ R} {i : σ} : pderiv i (C a * f) = C a * pderiv i f := by
  rw [C_mul', Derivation.map_smul, C_mul']

theorem pderiv_map {S} [CommSemiring S] {φ : R →+* S} {f : MvPolynomial σ R} {i : σ} :
    pderiv i (map φ f) = map φ (pderiv i f) := by
  apply induction_on f (fun r ↦ by simp) (fun p q hp hq ↦ by simp [hp, hq]) fun p j eq ↦ ?_
  obtain rfl | h := eq_or_ne j i
  · simp [eq]
  · simp [eq, h]

<<<<<<< HEAD
lemma pderiv_rename {τ : Type*} {f : σ → τ}
    (hf : Function.Injective f) (x : σ) (p : MvPolynomial σ R) :
=======
lemma pderiv_rename {τ : Type*} {f : σ → τ} (hf : Function.Injective f)
    (x : σ) (p : MvPolynomial σ R) :
>>>>>>> cfdf6e79
    pderiv (f x) (rename f p) = rename f (pderiv x p) := by
  classical
  induction' p using MvPolynomial.induction_on with a p q hp hq p a h
  · simp
  · simp [hp, hq]
  · classical
    simp only [map_mul, MvPolynomial.rename_X, Derivation.leibniz, MvPolynomial.pderiv_X,
      Pi.single_apply, hf.eq_iff, smul_eq_mul, mul_ite, mul_one, mul_zero, h, map_add, add_left_inj]
    split_ifs <;> simp

lemma aeval_sum_elim_pderiv_inl {S τ : Type*} [CommRing S] [Algebra R S]
    (p : MvPolynomial (σ ⊕ τ) R) (f : τ → S) (j : σ) :
    aeval (Sum.elim X (C ∘ f)) ((pderiv (Sum.inl j)) p) =
      (pderiv j) ((aeval (Sum.elim X (C ∘ f))) p) := by
  classical
  induction' p using MvPolynomial.induction_on with a p q hp hq p q h
  · simp
  · simp [hp, hq]
  · simp only [Derivation.leibniz, pderiv_X, smul_eq_mul, map_add, map_mul, aeval_X, h]
    cases q <;> simp [Pi.single_apply]

end PDeriv

end MvPolynomial<|MERGE_RESOLUTION|>--- conflicted
+++ resolved
@@ -115,13 +115,8 @@
   · simp [eq]
   · simp [eq, h]
 
-<<<<<<< HEAD
-lemma pderiv_rename {τ : Type*} {f : σ → τ}
-    (hf : Function.Injective f) (x : σ) (p : MvPolynomial σ R) :
-=======
 lemma pderiv_rename {τ : Type*} {f : σ → τ} (hf : Function.Injective f)
     (x : σ) (p : MvPolynomial σ R) :
->>>>>>> cfdf6e79
     pderiv (f x) (rename f p) = rename f (pderiv x p) := by
   classical
   induction' p using MvPolynomial.induction_on with a p q hp hq p a h
