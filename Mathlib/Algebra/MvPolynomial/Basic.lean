/-
Copyright (c) 2017 Johannes Hölzl. All rights reserved.
Released under Apache 2.0 license as described in the file LICENSE.
Authors: Johannes Hölzl, Johan Commelin, Mario Carneiro
-/
import Mathlib.Algebra.Algebra.Subalgebra.Lattice
import Mathlib.Algebra.Algebra.Tower
import Mathlib.Algebra.GroupWithZero.Divisibility
import Mathlib.Algebra.MonoidAlgebra.Basic
import Mathlib.Algebra.MonoidAlgebra.Support
import Mathlib.Algebra.Regular.Pow
import Mathlib.Data.Finsupp.Antidiagonal
import Mathlib.Order.SymmDiff

/-!
# Multivariate polynomials

This file defines polynomial rings over a base ring (or even semiring),
with variables from a general type `σ` (which could be infinite).

## Important definitions

Let `R` be a commutative ring (or a semiring) and let `σ` be an arbitrary
type. This file creates the type `MvPolynomial σ R`, which mathematicians
might denote $R[X_i : i \in σ]$. It is the type of multivariate
(a.k.a. multivariable) polynomials, with variables
corresponding to the terms in `σ`, and coefficients in `R`.

### Notation

In the definitions below, we use the following notation:

+ `σ : Type*` (indexing the variables)
+ `R : Type*` `[CommSemiring R]` (the coefficients)
+ `s : σ →₀ ℕ`, a function from `σ` to `ℕ` which is zero away from a finite set.
  This will give rise to a monomial in `MvPolynomial σ R` which mathematicians might call `X^s`
+ `a : R`
+ `i : σ`, with corresponding monomial `X i`, often denoted `X_i` by mathematicians
+ `p : MvPolynomial σ R`

### Definitions

* `MvPolynomial σ R` : the type of polynomials with variables of type `σ` and coefficients
  in the commutative semiring `R`
* `monomial s a` : the monomial which mathematically would be denoted `a * X^s`
* `C a` : the constant polynomial with value `a`
* `X i` : the degree one monomial corresponding to i; mathematically this might be denoted `Xᵢ`.
* `coeff s p` : the coefficient of `s` in `p`.

## Implementation notes

Recall that if `Y` has a zero, then `X →₀ Y` is the type of functions from `X` to `Y` with finite
support, i.e. such that only finitely many elements of `X` get sent to non-zero terms in `Y`.
The definition of `MvPolynomial σ R` is `(σ →₀ ℕ) →₀ R`; here `σ →₀ ℕ` denotes the space of all
monomials in the variables, and the function to `R` sends a monomial to its coefficient in
the polynomial being represented.

## Tags

polynomial, multivariate polynomial, multivariable polynomial

-/

noncomputable section

open Set Function Finsupp AddMonoidAlgebra
open scoped Pointwise

universe u v w x

variable {R : Type u} {S₁ : Type v} {S₂ : Type w} {S₃ : Type x}

/-- Multivariate polynomial, where `σ` is the index set of the variables and
  `R` is the coefficient ring -/
def MvPolynomial (σ : Type*) (R : Type*) [CommSemiring R] :=
  AddMonoidAlgebra R (σ →₀ ℕ)

namespace MvPolynomial

variable {σ : Type*} {a a' a₁ a₂ : R} {e : ℕ} {n m : σ} {s : σ →₀ ℕ}

section CommSemiring

section Instances

instance decidableEqMvPolynomial [CommSemiring R] [DecidableEq σ] [DecidableEq R] :
    DecidableEq (MvPolynomial σ R) :=
  Finsupp.instDecidableEq

instance commSemiring [CommSemiring R] : CommSemiring (MvPolynomial σ R) :=
  AddMonoidAlgebra.commSemiring

instance inhabited [CommSemiring R] : Inhabited (MvPolynomial σ R) :=
  ⟨0⟩

instance distribuMulAction [Monoid R] [CommSemiring S₁] [DistribMulAction R S₁] :
    DistribMulAction R (MvPolynomial σ S₁) :=
  AddMonoidAlgebra.distribMulAction

instance smulZeroClass [CommSemiring S₁] [SMulZeroClass R S₁] :
    SMulZeroClass R (MvPolynomial σ S₁) :=
  AddMonoidAlgebra.smulZeroClass

instance faithfulSMul [CommSemiring S₁] [SMulZeroClass R S₁] [FaithfulSMul R S₁] :
    FaithfulSMul R (MvPolynomial σ S₁) :=
  AddMonoidAlgebra.faithfulSMul

instance module [Semiring R] [CommSemiring S₁] [Module R S₁] : Module R (MvPolynomial σ S₁) :=
  AddMonoidAlgebra.module

instance isScalarTower [CommSemiring S₂] [SMul R S₁] [SMulZeroClass R S₂] [SMulZeroClass S₁ S₂]
    [IsScalarTower R S₁ S₂] : IsScalarTower R S₁ (MvPolynomial σ S₂) :=
  AddMonoidAlgebra.isScalarTower

instance smulCommClass [CommSemiring S₂] [SMulZeroClass R S₂] [SMulZeroClass S₁ S₂]
    [SMulCommClass R S₁ S₂] : SMulCommClass R S₁ (MvPolynomial σ S₂) :=
  AddMonoidAlgebra.smulCommClass

instance isCentralScalar [CommSemiring S₁] [SMulZeroClass R S₁] [SMulZeroClass Rᵐᵒᵖ S₁]
    [IsCentralScalar R S₁] : IsCentralScalar R (MvPolynomial σ S₁) :=
  AddMonoidAlgebra.isCentralScalar

instance algebra [CommSemiring R] [CommSemiring S₁] [Algebra R S₁] :
    Algebra R (MvPolynomial σ S₁) :=
  AddMonoidAlgebra.algebra

instance isScalarTower_right [CommSemiring S₁] [DistribSMul R S₁] [IsScalarTower R S₁ S₁] :
    IsScalarTower R (MvPolynomial σ S₁) (MvPolynomial σ S₁) :=
  AddMonoidAlgebra.isScalarTower_self _

instance smulCommClass_right [CommSemiring S₁] [DistribSMul R S₁] [SMulCommClass R S₁ S₁] :
    SMulCommClass R (MvPolynomial σ S₁) (MvPolynomial σ S₁) :=
  AddMonoidAlgebra.smulCommClass_self _

/-- If `R` is a subsingleton, then `MvPolynomial σ R` has a unique element -/
instance unique [CommSemiring R] [Subsingleton R] : Unique (MvPolynomial σ R) :=
  AddMonoidAlgebra.unique

end Instances

variable [CommSemiring R] [CommSemiring S₁] {p q : MvPolynomial σ R}

/-- `monomial s a` is the monomial with coefficient `a` and exponents given by `s` -/
def monomial (s : σ →₀ ℕ) : R →ₗ[R] MvPolynomial σ R :=
  AddMonoidAlgebra.lsingle s

theorem one_def : (1 : MvPolynomial σ R) = monomial 0 1 := rfl

theorem single_eq_monomial (s : σ →₀ ℕ) (a : R) : Finsupp.single s a = monomial s a :=
  rfl

theorem mul_def : p * q = p.sum fun m a => q.sum fun n b => monomial (m + n) (a * b) :=
  AddMonoidAlgebra.mul_def

/-- `C a` is the constant polynomial with value `a` -/
def C : R →+* MvPolynomial σ R :=
  { singleZeroRingHom with toFun := monomial 0 }

variable (R σ)

@[simp]
theorem algebraMap_eq : algebraMap R (MvPolynomial σ R) = C :=
  rfl

variable {R σ}

/-- `X n` is the degree `1` monomial $X_n$. -/
def X (n : σ) : MvPolynomial σ R :=
  monomial (Finsupp.single n 1) 1

theorem monomial_left_injective {r : R} (hr : r ≠ 0) :
    Function.Injective fun s : σ →₀ ℕ => monomial s r :=
  Finsupp.single_left_injective hr

@[simp]
theorem monomial_left_inj {s t : σ →₀ ℕ} {r : R} (hr : r ≠ 0) :
    monomial s r = monomial t r ↔ s = t :=
  Finsupp.single_left_inj hr

theorem C_apply : (C a : MvPolynomial σ R) = monomial 0 a :=
  rfl

@[simp]
theorem C_0 : C 0 = (0 : MvPolynomial σ R) := map_zero _

@[simp]
theorem C_1 : C 1 = (1 : MvPolynomial σ R) :=
  rfl

theorem C_mul_monomial : C a * monomial s a' = monomial s (a * a') := by
  -- Porting note: this `show` feels like defeq abuse, but I can't find the appropriate lemmas
  show AddMonoidAlgebra.single _ _ * AddMonoidAlgebra.single _ _ = AddMonoidAlgebra.single _ _
  simp [C_apply, single_mul_single]

@[simp]
theorem C_add : (C (a + a') : MvPolynomial σ R) = C a + C a' :=
  Finsupp.single_add _ _ _

@[simp]
theorem C_mul : (C (a * a') : MvPolynomial σ R) = C a * C a' :=
  C_mul_monomial.symm

@[simp]
theorem C_pow (a : R) (n : ℕ) : (C (a ^ n) : MvPolynomial σ R) = C a ^ n :=
  map_pow _ _ _

theorem C_injective (σ : Type*) (R : Type*) [CommSemiring R] :
    Function.Injective (C : R → MvPolynomial σ R) :=
  Finsupp.single_injective _

theorem C_surjective {R : Type*} [CommSemiring R] (σ : Type*) [IsEmpty σ] :
    Function.Surjective (C : R → MvPolynomial σ R) := by
  refine fun p => ⟨p.toFun 0, Finsupp.ext fun a => ?_⟩
  simp only [C_apply, ← single_eq_monomial, (Finsupp.ext isEmptyElim (α := σ) : a = 0),
    single_eq_same]
  rfl

@[simp]
theorem C_inj {σ : Type*} (R : Type*) [CommSemiring R] (r s : R) :
    (C r : MvPolynomial σ R) = C s ↔ r = s :=
  (C_injective σ R).eq_iff

@[simp] lemma C_eq_zero : (C a : MvPolynomial σ R) = 0 ↔ a = 0 := by rw [← map_zero C, C_inj]

lemma C_ne_zero : (C a : MvPolynomial σ R) ≠ 0 ↔ a ≠ 0 :=
  C_eq_zero.ne

instance nontrivial_of_nontrivial (σ : Type*) (R : Type*) [CommSemiring R] [Nontrivial R] :
    Nontrivial (MvPolynomial σ R) :=
  inferInstanceAs (Nontrivial <| AddMonoidAlgebra R (σ →₀ ℕ))

instance infinite_of_infinite (σ : Type*) (R : Type*) [CommSemiring R] [Infinite R] :
    Infinite (MvPolynomial σ R) :=
  Infinite.of_injective C (C_injective _ _)

instance infinite_of_nonempty (σ : Type*) (R : Type*) [Nonempty σ] [CommSemiring R]
    [Nontrivial R] : Infinite (MvPolynomial σ R) :=
  Infinite.of_injective ((fun s : σ →₀ ℕ => monomial s 1) ∘ Finsupp.single (Classical.arbitrary σ))
    <| (monomial_left_injective one_ne_zero).comp (Finsupp.single_injective _)

theorem C_eq_coe_nat (n : ℕ) : (C ↑n : MvPolynomial σ R) = n := by
  induction n <;> simp [*]

theorem C_mul' : MvPolynomial.C a * p = a • p :=
  (Algebra.smul_def a p).symm

theorem smul_eq_C_mul (p : MvPolynomial σ R) (a : R) : a • p = C a * p :=
  C_mul'.symm

theorem C_eq_smul_one : (C a : MvPolynomial σ R) = a • (1 : MvPolynomial σ R) := by
  rw [← C_mul', mul_one]

theorem smul_monomial {S₁ : Type*} [SMulZeroClass S₁ R] (r : S₁) :
    r • monomial s a = monomial s (r • a) :=
  Finsupp.smul_single _ _ _

theorem X_injective [Nontrivial R] : Function.Injective (X : σ → MvPolynomial σ R) :=
  (monomial_left_injective one_ne_zero).comp (Finsupp.single_left_injective one_ne_zero)

@[simp]
theorem X_inj [Nontrivial R] (m n : σ) : X m = (X n : MvPolynomial σ R) ↔ m = n :=
  X_injective.eq_iff

theorem monomial_pow : monomial s a ^ e = monomial (e • s) (a ^ e) :=
  AddMonoidAlgebra.single_pow e

@[simp]
theorem monomial_mul {s s' : σ →₀ ℕ} {a b : R} :
    monomial s a * monomial s' b = monomial (s + s') (a * b) :=
  AddMonoidAlgebra.single_mul_single

variable (σ R)

/-- `fun s ↦ monomial s 1` as a homomorphism. -/
def monomialOneHom : Multiplicative (σ →₀ ℕ) →* MvPolynomial σ R :=
  AddMonoidAlgebra.of _ _

variable {σ R}

@[simp]
theorem monomialOneHom_apply : monomialOneHom R σ s = (monomial s 1 : MvPolynomial σ R) :=
  rfl

theorem X_pow_eq_monomial : X n ^ e = monomial (Finsupp.single n e) (1 : R) := by
  simp [X, monomial_pow]

theorem monomial_add_single : monomial (s + Finsupp.single n e) a = monomial s a * X n ^ e := by
  rw [X_pow_eq_monomial, monomial_mul, mul_one]

theorem monomial_single_add : monomial (Finsupp.single n e + s) a = X n ^ e * monomial s a := by
  rw [X_pow_eq_monomial, monomial_mul, one_mul]

theorem C_mul_X_pow_eq_monomial {s : σ} {a : R} {n : ℕ} :
    C a * X s ^ n = monomial (Finsupp.single s n) a := by
  rw [← zero_add (Finsupp.single s n), monomial_add_single, C_apply]

theorem C_mul_X_eq_monomial {s : σ} {a : R} : C a * X s = monomial (Finsupp.single s 1) a := by
  rw [← C_mul_X_pow_eq_monomial, pow_one]

@[simp]
theorem monomial_zero {s : σ →₀ ℕ} : monomial s (0 : R) = 0 :=
  Finsupp.single_zero _

@[simp]
theorem monomial_zero' : (monomial (0 : σ →₀ ℕ) : R → MvPolynomial σ R) = C :=
  rfl

@[simp]
theorem monomial_eq_zero {s : σ →₀ ℕ} {b : R} : monomial s b = 0 ↔ b = 0 :=
  Finsupp.single_eq_zero

@[simp]
theorem sum_monomial_eq {A : Type*} [AddCommMonoid A] {u : σ →₀ ℕ} {r : R} {b : (σ →₀ ℕ) → R → A}
    (w : b u 0 = 0) : sum (monomial u r) b = b u r :=
  Finsupp.sum_single_index w

@[simp]
theorem sum_C {A : Type*} [AddCommMonoid A] {b : (σ →₀ ℕ) → R → A} (w : b 0 0 = 0) :
    sum (C a) b = b 0 a :=
  sum_monomial_eq w

theorem monomial_sum_one {α : Type*} (s : Finset α) (f : α → σ →₀ ℕ) :
    (monomial (∑ i ∈ s, f i) 1 : MvPolynomial σ R) = ∏ i ∈ s, monomial (f i) 1 :=
  map_prod (monomialOneHom R σ) (fun i => Multiplicative.ofAdd (f i)) s

theorem monomial_sum_index {α : Type*} (s : Finset α) (f : α → σ →₀ ℕ) (a : R) :
    monomial (∑ i ∈ s, f i) a = C a * ∏ i ∈ s, monomial (f i) 1 := by
  rw [← monomial_sum_one, C_mul', ← (monomial _).map_smul, smul_eq_mul, mul_one]

theorem monomial_finsupp_sum_index {α β : Type*} [Zero β] (f : α →₀ β) (g : α → β → σ →₀ ℕ)
    (a : R) : monomial (f.sum g) a = C a * f.prod fun a b => monomial (g a b) 1 :=
  monomial_sum_index _ _ _

theorem monomial_eq_monomial_iff {α : Type*} (a₁ a₂ : α →₀ ℕ) (b₁ b₂ : R) :
    monomial a₁ b₁ = monomial a₂ b₂ ↔ a₁ = a₂ ∧ b₁ = b₂ ∨ b₁ = 0 ∧ b₂ = 0 :=
  Finsupp.single_eq_single_iff _ _ _ _

theorem monomial_eq : monomial s a = C a * (s.prod fun n e => X n ^ e : MvPolynomial σ R) := by
  simp only [X_pow_eq_monomial, ← monomial_finsupp_sum_index, Finsupp.sum_single]

@[simp]
lemma prod_X_pow_eq_monomial : ∏ x ∈ s.support, X x ^ s x = monomial s (1 : R) := by
  simp only [monomial_eq, map_one, one_mul, Finsupp.prod]

@[elab_as_elim]
theorem induction_on_monomial {motive : MvPolynomial σ R → Prop}
    (C : ∀ a, motive (C a))
    (mul_X : ∀ p n, motive p → motive (p * X n)) : ∀ s a, motive (monomial s a) := by
  intro s a
  apply @Finsupp.induction σ ℕ _ _ s
  · show motive (monomial 0 a)
    exact C a
  · intro n e p _hpn _he ih
    have : ∀ e : ℕ, motive (monomial p a * X n ^ e) := by
      intro e
      induction e with
      | zero => simp [ih]
      | succ e e_ih => simp [ih, pow_succ, (mul_assoc _ _ _).symm, mul_X, e_ih]
    simp [add_comm, monomial_add_single, this]

/-- Analog of `Polynomial.induction_on'`.
To prove something about mv_polynomials,
it suffices to show the condition is closed under taking sums,
and it holds for monomials. -/
@[elab_as_elim]
theorem induction_on' {P : MvPolynomial σ R → Prop} (p : MvPolynomial σ R)
    (monomial : ∀ (u : σ →₀ ℕ) (a : R), P (monomial u a))
    (add : ∀ p q : MvPolynomial σ R, P p → P q → P (p + q)) : P p :=
  Finsupp.induction p
    (suffices P (MvPolynomial.monomial 0 0) by rwa [monomial_zero] at this
    show P (MvPolynomial.monomial 0 0) from monomial 0 0)
    fun _ _ _ _ha _hb hPf => add _ _ (monomial _ _) hPf

/--
Similar to `MvPolynomial.induction_on` but only a weak form of `h_add` is required.
In particular, this version only requires us to show
that `motive` is closed under addition of nontrivial monomials not present in the support.
-/
@[elab_as_elim]
theorem monomial_add_induction_on {motive : MvPolynomial σ R → Prop} (p : MvPolynomial σ R)
    (C : ∀ a, motive (C a))
    (monomial_add :
      ∀ (a : σ →₀ ℕ) (b : R) (f : MvPolynomial σ R),
        a ∉ f.support → b ≠ 0 → motive f → motive ((monomial a b) + f)) :
    motive p :=
  Finsupp.induction p (C_0.rec <| C 0) monomial_add

@[deprecated (since := "2025-03-11")]
alias induction_on''' := monomial_add_induction_on

/--
Similar to `MvPolynomial.induction_on` but only a yet weaker form of `h_add` is required.
In particular, this version only requires us to show
that `motive` is closed under addition of monomials not present in the support
for which `motive` is already known to hold.
-/
theorem induction_on'' {motive : MvPolynomial σ R → Prop} (p : MvPolynomial σ R)
    (C : ∀ a, motive (C a))
    (monomial_add :
      ∀ (a : σ →₀ ℕ) (b : R) (f : MvPolynomial σ R),
        a ∉ f.support → b ≠ 0 → motive f → motive (monomial a b) →
          motive ((monomial a b) + f))
    (mul_X : ∀ (p : MvPolynomial σ R) (n : σ), motive p → motive (p * MvPolynomial.X n)) :
    motive p :=
  monomial_add_induction_on p C fun a b f ha hb hf =>
    monomial_add a b f ha hb hf <| induction_on_monomial C mul_X a b

/--
Analog of `Polynomial.induction_on`.
If a property holds for any constant polynomial
and is preserved under addition and multiplication by variables
then it holds for all multivariate polynomials.
-/
@[recursor 5]
theorem induction_on {motive : MvPolynomial σ R → Prop} (p : MvPolynomial σ R)
    (C : ∀ a, motive (C a))
    (add : ∀ p q, motive p → motive q → motive (p + q))
    (mul_X : ∀ p n, motive p → motive (p * X n)) : motive p :=
  induction_on'' p C (fun a b f _ha _hb hf hm => add (monomial a b) f hm hf) mul_X

theorem ringHom_ext {A : Type*} [Semiring A] {f g : MvPolynomial σ R →+* A}
    (hC : ∀ r, f (C r) = g (C r)) (hX : ∀ i, f (X i) = g (X i)) : f = g := by
  refine AddMonoidAlgebra.ringHom_ext' ?_ ?_
  -- Porting note (https://github.com/leanprover-community/mathlib4/issues/11041): this has high priority, but Lean still chooses `RingHom.ext`, why?
  -- probably because of the type synonym
  · ext x
    exact hC _
  · apply Finsupp.mulHom_ext'; intros x
    -- Porting note (https://github.com/leanprover-community/mathlib4/issues/11041): `Finsupp.mulHom_ext'` needs to have increased priority
    apply MonoidHom.ext_mnat
    exact hX _

/-- See note [partially-applied ext lemmas]. -/
@[ext 1100]
theorem ringHom_ext' {A : Type*} [Semiring A] {f g : MvPolynomial σ R →+* A}
    (hC : f.comp C = g.comp C) (hX : ∀ i, f (X i) = g (X i)) : f = g :=
  ringHom_ext (RingHom.ext_iff.1 hC) hX

theorem hom_eq_hom [Semiring S₂] (f g : MvPolynomial σ R →+* S₂) (hC : f.comp C = g.comp C)
    (hX : ∀ n : σ, f (X n) = g (X n)) (p : MvPolynomial σ R) : f p = g p :=
  RingHom.congr_fun (ringHom_ext' hC hX) p

theorem is_id (f : MvPolynomial σ R →+* MvPolynomial σ R) (hC : f.comp C = C)
    (hX : ∀ n : σ, f (X n) = X n) (p : MvPolynomial σ R) : f p = p :=
  hom_eq_hom f (RingHom.id _) hC hX p

@[ext 1100]
theorem algHom_ext' {A B : Type*} [CommSemiring A] [CommSemiring B] [Algebra R A] [Algebra R B]
    {f g : MvPolynomial σ A →ₐ[R] B}
    (h₁ :
      f.comp (IsScalarTower.toAlgHom R A (MvPolynomial σ A)) =
        g.comp (IsScalarTower.toAlgHom R A (MvPolynomial σ A)))
    (h₂ : ∀ i, f (X i) = g (X i)) : f = g :=
  AlgHom.coe_ringHom_injective (MvPolynomial.ringHom_ext' (congr_arg AlgHom.toRingHom h₁) h₂)

@[ext 1200]
theorem algHom_ext {A : Type*} [Semiring A] [Algebra R A] {f g : MvPolynomial σ R →ₐ[R] A}
    (hf : ∀ i : σ, f (X i) = g (X i)) : f = g :=
  AddMonoidAlgebra.algHom_ext' (mulHom_ext' fun X : σ => MonoidHom.ext_mnat (hf X))

@[simp]
theorem algHom_C {A : Type*} [Semiring A] [Algebra R A] (f : MvPolynomial σ R →ₐ[R] A) (r : R) :
    f (C r) = algebraMap R A r :=
  f.commutes r

@[simp]
theorem adjoin_range_X : Algebra.adjoin R (range (X : σ → MvPolynomial σ R)) = ⊤ := by
  set S := Algebra.adjoin R (range (X : σ → MvPolynomial σ R))
  refine top_unique fun p hp => ?_; clear hp
  induction p using MvPolynomial.induction_on with
  | C => exact S.algebraMap_mem _
  | add p q hp hq => exact S.add_mem hp hq
  | mul_X p i hp => exact S.mul_mem hp (Algebra.subset_adjoin <| mem_range_self _)

@[ext]
theorem linearMap_ext {M : Type*} [AddCommMonoid M] [Module R M] {f g : MvPolynomial σ R →ₗ[R] M}
    (h : ∀ s, f ∘ₗ monomial s = g ∘ₗ monomial s) : f = g :=
  Finsupp.lhom_ext' h

section Support

/-- The finite set of all `m : σ →₀ ℕ` such that `X^m` has a non-zero coefficient. -/
def support (p : MvPolynomial σ R) : Finset (σ →₀ ℕ) :=
  Finsupp.support p

theorem finsupp_support_eq_support (p : MvPolynomial σ R) : Finsupp.support p = p.support :=
  rfl

theorem support_monomial [h : Decidable (a = 0)] :
    (monomial s a).support = if a = 0 then ∅ else {s} := by
  rw [← Subsingleton.elim (Classical.decEq R a 0) h]
  rfl

theorem support_monomial_subset : (monomial s a).support ⊆ {s} :=
  support_single_subset

theorem support_add [DecidableEq σ] : (p + q).support ⊆ p.support ∪ q.support :=
  Finsupp.support_add

theorem support_X [Nontrivial R] : (X n : MvPolynomial σ R).support = {Finsupp.single n 1} := by
  classical rw [X, support_monomial, if_neg]; exact one_ne_zero

theorem support_X_pow [Nontrivial R] (s : σ) (n : ℕ) :
    (X s ^ n : MvPolynomial σ R).support = {Finsupp.single s n} := by
  classical
    rw [X_pow_eq_monomial, support_monomial, if_neg (one_ne_zero' R)]

@[simp]
theorem support_zero : (0 : MvPolynomial σ R).support = ∅ :=
  rfl

theorem support_smul {S₁ : Type*} [SMulZeroClass S₁ R] {a : S₁} {f : MvPolynomial σ R} :
    (a • f).support ⊆ f.support :=
  Finsupp.support_smul

theorem support_sum {α : Type*} [DecidableEq σ] {s : Finset α} {f : α → MvPolynomial σ R} :
    (∑ x ∈ s, f x).support ⊆ s.biUnion fun x => (f x).support :=
  Finsupp.support_finset_sum

end Support

section Coeff

/-- The coefficient of the monomial `m` in the multi-variable polynomial `p`. -/
def coeff (m : σ →₀ ℕ) (p : MvPolynomial σ R) : R :=
  @DFunLike.coe ((σ →₀ ℕ) →₀ R) _ _ _ p m

@[simp]
theorem mem_support_iff {p : MvPolynomial σ R} {m : σ →₀ ℕ} : m ∈ p.support ↔ p.coeff m ≠ 0 := by
  simp [support, coeff]

theorem notMem_support_iff {p : MvPolynomial σ R} {m : σ →₀ ℕ} : m ∉ p.support ↔ p.coeff m = 0 :=
  by simp

<<<<<<< HEAD
@[simp]
lemma coeff_eq_zero_of_not_mem_support {p : MvPolynomial σ R} {m : σ →₀ ℕ} (h : m ∉ p.support) :
    coeff m p = 0 := not_mem_support_iff.mp h
=======
@[deprecated (since := "2025-05-23")] alias not_mem_support_iff := notMem_support_iff
>>>>>>> 0e9bcbf7

theorem sum_def {A} [AddCommMonoid A] {p : MvPolynomial σ R} {b : (σ →₀ ℕ) → R → A} :
    p.sum b = ∑ m ∈ p.support, b m (p.coeff m) := by simp [support, Finsupp.sum, coeff]

theorem support_mul [DecidableEq σ] (p q : MvPolynomial σ R) :
    (p * q).support ⊆ p.support + q.support :=
  AddMonoidAlgebra.support_mul p q

lemma disjoint_support_monomial {a : σ →₀ ℕ} {p : MvPolynomial σ R} {s : R}
    (ha : a ∉ p.support) (hs : s ≠ 0) : Disjoint (monomial a s).support p.support := by
  classical
  simpa [support_monomial, hs] using notMem_support_iff.mp ha

@[ext]
theorem ext (p q : MvPolynomial σ R) : (∀ m, coeff m p = coeff m q) → p = q :=
  Finsupp.ext

@[simp]
theorem coeff_add (m : σ →₀ ℕ) (p q : MvPolynomial σ R) : coeff m (p + q) = coeff m p + coeff m q :=
  add_apply p q m

@[simp]
theorem coeff_smul {S₁ : Type*} [SMulZeroClass S₁ R] (m : σ →₀ ℕ) (C : S₁) (p : MvPolynomial σ R) :
    coeff m (C • p) = C • coeff m p :=
  smul_apply C p m

@[simp]
theorem coeff_zero (m : σ →₀ ℕ) : coeff m (0 : MvPolynomial σ R) = 0 :=
  rfl

@[simp]
theorem coeff_zero_X (i : σ) : coeff 0 (X i : MvPolynomial σ R) = 0 :=
  single_eq_of_ne fun h => by cases Finsupp.single_eq_zero.1 h

/-- `MvPolynomial.coeff m` but promoted to an `AddMonoidHom`. -/
@[simps]
def coeffAddMonoidHom (m : σ →₀ ℕ) : MvPolynomial σ R →+ R where
  toFun := coeff m
  map_zero' := coeff_zero m
  map_add' := coeff_add m

variable (R) in
/-- `MvPolynomial.coeff m` but promoted to a `LinearMap`. -/
@[simps]
def lcoeff (m : σ →₀ ℕ) : MvPolynomial σ R →ₗ[R] R where
  toFun := coeff m
  map_add' := coeff_add m
  map_smul' := coeff_smul m

theorem coeff_sum {X : Type*} (s : Finset X) (f : X → MvPolynomial σ R) (m : σ →₀ ℕ) :
    coeff m (∑ x ∈ s, f x) = ∑ x ∈ s, coeff m (f x) :=
  map_sum (@coeffAddMonoidHom R σ _ _) _ s

theorem monic_monomial_eq (m) :
    monomial m (1 : R) = (m.prod fun n e => X n ^ e : MvPolynomial σ R) := by simp [monomial_eq]

@[simp]
theorem coeff_monomial [DecidableEq σ] (m n) (a) :
    coeff m (monomial n a : MvPolynomial σ R) = if n = m then a else 0 :=
  Finsupp.single_apply

@[simp]
theorem coeff_C [DecidableEq σ] (m) (a) :
    coeff m (C a : MvPolynomial σ R) = if 0 = m then a else 0 :=
  Finsupp.single_apply

lemma eq_C_of_isEmpty [IsEmpty σ] (p : MvPolynomial σ R) :
    p = C (p.coeff 0) := by
  obtain ⟨x, rfl⟩ := C_surjective σ p
  simp

theorem coeff_one [DecidableEq σ] (m) : coeff m (1 : MvPolynomial σ R) = if 0 = m then 1 else 0 :=
  coeff_C m 1

@[simp]
theorem coeff_zero_C (a) : coeff 0 (C a : MvPolynomial σ R) = a :=
  single_eq_same

@[simp]
theorem coeff_zero_one : coeff 0 (1 : MvPolynomial σ R) = 1 :=
  coeff_zero_C 1

theorem coeff_X_pow [DecidableEq σ] (i : σ) (m) (k : ℕ) :
    coeff m (X i ^ k : MvPolynomial σ R) = if Finsupp.single i k = m then 1 else 0 := by
  have := coeff_monomial m (Finsupp.single i k) (1 : R)
  rwa [@monomial_eq _ _ (1 : R) (Finsupp.single i k) _, C_1, one_mul, Finsupp.prod_single_index]
    at this
  exact pow_zero _

theorem coeff_X' [DecidableEq σ] (i : σ) (m) :
    coeff m (X i : MvPolynomial σ R) = if Finsupp.single i 1 = m then 1 else 0 := by
  rw [← coeff_X_pow, pow_one]

@[simp]
theorem coeff_X (i : σ) : coeff (Finsupp.single i 1) (X i : MvPolynomial σ R) = 1 := by
  classical rw [coeff_X', if_pos rfl]

@[simp]
theorem coeff_C_mul (m) (a : R) (p : MvPolynomial σ R) : coeff m (C a * p) = a * coeff m p := by
  classical
  rw [mul_def, sum_C]
  · simp +contextual [sum_def, coeff_sum]
  simp

theorem coeff_mul [DecidableEq σ] (p q : MvPolynomial σ R) (n : σ →₀ ℕ) :
    coeff n (p * q) = ∑ x ∈ Finset.antidiagonal n, coeff x.1 p * coeff x.2 q :=
  AddMonoidAlgebra.mul_apply_antidiagonal p q _ _ Finset.mem_antidiagonal

@[simp]
theorem coeff_mul_monomial (m) (s : σ →₀ ℕ) (r : R) (p : MvPolynomial σ R) :
    coeff (m + s) (p * monomial s r) = coeff m p * r :=
  AddMonoidAlgebra.mul_single_apply_aux p _ _ _ _ fun _a _ => add_left_inj _

@[simp]
theorem coeff_monomial_mul (m) (s : σ →₀ ℕ) (r : R) (p : MvPolynomial σ R) :
    coeff (s + m) (monomial s r * p) = r * coeff m p :=
  AddMonoidAlgebra.single_mul_apply_aux p _ _ _ _ fun _a _ => add_right_inj _

@[simp]
theorem coeff_mul_X (m) (s : σ) (p : MvPolynomial σ R) :
    coeff (m + Finsupp.single s 1) (p * X s) = coeff m p :=
  (coeff_mul_monomial _ _ _ _).trans (mul_one _)

@[simp]
theorem coeff_X_mul (m) (s : σ) (p : MvPolynomial σ R) :
    coeff (Finsupp.single s 1 + m) (X s * p) = coeff m p :=
  (coeff_monomial_mul _ _ _ _).trans (one_mul _)

lemma coeff_single_X_pow [DecidableEq σ] (s s' : σ) (n n' : ℕ) :
    (X (R := R) s ^ n).coeff (Finsupp.single s' n')
    = if s = s' ∧ n = n' ∨ n = 0 ∧ n' = 0 then 1 else 0 := by
  simp only [coeff_X_pow, single_eq_single_iff]

@[simp]
lemma coeff_single_X [DecidableEq σ] (s s' : σ) (n : ℕ) :
    (X s).coeff (R := R) (Finsupp.single s' n) = if n = 1 ∧ s = s' then 1 else 0 := by
  simpa [eq_comm, and_comm] using coeff_single_X_pow s s' 1 n

@[simp]
theorem support_mul_X (s : σ) (p : MvPolynomial σ R) :
    (p * X s).support = p.support.map (addRightEmbedding (Finsupp.single s 1)) :=
  AddMonoidAlgebra.support_mul_single p _ (by simp) _

@[simp]
theorem support_X_mul (s : σ) (p : MvPolynomial σ R) :
    (X s * p).support = p.support.map (addLeftEmbedding (Finsupp.single s 1)) :=
  AddMonoidAlgebra.support_single_mul p _ (by simp) _

@[simp]
theorem support_smul_eq {S₁ : Type*} [Semiring S₁] [Module S₁ R] [NoZeroSMulDivisors S₁ R] {a : S₁}
    (h : a ≠ 0) (p : MvPolynomial σ R) : (a • p).support = p.support :=
  Finsupp.support_smul_eq h

theorem support_sdiff_support_subset_support_add [DecidableEq σ] (p q : MvPolynomial σ R) :
    p.support \ q.support ⊆ (p + q).support := by
  intro m hm
  simp only [Classical.not_not, mem_support_iff, Finset.mem_sdiff, Ne] at hm
  simp [hm.2, hm.1]

open scoped symmDiff in
theorem support_symmDiff_support_subset_support_add [DecidableEq σ] (p q : MvPolynomial σ R) :
    p.support ∆ q.support ⊆ (p + q).support := by
  rw [symmDiff_def, Finset.sup_eq_union]
  apply Finset.union_subset
  · exact support_sdiff_support_subset_support_add p q
  · rw [add_comm]
    exact support_sdiff_support_subset_support_add q p

theorem coeff_mul_monomial' (m) (s : σ →₀ ℕ) (r : R) (p : MvPolynomial σ R) :
    coeff m (p * monomial s r) = if s ≤ m then coeff (m - s) p * r else 0 := by
  classical
  split_ifs with h
  · conv_rhs => rw [← coeff_mul_monomial _ s]
    congr with t
    rw [tsub_add_cancel_of_le h]
  · contrapose! h
    rw [← mem_support_iff] at h
    obtain ⟨j, -, rfl⟩ : ∃ j ∈ support p, j + s = m := by
      simpa [Finset.mem_add]
        using Finset.add_subset_add_left support_monomial_subset <| support_mul _ _ h
    exact le_add_left le_rfl

theorem coeff_monomial_mul' (m) (s : σ →₀ ℕ) (r : R) (p : MvPolynomial σ R) :
    coeff m (monomial s r * p) = if s ≤ m then r * coeff (m - s) p else 0 := by
  -- note that if we allow `R` to be non-commutative we will have to duplicate the proof above.
  rw [mul_comm, mul_comm r]
  exact coeff_mul_monomial' _ _ _ _

theorem coeff_mul_X' [DecidableEq σ] (m) (s : σ) (p : MvPolynomial σ R) :
    coeff m (p * X s) = if s ∈ m.support then coeff (m - Finsupp.single s 1) p else 0 := by
  refine (coeff_mul_monomial' _ _ _ _).trans ?_
  simp_rw [Finsupp.single_le_iff, Finsupp.mem_support_iff, Nat.succ_le_iff, pos_iff_ne_zero,
    mul_one]

theorem coeff_X_mul' [DecidableEq σ] (m) (s : σ) (p : MvPolynomial σ R) :
    coeff m (X s * p) = if s ∈ m.support then coeff (m - Finsupp.single s 1) p else 0 := by
  refine (coeff_monomial_mul' _ _ _ _).trans ?_
  simp_rw [Finsupp.single_le_iff, Finsupp.mem_support_iff, Nat.succ_le_iff, pos_iff_ne_zero,
    one_mul]

theorem eq_zero_iff {p : MvPolynomial σ R} : p = 0 ↔ ∀ d, coeff d p = 0 := by
  rw [MvPolynomial.ext_iff]
  simp only [coeff_zero]

theorem ne_zero_iff {p : MvPolynomial σ R} : p ≠ 0 ↔ ∃ d, coeff d p ≠ 0 := by
  rw [Ne, eq_zero_iff]
  push_neg
  rfl

@[simp]
theorem X_ne_zero [Nontrivial R] (s : σ) :
    X (R := R) s ≠ 0 := by
  rw [ne_zero_iff]
  use Finsupp.single s 1
  simp only [coeff_X, ne_eq, one_ne_zero, not_false_eq_true]

@[simp]
theorem support_eq_empty {p : MvPolynomial σ R} : p.support = ∅ ↔ p = 0 :=
  Finsupp.support_eq_empty

@[simp]
lemma support_nonempty {p : MvPolynomial σ R} : p.support.Nonempty ↔ p ≠ 0 := by
  rw [Finset.nonempty_iff_ne_empty, ne_eq, support_eq_empty]

theorem exists_coeff_ne_zero {p : MvPolynomial σ R} (h : p ≠ 0) : ∃ d, coeff d p ≠ 0 :=
  ne_zero_iff.mp h

theorem C_dvd_iff_dvd_coeff (r : R) (φ : MvPolynomial σ R) : C r ∣ φ ↔ ∀ i, r ∣ φ.coeff i := by
  constructor
  · rintro ⟨φ, rfl⟩ c
    rw [coeff_C_mul]
    apply dvd_mul_right
  · intro h
    choose C hc using h
    classical
      let c' : (σ →₀ ℕ) → R := fun i => if i ∈ φ.support then C i else 0
      let ψ : MvPolynomial σ R := ∑ i ∈ φ.support, monomial i (c' i)
      use ψ
      apply MvPolynomial.ext
      intro i
      simp only [ψ, c', coeff_C_mul, coeff_sum, coeff_monomial, Finset.sum_ite_eq']
      split_ifs with hi
      · rw [hc]
      · rw [notMem_support_iff] at hi
        rwa [mul_zero]

@[simp] lemma isRegular_X : IsRegular (X n : MvPolynomial σ R) := by
  suffices IsLeftRegular (X n : MvPolynomial σ R) from
    ⟨this, this.right_of_commute <| Commute.all _⟩
  intro P Q (hPQ : (X n) * P = (X n) * Q)
  ext i
  rw [← coeff_X_mul i n P, hPQ, coeff_X_mul i n Q]

@[simp] lemma isRegular_X_pow (k : ℕ) : IsRegular (X n ^ k : MvPolynomial σ R) := isRegular_X.pow k

@[simp] lemma isRegular_prod_X (s : Finset σ) :
    IsRegular (∏ n ∈ s, X n : MvPolynomial σ R) :=
  IsRegular.prod fun _ _ ↦ isRegular_X

/-- The finset of nonzero coefficients of a multivariate polynomial. -/
def coeffs (p : MvPolynomial σ R) : Finset R :=
  letI := Classical.decEq R
  Finset.image p.coeff p.support

@[simp]
lemma coeffs_zero : coeffs (0 : MvPolynomial σ R) = ∅ :=
  rfl

lemma coeffs_one : coeffs (1 : MvPolynomial σ R) ⊆ {1} := by
  classical
    rw [coeffs, Finset.image_subset_iff]
    simp_all [coeff_one]

@[nontriviality]
lemma coeffs_eq_empty_of_subsingleton [Subsingleton R] (p : MvPolynomial σ R) : p.coeffs = ∅ := by
  simpa [coeffs] using Subsingleton.eq_zero p

@[simp]
lemma coeffs_one_of_nontrivial [Nontrivial R] : coeffs (1 : MvPolynomial σ R) = {1} := by
  apply Finset.Subset.antisymm coeffs_one
  simp only [coeffs, Finset.singleton_subset_iff, Finset.mem_image]
  exact ⟨0, by simp⟩

lemma mem_coeffs_iff {p : MvPolynomial σ R} {c : R} :
    c ∈ p.coeffs ↔ ∃ n ∈ p.support, c = p.coeff n := by
  simp [coeffs, eq_comm, (Finset.mem_image)]

lemma coeff_mem_coeffs {p : MvPolynomial σ R} (m : σ →₀ ℕ)
    (h : p.coeff m ≠ 0) : p.coeff m ∈ p.coeffs :=
  letI := Classical.decEq R
  Finset.mem_image_of_mem p.coeff (mem_support_iff.mpr h)

lemma zero_notMem_coeffs (p : MvPolynomial σ R) : 0 ∉ p.coeffs := by
  intro hz
  obtain ⟨n, hnsupp, hn⟩ := mem_coeffs_iff.mp hz
  exact (mem_support_iff.mp hnsupp) hn.symm

@[deprecated (since := "2025-05-23")] alias zero_not_mem_coeffs := zero_notMem_coeffs

lemma coeffs_C [DecidableEq R] (r : R) : (C (σ := σ) r).coeffs = if r = 0 then ∅ else {r} := by
  classical
  aesop (add simp mem_coeffs_iff)

lemma coeffs_C_subset (r : R) : (C (σ := σ) r).coeffs ⊆ {r} := by
  classical
  rw [coeffs_C]
  split <;> simp

@[simp]
lemma coeffs_mul_X (p : MvPolynomial σ R) (n : σ) : (p * X n).coeffs = p.coeffs := by
  classical
  aesop (add simp mem_coeffs_iff)

@[simp]
lemma coeffs_X_mul (p : MvPolynomial σ R) (n : σ) : (X n * p).coeffs = p.coeffs := by
  classical
  aesop (add simp mem_coeffs_iff)

lemma coeffs_add [DecidableEq R] {p q : MvPolynomial σ R} (h : Disjoint p.support q.support) :
    (p + q).coeffs = p.coeffs ∪ q.coeffs := by
  ext r
  simp only [mem_coeffs_iff, mem_support_iff, coeff_add, ne_eq, Finset.mem_union]
  have hl (n : σ →₀ ℕ) (hne : p.coeff n ≠ 0) : q.coeff n = 0 :=
    notMem_support_iff.mp <| h.notMem_of_mem_left_finset (mem_support_iff.mpr hne)
  have hr (n : σ →₀ ℕ) (hne : q.coeff n ≠ 0) : p.coeff n = 0 :=
    notMem_support_iff.mp <| h.notMem_of_mem_right_finset (mem_support_iff.mpr hne)
  have hor (n) (h : ¬coeff n p + coeff n q = 0) : coeff n p ≠ 0 ∨ coeff n q ≠ 0 := by
    by_cases hp : coeff n p = 0 <;> aesop
  refine ⟨fun ⟨n, hn1, hn2⟩ ↦ ?_, ?_⟩
  · obtain (h|h) := hor n hn1
    · exact Or.inl ⟨n, by simp [h, hn2, hl n h]⟩
    · exact Or.inr ⟨n, by simp [h, hn2, hr n h]⟩
  · rintro (⟨n, hn, rfl⟩|⟨n, hn, rfl⟩)
    · exact ⟨n, by simp [hl n hn, hn]⟩
    · exact ⟨n, by simp [hr n hn, hn]⟩

end Coeff

section ConstantCoeff

/-- `constantCoeff p` returns the constant term of the polynomial `p`, defined as `coeff 0 p`.
This is a ring homomorphism.
-/
def constantCoeff : MvPolynomial σ R →+* R where
  toFun := coeff 0
  map_one' := by simp [AddMonoidAlgebra.one_def]
  map_mul' := by classical simp [coeff_mul, Finsupp.support_single_ne_zero]
  map_zero' := coeff_zero _
  map_add' := coeff_add _

theorem constantCoeff_eq : (constantCoeff : MvPolynomial σ R → R) = coeff 0 :=
  rfl

variable (σ) in
@[simp]
theorem constantCoeff_C (r : R) : constantCoeff (C r : MvPolynomial σ R) = r := by
  classical simp [constantCoeff_eq]

variable (R) in
@[simp]
theorem constantCoeff_X (i : σ) : constantCoeff (X i : MvPolynomial σ R) = 0 := by
  simp [constantCoeff_eq]

@[simp]
theorem constantCoeff_smul {R : Type*} [SMulZeroClass R S₁] (a : R) (f : MvPolynomial σ S₁) :
    constantCoeff (a • f) = a • constantCoeff f :=
  rfl

theorem constantCoeff_monomial [DecidableEq σ] (d : σ →₀ ℕ) (r : R) :
    constantCoeff (monomial d r) = if d = 0 then r else 0 := by
  rw [constantCoeff_eq, coeff_monomial]

variable (σ R)

@[simp]
theorem constantCoeff_comp_C : constantCoeff.comp (C : R →+* MvPolynomial σ R) = RingHom.id R := by
  ext x
  exact constantCoeff_C σ x

theorem constantCoeff_comp_algebraMap :
    constantCoeff.comp (algebraMap R (MvPolynomial σ R)) = RingHom.id R :=
  constantCoeff_comp_C _ _

end ConstantCoeff

section AsSum

@[simp]
theorem support_sum_monomial_coeff (p : MvPolynomial σ R) :
    (∑ v ∈ p.support, monomial v (coeff v p)) = p :=
  Finsupp.sum_single p

theorem as_sum (p : MvPolynomial σ R) : p = ∑ v ∈ p.support, monomial v (coeff v p) :=
  (support_sum_monomial_coeff p).symm

end AsSum

section coeffsIn
variable {R S σ : Type*} [CommSemiring R] [CommSemiring S]

section Module
variable [Module R S] {M N : Submodule R S} {p : MvPolynomial σ S} {s : σ} {i : σ →₀ ℕ} {x : S}
  {n : ℕ}

variable (σ M) in
/-- The `R`-submodule of multivariate polynomials whose coefficients lie in a `R`-submodule `M`. -/
@[simps]
def coeffsIn : Submodule R (MvPolynomial σ S) where
  carrier := {p | ∀ i, p.coeff i ∈ M}
  add_mem' := by simp+contextual [add_mem]
  zero_mem' := by simp
  smul_mem' := by simp+contextual [Submodule.smul_mem]

lemma mem_coeffsIn : p ∈ coeffsIn σ M ↔ ∀ i, p.coeff i ∈ M := .rfl

@[simp]
lemma monomial_mem_coeffsIn : monomial i x ∈ coeffsIn σ M ↔ x ∈ M := by
  classical
  simp only [mem_coeffsIn, coeff_monomial]
  exact ⟨fun h ↦ by simpa using h i, fun hs j ↦ by split <;> simp [hs]⟩

@[simp]
lemma C_mem_coeffsIn : C x ∈ coeffsIn σ M ↔ x ∈ M := by simpa using monomial_mem_coeffsIn (i := 0)

@[simp]
lemma one_coeffsIn : 1 ∈ coeffsIn σ M ↔ 1 ∈ M := by simpa using C_mem_coeffsIn (x := (1 : S))

@[simp]
lemma mul_monomial_mem_coeffsIn : p * monomial i 1 ∈ coeffsIn σ M ↔ p ∈ coeffsIn σ M := by
  classical
  simp only [mem_coeffsIn, coeff_mul_monomial', Finsupp.mem_support_iff]
  constructor
  · rintro hp j
    simpa using hp (j + i)
  · rintro hp i
    split <;> simp [hp]

@[simp]
lemma monomial_mul_mem_coeffsIn : monomial i 1 * p ∈ coeffsIn σ M ↔ p ∈ coeffsIn σ M := by
  simp [mul_comm]

@[simp]
lemma mul_X_mem_coeffsIn : p * X s ∈ coeffsIn σ M ↔ p ∈ coeffsIn σ M := by
  simpa [-mul_monomial_mem_coeffsIn] using mul_monomial_mem_coeffsIn (i := .single s 1)

@[simp]
lemma X_mul_mem_coeffsIn : X s * p ∈ coeffsIn σ M ↔ p ∈ coeffsIn σ M := by simp [mul_comm]

variable (M) in
lemma coeffsIn_eq_span_monomial : coeffsIn σ M = .span R {monomial i m | (m ∈ M) (i : σ →₀ ℕ)} := by
  classical
  refine le_antisymm ?_ <| Submodule.span_le.2 ?_
  · rintro p hp
    rw [p.as_sum]
    exact sum_mem fun i hi ↦ Submodule.subset_span ⟨_, hp i, _, rfl⟩
  · rintro _ ⟨m, hm, s, n, rfl⟩ i
    simp [coeff_X_pow]
    split <;> simp [hm]

lemma coeffsIn_le {N : Submodule R (MvPolynomial σ S)} :
    coeffsIn σ M ≤ N ↔ ∀ m ∈ M, ∀ i, monomial i m ∈ N := by
  simp [coeffsIn_eq_span_monomial, Submodule.span_le, Set.subset_def,
    forall_swap (α := MvPolynomial σ S)]

lemma mem_coeffsIn_iff_coeffs_subset : p ∈ coeffsIn σ M ↔ (p.coeffs : Set S) ⊆ M := by
  simp only [mem_coeffsIn, coeffs, Finset.coe_image, image_subset_iff]
  refine ⟨fun h x _ ↦ h x, fun h i ↦ ?_⟩
  by_cases hp : i ∈ p.support
  · exact h hp
  · convert M.zero_mem
    simpa using hp

end Module

section Algebra
variable [Algebra R S] {M : Submodule R S}

lemma coeffsIn_mul (M N : Submodule R S) : coeffsIn σ (M * N) = coeffsIn σ M * coeffsIn σ N := by
  classical
  refine le_antisymm (coeffsIn_le.2 ?_) ?_
  · intros r hr s
    induction hr using Submodule.mul_induction_on' with
    | mem_mul_mem m hm n hn =>
      rw [← add_zero s, ← monomial_mul]
      apply Submodule.mul_mem_mul <;> simpa
    | add x _ y _ hx hy =>
      simpa [map_add] using add_mem hx hy
  · rw [Submodule.mul_le]
    intros x hx y hy k
    rw [MvPolynomial.coeff_mul]
    exact sum_mem fun c hc ↦ Submodule.mul_mem_mul (hx _) (hy _)

lemma coeffsIn_pow : ∀ {n}, n ≠ 0 → ∀ M : Submodule R S, coeffsIn σ (M ^ n) = coeffsIn σ M ^ n
  | 1, _, M => by simp
  | n + 2, _, M => by rw [pow_succ, coeffsIn_mul, coeffsIn_pow, ← pow_succ]; exact n.succ_ne_zero

lemma le_coeffsIn_pow : ∀ {n}, coeffsIn σ M ^ n ≤ coeffsIn σ (M ^ n)
  | 0 => by simpa using ⟨1, map_one _⟩
  | n + 1 => (coeffsIn_pow n.succ_ne_zero _).ge

end Algebra
end coeffsIn

end CommSemiring

end MvPolynomial<|MERGE_RESOLUTION|>--- conflicted
+++ resolved
@@ -532,13 +532,11 @@
 theorem notMem_support_iff {p : MvPolynomial σ R} {m : σ →₀ ℕ} : m ∉ p.support ↔ p.coeff m = 0 :=
   by simp
 
-<<<<<<< HEAD
+@[deprecated (since := "2025-05-23")] alias not_mem_support_iff := notMem_support_iff
+
 @[simp]
 lemma coeff_eq_zero_of_not_mem_support {p : MvPolynomial σ R} {m : σ →₀ ℕ} (h : m ∉ p.support) :
     coeff m p = 0 := not_mem_support_iff.mp h
-=======
-@[deprecated (since := "2025-05-23")] alias not_mem_support_iff := notMem_support_iff
->>>>>>> 0e9bcbf7
 
 theorem sum_def {A} [AddCommMonoid A] {p : MvPolynomial σ R} {b : (σ →₀ ℕ) → R → A} :
     p.sum b = ∑ m ∈ p.support, b m (p.coeff m) := by simp [support, Finsupp.sum, coeff]
