/-
Copyright (c) 2024 Pim Otte. All rights reserved.
Released under Apache 2.0 license as described in the file LICENSE.
Authors: Pim Otte
-/
import Mathlib.Algebra.BigOperators.Group.Finset
import Mathlib.Algebra.Ring.Parity

/-!
# Big operators on a finset in the natural numbers

This file contains the results concerning the interaction of finset big operators with natural
numbers.
-/

variable {ι : Type*}

namespace Finset

lemma even_sum_iff_even_card_odd {s : Finset ι} (f : ι → ℕ) :
    Even (∑ i ∈ s, f i) ↔ Even (s.filter fun x ↦ Odd (f x)).card := by
  rw [← Finset.sum_filter_add_sum_filter_not _ (fun x ↦ Even (f x)), Nat.even_add]
  simp only [Finset.mem_filter, and_imp, imp_self, implies_true, Finset.even_sum, true_iff]
  rw [Nat.even_iff, Finset.sum_nat_mod, Finset.sum_filter]
<<<<<<< HEAD
  simp (config := { contextual := true }) only [Nat.not_even_iff_odd, Nat.odd_iff.mp]
=======
  simp +contextual only [Nat.not_even_iff_odd, Nat.odd_iff.mp]
>>>>>>> d0df76bd
  simp_rw [← Finset.sum_filter, ← Nat.even_iff, Finset.card_eq_sum_ones]

lemma odd_sum_iff_odd_card_odd {s : Finset ι} (f : ι → ℕ) :
    Odd (∑ i ∈ s, f i) ↔ Odd (s.filter fun x ↦ Odd (f x)).card := by
  simp only [← Nat.not_even_iff_odd, even_sum_iff_even_card_odd]

end Finset<|MERGE_RESOLUTION|>--- conflicted
+++ resolved
@@ -22,11 +22,7 @@
   rw [← Finset.sum_filter_add_sum_filter_not _ (fun x ↦ Even (f x)), Nat.even_add]
   simp only [Finset.mem_filter, and_imp, imp_self, implies_true, Finset.even_sum, true_iff]
   rw [Nat.even_iff, Finset.sum_nat_mod, Finset.sum_filter]
-<<<<<<< HEAD
-  simp (config := { contextual := true }) only [Nat.not_even_iff_odd, Nat.odd_iff.mp]
-=======
   simp +contextual only [Nat.not_even_iff_odd, Nat.odd_iff.mp]
->>>>>>> d0df76bd
   simp_rw [← Finset.sum_filter, ← Nat.even_iff, Finset.card_eq_sum_ones]
 
 lemma odd_sum_iff_odd_card_odd {s : Finset ι} (f : ι → ℕ) :
