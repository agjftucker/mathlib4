/-
Copyright (c) 2025 Yunzhou Xie. All rights reserved.
Released under Apache 2.0 license as described in the file LICENSE.
Authors: Yunzhou Xie, Jujian Zhang
-/
import Mathlib.Algebra.Azumaya.Defs
import Mathlib.LinearAlgebra.Matrix.ToLin
import Mathlib.RingTheory.Finiteness.Basic
import Mathlib.GroupTheory.GroupAction.Hom

/-!
# Basic properties of Azumaya algebras

In this file we prove basic facts about Azumaya algebras such as `R` is an Azumaya algebra
over itself where `R` is a commutative ring.

## Main Results

- `IsAzumaya.id`: `R` is an Azumaya algebra over itself.

- `IsAzumaya.ofAlgEquiv`: If `A` is an Azumaya algebra over `R` and `A` is isomorphic to `B`
  as an `R`-algebra, then `B` is an Azumaya algebra over `R`.

## Tags
Noncommutative algebra, Azumaya algebra, Brauer Group

-/

open scoped TensorProduct

open MulOpposite

namespace IsAzumaya

variable (R A B : Type*) [CommSemiring R] [Ring A] [Ring B] [Algebra R A] [Algebra R B]

lemma AlgHom.mulLeftRight_bij [h : IsAzumaya R A] :
    Function.Bijective (AlgHom.mulLeftRight R A) := h.bij

/-- The "canonical" isomorphism between `R ⊗ Rᵒᵖ` and `End R R` which is equal
  to `AlgHom.mulLeftRight R R`. -/
noncomputable abbrev tensorEquivEnd : R ⊗[R] Rᵐᵒᵖ ≃ₐ[R] Module.End R R :=
<<<<<<< HEAD
  Algebra.TensorProduct.lid R Rᵐᵒᵖ|>.trans <|
  AlgEquiv.ofRingEquiv (f := .moduleEndSelf R) fun r ↦ by ext; simp
=======
  Algebra.TensorProduct.lid R Rᵐᵒᵖ|>.trans <| .moduleEndSelf R
>>>>>>> 9e67d115

lemma coe_tensorEquivEnd : tensorEquivEnd R = AlgHom.mulLeftRight R R := by
  ext; simp

instance id : IsAzumaya R R where
  bij := by rw [← coe_tensorEquivEnd]; exact tensorEquivEnd R |>.bijective

/--
The following diagram commutes:
```
          e ⊗ eᵒᵖ
A ⊗ Aᵐᵒᵖ  ------------> B ⊗ Bᵐᵒᵖ
  |                        |
  |                        |
  | mulLeftRight R A       | mulLeftRight R B
  |                        |
  V                        V
End R A   ------------> End R B
          e.conj
```
-/
lemma mulLeftRight_comp_congr (e : A ≃ₐ[R] B) :
    (AlgHom.mulLeftRight R B).comp (Algebra.TensorProduct.congr e e.op).toAlgHom =
    (e.toLinearEquiv.algConj R).toAlgHom.comp (AlgHom.mulLeftRight R A) := by
  apply AlgHom.ext
  intro a
  induction a using TensorProduct.induction_on with
  | zero => simp
  | tmul a a' =>
    ext; simp [AlgHom.mulLeftRight_apply, LinearEquiv.algConj, LinearEquiv.conj]
  | add _ _ _ _ => simp_all [map_add]

theorem of_AlgEquiv (e : A ≃ₐ[R] B) [IsAzumaya R A] : IsAzumaya R B :=
  let _ : Module.Projective R B := .of_equiv e.toLinearEquiv
  let _ : FaithfulSMul R B := .of_injective e e.injective
  let _ : Module.Finite R B := .equiv e.toLinearEquiv
  ⟨Function.Bijective.of_comp_iff (AlgHom.mulLeftRight R B)
    (Algebra.TensorProduct.congr e e.op).bijective |>.1 <| by
    rw [← AlgEquiv.coe_algHom, ← AlgHom.coe_comp, mulLeftRight_comp_congr]
    simp [AlgHom.mulLeftRight_bij]⟩

end IsAzumaya<|MERGE_RESOLUTION|>--- conflicted
+++ resolved
@@ -40,12 +40,7 @@
 /-- The "canonical" isomorphism between `R ⊗ Rᵒᵖ` and `End R R` which is equal
   to `AlgHom.mulLeftRight R R`. -/
 noncomputable abbrev tensorEquivEnd : R ⊗[R] Rᵐᵒᵖ ≃ₐ[R] Module.End R R :=
-<<<<<<< HEAD
-  Algebra.TensorProduct.lid R Rᵐᵒᵖ|>.trans <|
-  AlgEquiv.ofRingEquiv (f := .moduleEndSelf R) fun r ↦ by ext; simp
-=======
   Algebra.TensorProduct.lid R Rᵐᵒᵖ|>.trans <| .moduleEndSelf R
->>>>>>> 9e67d115
 
 lemma coe_tensorEquivEnd : tensorEquivEnd R = AlgHom.mulLeftRight R R := by
   ext; simp
