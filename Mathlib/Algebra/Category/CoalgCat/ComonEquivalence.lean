/-
Copyright (c) 2024 Amelia Livingston. All rights reserved.
Released under Apache 2.0 license as described in the file LICENSE.
Authors: Amelia Livingston
-/
import Mathlib.Algebra.Category.CoalgCat.Basic
import Mathlib.Algebra.Category.ModuleCat.Monoidal.Symmetric
import Mathlib.CategoryTheory.Monoidal.Braided.Opposite
import Mathlib.CategoryTheory.Monoidal.Comon_
import Mathlib.LinearAlgebra.TensorProduct.Tower
import Mathlib.RingTheory.Coalgebra.TensorProduct

/-!
# The category equivalence between `R`-coalgebras and comonoid objects in `R-Mod`

Given a commutative ring `R`, this file defines the equivalence of categories between
`R`-coalgebras and comonoid objects in the category of `R`-modules.

We then use this to set up boilerplate for the `Coalgebra` instance on a tensor product of
coalgebras defined in `Mathlib/RingTheory/Coalgebra/TensorProduct.lean`.

## Implementation notes

We make the definition `CoalgCat.instMonoidalCategoryAux` in this file, which is the
monoidal structure on `CoalgCat` induced by the equivalence with `Comon(R-Mod)`. We
use this to show the comultiplication and counit on a tensor product of coalgebras satisfy
the coalgebra axioms, but our actual `MonoidalCategory` instance on `CoalgCat` is
constructed in `Mathlib/Algebra/Category/CoalgCat/Monoidal.lean` to have better
definitional equalities.

-/

suppress_compilation

universe v u

namespace CoalgCat

open CategoryTheory MonoidalCategory

variable {R : Type u} [CommRing R]

/-- An `R`-coalgebra is a comonoid object in the category of `R`-modules. -/
@[simps X counit comul] def toComonObj (X : CoalgCat R) : Comon_ (ModuleCat R) where
  X := ModuleCat.of R X
  counit := ModuleCat.ofHom Coalgebra.counit
  comul := ModuleCat.ofHom Coalgebra.comul
  counit_comul := ModuleCat.hom_ext <| by simpa using Coalgebra.rTensor_counit_comp_comul
  comul_counit := ModuleCat.hom_ext <| by simpa using Coalgebra.lTensor_counit_comp_comul
  comul_assoc := ModuleCat.hom_ext <| by simp_rw [ModuleCat.of_coe]; exact Coalgebra.coassoc.symm

variable (R) in
/-- The natural functor from `R`-coalgebras to comonoid objects in the category of `R`-modules. -/
@[simps]
def toComon : CoalgCat R ⥤ Comon_ (ModuleCat R) where
  obj X := toComonObj X
  map f :=
    { hom := ModuleCat.ofHom f.1
      hom_counit := ModuleCat.hom_ext f.1.counit_comp
      hom_comul := ModuleCat.hom_ext f.1.map_comp_comul.symm }

/-- A comonoid object in the category of `R`-modules has a natural comultiplication
and counit. -/
@[simps]
noncomputable instance ofComonObjCoalgebraStruct (X : Comon_ (ModuleCat R)) :
    CoalgebraStruct R X.X where
  comul := X.comul.hom
  counit := X.counit.hom

/-- A comonoid object in the category of `R`-modules has a natural `R`-coalgebra
structure. -/
def ofComonObj (X : Comon_ (ModuleCat R)) : CoalgCat R :=
  { ModuleCat.of R X.X with
    instCoalgebra :=
      { ofComonObjCoalgebraStruct X with
        coassoc := ModuleCat.hom_ext_iff.mp X.comul_assoc.symm
        rTensor_counit_comp_comul := ModuleCat.hom_ext_iff.mp X.counit_comul
        lTensor_counit_comp_comul := ModuleCat.hom_ext_iff.mp X.comul_counit } }

variable (R)

/-- The natural functor from comonoid objects in the category of `R`-modules to `R`-coalgebras. -/
def ofComon : Comon_ (ModuleCat R) ⥤ CoalgCat R where
  obj X := ofComonObj X
  map f :=
    { toCoalgHom' :=
      { f.hom.hom with
        counit_comp := ModuleCat.hom_ext_iff.mp f.hom_counit
        map_comp_comul := ModuleCat.hom_ext_iff.mp f.hom_comul.symm }}

/-- The natural category equivalence between `R`-coalgebras and comonoid objects in the
category of `R`-modules. -/
@[simps]
def comonEquivalence : CoalgCat R ≌ Comon_ (ModuleCat R) where
  functor := toComon R
  inverse := ofComon R
  unitIso := NatIso.ofComponents (fun _ => Iso.refl _) fun _ => by rfl
  counitIso := NatIso.ofComponents (fun _ => Iso.refl _) fun _ => by rfl

variable {R}

/-- The monoidal category structure on the category of `R`-coalgebras induced by the
equivalence with `Comon(R-Mod)`. This is just an auxiliary definition; the `MonoidalCategory`
instance we make in `Mathlib/Algebra/Category/CoalgCat/Monoidal.lean` has better
definitional equalities. -/
noncomputable def instMonoidalCategoryAux : MonoidalCategory (CoalgCat R) :=
  Monoidal.transport (comonEquivalence R).symm

namespace MonoidalCategoryAux

variable {M N P Q : Type u} [AddCommGroup M] [AddCommGroup N] [AddCommGroup P] [AddCommGroup Q]
    [Module R M] [Module R N] [Module R P] [Module R Q] [Coalgebra R M] [Coalgebra R N]
    [Coalgebra R P] [Coalgebra R Q]

attribute [local instance] instMonoidalCategoryAux

open MonoidalCategory ModuleCat.MonoidalCategory

theorem tensorObj_comul (K L : CoalgCat R) :
    Coalgebra.comul (R := R) (A := (K ⊗ L : CoalgCat R))
      = (TensorProduct.tensorTensorTensorComm R K K L L).toLinearMap
      ∘ₗ TensorProduct.map Coalgebra.comul Coalgebra.comul := by
  rw [ofComonObjCoalgebraStruct_comul]
  dsimp only [Equivalence.symm_inverse, comonEquivalence_functor, toComon_obj]
  simp only [Comon_.monoidal_tensorObj_comul, toComonObj_X, ModuleCat.of_coe, toComonObj_comul,
    tensorμ_eq_tensorTensorTensorComm]
  rfl

theorem tensorHom_toLinearMap (f : M →ₗc[R] N) (g : P →ₗc[R] Q) :
    (CoalgCat.ofHom f ⊗ CoalgCat.ofHom g).1.toLinearMap
      = TensorProduct.map f.toLinearMap g.toLinearMap := rfl

theorem associator_hom_toLinearMap :
    (α_ (CoalgCat.of R M) (CoalgCat.of R N) (CoalgCat.of R P)).hom.1.toLinearMap
      = (TensorProduct.assoc R M N P).toLinearMap :=
  TensorProduct.ext <| TensorProduct.ext <| by ext; rfl

theorem leftUnitor_hom_toLinearMap :
    (λ_ (CoalgCat.of R M)).hom.1.toLinearMap = (TensorProduct.lid R M).toLinearMap :=
  TensorProduct.ext <| by ext; rfl

theorem rightUnitor_hom_toLinearMap :
    (ρ_ (CoalgCat.of R M)).hom.1.toLinearMap = (TensorProduct.rid R M).toLinearMap :=
  TensorProduct.ext <| by ext; rfl

open TensorProduct

theorem comul_tensorObj :
    Coalgebra.comul (R := R) (A := (CoalgCat.of R M ⊗ CoalgCat.of R N : CoalgCat R))
      = Coalgebra.comul (A := M ⊗[R] N) := by
  rw [ofComonObjCoalgebraStruct_comul]
  simp [tensorμ_eq_tensorTensorTensorComm, TensorProduct.comul_def,
    AlgebraTensorModule.tensorTensorTensorComm_eq]
  rfl

theorem comul_tensorObj_tensorObj_right :
    Coalgebra.comul (R := R) (A := (CoalgCat.of R M ⊗
      (CoalgCat.of R N ⊗ CoalgCat.of R P) : CoalgCat R))
      = Coalgebra.comul (A := M ⊗[R] N ⊗[R] P) := by
  rw [ofComonObjCoalgebraStruct_comul]
  dsimp
  simp only [Comon_.monoidal_tensorObj_comul, toComonObj_comul]
  rw [ofComonObjCoalgebraStruct_comul]
<<<<<<< HEAD
  dsimp only [Equivalence.symm_inverse, comonEquivalence_functor, toComon_obj]
  simp only [
    ModuleCat.coe_of, Comon_.monoidal_tensorObj_comul, toComonObj_X, toComonObj_comul,
    tensorμ_eq_tensorTensorTensorComm]
=======
  simp [tensorμ_eq_tensorTensorTensorComm, TensorProduct.comul_def,
    AlgebraTensorModule.tensorTensorTensorComm_eq]
>>>>>>> 2b2788e7
  rfl

theorem comul_tensorObj_tensorObj_left :
    Coalgebra.comul (R := R)
      (A := ((CoalgCat.of R M ⊗ CoalgCat.of R N) ⊗ CoalgCat.of R P : CoalgCat R))
      = Coalgebra.comul (A := (M ⊗[R] N) ⊗[R] P) := by
  rw [ofComonObjCoalgebraStruct_comul]
  dsimp
  simp only [Comon_.monoidal_tensorObj_comul, toComonObj_comul]
  rw [ofComonObjCoalgebraStruct_comul]
<<<<<<< HEAD
  dsimp only [Equivalence.symm_inverse, comonEquivalence_functor, toComon_obj]
  simp only [
    ModuleCat.coe_of, Comon_.monoidal_tensorObj_comul, toComonObj_X, toComonObj_comul,
    tensorμ_eq_tensorTensorTensorComm]
=======
  simp [tensorμ_eq_tensorTensorTensorComm, TensorProduct.comul_def,
    AlgebraTensorModule.tensorTensorTensorComm_eq]
>>>>>>> 2b2788e7
  rfl

theorem counit_tensorObj :
    Coalgebra.counit (R := R) (A := (CoalgCat.of R M ⊗ CoalgCat.of R N : CoalgCat R))
      = Coalgebra.counit (A := M ⊗[R] N) := by
  rw [ofComonObjCoalgebraStruct_counit]
  simp [TensorProduct.counit_def, TensorProduct.AlgebraTensorModule.rid_eq_rid, ← lid_eq_rid]
  rfl

theorem counit_tensorObj_tensorObj_right :
    Coalgebra.counit (R := R)
      (A := (CoalgCat.of R M ⊗ (CoalgCat.of R N ⊗ CoalgCat.of R P) : CoalgCat R))
      = Coalgebra.counit (A := M ⊗[R] (N ⊗[R] P)) := by
  rw [ofComonObjCoalgebraStruct_counit]
  simp [TensorProduct.counit_def, TensorProduct.AlgebraTensorModule.rid_eq_rid, ← lid_eq_rid]
  rfl

theorem counit_tensorObj_tensorObj_left :
    Coalgebra.counit (R := R)
      (A := ((CoalgCat.of R M ⊗ CoalgCat.of R N) ⊗ CoalgCat.of R P : CoalgCat R))
      = Coalgebra.counit (A := (M ⊗[R] N) ⊗[R] P) := by
  rw [ofComonObjCoalgebraStruct_counit]
  simp [TensorProduct.counit_def, TensorProduct.AlgebraTensorModule.rid_eq_rid, ← lid_eq_rid]
  rfl

end CoalgCat.MonoidalCategoryAux<|MERGE_RESOLUTION|>--- conflicted
+++ resolved
@@ -161,15 +161,8 @@
   dsimp
   simp only [Comon_.monoidal_tensorObj_comul, toComonObj_comul]
   rw [ofComonObjCoalgebraStruct_comul]
-<<<<<<< HEAD
-  dsimp only [Equivalence.symm_inverse, comonEquivalence_functor, toComon_obj]
-  simp only [
-    ModuleCat.coe_of, Comon_.monoidal_tensorObj_comul, toComonObj_X, toComonObj_comul,
-    tensorμ_eq_tensorTensorTensorComm]
-=======
   simp [tensorμ_eq_tensorTensorTensorComm, TensorProduct.comul_def,
     AlgebraTensorModule.tensorTensorTensorComm_eq]
->>>>>>> 2b2788e7
   rfl
 
 theorem comul_tensorObj_tensorObj_left :
@@ -180,15 +173,8 @@
   dsimp
   simp only [Comon_.monoidal_tensorObj_comul, toComonObj_comul]
   rw [ofComonObjCoalgebraStruct_comul]
-<<<<<<< HEAD
-  dsimp only [Equivalence.symm_inverse, comonEquivalence_functor, toComon_obj]
-  simp only [
-    ModuleCat.coe_of, Comon_.monoidal_tensorObj_comul, toComonObj_X, toComonObj_comul,
-    tensorμ_eq_tensorTensorTensorComm]
-=======
   simp [tensorμ_eq_tensorTensorTensorComm, TensorProduct.comul_def,
     AlgebraTensorModule.tensorTensorTensorComm_eq]
->>>>>>> 2b2788e7
   rfl
 
 theorem counit_tensorObj :
