--- conflicted
+++ resolved
@@ -76,113 +76,4 @@
   have : Fact ((0 : ℚ) < 1) := ⟨by norm_num⟩
   injective_of_divisible _
 
-<<<<<<< HEAD
-end AddCommGroupCat
-=======
-namespace enough_injectives_aux_proofs
-
-variable (A_ : AddCommGroupCat.{u})
-
-/-- The next term of `A`'s injective resolution is `∏_{A →+ ℚ/ℤ}, ℚ/ℤ`. -/
-def next : AddCommGroupCat.{u} := of <|
-  (A_ ⟶ of <| ULift.{u} <| AddCircle (1 : ℚ)) → ULift.{u} (AddCircle (1 : ℚ))
-
-instance : Injective <| next A_ :=
-  have : Fact ((0 : ℚ) < 1) := ⟨by norm_num⟩
-  injective_of_divisible _
-
-/-- The map into the next term of `A`'s injective resolution is coordinate-wise evaluation. -/
-@[simps] def toNext : A_ ⟶ next A_ where
-  toFun a i := i a
-  map_zero' := by simp only [map_zero]; rfl
-  map_add' _ _ := by simp only [map_add]; rfl
-
-variable {A_} (a : A_)
-
-lemma _root_.LinearMap.toSpanSingleton_ker :
-    LinearMap.ker (LinearMap.toSpanSingleton ℤ A_ a) = Ideal.span {(addOrderOf a : ℤ)} := by
-  ext1 x
-  rw [Ideal.mem_span_singleton, addOrderOf_dvd_iff_zsmul_eq_zero]
-  rfl
-
-/-- `ℤ ⧸ ⟨ord(a)⟩ ≃ aℤ` -/
-@[simps!] noncomputable def equivZModSpanAddOrderOf :
-    (ℤ ∙ a) ≃ₗ[ℤ] ℤ ⧸ Ideal.span {(addOrderOf a : ℤ)} :=
-  (LinearEquiv.ofEq _ _ <| LinearMap.span_singleton_eq_range ℤ A_ a).trans <|
-    (LinearMap.quotKerEquivRange <| LinearMap.toSpanSingleton ℤ A_ a).symm.trans <|
-      Submodule.quotEquivOfEq _ _ <| LinearMap.toSpanSingleton_ker a
-
-lemma equivZModSpanAddOrderOf_apply_self :
-    equivZModSpanAddOrderOf a ⟨a, Submodule.mem_span_singleton_self a⟩ = Submodule.Quotient.mk 1 :=
-  (LinearEquiv.eq_symm_apply _).mp (one_zsmul _).symm
-
-/-- Given `n : ℕ`, the map `m ↦ m / n`. -/
-abbrev divBy (n : ℕ) : ℤ →ₗ[ℤ] AddCircle (1 : ℚ) :=
-  LinearMap.toSpanSingleton ℤ _ (QuotientAddGroup.mk (n : ℚ)⁻¹)
-
-lemma divBy_self (n : ℕ) : divBy n n = 0 := by
-  obtain rfl | h0 := eq_or_ne n 0
-  · apply map_zero
-  apply (AddCircle.coe_eq_zero_iff _).mpr ⟨1, _⟩
-  simp [mul_inv_cancel (Nat.cast_ne_zero (R := ℚ).mpr h0)]
-
-variable {a}
-
-/-- The map sending `n • a` to `n / 2` when `a` has infinite order,
-  and to `n / addOrderOf a` otherwise. -/
-@[simps!] noncomputable def toRatCircle : (ℤ ∙ a) →ₗ[ℤ] AddCircle (1 : ℚ) :=
-  let e : ℤ ⧸ Ideal.span {(addOrderOf a : ℤ)} →ₗ[ℤ] AddCircle (1 : ℚ) :=
-    Submodule.liftQSpanSingleton _ (divBy <| if addOrderOf a = 0 then 2 else addOrderOf a) <| by
-      split_ifs with h
-      · rw [h, Nat.cast_zero, map_zero]
-      · apply divBy_self
-  e ∘ₗ equivZModSpanAddOrderOf a
-
-lemma eq_zero_of_toRatCircle_apply_self
-    (h : toRatCircle ⟨a, Submodule.mem_span_singleton_self a⟩ = 0) : a = 0 := by
-  -- This used to be `rw`, but we need `erw` after leanprover/lean4#2644
-  erw [toRatCircle, LinearMap.comp_apply, LinearEquiv.coe_toLinearMap,
-    equivZModSpanAddOrderOf_apply_self, Submodule.liftQSpanSingleton_apply,
-    LinearMap.toSpanSingleton_one, AddCircle.coe_eq_zero_iff] at h
-  obtain ⟨n, hn⟩ := h
-  apply_fun Rat.den at hn
-  rw [zsmul_one, Rat.coe_int_den, Rat.inv_coe_nat_den_of_pos] at hn
-  · split_ifs at hn
-    · cases hn
-    · rwa [eq_comm, AddMonoid.addOrderOf_eq_one_iff] at hn
-  · split_ifs with h
-    · norm_num
-    · exact Nat.pos_of_ne_zero h
-
-variable (A_)
-
-lemma toNext_inj : Function.Injective <| toNext A_ :=
-  (injective_iff_map_eq_zero _).mpr fun a h0 ↦
-    eq_zero_of_toRatCircle_apply_self <| ULift.up_injective <|
-      let f : of (ℤ ∙ a) ⟶ of (ULift.{u} <| AddCircle (1 : ℚ)) :=
-        AddMonoidHom.comp ⟨⟨ULift.up, rfl⟩, fun _ _ ↦ rfl⟩ toRatCircle.toAddMonoidHom
-      let g : of (ℤ ∙ a) ⟶ A_ := AddSubgroupClass.subtype _
-      have : Mono g := (mono_iff_injective _).mpr Subtype.val_injective
-      (FunLike.congr_fun (Injective.comp_factorThru f g) _).symm.trans (congr_fun h0 _)
-
-/-- An injective presentation of `A`: `A → ∏_{A →+ ℚ/ℤ}, ℚ/ℤ`. -/
-@[simps] def presentation : InjectivePresentation A_ where
-  J := next A_
-  injective := inferInstance
-  f := toNext A_
-  mono := (AddCommGroupCat.mono_iff_injective _).mpr <| toNext_inj _
-
-end enough_injectives_aux_proofs
-
-instance enoughInjectives : EnoughInjectives AddCommGroupCat.{u} where
-  presentation A_ := ⟨enough_injectives_aux_proofs.presentation A_⟩
-
-end AddCommGroupCat
-
-namespace CommGroupCat
-
-instance enoughInjectives : EnoughInjectives CommGroupCat.{u} :=
-  EnoughInjectives.of_equivalence commGroupAddCommGroupEquivalence.functor
-
-end CommGroupCat
->>>>>>> 2016a40c
+end AddCommGroupCat