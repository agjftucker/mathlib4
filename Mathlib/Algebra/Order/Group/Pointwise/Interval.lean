/-
Copyright (c) 2020 Yury Kudryashov. All rights reserved.
Released under Apache 2.0 license as described in the file LICENSE.
Authors: Yury Kudryashov, Patrick Massot
-/
import Mathlib.Algebra.Group.Pointwise.Set.Basic
import Mathlib.Algebra.Order.Field.Basic
import Mathlib.Algebra.Order.Group.MinMax
import Mathlib.Algebra.Order.Interval.Set.Monoid
import Mathlib.Order.Interval.Set.UnorderedInterval

/-!
# (Pre)images of intervals

In this file we prove a bunch of trivial lemmas like “if we add `a` to all points of `[b, c]`,
then we get `[a + b, a + c]`”. For the functions `x ↦ x ± a`, `x ↦ a ± x`, and `x ↦ -x` we prove
lemmas about preimages and images of all intervals. We also prove a few lemmas about images under
`x ↦ a * x`, `x ↦ x * a` and `x ↦ x⁻¹`.
-/


open Interval Pointwise

variable {α : Type*}

namespace Set

/-! ### Binary pointwise operations

Note that the subset operations below only cover the cases with the largest possible intervals on
the LHS: to conclude that `Ioo a b * Ioo c d ⊆ Ioo (a * c) (c * d)`, you can use monotonicity of `*`
and `Set.Ico_mul_Ioc_subset`.

TODO: repeat these lemmas for the generality of `mul_le_mul` (which assumes nonnegativity), which
the unprimed names have been reserved for
-/

section ContravariantLE

variable [Mul α] [Preorder α] [MulLeftMono α] [MulRightMono α]

@[to_additive Icc_add_Icc_subset]
theorem Icc_mul_Icc_subset' (a b c d : α) : Icc a b * Icc c d ⊆ Icc (a * c) (b * d) := by
  rintro x ⟨y, ⟨hya, hyb⟩, z, ⟨hzc, hzd⟩, rfl⟩
  exact ⟨mul_le_mul' hya hzc, mul_le_mul' hyb hzd⟩

@[to_additive Iic_add_Iic_subset]
theorem Iic_mul_Iic_subset' (a b : α) : Iic a * Iic b ⊆ Iic (a * b) := by
  rintro x ⟨y, hya, z, hzb, rfl⟩
  exact mul_le_mul' hya hzb

@[to_additive Ici_add_Ici_subset]
theorem Ici_mul_Ici_subset' (a b : α) : Ici a * Ici b ⊆ Ici (a * b) := by
  rintro x ⟨y, hya, z, hzb, rfl⟩
  exact mul_le_mul' hya hzb

end ContravariantLE

section ContravariantLT

variable [Mul α] [PartialOrder α] [MulLeftStrictMono α] [MulRightStrictMono α]

@[to_additive Icc_add_Ico_subset]
theorem Icc_mul_Ico_subset' (a b c d : α) : Icc a b * Ico c d ⊆ Ico (a * c) (b * d) := by
  have := mulLeftMono_of_mulLeftStrictMono α
  have := mulRightMono_of_mulRightStrictMono α
  rintro x ⟨y, ⟨hya, hyb⟩, z, ⟨hzc, hzd⟩, rfl⟩
  exact ⟨mul_le_mul' hya hzc, mul_lt_mul_of_le_of_lt hyb hzd⟩

@[to_additive Ico_add_Icc_subset]
theorem Ico_mul_Icc_subset' (a b c d : α) : Ico a b * Icc c d ⊆ Ico (a * c) (b * d) := by
  have := mulLeftMono_of_mulLeftStrictMono α
  have := mulRightMono_of_mulRightStrictMono α
  rintro x ⟨y, ⟨hya, hyb⟩, z, ⟨hzc, hzd⟩, rfl⟩
  exact ⟨mul_le_mul' hya hzc, mul_lt_mul_of_lt_of_le hyb hzd⟩

@[to_additive Ioc_add_Ico_subset]
theorem Ioc_mul_Ico_subset' (a b c d : α) : Ioc a b * Ico c d ⊆ Ioo (a * c) (b * d) := by
  have := mulLeftMono_of_mulLeftStrictMono α
  have := mulRightMono_of_mulRightStrictMono α
  rintro x ⟨y, ⟨hya, hyb⟩, z, ⟨hzc, hzd⟩, rfl⟩
  exact ⟨mul_lt_mul_of_lt_of_le hya hzc, mul_lt_mul_of_le_of_lt hyb hzd⟩

@[to_additive Ico_add_Ioc_subset]
theorem Ico_mul_Ioc_subset' (a b c d : α) : Ico a b * Ioc c d ⊆ Ioo (a * c) (b * d) := by
  have := mulLeftMono_of_mulLeftStrictMono α
  have := mulRightMono_of_mulRightStrictMono α
  rintro x ⟨y, ⟨hya, hyb⟩, z, ⟨hzc, hzd⟩, rfl⟩
  exact ⟨mul_lt_mul_of_le_of_lt hya hzc, mul_lt_mul_of_lt_of_le hyb hzd⟩

@[to_additive Iic_add_Iio_subset]
theorem Iic_mul_Iio_subset' (a b : α) : Iic a * Iio b ⊆ Iio (a * b) := by
  have := mulRightMono_of_mulRightStrictMono α
  rintro x ⟨y, hya, z, hzb, rfl⟩
  exact mul_lt_mul_of_le_of_lt hya hzb

@[to_additive Iio_add_Iic_subset]
theorem Iio_mul_Iic_subset' (a b : α) : Iio a * Iic b ⊆ Iio (a * b) := by
  have := mulLeftMono_of_mulLeftStrictMono α
  rintro x ⟨y, hya, z, hzb, rfl⟩
  exact mul_lt_mul_of_lt_of_le hya hzb

@[to_additive Ioi_add_Ici_subset]
theorem Ioi_mul_Ici_subset' (a b : α) : Ioi a * Ici b ⊆ Ioi (a * b) := by
  have := mulLeftMono_of_mulLeftStrictMono α
  rintro x ⟨y, hya, z, hzb, rfl⟩
  exact mul_lt_mul_of_lt_of_le hya hzb

@[to_additive Ici_add_Ioi_subset]
theorem Ici_mul_Ioi_subset' (a b : α) : Ici a * Ioi b ⊆ Ioi (a * b) := by
  have := mulRightMono_of_mulRightStrictMono α
  rintro x ⟨y, hya, z, hzb, rfl⟩
  exact mul_lt_mul_of_le_of_lt hya hzb

end ContravariantLT

section LinearOrderedCommMonoid
variable [CommMonoid α] [LinearOrder α] [IsOrderedMonoid α] [MulLeftReflectLE α] [ExistsMulOfLE α]
  {a b c d : α}

-- TODO: Generalise to arbitrary actions using a `smul` version of `MulLeftMono`
@[to_additive (attr := simp)]
lemma smul_Icc (a b c : α) : a • Icc b c = Icc (a * b) (a * c) := by
  ext x
  constructor
  · rintro ⟨y, ⟨hby, hyc⟩, rfl⟩
    exact ⟨mul_le_mul_left' hby _, mul_le_mul_left' hyc _⟩
  · rintro ⟨habx, hxac⟩
    obtain ⟨y, hy, rfl⟩ := exists_one_le_mul_of_le habx
    refine ⟨b * y, ⟨le_mul_of_one_le_right' hy, ?_⟩, (mul_assoc ..).symm⟩
    rwa [mul_assoc, mul_le_mul_iff_left] at hxac

@[to_additive]
lemma Icc_mul_Icc (hab : a ≤ b) (hcd : c ≤ d) : Icc a b * Icc c d = Icc (a * c) (b * d) := by
  refine (Icc_mul_Icc_subset' _ _ _ _).antisymm fun x ⟨hacx, hxbd⟩ ↦ ?_
  obtain hxbc | hbcx := le_total x (b * c)
  · obtain ⟨y, hy, rfl⟩ := exists_one_le_mul_of_le hacx
    refine ⟨a * y, ⟨le_mul_of_one_le_right' hy, ?_⟩, c, left_mem_Icc.2 hcd, mul_right_comm ..⟩
    rwa [mul_right_comm, mul_le_mul_iff_right] at hxbc
  · obtain ⟨y, hy, rfl⟩ := exists_one_le_mul_of_le hbcx
    refine ⟨b, right_mem_Icc.2 hab, c * y, ⟨le_mul_of_one_le_right' hy, ?_⟩, (mul_assoc ..).symm⟩
    rwa [mul_assoc, mul_le_mul_iff_left] at hxbd

end LinearOrderedCommMonoid

section OrderedCommGroup
variable [CommGroup α] [PartialOrder α] [IsOrderedMonoid α]

@[to_additive (attr := simp)] lemma inv_Ici (a : α) : (Ici a)⁻¹ = Iic a⁻¹ := ext fun _x ↦ le_inv'
@[to_additive (attr := simp)] lemma inv_Iic (a : α) : (Iic a)⁻¹ = Ici a⁻¹ := ext fun _x ↦ inv_le'
@[to_additive (attr := simp)] lemma inv_Ioi (a : α) : (Ioi a)⁻¹ = Iio a⁻¹ := ext fun _x ↦ lt_inv'
@[to_additive (attr := simp)] lemma inv_Iio (a : α) : (Iio a)⁻¹ = Ioi a⁻¹ := ext fun _x ↦ inv_lt'

@[to_additive (attr := simp)]
lemma inv_Icc (a b : α) : (Icc a b)⁻¹ = Icc b⁻¹ a⁻¹ := by simp [← Ici_inter_Iic, inter_comm]

@[to_additive (attr := simp)]
lemma inv_Ico (a b : α) : (Ico a b)⁻¹ = Ioc b⁻¹ a⁻¹ := by
  simp [← Ici_inter_Iio, ← Ioi_inter_Iic, inter_comm]

@[to_additive (attr := simp)]
lemma inv_Ioc (a b : α) : (Ioc a b)⁻¹ = Ico b⁻¹ a⁻¹ := by
  simp [← Ioi_inter_Iic, ← Ici_inter_Iio, inter_comm]

@[to_additive (attr := simp)]
lemma inv_Ioo (a b : α) : (Ioo a b)⁻¹ = Ioo b⁻¹ a⁻¹ := by simp [← Ioi_inter_Iio, inter_comm]

@[deprecated (since := "2024-11-23")] alias preimage_neg_Ici := neg_Ici
@[deprecated (since := "2024-11-23")] alias preimage_neg_Iic := neg_Iic
@[deprecated (since := "2024-11-23")] alias preimage_neg_Ioi := neg_Ioi
@[deprecated (since := "2024-11-23")] alias preimage_neg_Iio := neg_Iio
@[deprecated (since := "2024-11-23")] alias preimage_neg_Icc := neg_Icc
@[deprecated (since := "2024-11-23")] alias preimage_neg_Ico := neg_Ico
@[deprecated (since := "2024-11-23")] alias preimage_neg_Ioc := neg_Ioc
@[deprecated (since := "2024-11-23")] alias preimage_neg_Ioo := neg_Ioo

end OrderedCommGroup

section OrderedAddCommGroup

variable [AddCommGroup α] [PartialOrder α] [IsOrderedAddMonoid α] (a b c : α)

/-!
### Preimages under `x ↦ a + x`
-/


@[simp]
theorem preimage_const_add_Ici : (fun x => a + x) ⁻¹' Ici b = Ici (b - a) :=
  ext fun _x => sub_le_iff_le_add'.symm

@[simp]
theorem preimage_const_add_Ioi : (fun x => a + x) ⁻¹' Ioi b = Ioi (b - a) :=
  ext fun _x => sub_lt_iff_lt_add'.symm

@[simp]
theorem preimage_const_add_Iic : (fun x => a + x) ⁻¹' Iic b = Iic (b - a) :=
  ext fun _x => le_sub_iff_add_le'.symm

@[simp]
theorem preimage_const_add_Iio : (fun x => a + x) ⁻¹' Iio b = Iio (b - a) :=
  ext fun _x => lt_sub_iff_add_lt'.symm

@[simp]
theorem preimage_const_add_Icc : (fun x => a + x) ⁻¹' Icc b c = Icc (b - a) (c - a) := by
  simp [← Ici_inter_Iic]

@[simp]
theorem preimage_const_add_Ico : (fun x => a + x) ⁻¹' Ico b c = Ico (b - a) (c - a) := by
  simp [← Ici_inter_Iio]

@[simp]
theorem preimage_const_add_Ioc : (fun x => a + x) ⁻¹' Ioc b c = Ioc (b - a) (c - a) := by
  simp [← Ioi_inter_Iic]

@[simp]
theorem preimage_const_add_Ioo : (fun x => a + x) ⁻¹' Ioo b c = Ioo (b - a) (c - a) := by
  simp [← Ioi_inter_Iio]

/-!
### Preimages under `x ↦ x + a`
-/


@[simp]
theorem preimage_add_const_Ici : (fun x => x + a) ⁻¹' Ici b = Ici (b - a) :=
  ext fun _x => sub_le_iff_le_add.symm

@[simp]
theorem preimage_add_const_Ioi : (fun x => x + a) ⁻¹' Ioi b = Ioi (b - a) :=
  ext fun _x => sub_lt_iff_lt_add.symm

@[simp]
theorem preimage_add_const_Iic : (fun x => x + a) ⁻¹' Iic b = Iic (b - a) :=
  ext fun _x => le_sub_iff_add_le.symm

@[simp]
theorem preimage_add_const_Iio : (fun x => x + a) ⁻¹' Iio b = Iio (b - a) :=
  ext fun _x => lt_sub_iff_add_lt.symm

@[simp]
theorem preimage_add_const_Icc : (fun x => x + a) ⁻¹' Icc b c = Icc (b - a) (c - a) := by
  simp [← Ici_inter_Iic]

@[simp]
theorem preimage_add_const_Ico : (fun x => x + a) ⁻¹' Ico b c = Ico (b - a) (c - a) := by
  simp [← Ici_inter_Iio]

@[simp]
theorem preimage_add_const_Ioc : (fun x => x + a) ⁻¹' Ioc b c = Ioc (b - a) (c - a) := by
  simp [← Ioi_inter_Iic]

@[simp]
theorem preimage_add_const_Ioo : (fun x => x + a) ⁻¹' Ioo b c = Ioo (b - a) (c - a) := by
  simp [← Ioi_inter_Iio]

/-!
### Preimages under `x ↦ x - a`
-/


@[simp]
theorem preimage_sub_const_Ici : (fun x => x - a) ⁻¹' Ici b = Ici (b + a) := by
  simp [sub_eq_add_neg]

@[simp]
theorem preimage_sub_const_Ioi : (fun x => x - a) ⁻¹' Ioi b = Ioi (b + a) := by
  simp [sub_eq_add_neg]

@[simp]
theorem preimage_sub_const_Iic : (fun x => x - a) ⁻¹' Iic b = Iic (b + a) := by
  simp [sub_eq_add_neg]

@[simp]
theorem preimage_sub_const_Iio : (fun x => x - a) ⁻¹' Iio b = Iio (b + a) := by
  simp [sub_eq_add_neg]

@[simp]
theorem preimage_sub_const_Icc : (fun x => x - a) ⁻¹' Icc b c = Icc (b + a) (c + a) := by
  simp [sub_eq_add_neg]

@[simp]
theorem preimage_sub_const_Ico : (fun x => x - a) ⁻¹' Ico b c = Ico (b + a) (c + a) := by
  simp [sub_eq_add_neg]

@[simp]
theorem preimage_sub_const_Ioc : (fun x => x - a) ⁻¹' Ioc b c = Ioc (b + a) (c + a) := by
  simp [sub_eq_add_neg]

@[simp]
theorem preimage_sub_const_Ioo : (fun x => x - a) ⁻¹' Ioo b c = Ioo (b + a) (c + a) := by
  simp [sub_eq_add_neg]

/-!
### Preimages under `x ↦ a - x`
-/


@[simp]
theorem preimage_const_sub_Ici : (fun x => a - x) ⁻¹' Ici b = Iic (a - b) :=
  ext fun _x => le_sub_comm

@[simp]
theorem preimage_const_sub_Iic : (fun x => a - x) ⁻¹' Iic b = Ici (a - b) :=
  ext fun _x => sub_le_comm

@[simp]
theorem preimage_const_sub_Ioi : (fun x => a - x) ⁻¹' Ioi b = Iio (a - b) :=
  ext fun _x => lt_sub_comm

@[simp]
theorem preimage_const_sub_Iio : (fun x => a - x) ⁻¹' Iio b = Ioi (a - b) :=
  ext fun _x => sub_lt_comm

@[simp]
theorem preimage_const_sub_Icc : (fun x => a - x) ⁻¹' Icc b c = Icc (a - c) (a - b) := by
  simp [← Ici_inter_Iic, inter_comm]

@[simp]
theorem preimage_const_sub_Ico : (fun x => a - x) ⁻¹' Ico b c = Ioc (a - c) (a - b) := by
  simp [← Ioi_inter_Iic, ← Ici_inter_Iio, inter_comm]

@[simp]
theorem preimage_const_sub_Ioc : (fun x => a - x) ⁻¹' Ioc b c = Ico (a - c) (a - b) := by
  simp [← Ioi_inter_Iic, ← Ici_inter_Iio, inter_comm]

@[simp]
theorem preimage_const_sub_Ioo : (fun x => a - x) ⁻¹' Ioo b c = Ioo (a - c) (a - b) := by
  simp [← Ioi_inter_Iio, inter_comm]

/-!
### Images under `x ↦ a + x`
-/


-- simp can prove this modulo `add_comm`
theorem image_const_add_Iic : (fun x => a + x) '' Iic b = Iic (a + b) := by simp [add_comm]

-- simp can prove this modulo `add_comm`
theorem image_const_add_Iio : (fun x => a + x) '' Iio b = Iio (a + b) := by simp [add_comm]

/-!
### Images under `x ↦ x + a`
-/


theorem image_add_const_Iic : (fun x => x + a) '' Iic b = Iic (b + a) := by simp

theorem image_add_const_Iio : (fun x => x + a) '' Iio b = Iio (b + a) := by simp

/-!
### Images under `x ↦ -x`
-/


theorem image_neg_Ici : Neg.neg '' Ici a = Iic (-a) := by simp

theorem image_neg_Iic : Neg.neg '' Iic a = Ici (-a) := by simp

theorem image_neg_Ioi : Neg.neg '' Ioi a = Iio (-a) := by simp

theorem image_neg_Iio : Neg.neg '' Iio a = Ioi (-a) := by simp

theorem image_neg_Icc : Neg.neg '' Icc a b = Icc (-b) (-a) := by simp

theorem image_neg_Ico : Neg.neg '' Ico a b = Ioc (-b) (-a) := by simp

theorem image_neg_Ioc : Neg.neg '' Ioc a b = Ico (-b) (-a) := by simp

theorem image_neg_Ioo : Neg.neg '' Ioo a b = Ioo (-b) (-a) := by simp

/-!
### Images under `x ↦ a - x`
-/


@[simp]
theorem image_const_sub_Ici : (fun x => a - x) '' Ici b = Iic (a - b) := by
  have := image_comp (fun x => a + x) fun x => -x; dsimp [Function.comp_def] at this
  simp [sub_eq_add_neg, this, add_comm]

@[simp]
theorem image_const_sub_Iic : (fun x => a - x) '' Iic b = Ici (a - b) := by
  have := image_comp (fun x => a + x) fun x => -x; dsimp [Function.comp_def] at this
  simp [sub_eq_add_neg, this, add_comm]

@[simp]
theorem image_const_sub_Ioi : (fun x => a - x) '' Ioi b = Iio (a - b) := by
  have := image_comp (fun x => a + x) fun x => -x; dsimp [Function.comp_def] at this
  simp [sub_eq_add_neg, this, add_comm]

@[simp]
theorem image_const_sub_Iio : (fun x => a - x) '' Iio b = Ioi (a - b) := by
  have := image_comp (fun x => a + x) fun x => -x; dsimp [Function.comp_def] at this
  simp [sub_eq_add_neg, this, add_comm]

@[simp]
theorem image_const_sub_Icc : (fun x => a - x) '' Icc b c = Icc (a - c) (a - b) := by
  have := image_comp (fun x => a + x) fun x => -x; dsimp [Function.comp_def] at this
  simp [sub_eq_add_neg, this, add_comm]

@[simp]
theorem image_const_sub_Ico : (fun x => a - x) '' Ico b c = Ioc (a - c) (a - b) := by
  have := image_comp (fun x => a + x) fun x => -x; dsimp [Function.comp_def] at this
  simp [sub_eq_add_neg, this, add_comm]

@[simp]
theorem image_const_sub_Ioc : (fun x => a - x) '' Ioc b c = Ico (a - c) (a - b) := by
  have := image_comp (fun x => a + x) fun x => -x; dsimp [Function.comp_def] at this
  simp [sub_eq_add_neg, this, add_comm]

@[simp]
theorem image_const_sub_Ioo : (fun x => a - x) '' Ioo b c = Ioo (a - c) (a - b) := by
  have := image_comp (fun x => a + x) fun x => -x; dsimp [Function.comp_def] at this
  simp [sub_eq_add_neg, this, add_comm]

/-!
### Images under `x ↦ x - a`
-/


@[simp]
theorem image_sub_const_Ici : (fun x => x - a) '' Ici b = Ici (b - a) := by simp [sub_eq_neg_add]

@[simp]
theorem image_sub_const_Iic : (fun x => x - a) '' Iic b = Iic (b - a) := by simp [sub_eq_neg_add]

@[simp]
theorem image_sub_const_Ioi : (fun x => x - a) '' Ioi b = Ioi (b - a) := by simp [sub_eq_neg_add]

@[simp]
theorem image_sub_const_Iio : (fun x => x - a) '' Iio b = Iio (b - a) := by simp [sub_eq_neg_add]

@[simp]
theorem image_sub_const_Icc : (fun x => x - a) '' Icc b c = Icc (b - a) (c - a) := by
  simp [sub_eq_neg_add]

@[simp]
theorem image_sub_const_Ico : (fun x => x - a) '' Ico b c = Ico (b - a) (c - a) := by
  simp [sub_eq_neg_add]

@[simp]
theorem image_sub_const_Ioc : (fun x => x - a) '' Ioc b c = Ioc (b - a) (c - a) := by
  simp [sub_eq_neg_add]

@[simp]
theorem image_sub_const_Ioo : (fun x => x - a) '' Ioo b c = Ioo (b - a) (c - a) := by
  simp [sub_eq_neg_add]

/-!
### Bijections
-/


theorem Iic_add_bij : BijOn (· + a) (Iic b) (Iic (b + a)) :=
  image_add_const_Iic a b ▸ (add_left_injective _).injOn.bijOn_image

theorem Iio_add_bij : BijOn (· + a) (Iio b) (Iio (b + a)) :=
  image_add_const_Iio a b ▸ (add_left_injective _).injOn.bijOn_image

end OrderedAddCommGroup

section LinearOrderedCommGroup
variable [CommGroup α] [LinearOrder α] [IsOrderedMonoid α]

@[to_additive (attr := simp)]
lemma inv_uIcc (a b : α) : [[a, b]]⁻¹ = [[a⁻¹, b⁻¹]] := by
  simp only [uIcc, inv_Icc, inv_sup, inv_inf]

end LinearOrderedCommGroup

section LinearOrderedAddCommGroup

variable [AddCommGroup α] [LinearOrder α] [IsOrderedAddMonoid α] (a b c d : α)

@[simp]
theorem preimage_const_add_uIcc : (fun x => a + x) ⁻¹' [[b, c]] = [[b - a, c - a]] := by
  simp only [← Icc_min_max, preimage_const_add_Icc, min_sub_sub_right, max_sub_sub_right]

@[simp]
theorem preimage_add_const_uIcc : (fun x => x + a) ⁻¹' [[b, c]] = [[b - a, c - a]] := by
  simpa only [add_comm] using preimage_const_add_uIcc a b c

@[deprecated neg_uIcc (since := "2024-11-23")]
theorem preimage_neg_uIcc : -[[a, b]] = [[-a, -b]] := by
  simp only [← Icc_min_max, neg_Icc, min_neg_neg, max_neg_neg]

@[simp]
theorem preimage_sub_const_uIcc : (fun x => x - a) ⁻¹' [[b, c]] = [[b + a, c + a]] := by
  simp [sub_eq_add_neg]

@[simp]
theorem preimage_const_sub_uIcc : (fun x => a - x) ⁻¹' [[b, c]] = [[a - b, a - c]] := by
  simp_rw [← Icc_min_max, preimage_const_sub_Icc]
  simp only [sub_eq_add_neg, min_add_add_left, max_add_add_left, min_neg_neg, max_neg_neg]

-- simp can prove this modulo `add_comm`
theorem image_const_add_uIcc : (fun x => a + x) '' [[b, c]] = [[a + b, a + c]] := by simp [add_comm]

theorem image_add_const_uIcc : (fun x => x + a) '' [[b, c]] = [[b + a, c + a]] := by simp

@[simp]
theorem image_const_sub_uIcc : (fun x => a - x) '' [[b, c]] = [[a - b, a - c]] := by
  have := image_comp (fun x => a + x) fun x => -x; dsimp [Function.comp_def] at this
  simp [sub_eq_add_neg, this, add_comm]

@[simp]
theorem image_sub_const_uIcc : (fun x => x - a) '' [[b, c]] = [[b - a, c - a]] := by
  simp [sub_eq_add_neg, add_comm]

theorem image_neg_uIcc : Neg.neg '' [[a, b]] = [[-a, -b]] := by simp

variable {a b c d}

/-- If `[c, d]` is a subinterval of `[a, b]`, then the distance between `c` and `d` is less than or
equal to that of `a` and `b` -/
theorem abs_sub_le_of_uIcc_subset_uIcc (h : [[c, d]] ⊆ [[a, b]]) : |d - c| ≤ |b - a| := by
  rw [← max_sub_min_eq_abs, ← max_sub_min_eq_abs]
  rw [uIcc_subset_uIcc_iff_le] at h
  exact sub_le_sub h.2 h.1

/-- If `c ∈ [a, b]`, then the distance between `a` and `c` is less than or equal to
that of `a` and `b`  -/
theorem abs_sub_left_of_mem_uIcc (h : c ∈ [[a, b]]) : |c - a| ≤ |b - a| :=
  abs_sub_le_of_uIcc_subset_uIcc <| uIcc_subset_uIcc_left h

/-- If `x ∈ [a, b]`, then the distance between `c` and `b` is less than or equal to
that of `a` and `b`  -/
theorem abs_sub_right_of_mem_uIcc (h : c ∈ [[a, b]]) : |b - c| ≤ |b - a| :=
  abs_sub_le_of_uIcc_subset_uIcc <| uIcc_subset_uIcc_right h

end LinearOrderedAddCommGroup

/-!
### Multiplication and inverse in a field
-/


section LinearOrderedField

variable [Field α] [LinearOrder α] [IsStrictOrderedRing α] {a : α}

@[simp]
theorem preimage_mul_const_Iio (a : α) {c : α} (h : 0 < c) :
    (fun x => x * c) ⁻¹' Iio a = Iio (a / c) :=
  ext fun _x => (lt_div_iff₀ h).symm

@[simp]
theorem preimage_mul_const_Ioi (a : α) {c : α} (h : 0 < c) :
    (fun x => x * c) ⁻¹' Ioi a = Ioi (a / c) :=
  ext fun _x => (div_lt_iff₀ h).symm

@[simp]
theorem preimage_mul_const_Iic (a : α) {c : α} (h : 0 < c) :
    (fun x => x * c) ⁻¹' Iic a = Iic (a / c) :=
  ext fun _x => (le_div_iff₀ h).symm

@[simp]
theorem preimage_mul_const_Ici (a : α) {c : α} (h : 0 < c) :
    (fun x => x * c) ⁻¹' Ici a = Ici (a / c) :=
  ext fun _x => (div_le_iff₀ h).symm

@[simp]
theorem preimage_mul_const_Ioo (a b : α) {c : α} (h : 0 < c) :
    (fun x => x * c) ⁻¹' Ioo a b = Ioo (a / c) (b / c) := by simp [← Ioi_inter_Iio, h]

@[simp]
theorem preimage_mul_const_Ioc (a b : α) {c : α} (h : 0 < c) :
    (fun x => x * c) ⁻¹' Ioc a b = Ioc (a / c) (b / c) := by simp [← Ioi_inter_Iic, h]

@[simp]
theorem preimage_mul_const_Ico (a b : α) {c : α} (h : 0 < c) :
    (fun x => x * c) ⁻¹' Ico a b = Ico (a / c) (b / c) := by simp [← Ici_inter_Iio, h]

@[simp]
theorem preimage_mul_const_Icc (a b : α) {c : α} (h : 0 < c) :
    (fun x => x * c) ⁻¹' Icc a b = Icc (a / c) (b / c) := by simp [← Ici_inter_Iic, h]

@[simp]
theorem preimage_mul_const_Iio_of_neg (a : α) {c : α} (h : c < 0) :
    (fun x => x * c) ⁻¹' Iio a = Ioi (a / c) :=
  ext fun _x => (div_lt_iff_of_neg h).symm

@[simp]
theorem preimage_mul_const_Ioi_of_neg (a : α) {c : α} (h : c < 0) :
    (fun x => x * c) ⁻¹' Ioi a = Iio (a / c) :=
  ext fun _x => (lt_div_iff_of_neg h).symm

@[simp]
theorem preimage_mul_const_Iic_of_neg (a : α) {c : α} (h : c < 0) :
    (fun x => x * c) ⁻¹' Iic a = Ici (a / c) :=
  ext fun _x => (div_le_iff_of_neg h).symm

@[simp]
theorem preimage_mul_const_Ici_of_neg (a : α) {c : α} (h : c < 0) :
    (fun x => x * c) ⁻¹' Ici a = Iic (a / c) :=
  ext fun _x => (le_div_iff_of_neg h).symm

@[simp]
theorem preimage_mul_const_Ioo_of_neg (a b : α) {c : α} (h : c < 0) :
    (fun x => x * c) ⁻¹' Ioo a b = Ioo (b / c) (a / c) := by simp [← Ioi_inter_Iio, h, inter_comm]

@[simp]
theorem preimage_mul_const_Ioc_of_neg (a b : α) {c : α} (h : c < 0) :
    (fun x => x * c) ⁻¹' Ioc a b = Ico (b / c) (a / c) := by
  simp [← Ioi_inter_Iic, ← Ici_inter_Iio, h, inter_comm]

@[simp]
theorem preimage_mul_const_Ico_of_neg (a b : α) {c : α} (h : c < 0) :
    (fun x => x * c) ⁻¹' Ico a b = Ioc (b / c) (a / c) := by
  simp [← Ici_inter_Iio, ← Ioi_inter_Iic, h, inter_comm]

@[simp]
theorem preimage_mul_const_Icc_of_neg (a b : α) {c : α} (h : c < 0) :
    (fun x => x * c) ⁻¹' Icc a b = Icc (b / c) (a / c) := by simp [← Ici_inter_Iic, h, inter_comm]

@[simp]
theorem preimage_const_mul_Iio (a : α) {c : α} (h : 0 < c) : (c * ·) ⁻¹' Iio a = Iio (a / c) :=
  ext fun _x => (lt_div_iff₀' h).symm

@[simp]
theorem preimage_const_mul_Ioi (a : α) {c : α} (h : 0 < c) : (c * ·) ⁻¹' Ioi a = Ioi (a / c) :=
  ext fun _x => (div_lt_iff₀' h).symm

@[simp]
theorem preimage_const_mul_Iic (a : α) {c : α} (h : 0 < c) : (c * ·) ⁻¹' Iic a = Iic (a / c) :=
  ext fun _x => (le_div_iff₀' h).symm

@[simp]
theorem preimage_const_mul_Ici (a : α) {c : α} (h : 0 < c) : (c * ·) ⁻¹' Ici a = Ici (a / c) :=
  ext fun _x => (div_le_iff₀' h).symm

@[simp]
theorem preimage_const_mul_Ioo (a b : α) {c : α} (h : 0 < c) :
    (c * ·) ⁻¹' Ioo a b = Ioo (a / c) (b / c) := by simp [← Ioi_inter_Iio, h]

@[simp]
theorem preimage_const_mul_Ioc (a b : α) {c : α} (h : 0 < c) :
    (c * ·) ⁻¹' Ioc a b = Ioc (a / c) (b / c) := by simp [← Ioi_inter_Iic, h]

@[simp]
theorem preimage_const_mul_Ico (a b : α) {c : α} (h : 0 < c) :
    (c * ·) ⁻¹' Ico a b = Ico (a / c) (b / c) := by simp [← Ici_inter_Iio, h]

@[simp]
theorem preimage_const_mul_Icc (a b : α) {c : α} (h : 0 < c) :
    (c * ·) ⁻¹' Icc a b = Icc (a / c) (b / c) := by simp [← Ici_inter_Iic, h]

@[simp]
theorem preimage_const_mul_Iio_of_neg (a : α) {c : α} (h : c < 0) :
    (c * ·) ⁻¹' Iio a = Ioi (a / c) := by
  simpa only [mul_comm] using preimage_mul_const_Iio_of_neg a h

@[simp]
theorem preimage_const_mul_Ioi_of_neg (a : α) {c : α} (h : c < 0) :
    (c * ·) ⁻¹' Ioi a = Iio (a / c) := by
  simpa only [mul_comm] using preimage_mul_const_Ioi_of_neg a h

@[simp]
theorem preimage_const_mul_Iic_of_neg (a : α) {c : α} (h : c < 0) :
    (c * ·) ⁻¹' Iic a = Ici (a / c) := by
  simpa only [mul_comm] using preimage_mul_const_Iic_of_neg a h

@[simp]
theorem preimage_const_mul_Ici_of_neg (a : α) {c : α} (h : c < 0) :
    (c * ·) ⁻¹' Ici a = Iic (a / c) := by
  simpa only [mul_comm] using preimage_mul_const_Ici_of_neg a h

@[simp]
theorem preimage_const_mul_Ioo_of_neg (a b : α) {c : α} (h : c < 0) :
    (c * ·) ⁻¹' Ioo a b = Ioo (b / c) (a / c) := by
  simpa only [mul_comm] using preimage_mul_const_Ioo_of_neg a b h

@[simp]
theorem preimage_const_mul_Ioc_of_neg (a b : α) {c : α} (h : c < 0) :
    (c * ·) ⁻¹' Ioc a b = Ico (b / c) (a / c) := by
  simpa only [mul_comm] using preimage_mul_const_Ioc_of_neg a b h

@[simp]
theorem preimage_const_mul_Ico_of_neg (a b : α) {c : α} (h : c < 0) :
    (c * ·) ⁻¹' Ico a b = Ioc (b / c) (a / c) := by
  simpa only [mul_comm] using preimage_mul_const_Ico_of_neg a b h

@[simp]
theorem preimage_const_mul_Icc_of_neg (a b : α) {c : α} (h : c < 0) :
    (c * ·) ⁻¹' Icc a b = Icc (b / c) (a / c) := by
  simpa only [mul_comm] using preimage_mul_const_Icc_of_neg a b h

@[simp]
theorem preimage_mul_const_uIcc (ha : a ≠ 0) (b c : α) :
    (· * a) ⁻¹' [[b, c]] = [[b / a, c / a]] :=
  (lt_or_gt_of_ne ha).elim
    (fun h => by
      simp [← Icc_min_max, h, h.le, min_div_div_right_of_nonpos, max_div_div_right_of_nonpos])
    fun ha : 0 < a => by simp [← Icc_min_max, ha, ha.le, min_div_div_right, max_div_div_right]

@[simp]
theorem preimage_const_mul_uIcc (ha : a ≠ 0) (b c : α) :
    (a * ·) ⁻¹' [[b, c]] = [[b / a, c / a]] := by
  simp only [← preimage_mul_const_uIcc ha, mul_comm]

@[simp]
theorem preimage_div_const_uIcc (ha : a ≠ 0) (b c : α) :
    (fun x => x / a) ⁻¹' [[b, c]] = [[b * a, c * a]] := by
  simp only [div_eq_mul_inv, preimage_mul_const_uIcc (inv_ne_zero ha), inv_inv]

lemma preimage_const_mul_Ioi_or_Iio (hb : a ≠ 0) {U V : Set α}
    (hU : U ∈ {s | ∃ a, s = Ioi a ∨ s = Iio a}) (hV : V = HMul.hMul a ⁻¹' U) :
    V ∈ {s | ∃ a, s = Ioi a ∨ s = Iio a} := by
  obtain ⟨aU, (haU | haU)⟩ := hU <;>
  simp only [hV, haU, mem_setOf_eq] <;>
  use a⁻¹ * aU <;>
  rcases lt_or_gt_of_ne hb with (hb | hb)
  · right; rw [Set.preimage_const_mul_Ioi_of_neg _ hb, div_eq_inv_mul]
  · left; rw [Set.preimage_const_mul_Ioi _ hb, div_eq_inv_mul]
  · left; rw [Set.preimage_const_mul_Iio_of_neg _ hb, div_eq_inv_mul]
  · right; rw [Set.preimage_const_mul_Iio _ hb, div_eq_inv_mul]

@[simp]
theorem image_mul_const_uIcc (a b c : α) : (· * a) '' [[b, c]] = [[b * a, c * a]] :=
  if ha : a = 0 then by simp [ha]
  else calc
    (fun x => x * a) '' [[b, c]] = (· * a⁻¹) ⁻¹' [[b, c]] :=
      (Units.mk0 a ha).mulRight.image_eq_preimage _
    _ = (fun x => x / a) ⁻¹' [[b, c]] := by simp only [div_eq_mul_inv]
    _ = [[b * a, c * a]] := preimage_div_const_uIcc ha _ _

@[simp]
theorem image_const_mul_uIcc (a b c : α) : (a * ·) '' [[b, c]] = [[a * b, a * c]] := by
  simpa only [mul_comm] using image_mul_const_uIcc a b c

@[simp]
theorem image_div_const_uIcc (a b c : α) : (fun x => x / a) '' [[b, c]] = [[b / a, c / a]] := by
  simp only [div_eq_mul_inv, image_mul_const_uIcc]

theorem image_mul_right_Icc' (a b : α) {c : α} (h : 0 < c) :
    (fun x => x * c) '' Icc a b = Icc (a * c) (b * c) :=
  ((Units.mk0 c h.ne').mulRight.image_eq_preimage _).trans (by simp [h, division_def])

theorem image_mul_right_Icc {a b c : α} (hab : a ≤ b) (hc : 0 ≤ c) :
    (fun x => x * c) '' Icc a b = Icc (a * c) (b * c) := by
  cases eq_or_lt_of_le hc
  · subst c
    simp [(nonempty_Icc.2 hab).image_const]
  exact image_mul_right_Icc' a b ‹0 < c›

theorem image_mul_left_Icc' {a : α} (h : 0 < a) (b c : α) :
    (a * ·) '' Icc b c = Icc (a * b) (a * c) := by
  convert image_mul_right_Icc' b c h using 1 <;> simp only [mul_comm _ a]

theorem image_mul_left_Icc {a b c : α} (ha : 0 ≤ a) (hbc : b ≤ c) :
    (a * ·) '' Icc b c = Icc (a * b) (a * c) := by
  convert image_mul_right_Icc hbc ha using 1 <;> simp only [mul_comm _ a]

theorem image_mul_right_Ioo (a b : α) {c : α} (h : 0 < c) :
    (fun x => x * c) '' Ioo a b = Ioo (a * c) (b * c) :=
  ((Units.mk0 c h.ne').mulRight.image_eq_preimage _).trans (by simp [h, division_def])

theorem image_mul_left_Ioo {a : α} (h : 0 < a) (b c : α) :
    (a * ·) '' Ioo b c = Ioo (a * b) (a * c) := by
  convert image_mul_right_Ioo b c h using 1 <;> simp only [mul_comm _ a]

theorem image_mul_right_Ico (a b : α) {c : α} (h : 0 < c) :
    (fun x => x * c) '' Ico a b = Ico (a * c) (b * c) :=
  ((Units.mk0 c h.ne').mulRight.image_eq_preimage _).trans (by simp [h, division_def])

theorem image_mul_left_Ico {a : α} (h : 0 < a) (b c : α) :
    (a * ·) '' Ico b c = Ico (a * b) (a * c) := by
  convert image_mul_right_Ico b c h using 1 <;> simp only [mul_comm _ a]

theorem image_mul_right_Ioc (a b : α) {c : α} (h : 0 < c) :
    (fun x => x * c) '' Ioc a b = Ioc (a * c) (b * c) :=
  ((Units.mk0 c h.ne').mulRight.image_eq_preimage _).trans (by simp [h, division_def])

theorem image_mul_left_Ioc {a : α} (h : 0 < a) (b c : α) :
    (a * ·) '' Ioc b c = Ioc (a * b) (a * c) := by
  convert image_mul_right_Ioc b c h using 1 <;> simp only [mul_comm _ a]

/-- The (pre)image under `inv` of `Ioo 0 a` is `Ioi a⁻¹`. -/
theorem inv_Ioo_0_left {a : α} (ha : 0 < a) : (Ioo 0 a)⁻¹ = Ioi a⁻¹ := by
  ext x
  exact ⟨fun h ↦ inv_lt_of_inv_lt₀ (inv_pos.1 h.1) h.2,
         fun h ↦ ⟨inv_pos.2 <| (inv_pos.2 ha).trans h, inv_lt_of_inv_lt₀ ha h⟩⟩

/-- The (pre)image under `inv` of `Ioo a 0` is `Iio a⁻¹`. -/
theorem inv_Ioo_0_right {a : α} (ha : a < 0) : (Ioo a 0)⁻¹ = Iio a⁻¹ := by
  ext x
  refine ⟨fun h ↦ (lt_inv_of_neg (inv_neg''.1 h.2) ha).2 h.1, fun h ↦ ?_⟩
  have h' := (h.trans (inv_neg''.2 ha))
  exact ⟨(lt_inv_of_neg ha h').2 h, inv_neg''.2 h'⟩

theorem inv_Ioi₀ {a : α} (ha : 0 < a) : (Ioi a)⁻¹ = Ioo 0 a⁻¹ := by
  rw [inv_eq_iff_eq_inv, inv_Ioo_0_left (inv_pos.2 ha), inv_inv]

<<<<<<< HEAD
theorem image_const_mul_Ioi_zero {k : Type*} [Field k] [LinearOrder k] [IsStrictOrderedRing k]
    {x : k} (hx : 0 < x) :
=======
theorem inv_Iio₀ {a : α} (ha : a < 0) : (Iio a)⁻¹ = Ioo a⁻¹ 0 := by
  rw [inv_eq_iff_eq_inv, inv_Ioo_0_right (inv_neg''.2 ha), inv_inv]

theorem image_const_mul_Ioi_zero {k : Type*} [LinearOrderedField k] {x : k} (hx : 0 < x) :
>>>>>>> 659dbe80
    (fun y => x * y) '' Ioi (0 : k) = Ioi 0 := by
  have := (Units.mk0 x hx.ne').mulLeft.image_eq_preimage (Ioi 0)
  simp at this
  simp_all

/-!
### Images under `x ↦ a * x + b`
-/


@[simp]
theorem image_affine_Icc' {a : α} (h : 0 < a) (b c d : α) :
    (a * · + b) '' Icc c d = Icc (a * c + b) (a * d + b) := by
  suffices (· + b) '' ((a * ·) '' Icc c d) = Icc (a * c + b) (a * d + b) by
    rwa [Set.image_image] at this
  rw [image_mul_left_Icc' h, image_add_const_Icc]

@[simp]
theorem image_affine_Ico {a : α} (h : 0 < a) (b c d : α) :
    (a * · + b) '' Ico c d = Ico (a * c + b) (a * d + b) := by
  suffices (· + b) '' ((a * ·) '' Ico c d) = Ico (a * c + b) (a * d + b) by
    rwa [Set.image_image] at this
  rw [image_mul_left_Ico h, image_add_const_Ico]

@[simp]
theorem image_affine_Ioc {a : α} (h : 0 < a) (b c d : α) :
    (a * · + b) '' Ioc c d = Ioc (a * c + b) (a * d + b) := by
  suffices (· + b) '' ((a * ·) '' Ioc c d) = Ioc (a * c + b) (a * d + b) by
    rwa [Set.image_image] at this
  rw [image_mul_left_Ioc h, image_add_const_Ioc]

@[simp]
theorem image_affine_Ioo {a : α} (h : 0 < a) (b c d : α) :
    (a * · + b) '' Ioo c d = Ioo (a * c + b) (a * d + b) := by
  suffices (· + b) '' ((a * ·) '' Ioo c d) = Ioo (a * c + b) (a * d + b) by
    rwa [Set.image_image] at this
  rw [image_mul_left_Ioo h, image_add_const_Ioo]

end LinearOrderedField

end Set<|MERGE_RESOLUTION|>--- conflicted
+++ resolved
@@ -792,15 +792,11 @@
 theorem inv_Ioi₀ {a : α} (ha : 0 < a) : (Ioi a)⁻¹ = Ioo 0 a⁻¹ := by
   rw [inv_eq_iff_eq_inv, inv_Ioo_0_left (inv_pos.2 ha), inv_inv]
 
-<<<<<<< HEAD
+theorem inv_Iio₀ {a : α} (ha : a < 0) : (Iio a)⁻¹ = Ioo a⁻¹ 0 := by
+  rw [inv_eq_iff_eq_inv, inv_Ioo_0_right (inv_neg''.2 ha), inv_inv]
+
 theorem image_const_mul_Ioi_zero {k : Type*} [Field k] [LinearOrder k] [IsStrictOrderedRing k]
     {x : k} (hx : 0 < x) :
-=======
-theorem inv_Iio₀ {a : α} (ha : a < 0) : (Iio a)⁻¹ = Ioo a⁻¹ 0 := by
-  rw [inv_eq_iff_eq_inv, inv_Ioo_0_right (inv_neg''.2 ha), inv_inv]
-
-theorem image_const_mul_Ioi_zero {k : Type*} [LinearOrderedField k] {x : k} (hx : 0 < x) :
->>>>>>> 659dbe80
     (fun y => x * y) '' Ioi (0 : k) = Ioi 0 := by
   have := (Units.mk0 x hx.ne').mulLeft.image_eq_preimage (Ioi 0)
   simp at this
