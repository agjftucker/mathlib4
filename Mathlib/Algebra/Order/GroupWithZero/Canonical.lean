/-
Copyright (c) 2020 Kenny Lau. All rights reserved.
Released under Apache 2.0 license as described in the file LICENSE.
Authors: Kenny Lau, Johan Commelin, Patrick Massot
-/
import Mathlib.Algebra.GroupWithZero.InjSurj
import Mathlib.Algebra.GroupWithZero.Units.Equiv
import Mathlib.Algebra.GroupWithZero.WithZero
import Mathlib.Algebra.Order.AddGroupWithTop
import Mathlib.Algebra.Order.GroupWithZero.Unbundled.OrderIso
import Mathlib.Algebra.Order.Monoid.Basic
import Mathlib.Algebra.Order.Monoid.OrderDual
import Mathlib.Algebra.Order.Monoid.TypeTags

/-!
# Linearly ordered commutative groups and monoids with a zero element adjoined

This file sets up a special class of linearly ordered commutative monoids
that show up as the target of so-called “valuations” in algebraic number theory.

Usually, in the informal literature, these objects are constructed
by taking a linearly ordered commutative group Γ and formally adjoining a zero element: Γ ∪ {0}.

The disadvantage is that a type such as `NNReal` is not of that form,
whereas it is a very common target for valuations.
The solutions is to use a typeclass, and that is exactly what we do in this file.
-/

variable {α : Type*}

/-- A linearly ordered commutative monoid with a zero element. -/
<<<<<<< HEAD
@[deprecated "Use `[CommMonoidWithZero α] [LinearOrder α] [IsOrderedMonoidWithZero α]` instead."
  (since := "2025-04-03")]
structure LinearOrderedCommMonoidWithZero (α : Type*) extends CommMonoidWithZero α, LinearOrder α,
=======
class LinearOrderedCommMonoidWithZero (α : Type*) extends CommMonoidWithZero α, LinearOrder α,
>>>>>>> c3f2f2d8
    IsOrderedMonoid α, OrderBot α where
  /-- `0 ≤ 1` in any linearly ordered commutative monoid. -/
  zero_le_one : (0 : α) ≤ 1

set_option linter.deprecated false in
/-- A linearly ordered commutative group with a zero element. -/
@[deprecated "Use `[CommGroupWithZero α] [LinearOrder α] [IsOrderedMonoidWithZero α]` instead."
  (since := "2025-04-03")]
structure LinearOrderedCommGroupWithZero (α : Type*) extends LinearOrderedCommMonoidWithZero α,
  CommGroupWithZero α

attribute [nolint docBlame] LinearOrderedCommMonoidWithZero.toCommMonoidWithZero
  LinearOrderedCommGroupWithZero.toCommGroupWithZero

/-- An ordered monoid with zero is a “monoid with zero” with a order such that
multiplication is monotone and `0` is less or equal to `1`. -/
class IsOrderedMonoidWithZero (α : Type*) [CommMonoidWithZero α] [PartialOrder α] extends
    IsOrderedMonoid α, ZeroLEOneClass α

attribute [instance 100] IsOrderedMonoidWithZero.toIsOrderedMonoid
attribute [instance 100] IsOrderedMonoidWithZero.toZeroLEOneClass

instance (priority := 100) CanonicallyOrderedAdd.toZeroLeOneClass
    [AddZeroClass α] [LE α] [CanonicallyOrderedAdd α] [One α] : ZeroLEOneClass α :=
  ⟨zero_le 1⟩

section LinearOrderedCommMonoidWithZero
variable [CommMonoidWithZero α] [LinearOrder α] [IsOrderedMonoidWithZero α] {a b : α} {n : ℕ}

/-
The following facts are true more generally in a (linearly) ordered commutative monoid.
-/
/-- Pullback a `IsOrderedMonoidWithZero` under an injective map. -/
lemma Function.Injective.isOrderedMonoidWithZero {β : Type*} [Zero β] [One β] [Mul β]
    [Pow β ℕ] [Max β] [Min β] (f : β → α) (hf : Function.Injective f) (zero : f 0 = 0)
    (one : f 1 = 1) (mul : ∀ x y, f (x * y) = f x * f y) (npow : ∀ (x) (n : ℕ), f (x ^ n) = f x ^ n)
<<<<<<< HEAD
    (hsup : ∀ x y, f (x ⊔ y) = max (f x) (f y)) (hinf : ∀ x y, f (x ⊓ y) = min (f x) (f y)) :
    let _ : LinearOrder β := LinearOrder.lift f hf hsup hinf
    let _ : CommMonoidWithZero β := hf.commMonoidWithZero f zero one mul npow
    let _ : IsOrderedMonoid β := hf.isOrderedMonoid f one mul npow
    IsOrderedMonoidWithZero β :=
  let _ : LinearOrder β := LinearOrder.lift f hf hsup hinf
  let _ : CommMonoidWithZero β := hf.commMonoidWithZero f zero one mul npow
  let _ : IsOrderedMonoid β := hf.isOrderedMonoid f one mul npow
  { zero_le_one :=
      show f 0 ≤ f 1 by simp only [zero, one, zero_le_one] }
=======
    (hsup : ∀ x y, f (x ⊔ y) = max (f x) (f y)) (hinf : ∀ x y, f (x ⊓ y) = min (f x) (f y))
    (bot : f ⊥ = ⊥) : LinearOrderedCommMonoidWithZero β where
  __ := LinearOrder.lift f hf hsup hinf
  __ := hf.isOrderedMonoid f one mul npow
  __ := hf.commMonoidWithZero f zero one mul npow
  zero_le_one :=
      show f 0 ≤ f 1 by simp only [zero, one, LinearOrderedCommMonoidWithZero.zero_le_one]
  bot_le a := show f ⊥ ≤ f a from bot ▸ bot_le
>>>>>>> c3f2f2d8

@[simp] lemma zero_le' : 0 ≤ a := by
  simpa only [mul_zero, mul_one] using mul_le_mul_left' (zero_le_one' α) a

@[simp]
theorem not_lt_zero' : ¬a < 0 :=
  not_lt_of_le zero_le'

@[simp]
theorem le_zero_iff : a ≤ 0 ↔ a = 0 :=
  ⟨fun h ↦ le_antisymm h zero_le', fun h ↦ h ▸ le_rfl⟩

theorem zero_lt_iff : 0 < a ↔ a ≠ 0 :=
  ⟨ne_of_gt, fun h ↦ lt_of_le_of_ne zero_le' h.symm⟩

theorem ne_zero_of_lt (h : b < a) : a ≠ 0 := fun h1 ↦ not_lt_zero' <| show b < 0 from h1 ▸ h

instance (priority := 10) IsOrderedMonoidWithZero.toOrderBot : OrderBot α where
  bot := 0
  bot_le _ := zero_le'

/-- See also `bot_eq_zero` and `bot_eq_zero'` for canonically ordered monoids. -/
lemma bot_eq_zero'' : (⊥ : α) = 0 := rfl

instance instLinearOrderedAddCommMonoidWithTopAdditiveOrderDual :
    LinearOrderedAddCommMonoidWithTop (Additive αᵒᵈ) where
  top := .ofMul <| .toDual 0
  top_add' a := zero_mul a.toMul.ofDual
  le_top _ := zero_le'

instance instLinearOrderedAddCommMonoidWithTopOrderDualAdditive :
    LinearOrderedAddCommMonoidWithTop (Additive α)ᵒᵈ where
  top := .toDual <| .ofMul _
  top_add' := fun a ↦ zero_mul (Additive.toMul (OrderDual.ofDual a))
  le_top := fun a ↦ zero_le' (a := Additive.toMul (OrderDual.ofDual a))

variable [NoZeroDivisors α]

lemma pow_pos_iff (hn : n ≠ 0) : 0 < a ^ n ↔ 0 < a := by simp_rw [zero_lt_iff, pow_ne_zero_iff hn]

end LinearOrderedCommMonoidWithZero

section LinearOrderedCommGroupWithZero
variable [CommGroupWithZero α] [LinearOrder α] [IsOrderedMonoidWithZero α] {a b c d : α} {m n : ℕ}

-- See note [lower instance priority]
instance (priority := 100) LinearOrderedCommGroupWithZero.toPosMulReflectLE :
    PosMulReflectLE α where
  elim a b c hbc := by simpa [a.2.ne'] using mul_le_mul_left' hbc a⁻¹

-- See note [lower instance priority]
instance (priority := 100) LinearOrderedCommGroupWithZero.toMulPosReflectLE :
    MulPosReflectLE α where
  elim a b c hbc := by simpa [a.2.ne'] using mul_le_mul_right' hbc a⁻¹

-- See note [lower instance priority]
instance (priority := 100) LinearOrderedCommGroupWithZero.toPosMulReflectLT :
    PosMulReflectLT α where elim _a _b _c := lt_of_mul_lt_mul_left'

#adaptation_note /-- 2025-03-29 lean4#7717 Needed to add `dsimp only` -/
-- See note [lower instance priority]
instance (priority := 100) LinearOrderedCommGroupWithZero.toPosMulStrictMono :
    PosMulStrictMono α where
  elim a b c hbc := by dsimp only; by_contra! h; exact hbc.not_le <| (mul_le_mul_left a.2).1 h

#adaptation_note /-- 2025-03-29 lean4#7717 Needed to add `dsimp only` -/
-- See note [lower instance priority]
instance (priority := 100) LinearOrderedCommGroupWithZero.toMulPosStrictMono :
    MulPosStrictMono α where
  elim a b c hbc := by dsimp only; by_contra! h; exact hbc.not_le <| (mul_le_mul_right a.2).1 h

@[deprecated mul_inv_le_of_le_mul₀ (since := "2024-11-18")]
theorem mul_inv_le_of_le_mul (hab : a ≤ b * c) : a * c⁻¹ ≤ b :=
  mul_inv_le_of_le_mul₀ zero_le' zero_le' hab

@[simp]
theorem Units.zero_lt (u : αˣ) : (0 : α) < u :=
  zero_lt_iff.2 u.ne_zero

@[deprecated mul_lt_mul_of_le_of_lt_of_nonneg_of_pos (since := "2024-11-18")]
theorem mul_lt_mul_of_lt_of_le₀ (hab : a ≤ b) (hb : b ≠ 0) (hcd : c < d) : a * c < b * d :=
  mul_lt_mul_of_le_of_lt_of_nonneg_of_pos hab hcd zero_le' (zero_lt_iff.2 hb)

@[deprecated mul_lt_mul'' (since := "2024-11-18")]
theorem mul_lt_mul₀ (hab : a < b) (hcd : c < d) : a * c < b * d :=
  mul_lt_mul'' hab hcd zero_le' zero_le'

theorem mul_inv_lt_of_lt_mul₀ (h : a < b * c) : a * c⁻¹ < b := by
  contrapose! h
  simpa only [inv_inv] using mul_inv_le_of_le_mul₀ zero_le' zero_le' h

theorem inv_mul_lt_of_lt_mul₀ (h : a < b * c) : b⁻¹ * a < c := by
  rw [mul_comm] at *
  exact mul_inv_lt_of_lt_mul₀ h

theorem lt_of_mul_lt_mul_of_le₀ (h : a * b < c * d) (hc : 0 < c) (hh : c ≤ a) : b < d := by
  have ha : a ≠ 0 := ne_of_gt (lt_of_lt_of_le hc hh)
  rw [← inv_le_inv₀ (zero_lt_iff.2 ha) hc] at hh
  simpa [inv_mul_cancel_left₀ ha, inv_mul_cancel_left₀ hc.ne']
    using mul_lt_mul_of_le_of_lt_of_nonneg_of_pos hh  h zero_le' (inv_pos.2 hc)

@[deprecated div_le_div_iff_of_pos_right (since := "2024-11-18")]
theorem div_le_div_right₀ (hc : c ≠ 0) : a / c ≤ b / c ↔ a ≤ b :=
  div_le_div_iff_of_pos_right (zero_lt_iff.2 hc)

@[deprecated div_le_div_iff_of_pos_left (since := "2024-11-18")]
theorem div_le_div_left₀ (ha : a ≠ 0) (hb : b ≠ 0) (hc : c ≠ 0) : a / b ≤ a / c ↔ c ≤ b :=
  div_le_div_iff_of_pos_left (zero_lt_iff.2 ha) (zero_lt_iff.2 hb) (zero_lt_iff.2 hc)

/-- `Equiv.mulLeft₀` as an `OrderIso` on a `LinearOrderedCommGroupWithZero.`. -/
@[simps! (config := { simpRhs := true }) apply toEquiv,
deprecated OrderIso.mulLeft₀ (since := "2024-11-18")]
def OrderIso.mulLeft₀' {a : α} (ha : a ≠ 0) : α ≃o α := .mulLeft₀ a (zero_lt_iff.2 ha)

set_option linter.deprecated false in
@[deprecated OrderIso.mulLeft₀_symm (since := "2024-11-18")]
theorem OrderIso.mulLeft₀'_symm {a : α} (ha : a ≠ 0) :
    (OrderIso.mulLeft₀' ha).symm = OrderIso.mulLeft₀' (inv_ne_zero ha) := by
  ext
  rfl

/-- `Equiv.mulRight₀` as an `OrderIso` on a `LinearOrderedCommGroupWithZero.`. -/
@[simps! (config := { simpRhs := true }) apply toEquiv,
deprecated OrderIso.mulRight₀ (since := "2024-11-18")]
def OrderIso.mulRight₀' {a : α} (ha : a ≠ 0) : α ≃o α := .mulRight₀ a (zero_lt_iff.2 ha)

set_option linter.deprecated false in
@[deprecated OrderIso.mulRight₀_symm (since := "2024-11-18")]
theorem OrderIso.mulRight₀'_symm {a : α} (ha : a ≠ 0) :
    (OrderIso.mulRight₀' ha).symm = OrderIso.mulRight₀' (inv_ne_zero ha) := by
  ext
  rfl

instance : LinearOrderedAddCommGroupWithTop (Additive αᵒᵈ) where
  neg_top := inv_zero (G₀ := α)
  add_neg_cancel := fun a ha ↦ mul_inv_cancel₀ (G₀ := α) (id ha : a.toMul ≠ 0)

instance : LinearOrderedAddCommGroupWithTop (Additive α)ᵒᵈ where
  neg_top := inv_zero (G₀ := α)
  add_neg_cancel := fun a ha ↦ mul_inv_cancel₀ (G₀ := α) (id ha : a.toMul ≠ 0)

@[deprecated pow_lt_pow_right₀ (since := "2024-11-18")]
lemma pow_lt_pow_succ (ha : 1 < a) : a ^ n < a ^ n.succ := pow_lt_pow_right₀ ha n.lt_succ_self

end LinearOrderedCommGroupWithZero

instance instCommMonoidWithZeroMultiplicativeOrderDual
    [LinearOrderedAddCommMonoidWithTop α] :
    CommMonoidWithZero (Multiplicative αᵒᵈ) where
  zero := Multiplicative.ofAdd (OrderDual.toDual ⊤)
  zero_mul := @top_add _ (_)
  -- Porting note:  Here and elsewhere in the file, just `zero_mul` worked in Lean 3. See
  -- https://leanprover.zulipchat.com/#narrow/stream/287929-mathlib4/topic/Type.20synonyms
  mul_zero := @add_top _ (_)

instance instIsOrderedMonoidWithZeroMultiplicativeOrderDual
    [LinearOrderedAddCommMonoidWithTop α] :
    IsOrderedMonoidWithZero (Multiplicative αᵒᵈ) where
  zero_le_one := (le_top : (0 : α) ≤ ⊤)

@[simp]
theorem ofAdd_toDual_eq_zero_iff [LinearOrderedAddCommMonoidWithTop α]
    (x : α) : Multiplicative.ofAdd (OrderDual.toDual x) = 0 ↔ x = ⊤ := Iff.rfl

@[simp]
theorem ofDual_toAdd_eq_top_iff [LinearOrderedAddCommMonoidWithTop α]
    (x : Multiplicative αᵒᵈ) : OrderDual.ofDual x.toAdd = ⊤ ↔ x = 0 := Iff.rfl

@[simp]
theorem ofAdd_bot [LinearOrderedAddCommMonoidWithTop α] :
    Multiplicative.ofAdd ⊥ = (0 : Multiplicative αᵒᵈ) := rfl

@[simp]
theorem ofDual_toAdd_zero [LinearOrderedAddCommMonoidWithTop α] :
    OrderDual.ofDual (0 : Multiplicative αᵒᵈ).toAdd = ⊤ := rfl

instance [LinearOrderedAddCommGroupWithTop α] :
    CommGroupWithZero (Multiplicative αᵒᵈ) :=
  { Multiplicative.divInvMonoid, instCommMonoidWithZeroMultiplicativeOrderDual,
    Multiplicative.instNontrivial with
    inv_zero := @LinearOrderedAddCommGroupWithTop.neg_top _ (_)
    mul_inv_cancel := @LinearOrderedAddCommGroupWithTop.add_neg_cancel _ (_) }

namespace WithZero
section Preorder
variable [Preorder α] {a b : α}

instance instPreorder : Preorder (WithZero α) := WithBot.preorder
instance instOrderBot : OrderBot (WithZero α) := WithBot.orderBot

lemma zero_le (a : WithZero α) : 0 ≤ a := bot_le

lemma zero_lt_coe (a : α) : (0 : WithZero α) < a := WithBot.bot_lt_coe a

lemma zero_eq_bot : (0 : WithZero α) = ⊥ := rfl

@[simp, norm_cast] lemma coe_lt_coe : (a : WithZero α) < b ↔ a < b := WithBot.coe_lt_coe

@[simp, norm_cast] lemma coe_le_coe : (a : WithZero α) ≤ b ↔ a ≤ b := WithBot.coe_le_coe

@[simp, norm_cast] lemma one_lt_coe [One α] : 1 < (a : WithZero α) ↔ 1 < a := coe_lt_coe

@[simp, norm_cast] lemma one_le_coe [One α] : 1 ≤ (a : WithZero α) ↔ 1 ≤ a := coe_le_coe

@[simp, norm_cast] lemma coe_lt_one [One α] : (a : WithZero α) < 1 ↔ a < 1 := coe_lt_coe

@[simp, norm_cast] lemma coe_le_one [One α] : (a : WithZero α) ≤ 1 ↔ a ≤ 1 := coe_le_coe

theorem coe_le_iff {x : WithZero α} : (a : WithZero α) ≤ x ↔ ∃ b : α, x = b ∧ a ≤ b :=
  WithBot.coe_le_iff

@[simp] lemma unzero_le_unzero {a b : WithZero α} (ha hb) :
    unzero (x := a) ha ≤ unzero (x := b) hb ↔ a ≤ b := by
  -- TODO: Fix `lift` so that it doesn't try to clear the hypotheses I give it when it is
  -- impossible to do so. See https://github.com/leanprover-community/mathlib4/issues/19160
  lift a to α using id ha
  lift b to α using id hb
  simp

instance instMulLeftMono [Mul α] [MulLeftMono α] :
    MulLeftMono (WithZero α) := by
  refine ⟨fun a b c hbc => ?_⟩
  induction a; · exact zero_le _
  induction b; · exact zero_le _
  rcases WithZero.coe_le_iff.1 hbc with ⟨c, rfl, hbc'⟩
  rw [← coe_mul _ c, ← coe_mul, coe_le_coe]
  exact mul_le_mul_left' hbc' _

protected lemma addLeftMono [AddZeroClass α] [AddLeftMono α]
    (h : ∀ a : α, 0 ≤ a) : AddLeftMono (WithZero α) := by
  refine ⟨fun a b c hbc => ?_⟩
  induction a
  · rwa [zero_add, zero_add]
  induction b
  · rw [add_zero]
    induction c
    · rw [add_zero]
    · rw [← coe_add, coe_le_coe]
      exact le_add_of_nonneg_right (h _)
  · rcases WithZero.coe_le_iff.1 hbc with ⟨c, rfl, hbc'⟩
    rw [← coe_add, ← coe_add _ c, coe_le_coe]
    exact add_le_add_left hbc' _

instance instExistsAddOfLE [Add α] [ExistsAddOfLE α] : ExistsAddOfLE (WithZero α) :=
  ⟨fun {a b} => by
    induction a
    · exact fun _ => ⟨b, (zero_add b).symm⟩
    induction b
    · exact fun h => (WithBot.not_coe_le_bot _ h).elim
    intro h
    obtain ⟨c, rfl⟩ := exists_add_of_le (WithZero.coe_le_coe.1 h)
    exact ⟨c, rfl⟩⟩

end Preorder

section PartialOrder
variable [PartialOrder α]

instance instPartialOrder : PartialOrder (WithZero α) := WithBot.partialOrder

instance instMulLeftReflectLT [Mul α] [MulLeftReflectLT α] :
    MulLeftReflectLT (WithZero α) := by
  refine ⟨fun a b c h => ?_⟩
  have := ((zero_le _).trans_lt h).ne'
  induction a
  · simp at this
  induction c
  · simp at this
  induction b
  exacts [zero_lt_coe _, coe_lt_coe.mpr (lt_of_mul_lt_mul_left' <| coe_lt_coe.mp h)]

end PartialOrder

instance instLattice [Lattice α] : Lattice (WithZero α) := WithBot.lattice

section LinearOrder
variable [LinearOrder α] {a b c : α}

instance instLinearOrder : LinearOrder (WithZero α) := WithBot.linearOrder

protected lemma le_max_iff : (a : WithZero α) ≤ max (b : WithZero α) c ↔ a ≤ max b c := by
  simp only [WithZero.coe_le_coe, le_max_iff]

protected lemma min_le_iff : min (a : WithZero α) b ≤ c ↔ min a b ≤ c := by
  simp only [WithZero.coe_le_coe, min_le_iff]

end LinearOrder

instance isOrderedMonoid [CommMonoid α] [PartialOrder α] [IsOrderedMonoid α] :
    IsOrderedMonoid (WithZero α) where
  mul_le_mul_left := fun _ _ => mul_le_mul_left'

/-
Note 1 : the below is not an instance because it requires `zero_le`. It seems
like a rather pathological definition because α already has a zero.
Note 2 : there is no multiplicative analogue because it does not seem necessary.
Mathematicians might be more likely to use the order-dual version, where all
elements are ≤ 1 and then 1 is the top element.
-/
/-- If `0` is the least element in `α`, then `WithZero α` is an ordered `AddMonoid`. -/
-- See note [reducible non-instances]
protected lemma isOrderedAddMonoid [AddCommMonoid α] [PartialOrder α] [IsOrderedAddMonoid α]
    (zero_le : ∀ a : α, 0 ≤ a) :
    IsOrderedAddMonoid (WithZero α) where
  add_le_add_left := @add_le_add_left _ _ _ (WithZero.addLeftMono zero_le)

/-- Adding a new zero to a canonically ordered additive monoid produces another one. -/
instance instCanonicallyOrderedAdd [AddZeroClass α] [Preorder α] [CanonicallyOrderedAdd α] :
    CanonicallyOrderedAdd (WithZero α) :=
  { WithZero.instExistsAddOfLE with
    le_self_add := fun a b => by
      induction a
      · exact bot_le
      induction b
      · exact le_rfl
      · exact WithZero.coe_le_coe.2 le_self_add }

<<<<<<< HEAD
instance instIsOrderedMonoidWithZero [CommMonoid α] [LinearOrder α] [IsOrderedMonoid α] :
    IsOrderedMonoidWithZero (WithZero α) :=
  { mul_le_mul_left := fun _ _ ↦ mul_le_mul_left', zero_le_one := WithZero.zero_le _ }
=======
instance instLinearOrderedCommMonoidWithZero [CommMonoid α] [LinearOrder α] [IsOrderedMonoid α] :
    LinearOrderedCommMonoidWithZero (WithZero α) where
  zero_le_one := WithZero.zero_le _

instance instLinearOrderedCommGroupWithZero [CommGroup α] [LinearOrder α] [IsOrderedMonoid α] :
    LinearOrderedCommGroupWithZero (WithZero α) where
>>>>>>> c3f2f2d8

end WithZero

section MultiplicativeNotation

/-- Notation for `WithZero (Multiplicative ℕ)` -/
scoped[Multiplicative] notation "ℕₘ₀" => WithZero (Multiplicative ℕ)

/-- Notation for `WithZero (Multiplicative ℤ)` -/
scoped[Multiplicative] notation "ℤₘ₀" => WithZero (Multiplicative ℤ)

end MultiplicativeNotation<|MERGE_RESOLUTION|>--- conflicted
+++ resolved
@@ -29,13 +29,9 @@
 variable {α : Type*}
 
 /-- A linearly ordered commutative monoid with a zero element. -/
-<<<<<<< HEAD
 @[deprecated "Use `[CommMonoidWithZero α] [LinearOrder α] [IsOrderedMonoidWithZero α]` instead."
   (since := "2025-04-03")]
 structure LinearOrderedCommMonoidWithZero (α : Type*) extends CommMonoidWithZero α, LinearOrder α,
-=======
-class LinearOrderedCommMonoidWithZero (α : Type*) extends CommMonoidWithZero α, LinearOrder α,
->>>>>>> c3f2f2d8
     IsOrderedMonoid α, OrderBot α where
   /-- `0 ≤ 1` in any linearly ordered commutative monoid. -/
   zero_le_one : (0 : α) ≤ 1
@@ -72,27 +68,16 @@
 lemma Function.Injective.isOrderedMonoidWithZero {β : Type*} [Zero β] [One β] [Mul β]
     [Pow β ℕ] [Max β] [Min β] (f : β → α) (hf : Function.Injective f) (zero : f 0 = 0)
     (one : f 1 = 1) (mul : ∀ x y, f (x * y) = f x * f y) (npow : ∀ (x) (n : ℕ), f (x ^ n) = f x ^ n)
-<<<<<<< HEAD
     (hsup : ∀ x y, f (x ⊔ y) = max (f x) (f y)) (hinf : ∀ x y, f (x ⊓ y) = min (f x) (f y)) :
-    let _ : LinearOrder β := LinearOrder.lift f hf hsup hinf
-    let _ : CommMonoidWithZero β := hf.commMonoidWithZero f zero one mul npow
-    let _ : IsOrderedMonoid β := hf.isOrderedMonoid f one mul npow
+    letI _ : LinearOrder β := LinearOrder.lift f hf hsup hinf
+    letI _ : CommMonoidWithZero β := hf.commMonoidWithZero f zero one mul npow
+    haveI _ : IsOrderedMonoid β := hf.isOrderedMonoid f one mul npow
     IsOrderedMonoidWithZero β :=
-  let _ : LinearOrder β := LinearOrder.lift f hf hsup hinf
-  let _ : CommMonoidWithZero β := hf.commMonoidWithZero f zero one mul npow
-  let _ : IsOrderedMonoid β := hf.isOrderedMonoid f one mul npow
+  letI _ : LinearOrder β := LinearOrder.lift f hf hsup hinf
+  letI _ : CommMonoidWithZero β := hf.commMonoidWithZero f zero one mul npow
+  haveI _ : IsOrderedMonoid β := hf.isOrderedMonoid f one mul npow
   { zero_le_one :=
       show f 0 ≤ f 1 by simp only [zero, one, zero_le_one] }
-=======
-    (hsup : ∀ x y, f (x ⊔ y) = max (f x) (f y)) (hinf : ∀ x y, f (x ⊓ y) = min (f x) (f y))
-    (bot : f ⊥ = ⊥) : LinearOrderedCommMonoidWithZero β where
-  __ := LinearOrder.lift f hf hsup hinf
-  __ := hf.isOrderedMonoid f one mul npow
-  __ := hf.commMonoidWithZero f zero one mul npow
-  zero_le_one :=
-      show f 0 ≤ f 1 by simp only [zero, one, LinearOrderedCommMonoidWithZero.zero_le_one]
-  bot_le a := show f ⊥ ≤ f a from bot ▸ bot_le
->>>>>>> c3f2f2d8
 
 @[simp] lemma zero_le' : 0 ≤ a := by
   simpa only [mul_zero, mul_one] using mul_le_mul_left' (zero_le_one' α) a
@@ -410,18 +395,9 @@
       · exact le_rfl
       · exact WithZero.coe_le_coe.2 le_self_add }
 
-<<<<<<< HEAD
 instance instIsOrderedMonoidWithZero [CommMonoid α] [LinearOrder α] [IsOrderedMonoid α] :
     IsOrderedMonoidWithZero (WithZero α) :=
   { mul_le_mul_left := fun _ _ ↦ mul_le_mul_left', zero_le_one := WithZero.zero_le _ }
-=======
-instance instLinearOrderedCommMonoidWithZero [CommMonoid α] [LinearOrder α] [IsOrderedMonoid α] :
-    LinearOrderedCommMonoidWithZero (WithZero α) where
-  zero_le_one := WithZero.zero_le _
-
-instance instLinearOrderedCommGroupWithZero [CommGroup α] [LinearOrder α] [IsOrderedMonoid α] :
-    LinearOrderedCommGroupWithZero (WithZero α) where
->>>>>>> c3f2f2d8
 
 end WithZero
 
