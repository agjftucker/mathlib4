--- conflicted
+++ resolved
@@ -622,63 +622,28 @@
 
 theorem mul_le_of_le_one_right [PosMulMono α] (a0 : 0 ≤ a) (h : b ≤ 1) : a * b ≤ a := by
   simpa only [mul_one] using mul_le_mul_of_nonneg_left h a0
-#align mul_le_of_le_one_right mul_le_of_le_one_right
 
 theorem le_mul_of_one_le_right [PosMulMono α] (a0 : 0 ≤ a) (h : 1 ≤ b) : a ≤ a * b := by
   simpa only [mul_one] using mul_le_mul_of_nonneg_left h a0
-#align le_mul_of_one_le_right le_mul_of_one_le_right
-
-<<<<<<< HEAD
+
 theorem mul_le_of_le_one_left [MulPosMono α] (b0 : 0 ≤ b) (h : a ≤ 1) : a * b ≤ b := by
   simpa only [one_mul] using mul_le_mul_of_nonneg_right h b0
-#align mul_le_of_le_one_left mul_le_of_le_one_left
 
 theorem le_mul_of_one_le_left [MulPosMono α] (b0 : 0 ≤ b) (h : 1 ≤ a) : b ≤ a * b := by
   simpa only [one_mul] using mul_le_mul_of_nonneg_right h b0
-#align le_mul_of_one_le_left le_mul_of_one_le_left
 
 theorem mul_lt_of_lt_one_right [PosMulStrictMono α] (a0 : 0 < a) (h : b < 1) : a * b < a := by
   simpa only [mul_one] using mul_lt_mul_of_pos_left h a0
-#align mul_lt_of_lt_one_right mul_lt_of_lt_one_right
 
 theorem lt_mul_of_one_lt_right [PosMulStrictMono α] (a0 : 0 < a) (h : 1 < b) : a < a * b := by
   simpa only [mul_one] using mul_lt_mul_of_pos_left h a0
-#align lt_mul_of_one_lt_right lt_mul_of_one_lt_right
 
 theorem mul_lt_of_lt_one_left [MulPosStrictMono α] (b0 : 0 < b) (h : a < 1) : a * b < b := by
   simpa only [one_mul] using mul_lt_mul_of_pos_right h b0
-#align mul_lt_of_lt_one_left mul_lt_of_lt_one_left
 
 theorem lt_mul_of_one_lt_left [MulPosStrictMono α] (b0 : 0 < b) (h : 1 < a) : b < a * b := by
   simpa only [one_mul] using mul_lt_mul_of_pos_right h b0
-#align lt_mul_of_one_lt_left lt_mul_of_one_lt_left
-
-=======
-theorem mul_le_of_le_one_left [MulPosMono α] (hb : 0 ≤ b) (h : a ≤ 1) : a * b ≤ b := by
-  simpa only [one_mul] using mul_le_mul_of_nonneg_right h hb
-
-theorem le_mul_of_one_le_left [MulPosMono α] (hb : 0 ≤ b) (h : 1 ≤ a) : b ≤ a * b := by
-  simpa only [one_mul] using mul_le_mul_of_nonneg_right h hb
-
-theorem mul_le_of_le_one_right [PosMulMono α] (ha : 0 ≤ a) (h : b ≤ 1) : a * b ≤ a := by
-  simpa only [mul_one] using mul_le_mul_of_nonneg_left h ha
-
-theorem le_mul_of_one_le_right [PosMulMono α] (ha : 0 ≤ a) (h : 1 ≤ b) : a ≤ a * b := by
-  simpa only [mul_one] using mul_le_mul_of_nonneg_left h ha
-
-theorem mul_lt_of_lt_one_left [MulPosStrictMono α] (hb : 0 < b) (h : a < 1) : a * b < b := by
-  simpa only [one_mul] using mul_lt_mul_of_pos_right h hb
-
-theorem lt_mul_of_one_lt_left [MulPosStrictMono α] (hb : 0 < b) (h : 1 < a) : b < a * b := by
-  simpa only [one_mul] using mul_lt_mul_of_pos_right h hb
-
-theorem mul_lt_of_lt_one_right [PosMulStrictMono α] (ha : 0 < a) (h : b < 1) : a * b < a := by
-  simpa only [mul_one] using mul_lt_mul_of_pos_left h ha
-
-theorem lt_mul_of_one_lt_right [PosMulStrictMono α] (ha : 0 < a) (h : 1 < b) : a < a * b := by
-  simpa only [mul_one] using mul_lt_mul_of_pos_left h ha
-
->>>>>>> 6dc7ed96
+
 /-! Lemmas of the form `b ≤ c → a ≤ 1 → b * a ≤ c`. -/
 
 @[deprecated (since := "2024-07-13")]
@@ -696,25 +661,7 @@
     b * a < c :=
   (mul_le_of_le_one_right hb ha).trans_lt h
 
-<<<<<<< HEAD
-@[deprecated (since := "2024-07-13")]
-=======
-/-- Assumes left covariance. -/
-theorem Left.mul_le_one_of_le_of_le [PosMulMono α] (ha : a ≤ 1) (hb : b ≤ 1) (a0 : 0 ≤ a) :
-    a * b ≤ 1 :=
-  mul_le_of_le_of_le_one_of_nonneg ha hb a0
-
-/-- Assumes left covariance. -/
-theorem Left.mul_lt_of_le_of_lt_one_of_pos [PosMulStrictMono α] (ha : a ≤ 1) (hb : b < 1)
-    (a0 : 0 < a) : a * b < 1 :=
-  _root_.mul_lt_of_le_of_lt_one_of_pos ha hb a0
-
-/-- Assumes left covariance. -/
-theorem Left.mul_lt_of_lt_of_le_one_of_nonneg [PosMulMono α] (ha : a < 1) (hb : b ≤ 1)
-    (a0 : 0 ≤ a) : a * b < 1 :=
-  _root_.mul_lt_of_lt_of_le_one_of_nonneg ha hb a0
-
->>>>>>> 6dc7ed96
+@[deprecated (since := "2024-07-13")]
 theorem mul_le_of_le_of_le_one' [PosMulMono α] [MulPosMono α] (bc : b ≤ c) (ha : a ≤ 1) (a0 : 0 ≤ a)
     (c0 : 0 ≤ c) : b * a ≤ c :=
   (mul_le_mul_of_nonneg_right bc a0).trans <| mul_le_of_le_one_right c0 ha
@@ -752,25 +699,7 @@
     b < c * a :=
   h.trans_le <| le_mul_of_one_le_right hc ha
 
-<<<<<<< HEAD
-@[deprecated (since := "2024-07-13")]
-=======
-/-- Assumes left covariance. -/
-theorem Left.one_le_mul_of_le_of_le [PosMulMono α] (ha : 1 ≤ a) (hb : 1 ≤ b) (a0 : 0 ≤ a) :
-    1 ≤ a * b :=
-  le_mul_of_le_of_one_le_of_nonneg ha hb a0
-
-/-- Assumes left covariance. -/
-theorem Left.one_lt_mul_of_le_of_lt_of_pos [PosMulStrictMono α] (ha : 1 ≤ a) (hb : 1 < b)
-    (a0 : 0 < a) : 1 < a * b :=
-  lt_mul_of_le_of_one_lt_of_pos ha hb a0
-
-/-- Assumes left covariance. -/
-theorem Left.lt_mul_of_lt_of_one_le_of_nonneg [PosMulMono α] (ha : 1 < a) (hb : 1 ≤ b)
-    (a0 : 0 ≤ a) : 1 < a * b :=
-  _root_.lt_mul_of_lt_of_one_le_of_nonneg ha hb a0
-
->>>>>>> 6dc7ed96
+@[deprecated (since := "2024-07-13")]
 theorem le_mul_of_le_of_one_le' [PosMulMono α] [MulPosMono α] (bc : b ≤ c) (ha : 1 ≤ a)
     (a0 : 0 ≤ a) (b0 : 0 ≤ b) : b ≤ c * a :=
   (le_mul_of_one_le_right b0 ha).trans <| mul_le_mul_of_nonneg_right bc a0
@@ -808,33 +737,12 @@
     a * b < c :=
   (mul_le_of_le_one_left hb ha).trans_lt h
 
-<<<<<<< HEAD
-@[deprecated (since := "2024-07-13")]
-=======
-/-- Assumes right covariance. -/
-theorem Right.mul_lt_one_of_lt_of_le_of_pos [MulPosStrictMono α] (ha : a < 1) (hb : b ≤ 1)
-    (b0 : 0 < b) : a * b < 1 :=
-  mul_lt_of_lt_one_of_le_of_pos ha hb b0
-
-/-- Assumes right covariance. -/
-theorem Right.mul_lt_one_of_le_of_lt_of_nonneg [MulPosMono α] (ha : a ≤ 1) (hb : b < 1)
-    (b0 : 0 ≤ b) : a * b < 1 :=
-  mul_lt_of_le_one_of_lt_of_nonneg ha hb b0
-
->>>>>>> 6dc7ed96
+@[deprecated (since := "2024-07-13")]
 theorem mul_lt_of_lt_one_of_lt_of_pos [PosMulStrictMono α] [MulPosStrictMono α] (ha : a < 1)
     (bc : b < c) (a0 : 0 < a) (c0 : 0 < c) : a * b < c :=
   (mul_lt_mul_of_pos_left bc a0).trans <| mul_lt_of_lt_one_left c0 ha
 
-<<<<<<< HEAD
-@[deprecated (since := "2024-07-13")]
-=======
-/-- Assumes right covariance. -/
-theorem Right.mul_le_one_of_le_of_le [MulPosMono α] (ha : a ≤ 1) (hb : b ≤ 1) (b0 : 0 ≤ b) :
-    a * b ≤ 1 :=
-  mul_le_of_le_one_of_le_of_nonneg ha hb b0
-
->>>>>>> 6dc7ed96
+@[deprecated (since := "2024-07-13")]
 theorem mul_le_of_le_one_of_le' [PosMulMono α] [MulPosMono α] (ha : a ≤ 1) (bc : b ≤ c) (a0 : 0 ≤ a)
     (c0 : 0 ≤ c) : a * b ≤ c :=
   (mul_le_mul_of_nonneg_left bc a0).trans <| mul_le_of_le_one_left c0 ha
@@ -867,25 +775,7 @@
     b < a * c :=
   h.trans <| lt_mul_of_one_lt_left hc ha
 
-<<<<<<< HEAD
-@[deprecated (since := "2024-07-13")]
-=======
-/-- Assumes right covariance. -/
-theorem Right.one_lt_mul_of_lt_of_le_of_pos [MulPosStrictMono α] (ha : 1 < a) (hb : 1 ≤ b)
-    (b0 : 0 < b) : 1 < a * b :=
-  lt_mul_of_one_lt_of_le_of_pos ha hb b0
-
-/-- Assumes right covariance. -/
-theorem Right.one_lt_mul_of_le_of_lt_of_nonneg [MulPosMono α] (ha : 1 ≤ a) (hb : 1 < b)
-    (b0 : 0 ≤ b) : 1 < a * b :=
-  lt_mul_of_one_le_of_lt_of_nonneg ha hb b0
-
-/-- Assumes right covariance. -/
-theorem Right.one_lt_mul_of_lt_of_lt [MulPosStrictMono α] (ha : 1 < a) (hb : 1 < b) (b0 : 0 < b) :
-    1 < a * b :=
-  lt_mul_of_one_lt_of_lt_of_pos ha hb b0
-
->>>>>>> 6dc7ed96
+@[deprecated (since := "2024-07-13")]
 theorem lt_mul_of_one_lt_of_lt_of_nonneg [MulPosMono α] (ha : 1 ≤ a) (h : b < c) (hc : 0 ≤ c) :
     b < a * c :=
   h.trans_le <| le_mul_of_one_le_left hc ha
@@ -910,15 +800,7 @@
     b ≤ a * c :=
   bc.trans <| le_mul_of_one_le_left c0 ha
 
-<<<<<<< HEAD
-@[deprecated (since := "2024-07-13")]
-=======
-/-- Assumes right covariance. -/
-theorem Right.one_le_mul_of_le_of_le [MulPosMono α] (ha : 1 ≤ a) (hb : 1 ≤ b) (b0 : 0 ≤ b) :
-    1 ≤ a * b :=
-  le_mul_of_one_le_of_le_of_nonneg ha hb b0
-
->>>>>>> 6dc7ed96
+@[deprecated (since := "2024-07-13")]
 theorem le_of_mul_le_of_one_le_of_nonneg_left [PosMulMono α] (h : a * b ≤ c) (hb : 1 ≤ b)
     (ha : 0 ≤ a) : a ≤ c :=
   (le_mul_of_one_le_right ha hb).trans h
@@ -945,7 +827,6 @@
 theorem mul_le_one_of_le_of_le_left [PosMulMono α]
     (ha : a ≤ 1) (hb : b ≤ 1) (a0 : 0 ≤ a) : a * b ≤ 1 :=
   (mul_le_of_le_one_right a0 hb).trans ha
-#align left.mul_le_one_of_le_of_le mul_le_one_of_le_of_le_left
 
 @[deprecated (since := "2024-07-13")]
 alias Left.mul_le_one_of_le_of_le := mul_le_one_of_le_of_le_left
@@ -954,7 +835,6 @@
 theorem mul_lt_one_of_le_of_lt_left [PosMulStrictMono α]
     (ha : a ≤ 1) (hb : b < 1) (a0 : 0 < a) : a * b < 1 :=
   (mul_lt_of_lt_one_right a0 hb).trans_le ha
-#align left.mul_lt_of_le_of_lt_one_of_pos mul_lt_one_of_le_of_lt_left
 
 @[deprecated (since := "2024-07-13")]
 alias Left.mul_lt_of_le_of_lt_one_of_pos := mul_lt_one_of_le_of_lt_left
@@ -963,7 +843,6 @@
 theorem mul_lt_one_of_lt_of_le_left [PosMulMono α]
     (ha : a < 1) (hb : b ≤ 1) (a0 : 0 ≤ a) : a * b < 1 :=
   (mul_le_of_le_one_right a0 hb).trans_lt ha
-#align left.mul_lt_of_lt_of_le_one_of_nonneg mul_lt_one_of_lt_of_le_left
 
 @[deprecated (since := "2024-07-13")]
 alias Left.mul_lt_of_lt_of_le_one_of_nonneg := mul_lt_one_of_lt_of_le_left
@@ -977,7 +856,6 @@
 theorem mul_le_one_of_le_of_le_right [MulPosMono α]
     (ha : a ≤ 1) (hb : b ≤ 1) (b0 : 0 ≤ b) : a * b ≤ 1 :=
   (mul_le_of_le_one_left b0 ha).trans hb
-#align right.mul_le_one_of_le_of_le mul_le_one_of_le_of_le_right
 
 @[deprecated (since := "2024-07-13")]
 alias Right.mul_le_one_of_le_of_le := mul_le_one_of_le_of_le_right
@@ -986,7 +864,6 @@
 theorem mul_lt_one_of_lt_of_le_right [MulPosStrictMono α]
     (ha : a < 1) (hb : b ≤ 1) (b0 : 0 < b) : a * b < 1 :=
   (mul_lt_of_lt_one_left b0 ha).trans_le hb
-#align right.mul_lt_one_of_lt_of_le_of_pos mul_lt_one_of_lt_of_le_right
 
 @[deprecated (since := "2024-07-13")]
 alias Right.mul_lt_one_of_lt_of_le_of_pos := mul_lt_one_of_lt_of_le_right
@@ -995,7 +872,6 @@
 theorem mul_lt_one_of_le_of_lt_right [MulPosMono α]
     (ha : a ≤ 1) (hb : b < 1) (b0 : 0 ≤ b) : a * b < 1 :=
   (mul_le_of_le_one_left b0 ha).trans_lt hb
-#align right.mul_lt_one_of_le_of_lt_of_nonneg mul_lt_one_of_lt_of_le_right
 
 @[deprecated (since := "2024-07-13")]
 alias Right.mul_lt_one_of_le_of_lt_of_nonneg := mul_lt_one_of_lt_of_le_right
@@ -1007,17 +883,14 @@
 
 theorem mul_le_one [MulPosMono α] (ha : a ≤ 1) (hb' : 0 ≤ b) (hb : b ≤ 1) : a * b ≤ 1 :=
   mul_le_one_of_le_of_le_right ha hb hb'
-#align mul_le_one mul_le_one
 
 theorem mul_lt_one_of_nonneg_of_lt_one_left [PosMulMono α]
     (ha₀ : 0 ≤ a) (ha : a < 1) (hb : b ≤ 1) : a * b < 1 :=
   mul_lt_one_of_lt_of_le_left ha hb ha₀
-#align mul_lt_one_of_nonneg_of_lt_one_left mul_lt_one_of_nonneg_of_lt_one_left
 
 theorem mul_lt_one_of_nonneg_of_lt_one_right [MulPosMono α]
     (ha : a ≤ 1) (hb₀ : 0 ≤ b) (hb : b < 1) : a * b < 1 :=
   mul_lt_one_of_le_of_lt_right ha hb hb₀
-#align mul_lt_one_of_nonneg_of_lt_one_right mul_lt_one_of_nonneg_of_lt_one_right
 
 /-! Lemmas of the form `1 ≤ a → 1 ≤ b → 1 ≤ a * b`. -/
 
@@ -1025,7 +898,6 @@
 theorem Left.one_le_mul_of_le_of_le [PosMulMono α] [ZeroLEOneClass α]
     (ha : 1 ≤ a) (hb : 1 ≤ b) : 1 ≤ a * b :=
   ha.trans (le_mul_of_one_le_right (zero_le_one.trans ha) hb)
-#align left.one_le_mul_of_le_of_le Left.one_le_mul_of_le_of_le
 
 -- See `Left.one_lt_mul_of_le_of_lt₀` for `1 ≤ a → 1 < b → 1 < a * b`
 -- It's not here because we do not have `ZeroLTOneClass`. We need `PartialOrder` to show `0 < 1`.
@@ -1034,7 +906,6 @@
 theorem Left.one_lt_mul_of_lt_of_le₀ [PosMulMono α] [ZeroLEOneClass α]
     (ha : 1 < a) (hb : 1 ≤ b) : 1 < a * b :=
   ha.trans_le (le_mul_of_one_le_right (zero_le_one.trans ha.le) hb)
-#align left.lt_mul_of_lt_of_one_le_of_nonneg Left.one_lt_mul_of_lt_of_le₀
 
 /-- Assumes left covariance. -/
 theorem Left.one_lt_mul_of_lt_of_lt [PosMulStrictMono α] [ZeroLEOneClass α]
@@ -1045,7 +916,6 @@
 theorem Right.one_le_mul_of_le_of_le [MulPosMono α] [ZeroLEOneClass α]
     (ha : 1 ≤ a) (hb : 1 ≤ b) : 1 ≤ a * b :=
   hb.trans (le_mul_of_one_le_left (zero_le_one.trans hb) ha)
-#align right.one_le_mul_of_le_of_le Right.one_le_mul_of_le_of_le
 
 -- See `Right.one_lt_mul_of_lt_of_le₀` for `1 < a → 1 ≤ b → 1 < a * b`
 -- It's not here because we do not have `ZeroLTOneClass`. We need `PartialOrder` to show `0 < 1`.
@@ -1054,25 +924,19 @@
 theorem Right.one_lt_mul_of_le_of_lt₀ [MulPosMono α] [ZeroLEOneClass α]
     (ha : 1 ≤ a) (hb : 1 < b) : 1 < a * b :=
   hb.trans_le (le_mul_of_one_le_left (zero_le_one.trans hb.le) ha)
-#align right.one_lt_mul_of_le_of_lt_of_nonneg Right.one_lt_mul_of_le_of_lt₀
 
 /-- Assumes right covariance. -/
 theorem Right.one_lt_mul_of_lt_of_lt [MulPosStrictMono α] [ZeroLEOneClass α]
     (ha : 1 < a) (hb : 1 < b) : 1 < a * b :=
   hb.trans (lt_mul_of_one_lt_left (zero_le_one.trans_lt hb) ha)
-#align right.one_lt_mul_of_lt_of_lt Right.one_lt_mul_of_lt_of_lt
 
 alias one_le_mul_of_le_of_le := Left.one_le_mul_of_le_of_le
 alias one_lt_mul_of_le_of_lt := Right.one_lt_mul_of_le_of_lt₀
-#align one_lt_mul_of_le_of_lt one_lt_mul_of_le_of_lt
 alias one_lt_mul_of_lt_of_le := Left.one_lt_mul_of_lt_of_le₀
-#align one_lt_mul_of_lt_of_le one_lt_mul_of_lt_of_le
 alias one_lt_mul_of_lt_of_lt := Left.one_lt_mul_of_lt_of_lt
 
 alias one_le_mul_of_one_le_of_one_le := one_le_mul_of_le_of_le
-#align one_le_mul_of_one_le_of_one_le one_le_mul_of_one_le_of_one_le
 alias one_lt_mul := one_lt_mul_of_le_of_lt
-#align one_lt_mul one_lt_mul
 
 end Preorder
 
@@ -1084,13 +948,11 @@
 theorem Left.one_lt_mul_of_le_of_lt₀ [PosMulStrictMono α] [ZeroLEOneClass α] [NeZero (1 : α)]
     (ha : 1 ≤ a) (hb : 1 < b) : 1 < a * b :=
   ha.trans_lt (lt_mul_of_one_lt_right (zero_lt_one.trans_le ha) hb)
-#align left.one_lt_mul_of_le_of_lt_of_pos Left.one_lt_mul_of_le_of_lt₀
 
 /-- Assumes right covariance. -/
 theorem Right.one_lt_mul_of_lt_of_le₀ [MulPosStrictMono α] [ZeroLEOneClass α] [NeZero (1 : α)]
     (ha : 1 < a) (hb : 1 ≤ b) : 1 < a * b :=
   hb.trans_lt (lt_mul_of_one_lt_left (zero_lt_one.trans_le hb) ha)
-#align right.one_lt_mul_of_lt_of_le_of_pos Right.one_lt_mul_of_lt_of_le₀
 
 end PartialOrder
 
