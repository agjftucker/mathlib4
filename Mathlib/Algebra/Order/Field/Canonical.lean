--- conflicted
+++ resolved
@@ -23,22 +23,10 @@
 
 variable {α : Type*} [Semifield α] [LinearOrder α] [CanonicallyOrderedAdd α]
 
-<<<<<<< HEAD
 /-- Construct a `IsOrderedMonoidWithZero` from a canonically linear ordered semifield. -/
 lemma CanonicallyOrderedAdd.toIsOrderedMonoidWithZero :
     IsOrderedMonoidWithZero α :=
   { zero_le_one := zero_le_one
-=======
--- See note [reducible non-instances]
-/-- Construct a `LinearOrderedCommGroupWithZero` from a canonically linear ordered semifield. -/
-abbrev CanonicallyOrderedAdd.toLinearOrderedCommGroupWithZero :
-    LinearOrderedCommGroupWithZero α :=
-  { __ := ‹Semifield α›
-    __ := ‹LinearOrder α›
-    bot := 0
-    bot_le := zero_le
-    zero_le_one := zero_le_one
->>>>>>> ff7d916a
     mul_le_mul_left := fun _ _ h _ ↦ mul_le_mul_of_nonneg_left h <| zero_le _ }
 
 variable [IsStrictOrderedRing α] [Sub α] [OrderedSub α]
