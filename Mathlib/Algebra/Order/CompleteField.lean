/-
Copyright (c) 2022 Alex J. Best. All rights reserved.
Released under Apache 2.0 license as described in the file LICENSE.
Authors: Alex J. Best, Yaël Dillies
-/
import Mathlib.Algebra.Order.Archimedean.Hom
import Mathlib.Algebra.Order.Group.Pointwise.CompleteLattice

/-!
# Conditionally complete linear ordered fields

This file shows that the reals are unique, or, more formally, given a type satisfying the common
axioms of the reals (field, conditionally complete, linearly ordered) that there is an isomorphism
preserving these properties to the reals. This is `LinearOrderedField.inducedOrderRingIso` for `ℚ`.
Moreover this isomorphism is unique.

We introduce definitions of conditionally complete linear ordered fields, and show all such are
archimedean. We also construct the natural map from a `LinearOrderedField` to such a field.

## Main definitions

* `ConditionallyCompleteLinearOrderedField`: A field satisfying the standard axiomatization of
  the real numbers, being a Dedekind complete and linear ordered field.
* `LinearOrderedField.inducedMap`: A (unique) map from any archimedean linear ordered field to a
  conditionally complete linear ordered field. Various bundlings are available.

## Main results

* `LinearOrderedField.uniqueOrderRingHom` : Uniqueness of `OrderRingHom`s from an archimedean
  linear ordered field to a conditionally complete linear ordered field.
* `LinearOrderedField.uniqueOrderRingIso` : Uniqueness of `OrderRingIso`s between two
  conditionally complete linearly ordered fields.

## References

* https://mathoverflow.net/questions/362991/
  who-first-characterized-the-real-numbers-as-the-unique-complete-ordered-field

## Tags

reals, conditionally complete, ordered field, uniqueness
-/

variable {F α β γ : Type*}

noncomputable section

open Function Rat Set

open scoped Pointwise

/-- A field which is both linearly ordered and conditionally complete with respect to the order.
This axiomatizes the reals. -/
-- @[protect_proj] -- Porting note: does not exist anymore
class ConditionallyCompleteLinearOrderedField (α : Type*) extends
    Field α, ConditionallyCompleteLinearOrder α where
  -- extends `IsStrictOrderedRing α` produces
  -- (kernel) declaration has free variables
  -- 'ConditionallyCompleteLinearOrderedField.toIsStrictOrderedRing'
  [toIsStrictOrderedRing : IsStrictOrderedRing α]

attribute [instance] ConditionallyCompleteLinearOrderedField.toIsStrictOrderedRing

-- see Note [lower instance priority]
/-- Any conditionally complete linearly ordered field is archimedean. -/
instance (priority := 100) ConditionallyCompleteLinearOrderedField.to_archimedean
    [ConditionallyCompleteLinearOrderedField α] : Archimedean α :=
  archimedean_iff_nat_lt.2
    (by
      by_contra! h
      obtain ⟨x, h⟩ := h
      have := csSup_le (range_nonempty Nat.cast)
        (forall_mem_range.2 fun m =>
          le_sub_iff_add_le.2 <| le_csSup ⟨x, forall_mem_range.2 h⟩ ⟨m+1, Nat.cast_succ m⟩)
      linarith)

<<<<<<< HEAD
/-- The reals are a conditionally complete linearly ordered field. -/
instance : ConditionallyCompleteLinearOrderedField ℝ :=
  { (inferInstance : Field ℝ),
    (inferInstance : ConditionallyCompleteLinearOrder ℝ) with }

=======
>>>>>>> d28737c0
namespace LinearOrderedField

/-!
### Rational cut map

The idea is that a conditionally complete linear ordered field is fully characterized by its copy of
the rationals. Hence we define `LinearOrderedField.cutMap β : α → Set β` which sends `a : α` to the
"rationals in `β`" that are less than `a`.
-/


section CutMap

variable [Field α] [LinearOrder α]

section DivisionRing

variable (β) [DivisionRing β] {a a₁ a₂ : α} {b : β} {q : ℚ}

/-- The lower cut of rationals inside a linear ordered field that are less than a given element of
another linear ordered field. -/
def cutMap (a : α) : Set β :=
  (Rat.cast : ℚ → β) '' {t | ↑t < a}

theorem cutMap_mono (h : a₁ ≤ a₂) : cutMap β a₁ ⊆ cutMap β a₂ := image_subset _ fun _ => h.trans_lt'

variable {β}

@[simp]
theorem mem_cutMap_iff : b ∈ cutMap β a ↔ ∃ q : ℚ, (q : α) < a ∧ (q : β) = b := Iff.rfl

theorem coe_mem_cutMap_iff [CharZero β] : (q : β) ∈ cutMap β a ↔ (q : α) < a :=
  Rat.cast_injective.mem_set_image

theorem cutMap_self (a : α) : cutMap α a = Iio a ∩ range (Rat.cast : ℚ → α) := by
  ext
  constructor
  · rintro ⟨q, h, rfl⟩
    exact ⟨h, q, rfl⟩
  · rintro ⟨h, q, rfl⟩
    exact ⟨q, h, rfl⟩

end DivisionRing

variable (β) [IsStrictOrderedRing α] [Field β] [LinearOrder β] [IsStrictOrderedRing β]
  {a a₁ a₂ : α} {b : β} {q : ℚ}

theorem cutMap_coe (q : ℚ) : cutMap β (q : α) = Rat.cast '' {r : ℚ | (r : β) < q} := by
  simp_rw [cutMap, Rat.cast_lt]

variable [Archimedean α]

omit [LinearOrder β] [IsStrictOrderedRing β] in
theorem cutMap_nonempty (a : α) : (cutMap β a).Nonempty :=
  Nonempty.image _ <| exists_rat_lt a

theorem cutMap_bddAbove (a : α) : BddAbove (cutMap β a) := by
  obtain ⟨q, hq⟩ := exists_rat_gt a
  exact ⟨q, forall_mem_image.2 fun r hr => mod_cast (hq.trans' hr).le⟩

theorem cutMap_add (a b : α) : cutMap β (a + b) = cutMap β a + cutMap β b := by
  refine (image_subset_iff.2 fun q hq => ?_).antisymm ?_
  · rw [mem_setOf_eq, ← sub_lt_iff_lt_add] at hq
    obtain ⟨q₁, hq₁q, hq₁ab⟩ := exists_rat_btwn hq
    refine ⟨q₁, by rwa [coe_mem_cutMap_iff], q - q₁, ?_, add_sub_cancel _ _⟩
    norm_cast
    rw [coe_mem_cutMap_iff]
    exact mod_cast sub_lt_comm.mp hq₁q
  · rintro _ ⟨_, ⟨qa, ha, rfl⟩, _, ⟨qb, hb, rfl⟩, rfl⟩
    -- After https://github.com/leanprover/lean4/pull/2734, `norm_cast` needs help with beta reduction.
    refine ⟨qa + qb, ?_, by beta_reduce; norm_cast⟩
    rw [mem_setOf_eq, cast_add]
    exact add_lt_add ha hb

end CutMap

/-!
### Induced map

`LinearOrderedField.cutMap` spits out a `Set β`. To get something in `β`, we now take the supremum.
-/


section InducedMap

variable (α β γ) [Field α] [LinearOrder α] [IsStrictOrderedRing α]
  [ConditionallyCompleteLinearOrderedField β] [ConditionallyCompleteLinearOrderedField γ]

/-- The induced order preserving function from a linear ordered field to a conditionally complete
linear ordered field, defined by taking the Sup in the codomain of all the rationals less than the
input. -/
def inducedMap (x : α) : β :=
  sSup <| cutMap β x

variable [Archimedean α]

theorem inducedMap_mono : Monotone (inducedMap α β) := fun _ _ h =>
  csSup_le_csSup (cutMap_bddAbove β _) (cutMap_nonempty β _) (cutMap_mono β h)

theorem inducedMap_rat (q : ℚ) : inducedMap α β (q : α) = q := by
  refine csSup_eq_of_forall_le_of_forall_lt_exists_gt
    (cutMap_nonempty β (q : α)) (fun x h => ?_) fun w h => ?_
  · rw [cutMap_coe] at h
    obtain ⟨r, h, rfl⟩ := h
    exact le_of_lt h
  · obtain ⟨q', hwq, hq⟩ := exists_rat_btwn h
    rw [cutMap_coe]
    exact ⟨q', ⟨_, hq, rfl⟩, hwq⟩

@[simp]
theorem inducedMap_zero : inducedMap α β 0 = 0 := mod_cast inducedMap_rat α β 0

@[simp]
theorem inducedMap_one : inducedMap α β 1 = 1 := mod_cast inducedMap_rat α β 1

variable {α β} {a : α} {b : β} {q : ℚ}

theorem inducedMap_nonneg (ha : 0 ≤ a) : 0 ≤ inducedMap α β a :=
  (inducedMap_zero α _).ge.trans <| inducedMap_mono _ _ ha

theorem coe_lt_inducedMap_iff : (q : β) < inducedMap α β a ↔ (q : α) < a := by
  refine ⟨fun h => ?_, fun hq => ?_⟩
  · rw [← inducedMap_rat α] at h
    exact (inducedMap_mono α β).reflect_lt h
  · obtain ⟨q', hq, hqa⟩ := exists_rat_btwn hq
    apply lt_csSup_of_lt (cutMap_bddAbove β a) (coe_mem_cutMap_iff.mpr hqa)
    exact mod_cast hq

theorem lt_inducedMap_iff : b < inducedMap α β a ↔ ∃ q : ℚ, b < q ∧ (q : α) < a :=
  ⟨fun h => (exists_rat_btwn h).imp fun _ => And.imp_right coe_lt_inducedMap_iff.1,
    fun ⟨q, hbq, hqa⟩ => hbq.trans <| by rwa [coe_lt_inducedMap_iff]⟩

@[simp]
theorem inducedMap_self (b : β) : inducedMap β β b = b :=
  eq_of_forall_rat_lt_iff_lt fun _ => coe_lt_inducedMap_iff

variable (α β)

@[simp]
theorem inducedMap_inducedMap (a : α) : inducedMap β γ (inducedMap α β a) = inducedMap α γ a :=
  eq_of_forall_rat_lt_iff_lt fun q => by
    rw [coe_lt_inducedMap_iff, coe_lt_inducedMap_iff, Iff.comm, coe_lt_inducedMap_iff]

theorem inducedMap_inv_self (b : β) : inducedMap γ β (inducedMap β γ b) = b := by
  rw [inducedMap_inducedMap, inducedMap_self]

theorem inducedMap_add (x y : α) :
    inducedMap α β (x + y) = inducedMap α β x + inducedMap α β y := by
  rw [inducedMap, cutMap_add]
  exact csSup_add (cutMap_nonempty β x) (cutMap_bddAbove β x) (cutMap_nonempty β y)
    (cutMap_bddAbove β y)

variable {α β}

/-- Preparatory lemma for `inducedOrderRingHom`. -/
theorem le_inducedMap_mul_self_of_mem_cutMap (ha : 0 < a) (b : β) (hb : b ∈ cutMap β (a * a)) :
    b ≤ inducedMap α β a * inducedMap α β a := by
  obtain ⟨q, hb, rfl⟩ := hb
  obtain ⟨q', hq', hqq', hqa⟩ := exists_rat_pow_btwn two_ne_zero hb (mul_self_pos.2 ha.ne')
  trans (q' : β) ^ 2
  · exact mod_cast hqq'.le
  · rw [pow_two] at hqa ⊢
    exact mul_self_le_mul_self (mod_cast hq'.le)
      (le_csSup (cutMap_bddAbove β a) <|
        coe_mem_cutMap_iff.2 <| lt_of_mul_self_lt_mul_self₀ ha.le hqa)

/-- Preparatory lemma for `inducedOrderRingHom`. -/
theorem exists_mem_cutMap_mul_self_of_lt_inducedMap_mul_self (ha : 0 < a) (b : β)
    (hba : b < inducedMap α β a * inducedMap α β a) : ∃ c ∈ cutMap β (a * a), b < c := by
  obtain hb | hb := lt_or_le b 0
  · refine ⟨0, ?_, hb⟩
    rw [← Rat.cast_zero, coe_mem_cutMap_iff, Rat.cast_zero]
    exact mul_self_pos.2 ha.ne'
  obtain ⟨q, hq, hbq, hqa⟩ := exists_rat_pow_btwn two_ne_zero hba (hb.trans_lt hba)
  rw [← cast_pow] at hbq
  refine ⟨(q ^ 2 : ℚ), coe_mem_cutMap_iff.2 ?_, hbq⟩
  rw [pow_two] at hqa ⊢
  push_cast
  obtain ⟨q', hq', hqa'⟩ := lt_inducedMap_iff.1 (lt_of_mul_self_lt_mul_self₀
    (inducedMap_nonneg ha.le) hqa)
  exact mul_self_lt_mul_self (mod_cast hq.le) (hqa'.trans' <| by assumption_mod_cast)

variable (α β)

/-- `inducedMap` as an additive homomorphism. -/
def inducedAddHom : α →+ β :=
  ⟨⟨inducedMap α β, inducedMap_zero α β⟩, inducedMap_add α β⟩

/-- `inducedMap` as an `OrderRingHom`. -/
@[simps!]
def inducedOrderRingHom : α →+*o β :=
  { AddMonoidHom.mkRingHomOfMulSelfOfTwoNeZero (inducedAddHom α β) (by
      suffices ∀ x, 0 < x → inducedAddHom α β (x * x) = inducedAddHom α β x * inducedAddHom α β x by
        intro x
        obtain h | rfl | h := lt_trichotomy x 0
        · convert this (-x) (neg_pos.2 h) using 1
          · rw [neg_mul, mul_neg, neg_neg]
          · simp_rw [AddMonoidHom.map_neg, neg_mul, mul_neg, neg_neg]
        · simp only [mul_zero, AddMonoidHom.map_zero]
        · exact this x h
        -- prove that the (Sup of rationals less than x) ^ 2 is the Sup of the set of rationals less
        -- than (x ^ 2) by showing it is an upper bound and any smaller number is not an upper bound
      refine fun x hx => csSup_eq_of_forall_le_of_forall_lt_exists_gt (cutMap_nonempty β _) ?_ ?_
      · exact le_inducedMap_mul_self_of_mem_cutMap hx
      · exact exists_mem_cutMap_mul_self_of_lt_inducedMap_mul_self hx)
      (two_ne_zero) (inducedMap_one _ _) with
    monotone' := inducedMap_mono _ _ }

/-- The isomorphism of ordered rings between two conditionally complete linearly ordered fields. -/
def inducedOrderRingIso : β ≃+*o γ :=
  { inducedOrderRingHom β γ with
    invFun := inducedMap γ β
    left_inv := inducedMap_inv_self _ _
    right_inv := inducedMap_inv_self _ _
    map_le_map_iff' := by
      dsimp
      refine ⟨fun h => ?_, fun h => inducedMap_mono _ _ h⟩
      convert inducedMap_mono γ β h <;>
      · rw [inducedOrderRingHom, AddMonoidHom.coe_fn_mkRingHomOfMulSelfOfTwoNeZero, inducedAddHom]
        dsimp
        rw [inducedMap_inv_self β γ _] }

@[simp]
theorem coe_inducedOrderRingIso : ⇑(inducedOrderRingIso β γ) = inducedMap β γ := rfl

@[simp]
theorem inducedOrderRingIso_symm : (inducedOrderRingIso β γ).symm = inducedOrderRingIso γ β := rfl

@[simp]
theorem inducedOrderRingIso_self : inducedOrderRingIso β β = OrderRingIso.refl β :=
  OrderRingIso.ext inducedMap_self

open OrderRingIso

/-- There is a unique ordered ring homomorphism from an archimedean linear ordered field to a
conditionally complete linear ordered field. -/
instance uniqueOrderRingHom : Unique (α →+*o β) :=
  uniqueOfSubsingleton <| inducedOrderRingHom α β

/-- There is a unique ordered ring isomorphism between two conditionally complete linear ordered
fields. -/
instance uniqueOrderRingIso : Unique (β ≃+*o γ) :=
  uniqueOfSubsingleton <| inducedOrderRingIso β γ

end InducedMap

end LinearOrderedField

section Real

variable {R S : Type*} [Ring R] [PartialOrder R] [IsOrderedRing R]
  [Ring S] [LinearOrder S] [IsStrictOrderedRing S]

theorem ringHom_monotone (hR : ∀ r : R, 0 ≤ r → ∃ s : R, s ^ 2 = r) (f : R →+* S) : Monotone f :=
  (monotone_iff_map_nonneg f).2 fun r h => by
    obtain ⟨s, rfl⟩ := hR r h; rw [map_pow]; apply sq_nonneg

end Real<|MERGE_RESOLUTION|>--- conflicted
+++ resolved
@@ -74,14 +74,6 @@
           le_sub_iff_add_le.2 <| le_csSup ⟨x, forall_mem_range.2 h⟩ ⟨m+1, Nat.cast_succ m⟩)
       linarith)
 
-<<<<<<< HEAD
-/-- The reals are a conditionally complete linearly ordered field. -/
-instance : ConditionallyCompleteLinearOrderedField ℝ :=
-  { (inferInstance : Field ℝ),
-    (inferInstance : ConditionallyCompleteLinearOrder ℝ) with }
-
-=======
->>>>>>> d28737c0
 namespace LinearOrderedField
 
 /-!
