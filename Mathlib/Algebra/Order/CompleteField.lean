--- conflicted
+++ resolved
@@ -156,11 +156,7 @@
       exact_mod_cast sub_lt_comm.mp hq₁q
   · rintro _ ⟨_, _, ⟨qa, ha, rfl⟩, ⟨qb, hb, rfl⟩, rfl⟩
     -- After leanprover/lean4#2734, `norm_cast` needs help with beta reduction.
-<<<<<<< HEAD
-    refine' ⟨qa + qb, _, by dsimp; norm_cast⟩
-=======
     refine' ⟨qa + qb, _, by beta_reduce; norm_cast⟩
->>>>>>> e4ce4443
     rw [mem_setOf_eq, cast_add]
     exact add_lt_add ha hb
 #align linear_ordered_field.cut_map_add LinearOrderedField.cutMap_add
