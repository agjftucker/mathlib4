/-
Copyright (c) 2021 Floris van Doorn. All rights reserved.
Released under Apache 2.0 license as described in the file LICENSE.
Authors: Floris van Doorn
-/
import Mathlib.Algebra.Order.Monoid.Canonical.Defs
import Mathlib.Algebra.Order.Sub.Defs

#align_import algebra.order.sub.canonical from "leanprover-community/mathlib"@"62a5626868683c104774de8d85b9855234ac807c"

/-!
# Lemmas about subtraction in canonically ordered monoids
-/


variable {α : Type*}

section ExistsAddOfLE

variable [AddCommSemigroup α] [PartialOrder α] [ExistsAddOfLE α]
  [CovariantClass α α (· + ·) (· ≤ ·)] [Sub α] [OrderedSub α] {a b c d : α}

@[simp]
theorem add_tsub_cancel_of_le (h : a ≤ b) : a + (b - a) = b := by
  refine' le_antisymm _ le_add_tsub
  obtain ⟨c, rfl⟩ := exists_add_of_le h
  exact add_le_add_left add_tsub_le_left a
#align add_tsub_cancel_of_le add_tsub_cancel_of_le

theorem tsub_add_cancel_of_le (h : a ≤ b) : b - a + a = b := by
  rw [add_comm]
  exact add_tsub_cancel_of_le h
#align tsub_add_cancel_of_le tsub_add_cancel_of_le

theorem add_le_of_le_tsub_right_of_le (h : b ≤ c) (h2 : a ≤ c - b) : a + b ≤ c :=
  (add_le_add_right h2 b).trans_eq <| tsub_add_cancel_of_le h
#align add_le_of_le_tsub_right_of_le add_le_of_le_tsub_right_of_le

theorem add_le_of_le_tsub_left_of_le (h : a ≤ c) (h2 : b ≤ c - a) : a + b ≤ c :=
  (add_le_add_left h2 a).trans_eq <| add_tsub_cancel_of_le h
#align add_le_of_le_tsub_left_of_le add_le_of_le_tsub_left_of_le

theorem tsub_le_tsub_iff_right (h : c ≤ b) : a - c ≤ b - c ↔ a ≤ b := by
  rw [tsub_le_iff_right, tsub_add_cancel_of_le h]
#align tsub_le_tsub_iff_right tsub_le_tsub_iff_right

theorem tsub_left_inj (h1 : c ≤ a) (h2 : c ≤ b) : a - c = b - c ↔ a = b := by
  simp_rw [le_antisymm_iff, tsub_le_tsub_iff_right h1, tsub_le_tsub_iff_right h2]
#align tsub_left_inj tsub_left_inj

theorem tsub_inj_left (h₁ : a ≤ b) (h₂ : a ≤ c) : b - a = c - a → b = c :=
  (tsub_left_inj h₁ h₂).1
#align tsub_inj_left tsub_inj_left

/-- See `lt_of_tsub_lt_tsub_right` for a stronger statement in a linear order. -/
theorem lt_of_tsub_lt_tsub_right_of_le (h : c ≤ b) (h2 : a - c < b - c) : a < b := by
  refine' ((tsub_le_tsub_iff_right h).mp h2.le).lt_of_ne _
  rintro rfl
  exact h2.false
#align lt_of_tsub_lt_tsub_right_of_le lt_of_tsub_lt_tsub_right_of_le

theorem tsub_add_tsub_cancel (hab : b ≤ a) (hcb : c ≤ b) : a - b + (b - c) = a - c := by
  convert tsub_add_cancel_of_le (tsub_le_tsub_right hab c) using 2
  rw [tsub_tsub, add_tsub_cancel_of_le hcb]
#align tsub_add_tsub_cancel tsub_add_tsub_cancel

theorem tsub_tsub_tsub_cancel_right (h : c ≤ b) : a - c - (b - c) = a - b := by
  rw [tsub_tsub, add_tsub_cancel_of_le h]
#align tsub_tsub_tsub_cancel_right tsub_tsub_tsub_cancel_right

/-! #### Lemmas that assume that an element is `AddLECancellable`. -/


namespace AddLECancellable

protected theorem eq_tsub_iff_add_eq_of_le (hc : AddLECancellable c) (h : c ≤ b) :
    a = b - c ↔ a + c = b :=
  ⟨by
    rintro rfl
    exact tsub_add_cancel_of_le h, hc.eq_tsub_of_add_eq⟩
#align add_le_cancellable.eq_tsub_iff_add_eq_of_le AddLECancellable.eq_tsub_iff_add_eq_of_le

protected theorem tsub_eq_iff_eq_add_of_le (hb : AddLECancellable b) (h : b ≤ a) :
    a - b = c ↔ a = c + b := by rw [eq_comm, hb.eq_tsub_iff_add_eq_of_le h, eq_comm]
#align add_le_cancellable.tsub_eq_iff_eq_add_of_le AddLECancellable.tsub_eq_iff_eq_add_of_le

protected theorem add_tsub_assoc_of_le (hc : AddLECancellable c) (h : c ≤ b) (a : α) :
    a + b - c = a + (b - c) := by
  conv_lhs => rw [← add_tsub_cancel_of_le h, add_comm c, ← add_assoc, hc.add_tsub_cancel_right]
#align add_le_cancellable.add_tsub_assoc_of_le AddLECancellable.add_tsub_assoc_of_le

protected theorem tsub_add_eq_add_tsub (hb : AddLECancellable b) (h : b ≤ a) :
    a - b + c = a + c - b := by rw [add_comm a, hb.add_tsub_assoc_of_le h, add_comm]
#align add_le_cancellable.tsub_add_eq_add_tsub AddLECancellable.tsub_add_eq_add_tsub

protected theorem tsub_tsub_assoc (hbc : AddLECancellable (b - c)) (h₁ : b ≤ a) (h₂ : c ≤ b) :
    a - (b - c) = a - b + c :=
  hbc.tsub_eq_of_eq_add <| by rw [add_assoc, add_tsub_cancel_of_le h₂, tsub_add_cancel_of_le h₁]
#align add_le_cancellable.tsub_tsub_assoc AddLECancellable.tsub_tsub_assoc

protected theorem tsub_add_tsub_comm (hb : AddLECancellable b) (hd : AddLECancellable d)
    (hba : b ≤ a) (hdc : d ≤ c) : a - b + (c - d) = a + c - (b + d) := by
  rw [hb.tsub_add_eq_add_tsub hba, ← hd.add_tsub_assoc_of_le hdc, tsub_tsub, add_comm d]
#align add_le_cancellable.tsub_add_tsub_comm AddLECancellable.tsub_add_tsub_comm

protected theorem le_tsub_iff_left (ha : AddLECancellable a) (h : a ≤ c) : b ≤ c - a ↔ a + b ≤ c :=
  ⟨add_le_of_le_tsub_left_of_le h, ha.le_tsub_of_add_le_left⟩
#align add_le_cancellable.le_tsub_iff_left AddLECancellable.le_tsub_iff_left

protected theorem le_tsub_iff_right (ha : AddLECancellable a) (h : a ≤ c) :
    b ≤ c - a ↔ b + a ≤ c := by
  rw [add_comm]
  exact ha.le_tsub_iff_left h
#align add_le_cancellable.le_tsub_iff_right AddLECancellable.le_tsub_iff_right

protected theorem tsub_lt_iff_left (hb : AddLECancellable b) (hba : b ≤ a) :
    a - b < c ↔ a < b + c := by
  refine' ⟨hb.lt_add_of_tsub_lt_left, _⟩
  intro h; refine' (tsub_le_iff_left.mpr h.le).lt_of_ne _
  rintro rfl; exact h.ne' (add_tsub_cancel_of_le hba)
#align add_le_cancellable.tsub_lt_iff_left AddLECancellable.tsub_lt_iff_left

protected theorem tsub_lt_iff_right (hb : AddLECancellable b) (hba : b ≤ a) :
    a - b < c ↔ a < c + b := by
  rw [add_comm]
  exact hb.tsub_lt_iff_left hba
#align add_le_cancellable.tsub_lt_iff_right AddLECancellable.tsub_lt_iff_right

protected theorem tsub_lt_iff_tsub_lt (hb : AddLECancellable b) (hc : AddLECancellable c)
    (h₁ : b ≤ a) (h₂ : c ≤ a) : a - b < c ↔ a - c < b := by
  rw [hb.tsub_lt_iff_left h₁, hc.tsub_lt_iff_right h₂]
#align add_le_cancellable.tsub_lt_iff_tsub_lt AddLECancellable.tsub_lt_iff_tsub_lt

protected theorem le_tsub_iff_le_tsub (ha : AddLECancellable a) (hc : AddLECancellable c)
    (h₁ : a ≤ b) (h₂ : c ≤ b) : a ≤ b - c ↔ c ≤ b - a := by
  rw [ha.le_tsub_iff_left h₁, hc.le_tsub_iff_right h₂]
#align add_le_cancellable.le_tsub_iff_le_tsub AddLECancellable.le_tsub_iff_le_tsub

protected theorem lt_tsub_iff_right_of_le (hc : AddLECancellable c) (h : c ≤ b) :
    a < b - c ↔ a + c < b := by
  refine' ⟨fun h' => (add_le_of_le_tsub_right_of_le h h'.le).lt_of_ne _, hc.lt_tsub_of_add_lt_right⟩
  rintro rfl
  exact h'.ne' hc.add_tsub_cancel_right
#align add_le_cancellable.lt_tsub_iff_right_of_le AddLECancellable.lt_tsub_iff_right_of_le

protected theorem lt_tsub_iff_left_of_le (hc : AddLECancellable c) (h : c ≤ b) :
    a < b - c ↔ c + a < b := by
  rw [add_comm]
  exact hc.lt_tsub_iff_right_of_le h
#align add_le_cancellable.lt_tsub_iff_left_of_le AddLECancellable.lt_tsub_iff_left_of_le

protected theorem tsub_inj_right (hab : AddLECancellable (a - b)) (h₁ : b ≤ a) (h₂ : c ≤ a)
    (h₃ : a - b = a - c) : b = c := by
  rw [← hab.inj]
  rw [tsub_add_cancel_of_le h₁, h₃, tsub_add_cancel_of_le h₂]
#align add_le_cancellable.tsub_inj_right AddLECancellable.tsub_inj_right

protected theorem lt_of_tsub_lt_tsub_left_of_le [ContravariantClass α α (· + ·) (· < ·)]
    (hb : AddLECancellable b) (hca : c ≤ a) (h : a - b < a - c) : c < b := by
  conv_lhs at h => rw [← tsub_add_cancel_of_le hca]
  exact lt_of_add_lt_add_left (hb.lt_add_of_tsub_lt_right h)
#align add_le_cancellable.lt_of_tsub_lt_tsub_left_of_le AddLECancellable.lt_of_tsub_lt_tsub_left_of_le

protected theorem tsub_lt_tsub_left_of_le (hab : AddLECancellable (a - b)) (h₁ : b ≤ a)
    (h : c < b) : a - b < a - c :=
  (tsub_le_tsub_left h.le _).lt_of_ne fun h' => h.ne' <| hab.tsub_inj_right h₁ (h.le.trans h₁) h'
#align add_le_cancellable.tsub_lt_tsub_left_of_le AddLECancellable.tsub_lt_tsub_left_of_le

protected theorem tsub_lt_tsub_right_of_le (hc : AddLECancellable c) (h : c ≤ a) (h2 : a < b) :
    a - c < b - c := by
  apply hc.lt_tsub_of_add_lt_left
  rwa [add_tsub_cancel_of_le h]
#align add_le_cancellable.tsub_lt_tsub_right_of_le AddLECancellable.tsub_lt_tsub_right_of_le

protected theorem tsub_lt_tsub_iff_left_of_le_of_le [ContravariantClass α α (· + ·) (· < ·)]
    (hb : AddLECancellable b) (hab : AddLECancellable (a - b)) (h₁ : b ≤ a) (h₂ : c ≤ a) :
    a - b < a - c ↔ c < b :=
  ⟨hb.lt_of_tsub_lt_tsub_left_of_le h₂, hab.tsub_lt_tsub_left_of_le h₁⟩
#align add_le_cancellable.tsub_lt_tsub_iff_left_of_le_of_le AddLECancellable.tsub_lt_tsub_iff_left_of_le_of_le

@[simp]
protected theorem add_tsub_tsub_cancel (hac : AddLECancellable (a - c)) (h : c ≤ a) :
    a + b - (a - c) = b + c :=
  hac.tsub_eq_of_eq_add <| by rw [add_assoc, add_tsub_cancel_of_le h, add_comm]
#align add_le_cancellable.add_tsub_tsub_cancel AddLECancellable.add_tsub_tsub_cancel

protected theorem tsub_tsub_cancel_of_le (hba : AddLECancellable (b - a)) (h : a ≤ b) :
    b - (b - a) = a :=
  hba.tsub_eq_of_eq_add (add_tsub_cancel_of_le h).symm
#align add_le_cancellable.tsub_tsub_cancel_of_le AddLECancellable.tsub_tsub_cancel_of_le

protected theorem tsub_tsub_tsub_cancel_left (hab : AddLECancellable (a - b)) (h : b ≤ a) :
    a - c - (a - b) = b - c := by rw [tsub_right_comm, hab.tsub_tsub_cancel_of_le h]
#align add_le_cancellable.tsub_tsub_tsub_cancel_left AddLECancellable.tsub_tsub_tsub_cancel_left

end AddLECancellable

section Contra

/-! ### Lemmas where addition is order-reflecting. -/


variable [ContravariantClass α α (· + ·) (· ≤ ·)]

theorem eq_tsub_iff_add_eq_of_le (h : c ≤ b) : a = b - c ↔ a + c = b :=
  Contravariant.AddLECancellable.eq_tsub_iff_add_eq_of_le h
#align eq_tsub_iff_add_eq_of_le eq_tsub_iff_add_eq_of_le

theorem tsub_eq_iff_eq_add_of_le (h : b ≤ a) : a - b = c ↔ a = c + b :=
  Contravariant.AddLECancellable.tsub_eq_iff_eq_add_of_le h
#align tsub_eq_iff_eq_add_of_le tsub_eq_iff_eq_add_of_le

/-- See `add_tsub_le_assoc` for an inequality. -/
theorem add_tsub_assoc_of_le (h : c ≤ b) (a : α) : a + b - c = a + (b - c) :=
  Contravariant.AddLECancellable.add_tsub_assoc_of_le h a
#align add_tsub_assoc_of_le add_tsub_assoc_of_le

theorem tsub_add_eq_add_tsub (h : b ≤ a) : a - b + c = a + c - b :=
  Contravariant.AddLECancellable.tsub_add_eq_add_tsub h
#align tsub_add_eq_add_tsub tsub_add_eq_add_tsub

theorem tsub_tsub_assoc (h₁ : b ≤ a) (h₂ : c ≤ b) : a - (b - c) = a - b + c :=
  Contravariant.AddLECancellable.tsub_tsub_assoc h₁ h₂
#align tsub_tsub_assoc tsub_tsub_assoc

theorem tsub_add_tsub_comm (hba : b ≤ a) (hdc : d ≤ c) : a - b + (c - d) = a + c - (b + d) :=
  Contravariant.AddLECancellable.tsub_add_tsub_comm Contravariant.AddLECancellable hba hdc
#align tsub_add_tsub_comm tsub_add_tsub_comm

theorem le_tsub_iff_left (h : a ≤ c) : b ≤ c - a ↔ a + b ≤ c :=
  Contravariant.AddLECancellable.le_tsub_iff_left h
#align le_tsub_iff_left le_tsub_iff_left

theorem le_tsub_iff_right (h : a ≤ c) : b ≤ c - a ↔ b + a ≤ c :=
  Contravariant.AddLECancellable.le_tsub_iff_right h
#align le_tsub_iff_right le_tsub_iff_right

theorem tsub_lt_iff_left (hbc : b ≤ a) : a - b < c ↔ a < b + c :=
  Contravariant.AddLECancellable.tsub_lt_iff_left hbc
#align tsub_lt_iff_left tsub_lt_iff_left

theorem tsub_lt_iff_right (hbc : b ≤ a) : a - b < c ↔ a < c + b :=
  Contravariant.AddLECancellable.tsub_lt_iff_right hbc
#align tsub_lt_iff_right tsub_lt_iff_right

theorem tsub_lt_iff_tsub_lt (h₁ : b ≤ a) (h₂ : c ≤ a) : a - b < c ↔ a - c < b :=
  Contravariant.AddLECancellable.tsub_lt_iff_tsub_lt Contravariant.AddLECancellable h₁ h₂
#align tsub_lt_iff_tsub_lt tsub_lt_iff_tsub_lt

theorem le_tsub_iff_le_tsub (h₁ : a ≤ b) (h₂ : c ≤ b) : a ≤ b - c ↔ c ≤ b - a :=
  Contravariant.AddLECancellable.le_tsub_iff_le_tsub Contravariant.AddLECancellable h₁ h₂
#align le_tsub_iff_le_tsub le_tsub_iff_le_tsub

/-- See `lt_tsub_iff_right` for a stronger statement in a linear order. -/
theorem lt_tsub_iff_right_of_le (h : c ≤ b) : a < b - c ↔ a + c < b :=
  Contravariant.AddLECancellable.lt_tsub_iff_right_of_le h
#align lt_tsub_iff_right_of_le lt_tsub_iff_right_of_le

/-- See `lt_tsub_iff_left` for a stronger statement in a linear order. -/
theorem lt_tsub_iff_left_of_le (h : c ≤ b) : a < b - c ↔ c + a < b :=
  Contravariant.AddLECancellable.lt_tsub_iff_left_of_le h
#align lt_tsub_iff_left_of_le lt_tsub_iff_left_of_le

/-- See `lt_of_tsub_lt_tsub_left` for a stronger statement in a linear order. -/
theorem lt_of_tsub_lt_tsub_left_of_le [ContravariantClass α α (· + ·) (· < ·)] (hca : c ≤ a)
    (h : a - b < a - c) : c < b :=
  Contravariant.AddLECancellable.lt_of_tsub_lt_tsub_left_of_le hca h
#align lt_of_tsub_lt_tsub_left_of_le lt_of_tsub_lt_tsub_left_of_le

theorem tsub_lt_tsub_left_of_le : b ≤ a → c < b → a - b < a - c :=
  Contravariant.AddLECancellable.tsub_lt_tsub_left_of_le
#align tsub_lt_tsub_left_of_le tsub_lt_tsub_left_of_le

theorem tsub_lt_tsub_right_of_le (h : c ≤ a) (h2 : a < b) : a - c < b - c :=
  Contravariant.AddLECancellable.tsub_lt_tsub_right_of_le h h2
#align tsub_lt_tsub_right_of_le tsub_lt_tsub_right_of_le

theorem tsub_inj_right (h₁ : b ≤ a) (h₂ : c ≤ a) (h₃ : a - b = a - c) : b = c :=
  Contravariant.AddLECancellable.tsub_inj_right h₁ h₂ h₃
#align tsub_inj_right tsub_inj_right

/-- See `tsub_lt_tsub_iff_left_of_le` for a stronger statement in a linear order. -/
theorem tsub_lt_tsub_iff_left_of_le_of_le [ContravariantClass α α (· + ·) (· < ·)] (h₁ : b ≤ a)
    (h₂ : c ≤ a) : a - b < a - c ↔ c < b :=
  Contravariant.AddLECancellable.tsub_lt_tsub_iff_left_of_le_of_le Contravariant.AddLECancellable h₁
    h₂
#align tsub_lt_tsub_iff_left_of_le_of_le tsub_lt_tsub_iff_left_of_le_of_le

@[simp]
theorem add_tsub_tsub_cancel (h : c ≤ a) : a + b - (a - c) = b + c :=
  Contravariant.AddLECancellable.add_tsub_tsub_cancel h
#align add_tsub_tsub_cancel add_tsub_tsub_cancel

/-- See `tsub_tsub_le` for an inequality. -/
theorem tsub_tsub_cancel_of_le (h : a ≤ b) : b - (b - a) = a :=
  Contravariant.AddLECancellable.tsub_tsub_cancel_of_le h
#align tsub_tsub_cancel_of_le tsub_tsub_cancel_of_le

theorem tsub_tsub_tsub_cancel_left (h : b ≤ a) : a - c - (a - b) = b - c :=
  Contravariant.AddLECancellable.tsub_tsub_tsub_cancel_left h
#align tsub_tsub_tsub_cancel_left tsub_tsub_tsub_cancel_left

end Contra

end ExistsAddOfLE

/-! ### Lemmas in a canonically ordered monoid. -/


section CanonicallyOrderedAddCommMonoid

<<<<<<< HEAD
variable [AddCommMonoid α] [PartialOrder α] [CanonicallyOrderedAdd α]
  [CovariantClass α α (· + ·) (· ≤ ·)] [Sub α] [OrderedSub α] {a b c d : α}
=======
variable [CanonicallyOrderedAddCommMonoid α] [Sub α] [OrderedSub α] {a b c d : α}
>>>>>>> 08a8af0b

theorem add_tsub_cancel_iff_le : a + (b - a) = b ↔ a ≤ b :=
  ⟨fun h => le_iff_exists_add.mpr ⟨b - a, h.symm⟩, add_tsub_cancel_of_le⟩
#align add_tsub_cancel_iff_le add_tsub_cancel_iff_le

theorem tsub_add_cancel_iff_le : b - a + a = b ↔ a ≤ b := by
  rw [add_comm]
  exact add_tsub_cancel_iff_le
#align tsub_add_cancel_iff_le tsub_add_cancel_iff_le

@[simp]
theorem tsub_eq_zero_iff_le : a - b = 0 ↔ a ≤ b := by
  rw [← nonpos_iff_eq_zero, tsub_le_iff_left, add_zero]
#align tsub_eq_zero_iff_le tsub_eq_zero_iff_le

alias ⟨_, tsub_eq_zero_of_le⟩ := tsub_eq_zero_iff_le
#align tsub_eq_zero_of_le tsub_eq_zero_of_le

attribute [simp] tsub_eq_zero_of_le

theorem tsub_self (a : α) : a - a = 0 :=
  tsub_eq_zero_of_le le_rfl
#align tsub_self tsub_self

theorem tsub_le_self : a - b ≤ a :=
  tsub_le_iff_left.mpr <| le_add_left le_rfl
#align tsub_le_self tsub_le_self

theorem zero_tsub (a : α) : 0 - a = 0 :=
  tsub_eq_zero_of_le <| zero_le a
#align zero_tsub zero_tsub

theorem tsub_self_add (a b : α) : a - (a + b) = 0 :=
  tsub_eq_zero_of_le <| self_le_add_right _ _
#align tsub_self_add tsub_self_add

theorem tsub_pos_iff_not_le : 0 < a - b ↔ ¬a ≤ b := by
  rw [pos_iff_ne_zero, Ne.def, tsub_eq_zero_iff_le]
#align tsub_pos_iff_not_le tsub_pos_iff_not_le

theorem tsub_pos_of_lt (h : a < b) : 0 < b - a :=
  tsub_pos_iff_not_le.mpr h.not_le
#align tsub_pos_of_lt tsub_pos_of_lt

theorem tsub_lt_of_lt (h : a < b) : a - c < b :=
  lt_of_le_of_lt tsub_le_self h
#align tsub_lt_of_lt tsub_lt_of_lt

namespace AddLECancellable

protected theorem tsub_le_tsub_iff_left (ha : AddLECancellable a) (hc : AddLECancellable c)
    (h : c ≤ a) : a - b ≤ a - c ↔ c ≤ b := by
  refine' ⟨_, fun h => tsub_le_tsub_left h a⟩
  rw [tsub_le_iff_left, ← hc.add_tsub_assoc_of_le h, hc.le_tsub_iff_right (h.trans le_add_self),
    add_comm b]
  apply ha
#align add_le_cancellable.tsub_le_tsub_iff_left AddLECancellable.tsub_le_tsub_iff_left

protected theorem tsub_right_inj (ha : AddLECancellable a) (hb : AddLECancellable b)
    (hc : AddLECancellable c) (hba : b ≤ a) (hca : c ≤ a) : a - b = a - c ↔ b = c := by
  simp_rw [le_antisymm_iff, ha.tsub_le_tsub_iff_left hb hba, ha.tsub_le_tsub_iff_left hc hca,
    and_comm]
#align add_le_cancellable.tsub_right_inj AddLECancellable.tsub_right_inj

end AddLECancellable

/-! #### Lemmas where addition is order-reflecting. -/


section Contra

variable [ContravariantClass α α (· + ·) (· ≤ ·)]

theorem tsub_le_tsub_iff_left (h : c ≤ a) : a - b ≤ a - c ↔ c ≤ b :=
  Contravariant.AddLECancellable.tsub_le_tsub_iff_left Contravariant.AddLECancellable h
#align tsub_le_tsub_iff_left tsub_le_tsub_iff_left

theorem tsub_right_inj (hba : b ≤ a) (hca : c ≤ a) : a - b = a - c ↔ b = c :=
  Contravariant.AddLECancellable.tsub_right_inj Contravariant.AddLECancellable
    Contravariant.AddLECancellable hba hca
#align tsub_right_inj tsub_right_inj

variable (α)

<<<<<<< HEAD
/-- A canonically ordered additive monoid with ordered subtraction and order-reflecting addition is
=======
/-- A `CanonicallyOrderedAddCommMonoid` with ordered subtraction and order-reflecting addition is
>>>>>>> 08a8af0b
cancellative. This is not an instance as it would form a typeclass loop.

See note [reducible non-instances]. -/
@[reducible]
<<<<<<< HEAD
def CanonicallyOrderedAdd.toAddCancelCommMonoid : AddCancelCommMonoid α :=
  { (by infer_instance : AddCommMonoid α) with
    add_left_cancel := fun a b c h => by
      simpa only [add_tsub_cancel_left] using congr_arg (fun x => x - a) h }
#align canonically_ordered_add_monoid.to_add_cancel_comm_monoid CanonicallyOrderedAdd.toAddCancelCommMonoid
=======
def CanonicallyOrderedAddCommMonoid.toAddCancelCommMonoid : AddCancelCommMonoid α :=
  { (by infer_instance : AddCommMonoid α) with
    add_left_cancel := fun a b c h => by
      simpa only [add_tsub_cancel_left] using congr_arg (fun x => x - a) h }
#align canonically_ordered_add_monoid.to_add_cancel_comm_monoid CanonicallyOrderedAddCommMonoid.toAddCancelCommMonoid
>>>>>>> 08a8af0b

end Contra

end CanonicallyOrderedAddCommMonoid

/-! ### Lemmas in a linearly canonically ordered monoid. -/


section CanonicallyLinearOrderedAddCommMonoid

<<<<<<< HEAD
variable [AddCommMonoid α] [LinearOrder α] [CanonicallyOrderedAdd α]
  [CovariantClass α α (· + ·) (· ≤ ·)]  [Sub α] [OrderedSub α] {a b c d : α}
=======
variable [CanonicallyLinearOrderedAddCommMonoid α] [Sub α] [OrderedSub α] {a b c d : α}
>>>>>>> 08a8af0b

@[simp]
theorem tsub_pos_iff_lt : 0 < a - b ↔ b < a := by rw [tsub_pos_iff_not_le, not_le]
#align tsub_pos_iff_lt tsub_pos_iff_lt

theorem tsub_eq_tsub_min (a b : α) : a - b = a - min a b := by
  cases' le_total a b with h h
  · rw [min_eq_left h, tsub_self, tsub_eq_zero_of_le h]
  · rw [min_eq_right h]
#align tsub_eq_tsub_min tsub_eq_tsub_min

namespace AddLECancellable

protected theorem lt_tsub_iff_right (hc : AddLECancellable c) : a < b - c ↔ a + c < b :=
  ⟨lt_imp_lt_of_le_imp_le tsub_le_iff_right.mpr, hc.lt_tsub_of_add_lt_right⟩
#align add_le_cancellable.lt_tsub_iff_right AddLECancellable.lt_tsub_iff_right

protected theorem lt_tsub_iff_left (hc : AddLECancellable c) : a < b - c ↔ c + a < b :=
  ⟨lt_imp_lt_of_le_imp_le tsub_le_iff_left.mpr, hc.lt_tsub_of_add_lt_left⟩
#align add_le_cancellable.lt_tsub_iff_left AddLECancellable.lt_tsub_iff_left

protected theorem tsub_lt_tsub_iff_right (hc : AddLECancellable c) (h : c ≤ a) :
    a - c < b - c ↔ a < b := by rw [hc.lt_tsub_iff_left, add_tsub_cancel_of_le h]
#align add_le_cancellable.tsub_lt_tsub_iff_right AddLECancellable.tsub_lt_tsub_iff_right

protected theorem tsub_lt_self (ha : AddLECancellable a) (h₁ : 0 < a) (h₂ : 0 < b) : a - b < a := by
  refine' tsub_le_self.lt_of_ne fun h => _
  rw [← h, tsub_pos_iff_lt] at h₁
  exact h₂.not_le (ha.add_le_iff_nonpos_left.1 <| add_le_of_le_tsub_left_of_le h₁.le h.ge)
#align add_le_cancellable.tsub_lt_self AddLECancellable.tsub_lt_self

protected theorem tsub_lt_self_iff (ha : AddLECancellable a) : a - b < a ↔ 0 < a ∧ 0 < b := by
  refine'
    ⟨fun h => ⟨(zero_le _).trans_lt h, (zero_le b).lt_of_ne _⟩, fun h => ha.tsub_lt_self h.1 h.2⟩
  rintro rfl
  rw [tsub_zero] at h
  exact h.false
#align add_le_cancellable.tsub_lt_self_iff AddLECancellable.tsub_lt_self_iff

/-- See `lt_tsub_iff_left_of_le_of_le` for a weaker statement in a partial order. -/
protected theorem tsub_lt_tsub_iff_left_of_le (ha : AddLECancellable a) (hb : AddLECancellable b)
    (h : b ≤ a) : a - b < a - c ↔ c < b :=
  lt_iff_lt_of_le_iff_le <| ha.tsub_le_tsub_iff_left hb h
#align add_le_cancellable.tsub_lt_tsub_iff_left_of_le AddLECancellable.tsub_lt_tsub_iff_left_of_le

end AddLECancellable

section Contra

variable [ContravariantClass α α (· + ·) (· ≤ ·)]

/-- This lemma also holds for `ENNReal`, but we need a different proof for that. -/
theorem tsub_lt_tsub_iff_right (h : c ≤ a) : a - c < b - c ↔ a < b :=
  Contravariant.AddLECancellable.tsub_lt_tsub_iff_right h
#align tsub_lt_tsub_iff_right tsub_lt_tsub_iff_right

theorem tsub_lt_self : 0 < a → 0 < b → a - b < a :=
  Contravariant.AddLECancellable.tsub_lt_self
#align tsub_lt_self tsub_lt_self

theorem tsub_lt_self_iff : a - b < a ↔ 0 < a ∧ 0 < b :=
  Contravariant.AddLECancellable.tsub_lt_self_iff
#align tsub_lt_self_iff tsub_lt_self_iff

/-- See `lt_tsub_iff_left_of_le_of_le` for a weaker statement in a partial order. -/
theorem tsub_lt_tsub_iff_left_of_le (h : b ≤ a) : a - b < a - c ↔ c < b :=
  Contravariant.AddLECancellable.tsub_lt_tsub_iff_left_of_le Contravariant.AddLECancellable h
#align tsub_lt_tsub_iff_left_of_le tsub_lt_tsub_iff_left_of_le

end Contra

/-! ### Lemmas about `max` and `min`. -/


theorem tsub_add_eq_max : a - b + b = max a b := by
  cases' le_total a b with h h
  · rw [max_eq_right h, tsub_eq_zero_of_le h, zero_add]
  · rw [max_eq_left h, tsub_add_cancel_of_le h]
#align tsub_add_eq_max tsub_add_eq_max

theorem add_tsub_eq_max : a + (b - a) = max a b := by rw [add_comm, max_comm, tsub_add_eq_max]
#align add_tsub_eq_max add_tsub_eq_max

theorem tsub_min : a - min a b = a - b := by
  cases' le_total a b with h h
  · rw [min_eq_left h, tsub_self, tsub_eq_zero_of_le h]
  · rw [min_eq_right h]
#align tsub_min tsub_min

theorem tsub_add_min : a - b + min a b = a := by
  rw [← tsub_min, @tsub_add_cancel_of_le]
  apply min_le_left
#align tsub_add_min tsub_add_min

end CanonicallyLinearOrderedAddCommMonoid<|MERGE_RESOLUTION|>--- conflicted
+++ resolved
@@ -309,12 +309,8 @@
 
 section CanonicallyOrderedAddCommMonoid
 
-<<<<<<< HEAD
 variable [AddCommMonoid α] [PartialOrder α] [CanonicallyOrderedAdd α]
   [CovariantClass α α (· + ·) (· ≤ ·)] [Sub α] [OrderedSub α] {a b c d : α}
-=======
-variable [CanonicallyOrderedAddCommMonoid α] [Sub α] [OrderedSub α] {a b c d : α}
->>>>>>> 08a8af0b
 
 theorem add_tsub_cancel_iff_le : a + (b - a) = b ↔ a ≤ b :=
   ⟨fun h => le_iff_exists_add.mpr ⟨b - a, h.symm⟩, add_tsub_cancel_of_le⟩
@@ -399,28 +395,16 @@
 
 variable (α)
 
-<<<<<<< HEAD
 /-- A canonically ordered additive monoid with ordered subtraction and order-reflecting addition is
-=======
-/-- A `CanonicallyOrderedAddCommMonoid` with ordered subtraction and order-reflecting addition is
->>>>>>> 08a8af0b
 cancellative. This is not an instance as it would form a typeclass loop.
 
 See note [reducible non-instances]. -/
 @[reducible]
-<<<<<<< HEAD
 def CanonicallyOrderedAdd.toAddCancelCommMonoid : AddCancelCommMonoid α :=
   { (by infer_instance : AddCommMonoid α) with
     add_left_cancel := fun a b c h => by
       simpa only [add_tsub_cancel_left] using congr_arg (fun x => x - a) h }
 #align canonically_ordered_add_monoid.to_add_cancel_comm_monoid CanonicallyOrderedAdd.toAddCancelCommMonoid
-=======
-def CanonicallyOrderedAddCommMonoid.toAddCancelCommMonoid : AddCancelCommMonoid α :=
-  { (by infer_instance : AddCommMonoid α) with
-    add_left_cancel := fun a b c h => by
-      simpa only [add_tsub_cancel_left] using congr_arg (fun x => x - a) h }
-#align canonically_ordered_add_monoid.to_add_cancel_comm_monoid CanonicallyOrderedAddCommMonoid.toAddCancelCommMonoid
->>>>>>> 08a8af0b
 
 end Contra
 
@@ -431,12 +415,8 @@
 
 section CanonicallyLinearOrderedAddCommMonoid
 
-<<<<<<< HEAD
 variable [AddCommMonoid α] [LinearOrder α] [CanonicallyOrderedAdd α]
   [CovariantClass α α (· + ·) (· ≤ ·)]  [Sub α] [OrderedSub α] {a b c d : α}
-=======
-variable [CanonicallyLinearOrderedAddCommMonoid α] [Sub α] [OrderedSub α] {a b c d : α}
->>>>>>> 08a8af0b
 
 @[simp]
 theorem tsub_pos_iff_lt : 0 < a - b ↔ b < a := by rw [tsub_pos_iff_not_le, not_le]
