--- conflicted
+++ resolved
@@ -184,9 +184,6 @@
 alias LT.lt.pos := pos_of_gt
 @[to_additive existing] alias LT.lt.one_lt := one_lt_of_gt
 
-alias LT.lt.pos := pos_of_gt
-@[to_additive existing] alias LT.lt.one_lt := one_lt_of_gt
-
 end Preorder
 
 section PartialOrder
@@ -198,24 +195,8 @@
 @[to_additive] theorem eq_one_or_one_lt (a : α) : a = 1 ∨ 1 < a := eq_bot_or_bot_lt a
 @[to_additive] lemma one_not_mem_iff {s : Set α} : 1 ∉ s ↔ ∀ x ∈ s, 1 < x := bot_not_mem_iff
 
-<<<<<<< HEAD
-@[to_additive]
-theorem one_lt_of_ne_one (h : a ≠ 1) : 1 < a :=
-  one_lt_iff_ne_one.2 h
-
 alias NE.ne.pos := pos_of_ne_zero
 @[to_additive existing] alias NE.ne.one_lt := one_lt_of_ne_one
-
-@[to_additive]
-theorem eq_one_or_one_lt (a : α) : a = 1 ∨ 1 < a := (one_le a).eq_or_lt.imp_left Eq.symm
-
-@[to_additive]
-lemma one_not_mem_iff {s : Set α} : 1 ∉ s ↔ ∀ x ∈ s, 1 < x :=
-  bot_eq_one (α := α) ▸ bot_not_mem_iff
-=======
-alias NE.ne.pos := pos_of_ne_zero
-@[to_additive existing] alias NE.ne.one_lt := one_lt_of_ne_one
->>>>>>> 0ccaba52
 
 @[to_additive]
 theorem exists_one_lt_mul_of_lt (h : a < b) : ∃ (c : _) (_ : 1 < c), a * c = b := by
