--- conflicted
+++ resolved
@@ -36,19 +36,12 @@
     ⟨(c, d), Prod.ext hc hd⟩⟩
 
 @[to_additive]
-<<<<<<< HEAD
 instance [Monoid α] [PartialOrder α] [CanonicallyOrderedMul α]
     [Monoid β] [PartialOrder β] [CanonicallyOrderedMul β] :
-    CanonicallyOrderedMul (α × β) :=
-  { (inferInstance : ExistsMulOfLE _) with
-      le_self_mul := fun _ _ ↦ ⟨le_self_mul, le_self_mul⟩ }
-=======
-instance [CanonicallyOrderedCommMonoid α] [CanonicallyOrderedCommMonoid β] :
     CanonicallyOrderedCommMonoid (α × β) :=
   { (inferInstance : OrderedCommMonoid _), (inferInstance : OrderBot _),
     (inferInstance : ExistsMulOfLE _) with
       le_self_mul := fun _ _ ↦ le_def.mpr ⟨le_self_mul, le_self_mul⟩ }
->>>>>>> 875821f5
 
 namespace Lex
 
