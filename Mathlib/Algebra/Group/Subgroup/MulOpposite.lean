--- conflicted
+++ resolved
@@ -26,13 +26,6 @@
   one_mem' := H.one_mem
   mul_mem' ha hb := H.mul_mem hb ha
   inv_mem' := H.inv_mem
-
-/- We redeclare this instance to get keys
-`SMul (@Subtype (MulOpposite _) (@Membership.mem (MulOpposite _)
-  (Subgroup (MulOpposite _) _) _ (@Subgroup.op _ _ _))) _`
-compared to the keys for `Submonoid.smul`
-`SMul (@Subtype _ (@Membership.mem _ (Submonoid _ _) _ _)) _` -/
-@[to_additive] instance instSMul (H : Subgroup G) : SMul H.op G := Submonoid.smul ..
 
 @[to_additive (attr := simp)]
 theorem mem_op {x : Gᵐᵒᵖ} {S : Subgroup G} : x ∈ S.op ↔ x.unop ∈ S := Iff.rfl
@@ -91,7 +84,6 @@
   right_inv := op_unop
   map_rel_iff' := op_le_op_iff
 
-<<<<<<< HEAD
 @[to_additive]
 theorem op_injective : (@Subgroup.op G _).Injective := opEquiv.injective
 
@@ -103,93 +95,6 @@
 
 @[to_additive (attr := simp)]
 theorem unop_inj {S T : Subgroup Gᵐᵒᵖ} : S.unop = T.unop ↔ S = T := opEquiv.symm.eq_iff_eq
-
-@[to_additive (attr := simp)]
-theorem op_bot : (⊥ : Subgroup G).op = ⊥ := opEquiv.map_bot
-
-@[to_additive (attr := simp)]
-theorem op_eq_bot {S : Subgroup G} : S.op = ⊥ ↔ S = ⊥ := op_injective.eq_iff' op_bot
-
-@[to_additive (attr := simp)]
-theorem unop_bot : (⊥ : Subgroup Gᵐᵒᵖ).unop = ⊥ := opEquiv.symm.map_bot
-
-@[to_additive (attr := simp)]
-theorem unop_eq_bot {S : Subgroup Gᵐᵒᵖ} : S.unop = ⊥ ↔ S = ⊥ := unop_injective.eq_iff' unop_bot
-
-@[to_additive (attr := simp)]
-theorem op_top : (⊤ : Subgroup G).op = ⊤ := rfl
-
-@[to_additive (attr := simp)]
-theorem op_eq_top {S : Subgroup G} : S.op = ⊤ ↔ S = ⊤ := op_injective.eq_iff' op_top
-
-@[to_additive (attr := simp)]
-theorem unop_top : (⊤ : Subgroup Gᵐᵒᵖ).unop = ⊤ := rfl
-
-@[to_additive (attr := simp)]
-theorem unop_eq_top {S : Subgroup Gᵐᵒᵖ} : S.unop = ⊤ ↔ S = ⊤ := unop_injective.eq_iff' unop_top
-
-=======
->>>>>>> d0df76bd
-@[to_additive]
-theorem op_injective : (@Subgroup.op G _).Injective := opEquiv.injective
-
-@[to_additive]
-theorem unop_injective : (@Subgroup.unop G _).Injective := opEquiv.symm.injective
-
-<<<<<<< HEAD
-@[to_additive]
-theorem op_inf (S₁ S₂ : Subgroup G) : (S₁ ⊓ S₂).op = S₁.op ⊓ S₂.op := rfl
-
-@[to_additive]
-theorem unop_inf (S₁ S₂ : Subgroup Gᵐᵒᵖ) : (S₁ ⊓ S₂).unop = S₁.unop ⊓ S₂.unop := rfl
-
-@[to_additive]
-theorem op_sSup (S : Set (Subgroup G)) : (sSup S).op = sSup (.unop ⁻¹' S) :=
-  opEquiv.map_sSup_eq_sSup_symm_preimage _
-
-@[to_additive]
-theorem unop_sSup (S : Set (Subgroup Gᵐᵒᵖ)) : (sSup S).unop = sSup (.op ⁻¹' S) :=
-  opEquiv.symm.map_sSup_eq_sSup_symm_preimage _
-
-@[to_additive]
-theorem op_sInf (S : Set (Subgroup G)) : (sInf S).op = sInf (.unop ⁻¹' S) :=
-  opEquiv.map_sInf_eq_sInf_symm_preimage _
-
-@[to_additive]
-theorem unop_sInf (S : Set (Subgroup Gᵐᵒᵖ)) : (sInf S).unop = sInf (.op ⁻¹' S) :=
-  opEquiv.symm.map_sInf_eq_sInf_symm_preimage _
-
-@[to_additive]
-theorem op_iSup (S : ι → Subgroup G) : (iSup S).op = ⨆ i, (S i).op := opEquiv.map_iSup _
-
-@[to_additive]
-theorem unop_iSup (S : ι → Subgroup Gᵐᵒᵖ) : (iSup S).unop = ⨆ i, (S i).unop :=
-  opEquiv.symm.map_iSup _
-
-@[to_additive]
-theorem op_iInf (S : ι → Subgroup G) : (iInf S).op = ⨅ i, (S i).op := opEquiv.map_iInf _
-
-@[to_additive]
-theorem unop_iInf (S : ι → Subgroup Gᵐᵒᵖ) : (iInf S).unop = ⨅ i, (S i).unop :=
-  opEquiv.symm.map_iInf _
-
-@[to_additive]
-theorem op_closure (s : Set G) : (closure s).op = closure (MulOpposite.unop ⁻¹' s) := by
-  simp_rw [closure, op_sInf, Set.preimage_setOf_eq, Subgroup.unop_coe]
-  congr with a
-  exact MulOpposite.unop_surjective.forall
-
-@[to_additive]
-theorem unop_closure (s : Set Gᵐᵒᵖ) : (closure s).unop = closure (MulOpposite.op ⁻¹' s) := by
-  rw [← op_inj, op_unop, op_closure]
-  simp_rw [Set.preimage_preimage, MulOpposite.op_unop, Set.preimage_id']
-=======
-@[to_additive (attr := simp)]
-theorem op_inj {S T : Subgroup G} : S.op = T.op ↔ S = T := opEquiv.eq_iff_eq
-
-@[to_additive (attr := simp)]
-theorem unop_inj {S T : Subgroup Gᵐᵒᵖ} : S.unop = T.unop ↔ S = T := opEquiv.symm.eq_iff_eq
->>>>>>> d0df76bd
 
 /-- Bijection between a subgroup `H` and its opposite. -/
 @[to_additive (attr := simps!) "Bijection between an additive subgroup `H` and its opposite."]
@@ -205,31 +110,4 @@
 theorem unop_normalizer (H : Subgroup Gᵐᵒᵖ) : H.normalizer.unop = H.unop.normalizer := by
   rw [← op_inj, op_unop, op_normalizer, op_unop]
 
-@[to_additive]
-theorem op_normalizer (H : Subgroup G) : H.normalizer.op = H.op.normalizer := by
-  ext x
-  simp [mem_normalizer_iff', MulOpposite.op_surjective.forall, iff_comm]
-
-@[to_additive]
-theorem unop_normalizer (H : Subgroup Gᵐᵒᵖ) : H.normalizer.unop = H.unop.normalizer := by
-  rw [← op_inj, op_unop, op_normalizer, op_unop]
-
-@[to_additive (attr := simp)]
-theorem normal_op {H : Subgroup G} : H.op.Normal ↔ H.Normal := by
-  simp only [← normalizer_eq_top, ← op_normalizer, op_eq_top]
-
-@[to_additive] alias ⟨Normal.of_op, Normal.op⟩ := normal_op
-
-@[to_additive]
-instance op.instNormal {H : Subgroup G} [H.Normal] : H.op.Normal := .op ‹_›
-
-@[to_additive (attr := simp)]
-theorem normal_unop {H : Subgroup Gᵐᵒᵖ} : H.unop.Normal ↔ H.Normal := by
-  rw [← normal_op, op_unop]
-
-@[to_additive] alias ⟨Normal.of_unop, Normal.unop⟩ := normal_unop
-
-@[to_additive]
-instance unop.instNormal {H : Subgroup Gᵐᵒᵖ} [H.Normal] : H.unop.Normal := .unop ‹_›
-
 end Subgroup