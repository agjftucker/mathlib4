--- conflicted
+++ resolved
@@ -70,11 +70,7 @@
 
 attribute [to_additive] MulMemClass
 
-<<<<<<< HEAD
-attribute [aesop unsafe 90% apply (rule_sets := [SetLike])] mul_mem add_mem
-=======
 attribute [aesop 90% (rule_sets := [SetLike])] mul_mem add_mem
->>>>>>> 01e7adaa
 
 /-- A subsemigroup of a magma `M` is a subset closed under multiplication. -/
 structure Subsemigroup (M : Type*) [Mul M] where
