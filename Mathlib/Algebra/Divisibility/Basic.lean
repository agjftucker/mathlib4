--- conflicted
+++ resolved
@@ -97,12 +97,8 @@
 
 variable {M N : Type*}
 
-<<<<<<< HEAD
-theorem map_dvd [Semigroup M] [Semigroup N] {F : Type*} [MulHomClass F M N] (f : F) {a b} :
-    a ∣ b → f a ∣ f b
-=======
-theorem map_dvd {F : Type*} [NDFunLike F M N] [MulHomClass F M N] (f : F) {a b} : a ∣ b → f a ∣ f b
->>>>>>> ec7e4d15
+theorem map_dvd [Semigroup M] [Semigroup N] {F : Type*} [NDFunLike F M N] [MulHomClass F M N]
+    (f : F) {a b} : a ∣ b → f a ∣ f b
   | ⟨c, h⟩ => ⟨f c, h.symm ▸ map_mul f a c⟩
 #align map_dvd map_dvd
 
