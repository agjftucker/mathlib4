--- conflicted
+++ resolved
@@ -814,20 +814,6 @@
   rw [← inl_one, TrivSqZeroExt.inv_inl, inv_one]
 
 protected theorem inv_mul_cancel {x : tsze R M} (hx : fst x ≠ 0) : x⁻¹ * x = 1 := by
-<<<<<<< HEAD
-  ext
-  · rw [fst_mul, fst_inv, inv_mul_cancel₀ hx, fst_one]
-  · rw [snd_mul, snd_inv, snd_one, smul_neg, op_smul_op_smul, inv_mul_cancel₀ hx, op_one, one_smul,
-      fst_inv, add_neg_cancel]
-
-variable [SMulCommClass R Rᵐᵒᵖ M]
-
-protected theorem mul_inv_cancel {x : tsze R M} (hx : fst x ≠ 0) : x * x⁻¹ = 1 := by
-  ext
-  · rw [fst_mul, fst_inv, fst_one, mul_inv_cancel₀ hx]
-  · rw [snd_mul, snd_inv, snd_one, smul_neg, smul_comm, smul_smul, mul_inv_cancel₀ hx, one_smul,
-      fst_inv, neg_add_cancel]
-=======
   convert mul_left_eq_one _ _ (_root_.inv_mul_cancel₀ hx) using 2
   ext <;> simp
 
@@ -841,7 +827,6 @@
   have : Invertible x.fst := Units.invertible (.mk0 _ hx)
   have := invertibleOfInvertibleFst x
   rw [← invOf_eq_inv, mul_invOf_self]
->>>>>>> d0df76bd
 
 protected theorem mul_inv_rev (a b : tsze R M) :
     (a * b)⁻¹ = b⁻¹ * a⁻¹ := by
