/-
Copyright (c) 2024 Xavier Roblot. All rights reserved.
Released under Apache 2.0 license as described in the file LICENSE.
Authors: Xavier Roblot
-/
import Mathlib.Analysis.BoxIntegral.UnitPartition
import Mathlib.MeasureTheory.Measure.Haar.InnerProductSpace

/-!
# Covolume of ℤ-lattices

Let `E` be a finite dimensional real vector space.

Let `L` be a `ℤ`-lattice `L` defined as a discrete `ℤ`-submodule of `E` that spans `E` over `ℝ`.

## Main definitions and results

* `ZLattice.covolume`: the covolume of `L` defined as the volume of an arbitrary fundamental
  domain of `L`.

* `ZLattice.covolume_eq_measure_fundamentalDomain`: the covolume of `L` does not depend on the
  choice of the fundamental domain of `L`.

* `ZLattice.covolume_eq_det`: if `L` is a lattice in `ℝ^n`, then its covolume is the absolute
  value of the determinant of any `ℤ`-basis of `L`.

* `ZLattice.covolume.tendsto_card_div_pow`: Let `s` be a bounded measurable set of `ι → ℝ`, then
  the number of points in `s ∩ n⁻¹ • L` divided by `n ^ card ι` tends to `volume s / covolume L`
  when `n : ℕ` tends to infinity.
  See also `ZLattice.covolume.tendsto_card_div_pow'` for a version for `InnerProductSpace ℝ E` and
  `ZLattice.covolume.tendsto_card_div_pow''` for the general version.

* `ZLattice.covolume.tendsto_card_le_div`: Let `X` be a cone in `ι → ℝ` and let `F : (ι → ℝ) → ℝ`
  be a function such that `F (c • x) = c ^ card ι * F x`. Then the number of points `x ∈ X` such
  that `F x ≤ c` divided by `c` tends to `volume {x ∈ X | F x ≤ 1} / covolume L`
  when `c : ℝ` tends to infinity.
  See also `ZLattice.covolume.tendsto_card_le_div'` for a version for `InnerProductSpace ℝ E` and
  `ZLattice.covolume.tendsto_card_le_div''` for the general version.

## Naming convention

Some results are true in the case where the ambient finite dimensional real vector space is the
pi-space `ι → ℝ` and in the case where it is an `InnerProductSpace`. We use the following
convention: the plain name is for the pi case, for eg. `volume_image_eq_volume_div_covolume`. For
the same result in the `InnerProductSpace` case, we add a `prime`, for eg.
`volume_image_eq_volume_div_covolume'`. When the same result exists in the
general case, we had two primes, eg. `covolume.tendsto_card_div_pow''`.

-/

noncomputable section

namespace ZLattice

open Submodule MeasureTheory Module MeasureTheory Module ZSpan

section General

variable {E : Type*} [NormedAddCommGroup E] [MeasurableSpace E] (L : Submodule ℤ E)

/-- The covolume of a `ℤ`-lattice is the volume of some fundamental domain; see
`ZLattice.covolume_eq_volume` for the proof that the volume does not depend on the choice of
the fundamental domain. -/
def covolume (μ : Measure E := by volume_tac) : ℝ := (addCovolume L E μ).toReal

end General

section Basic

variable {E : Type*} [NormedAddCommGroup E] [NormedSpace ℝ E] [FiniteDimensional ℝ E]
variable [MeasurableSpace E] [BorelSpace E]
variable (L : Submodule ℤ E) [DiscreteTopology L] [IsZLattice ℝ L]
variable (μ : Measure E := by volume_tac) [Measure.IsAddHaarMeasure μ]

theorem covolume_eq_measure_fundamentalDomain {F : Set E} (h : IsAddFundamentalDomain L F μ) :
    covolume L μ = μ.real F := by
  have : MeasurableVAdd L E := (inferInstance : MeasurableVAdd L.toAddSubgroup E)
  have : VAddInvariantMeasure L E μ := (inferInstance : VAddInvariantMeasure L.toAddSubgroup E μ)
  exact congr_arg ENNReal.toReal (h.covolume_eq_volume μ)

theorem covolume_ne_zero : covolume L μ ≠ 0 := by
  rw [covolume_eq_measure_fundamentalDomain L μ (isAddFundamentalDomain (Free.chooseBasis ℤ L) μ),
    measureReal_ne_zero_iff (ne_of_lt _)]
  · exact measure_fundamentalDomain_ne_zero _
  · exact Bornology.IsBounded.measure_lt_top (fundamentalDomain_isBounded _)

theorem covolume_pos : 0 < covolume L μ :=
  lt_of_le_of_ne ENNReal.toReal_nonneg (covolume_ne_zero L μ).symm

theorem covolume_comap {F : Type*} [NormedAddCommGroup F] [NormedSpace ℝ F] [FiniteDimensional ℝ F]
    [MeasurableSpace F] [BorelSpace F] (ν : Measure F := by volume_tac) [Measure.IsAddHaarMeasure ν]
    {e : F ≃L[ℝ] E} (he : MeasurePreserving e ν μ) :
    covolume (ZLattice.comap ℝ L e.toLinearMap) ν = covolume L μ := by
  rw [covolume_eq_measure_fundamentalDomain _ _ (isAddFundamentalDomain (Free.chooseBasis ℤ L) μ),
    covolume_eq_measure_fundamentalDomain _ _ ((isAddFundamentalDomain
    ((Free.chooseBasis ℤ L).ofZLatticeComap ℝ L e.toLinearEquiv) ν)), ← he.measureReal_preimage
    (fundamentalDomain_measurableSet _).nullMeasurableSet, ← e.image_symm_eq_preimage,
    ← e.symm.coe_toLinearEquiv, map_fundamentalDomain]
  congr!
  ext; simp

theorem covolume_eq_det_mul_measureReal {ι : Type*} [Fintype ι] [DecidableEq ι] (b : Basis ι ℤ L)
    (b₀ : Basis ι ℝ E) :
    covolume L μ = |b₀.det ((↑) ∘ b)| * μ.real (fundamentalDomain b₀) := by
  rw [covolume_eq_measure_fundamentalDomain L μ (isAddFundamentalDomain b μ),
    measureReal_fundamentalDomain _ _ b₀,
    measureReal_congr (fundamentalDomain_ae_parallelepiped b₀ μ)]
  congr
  ext
  exact b.ofZLatticeBasis_apply ℝ L _

@[deprecated (since := "2025-04-19")]
alias covolume_eq_det_mul_measure := covolume_eq_det_mul_measureReal

theorem covolume_eq_det {ι : Type*} [Fintype ι] [DecidableEq ι] (L : Submodule ℤ (ι → ℝ))
    [DiscreteTopology L] [IsZLattice ℝ L] (b : Basis ι ℤ L) :
    covolume L = |(Matrix.of ((↑) ∘ b)).det| := by
  rw [covolume_eq_measure_fundamentalDomain L volume (isAddFundamentalDomain b volume),
    volume_real_fundamentalDomain]
  congr
  ext1
  exact b.ofZLatticeBasis_apply ℝ L _

theorem covolume_eq_det_inv {ι : Type*} [Fintype ι] (L : Submodule ℤ (ι → ℝ))
    [DiscreteTopology L] [IsZLattice ℝ L] (b : Basis ι ℤ L) :
    covolume L = |(LinearEquiv.det (b.ofZLatticeBasis ℝ L).equivFun : ℝ)|⁻¹ := by
  classical
  rw [covolume_eq_det L b, ← Pi.basisFun_det_apply, show (((↑) : L → _) ∘ ⇑b) =
    (b.ofZLatticeBasis ℝ) by ext; simp, ← Basis.det_inv, ← abs_inv, Units.val_inv_eq_inv_val,
    IsUnit.unit_spec, ← Basis.det_basis, LinearEquiv.coe_det]
  rfl

theorem volume_image_eq_volume_div_covolume {ι : Type*} [Fintype ι]
    (L : Submodule ℤ (ι → ℝ)) [DiscreteTopology L] [IsZLattice ℝ L] (b : Basis ι ℤ L)
    {s : Set (ι → ℝ)} :
    volume ((b.ofZLatticeBasis ℝ L).equivFun '' s) = volume s / ENNReal.ofReal (covolume L) := by
  rw [LinearEquiv.image_eq_preimage, Measure.addHaar_preimage_linearEquiv, LinearEquiv.symm_symm,
    covolume_eq_det_inv L b, ENNReal.div_eq_inv_mul, ENNReal.ofReal_inv_of_pos
    (abs_pos.mpr (LinearEquiv.det _).ne_zero), inv_inv, LinearEquiv.coe_det]

/-- A more general version of `ZLattice.volume_image_eq_volume_div_covolume`;
see the `Naming conventions` section in the introduction. -/
theorem volume_image_eq_volume_div_covolume' {E : Type*} [NormedAddCommGroup E]
    [InnerProductSpace ℝ E] [FiniteDimensional ℝ E] [MeasurableSpace E] [BorelSpace E]
    (L : Submodule ℤ E) [DiscreteTopology L] [IsZLattice ℝ L] {ι : Type*} [Fintype ι]
    (b : Basis ι ℤ L) {s : Set E} (hs : NullMeasurableSet s) :
    volume ((b.ofZLatticeBasis ℝ).equivFun '' s) = volume s / ENNReal.ofReal (covolume L) := by
  classical
  let e : Fin (finrank ℝ E) ≃ ι :=
    Fintype.equivOfCardEq (by rw [Fintype.card_fin, finrank_eq_card_basis (b.ofZLatticeBasis ℝ)])
  let f := (EuclideanSpace.equiv ι ℝ).symm.trans
    ((stdOrthonormalBasis ℝ E).reindex e).repr.toContinuousLinearEquiv.symm
  have hf : MeasurePreserving f :=
    ((stdOrthonormalBasis ℝ E).reindex e).measurePreserving_repr_symm.comp
      (EuclideanSpace.volume_preserving_measurableEquiv ι).symm
  rw [← hf.measure_preimage hs, ← (covolume_comap L volume volume hf),
    ← volume_image_eq_volume_div_covolume (ZLattice.comap ℝ L f.toLinearMap)
    (b.ofZLatticeComap ℝ L f.toLinearEquiv), Basis.ofZLatticeBasis_comap,
    ← f.image_symm_eq_preimage, ← Set.image_comp]
<<<<<<< HEAD
  simp only [Basis.equivFun_apply, ← ContinuousLinearEquiv.symm_toLinearEquiv, Basis.map_equivFun,
    LinearEquiv.symm_symm, Function.comp_apply, LinearEquiv.trans_apply,
    ContinuousLinearEquiv.coe_toLinearEquiv, ContinuousLinearEquiv.apply_symm_apply]
=======
  simp
>>>>>>> d9571603

end Basic

namespace covolume

section General

open Filter Fintype Pointwise Topology BoxIntegral Bornology

variable {E : Type*} [NormedAddCommGroup E] [NormedSpace ℝ E]
variable {L : Submodule ℤ E} [DiscreteTopology L] [IsZLattice ℝ L]
variable {ι : Type*} [Fintype ι] (b : Basis ι ℤ L)

/-- A version of `ZLattice.covolume.tendsto_card_div_pow` for the general case;
see the `Naming convention` section in the introduction. -/
theorem tendsto_card_div_pow'' [FiniteDimensional ℝ E] [MeasurableSpace E] [BorelSpace E]
    {s : Set E} (hs₁ : IsBounded s) (hs₂ : MeasurableSet s)
    (hs₃ : volume (frontier ((b.ofZLatticeBasis ℝ).equivFun '' s)) = 0):
    Tendsto (fun n : ℕ ↦ (Nat.card (s ∩ (n : ℝ)⁻¹ • L : Set E) : ℝ) / n ^ card ι)
      atTop (𝓝 (volume.real ((b.ofZLatticeBasis ℝ).equivFun '' s))) := by
  refine Tendsto.congr' ?_
    (tendsto_card_div_pow_atTop_volume ((b.ofZLatticeBasis ℝ).equivFun '' s) ?_ ?_ hs₃)
  · filter_upwards [eventually_gt_atTop 0] with n hn
    congr
    refine Nat.card_congr <| ((b.ofZLatticeBasis ℝ).equivFun.toEquiv.subtypeEquiv fun x ↦ ?_).symm
    simp_rw [Set.mem_inter_iff, ← b.ofZLatticeBasis_span ℝ, LinearEquiv.coe_toEquiv,
      Basis.equivFun_apply, Set.mem_image, DFunLike.coe_fn_eq, EmbeddingLike.apply_eq_iff_eq,
      exists_eq_right, and_congr_right_iff, Set.mem_inv_smul_set_iff₀
      (mod_cast hn.ne' : (n : ℝ) ≠ 0), ← Finsupp.coe_smul, ← LinearEquiv.map_smul, SetLike.mem_coe,
      Basis.mem_span_iff_repr_mem, Pi.basisFun_repr, implies_true]
  · rw [← NormedSpace.isVonNBounded_iff ℝ] at hs₁ ⊢
    exact Bornology.IsVonNBounded.image hs₁ ((b.ofZLatticeBasis ℝ).equivFunL : E →L[ℝ] ι → ℝ)
  · exact (b.ofZLatticeBasis ℝ).equivFunL.toHomeomorph.toMeasurableEquiv.measurableSet_image.mpr hs₂

private theorem tendsto_card_le_div''_aux
    {X : Set E} (hX : ∀ ⦃x⦄ ⦃r : ℝ⦄, x ∈ X → 0 < r → r • x ∈ X)
    {F : E → ℝ} (hF₁ : ∀ x ⦃r : ℝ⦄, 0 ≤ r → F (r • x) = r ^ card ι * (F x)) {c : ℝ} (hc : 0 < c) :
    c • {x ∈ X | F x ≤ 1} = {x ∈ X | F x ≤ c ^ card ι} := by
  ext x
  simp_rw [Set.mem_smul_set_iff_inv_smul_mem₀ hc.ne', Set.mem_setOf_eq, hF₁ _
    (inv_pos_of_pos hc).le, inv_pow, inv_mul_le_iff₀ (pow_pos hc _), mul_one, and_congr_left_iff]
  exact fun _ ↦ ⟨fun h ↦ (smul_inv_smul₀ hc.ne' x) ▸ hX h hc, fun h ↦ hX h (inv_pos_of_pos hc)⟩

/-- A version of `ZLattice.covolume.tendsto_card_le_div` for the general case;
see the `Naming conventions` section in the introduction. -/
theorem tendsto_card_le_div'' [FiniteDimensional ℝ E] [MeasurableSpace E] [BorelSpace E]
    [Nonempty ι] {X : Set E} (hX : ∀ ⦃x⦄ ⦃r : ℝ⦄, x ∈ X → 0 < r → r • x ∈ X)
    {F : E → ℝ} (h₁ : ∀ x ⦃r : ℝ⦄, 0 ≤ r → F (r • x) = r ^ card ι * (F x))
    (h₂ : IsBounded {x ∈ X | F x ≤ 1}) (h₃ : MeasurableSet {x ∈ X | F x ≤ 1})
    (h₄ : volume (frontier ((b.ofZLatticeBasis ℝ L).equivFun '' {x | x ∈ X ∧ F x ≤ 1})) = 0) :
    Tendsto (fun c : ℝ ↦
      Nat.card ({x ∈ X | F x ≤ c} ∩ L : Set E) / (c : ℝ))
        atTop (𝓝 (volume.real ((b.ofZLatticeBasis ℝ).equivFun '' {x ∈ X | F x ≤ 1}))) := by
  refine Tendsto.congr' ?_ <| (tendsto_card_div_pow_atTop_volume'
      ((b.ofZLatticeBasis ℝ).equivFun '' {x ∈ X | F x ≤ 1}) ?_ ?_ h₄ fun x y hx hy ↦ ?_).comp
        (tendsto_rpow_atTop <| inv_pos.mpr
          (Nat.cast_pos.mpr card_pos) : Tendsto (fun x ↦ x ^ (card ι : ℝ)⁻¹) atTop atTop)
  · filter_upwards [eventually_gt_atTop 0] with c hc
    have aux₁ : (card ι : ℝ) ≠ 0 := Nat.cast_ne_zero.mpr card_ne_zero
    have aux₂ : 0 < c ^ (card ι : ℝ)⁻¹ := Real.rpow_pos_of_pos hc _
    have aux₃ : (c ^ (card ι : ℝ)⁻¹)⁻¹ ≠ 0 := inv_ne_zero aux₂.ne'
    have aux₄ : c ^ (-(card ι : ℝ)⁻¹) ≠ 0 := (Real.rpow_pos_of_pos hc _).ne'
    obtain ⟨hc₁, hc₂⟩ := lt_iff_le_and_ne.mp hc
    rw [Function.comp_apply, ← Real.rpow_natCast, Real.rpow_inv_rpow hc₁ aux₁, eq_comm]
    congr
    refine Nat.card_congr <| Equiv.subtypeEquiv ((b.ofZLatticeBasis ℝ).equivFun.toEquiv.trans
          (Equiv.smulRight aux₄)) fun _ ↦ ?_
    rw [Set.mem_inter_iff, Set.mem_inter_iff, Equiv.trans_apply, LinearEquiv.coe_toEquiv,
      Equiv.smulRight_apply, Real.rpow_neg hc₁, Set.smul_mem_smul_set_iff₀ aux₃,
      ← Set.mem_smul_set_iff_inv_smul_mem₀ aux₂.ne', ← image_smul_set,
      tendsto_card_le_div''_aux hX h₁ aux₂, ← Real.rpow_natCast, ← Real.rpow_mul hc₁,
      inv_mul_cancel₀ aux₁, Real.rpow_one]
    simp_rw [SetLike.mem_coe, Set.mem_image, EmbeddingLike.apply_eq_iff_eq, exists_eq_right,
      and_congr_right_iff, ← b.ofZLatticeBasis_span ℝ, Basis.mem_span_iff_repr_mem,
      Pi.basisFun_repr, Basis.equivFun_apply, implies_true]
  · rw [← NormedSpace.isVonNBounded_iff ℝ] at h₂ ⊢
    exact Bornology.IsVonNBounded.image h₂ ((b.ofZLatticeBasis ℝ).equivFunL : E →L[ℝ] ι → ℝ)
  · exact (b.ofZLatticeBasis ℝ).equivFunL.toHomeomorph.toMeasurableEquiv.measurableSet_image.mpr h₃
  · simp_rw [← image_smul_set]
    apply Set.image_mono
    rw [tendsto_card_le_div''_aux hX h₁ hx,
      tendsto_card_le_div''_aux hX h₁ (lt_of_lt_of_le hx hy)]
    exact fun a ⟨ha₁, ha₂⟩ ↦ ⟨ha₁, le_trans ha₂ <| pow_le_pow_left₀ (le_of_lt hx) hy _⟩

end General

section Pi

open Filter Fintype Pointwise Topology Bornology

private theorem frontier_equivFun {E : Type*} [AddCommGroup E] [Module ℝ E] {ι : Type*} [Fintype ι]
    [TopologicalSpace E] [IsTopologicalAddGroup E] [ContinuousSMul ℝ E] [T2Space E]
    (b : Basis ι ℝ E) (s : Set E) :
    frontier (b.equivFun '' s) = b.equivFun '' (frontier s) := by
  rw [LinearEquiv.image_eq_preimage, LinearEquiv.image_eq_preimage]
  exact (Homeomorph.preimage_frontier b.equivFunL.toHomeomorph.symm s).symm

variable {ι : Type*} [Fintype ι]
variable (L : Submodule ℤ (ι → ℝ)) [DiscreteTopology L] [IsZLattice ℝ L]

theorem tendsto_card_div_pow (b : Basis ι ℤ L) {s : Set (ι → ℝ)} (hs₁ : IsBounded s)
    (hs₂ : MeasurableSet s) (hs₃ : volume (frontier s) = 0) :
    Tendsto (fun n : ℕ ↦ (Nat.card (s ∩ (n : ℝ)⁻¹ • L : Set (ι → ℝ)) : ℝ) / n ^ card ι)
      atTop (𝓝 (volume.real s / covolume L)) := by
  classical
  convert tendsto_card_div_pow'' b hs₁ hs₂ ?_
  · simp only [measureReal_def]
    rw [volume_image_eq_volume_div_covolume L b, ENNReal.toReal_div,
      ENNReal.toReal_ofReal (covolume_pos L volume).le]
  · rw [frontier_equivFun, volume_image_eq_volume_div_covolume, hs₃, ENNReal.zero_div]

theorem tendsto_card_le_div {X : Set (ι → ℝ)} (hX : ∀ ⦃x⦄ ⦃r : ℝ⦄, x ∈ X → 0 < r → r • x ∈ X)
    {F : (ι → ℝ) → ℝ} (h₁ : ∀ x ⦃r : ℝ⦄, 0 ≤ r → F (r • x) = r ^ card ι * (F x))
    (h₂ : IsBounded {x ∈ X | F x ≤ 1}) (h₃ : MeasurableSet {x ∈ X | F x ≤ 1})
    (h₄ : volume (frontier {x | x ∈ X ∧ F x ≤ 1}) = 0) [Nonempty ι] :
    Tendsto (fun c : ℝ ↦
      Nat.card ({x ∈ X | F x ≤ c} ∩ L : Set (ι → ℝ)) / (c : ℝ))
        atTop (𝓝 (volume.real {x ∈ X | F x ≤ 1} / covolume L)) := by
  classical
  let e : Free.ChooseBasisIndex ℤ ↥L ≃ ι := by
    refine Fintype.equivOfCardEq ?_
    rw [← finrank_eq_card_chooseBasisIndex, ZLattice.rank ℝ, finrank_fintype_fun_eq_card]
  let b := (Module.Free.chooseBasis ℤ L).reindex e
  convert tendsto_card_le_div'' b hX h₁ h₂ h₃ ?_
  · simp only [measureReal_def]
    rw [volume_image_eq_volume_div_covolume L b, ENNReal.toReal_div,
      ENNReal.toReal_ofReal (covolume_pos L volume).le]
  · rw [frontier_equivFun, volume_image_eq_volume_div_covolume, h₄, ENNReal.zero_div]

end Pi

section InnerProductSpace

open Filter Pointwise Topology Bornology

variable {E : Type*} [NormedAddCommGroup E] [InnerProductSpace ℝ E] [FiniteDimensional ℝ E]
  [MeasurableSpace E] [BorelSpace E]
variable (L : Submodule ℤ E) [DiscreteTopology L] [IsZLattice ℝ L]

/-- A version of `ZLattice.covolume.tendsto_card_div_pow` for the `InnerProductSpace` case;
see the `Naming convention` section in the introduction. -/
theorem tendsto_card_div_pow' {s : Set E} (hs₁ : IsBounded s) (hs₂ : MeasurableSet s)
    (hs₃ : volume (frontier s) = 0) :
    Tendsto (fun n : ℕ ↦ (Nat.card (s ∩ (n : ℝ)⁻¹ • L : Set E) : ℝ) / n ^ finrank ℝ E)
      atTop (𝓝 (volume.real s / covolume L)) := by
  let b := Module.Free.chooseBasis ℤ L
  convert tendsto_card_div_pow'' b hs₁ hs₂ ?_
  · rw [← finrank_eq_card_chooseBasisIndex, ZLattice.rank ℝ L]
  · simp only [measureReal_def]
    rw [volume_image_eq_volume_div_covolume' L b hs₂.nullMeasurableSet, ENNReal.toReal_div,
      ENNReal.toReal_ofReal (covolume_pos L volume).le]
  · rw [frontier_equivFun, volume_image_eq_volume_div_covolume', hs₃, ENNReal.zero_div]
    exact NullMeasurableSet.of_null hs₃

/-- A version of `ZLattice.covolume.tendsto_card_le_div` for the `InnerProductSpace` case;
see the `Naming convention` section in the introduction. -/
theorem tendsto_card_le_div' [Nontrivial E] {X : Set E} {F : E → ℝ}
    (hX : ∀ ⦃x⦄ ⦃r : ℝ⦄, x ∈ X → 0 < r → r • x ∈ X)
    (h₁ : ∀ x ⦃r : ℝ⦄, 0 ≤ r → F (r • x) = r ^ finrank ℝ E * (F x))
    (h₂ : IsBounded {x ∈ X | F x ≤ 1}) (h₃ : MeasurableSet {x ∈ X | F x ≤ 1})
    (h₄ : volume (frontier {x ∈ X | F x ≤ 1}) = 0) :
    Tendsto (fun c : ℝ ↦
      Nat.card ({x ∈ X | F x ≤ c} ∩ L : Set E) / (c : ℝ))
        atTop (𝓝 (volume.real {x ∈ X | F x ≤ 1} / covolume L)) := by
  let b := Module.Free.chooseBasis ℤ L
  convert tendsto_card_le_div'' b hX ?_ h₂ h₃ ?_
  · simp only [measureReal_def]
    rw [volume_image_eq_volume_div_covolume' L b h₃.nullMeasurableSet, ENNReal.toReal_div,
      ENNReal.toReal_ofReal (covolume_pos L volume).le]
  · have : Nontrivial L := nontrivial_of_finrank_pos <| (ZLattice.rank ℝ L).symm ▸ finrank_pos
    infer_instance
  · rwa [← finrank_eq_card_chooseBasisIndex, ZLattice.rank ℝ L]
  · rw [frontier_equivFun, volume_image_eq_volume_div_covolume', h₄, ENNReal.zero_div]
    exact NullMeasurableSet.of_null h₄

end InnerProductSpace

end covolume

end ZLattice<|MERGE_RESOLUTION|>--- conflicted
+++ resolved
@@ -157,13 +157,7 @@
     ← volume_image_eq_volume_div_covolume (ZLattice.comap ℝ L f.toLinearMap)
     (b.ofZLatticeComap ℝ L f.toLinearEquiv), Basis.ofZLatticeBasis_comap,
     ← f.image_symm_eq_preimage, ← Set.image_comp]
-<<<<<<< HEAD
-  simp only [Basis.equivFun_apply, ← ContinuousLinearEquiv.symm_toLinearEquiv, Basis.map_equivFun,
-    LinearEquiv.symm_symm, Function.comp_apply, LinearEquiv.trans_apply,
-    ContinuousLinearEquiv.coe_toLinearEquiv, ContinuousLinearEquiv.apply_symm_apply]
-=======
   simp
->>>>>>> d9571603
 
 end Basic
 
