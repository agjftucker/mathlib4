/-
Copyright (c) 2023 Xavier Roblot. All rights reserved.
Released under Apache 2.0 license as described in the file LICENSE.
Authors: Xavier Roblot
-/
import Mathlib.LinearAlgebra.FreeModule.PID
import Mathlib.MeasureTheory.Group.FundamentalDomain
import Mathlib.MeasureTheory.Measure.Lebesgue.EqHaar
import Mathlib.RingTheory.Localization.Module

#align_import algebra.module.zlattice from "leanprover-community/mathlib"@"a3e83f0fa4391c8740f7d773a7a9b74e311ae2a3"

/-!
# ℤ-lattices

Let `E` be a finite dimensional vector space over a `NormedLinearOrderedField` `K` with a solid
norm that is also a `FloorRing`, e.g. `ℝ`. A (full) `ℤ`-lattice `L` of `E` is a discrete
subgroup of `E` such that `L` spans `E` over `K`.

A `ℤ`-lattice `L` can be defined in two ways:
* For `b` a basis of `E`, then `L = Submodule.span ℤ (Set.range b)` is a ℤ-lattice of `E`
* As an `AddSubgroup E` with the additional properties:
  * `DiscreteTopology L`, that is `L` is discrete
  * `Submodule.span ℝ (L : Set E) = ⊤`, that is `L` spans `E` over `K`.

Results about the first point of view are in the `Zspan` namespace and results about the second
point of view are in the `Zlattice` namespace.

## Main results

* `Zspan.isAddFundamentalDomain`: for a ℤ-lattice `Submodule.span ℤ (Set.range b)`, proves that
the set defined by `Zspan.fundamentalDomain` is a fundamental domain.
* `Zlattice.module_free`: an AddSubgroup of `E` that is discrete and spans `E` over `K` is a free
`ℤ`-module
* `Zlattice.rank`:  an AddSubgroup of `E` that is discrete and spans `E` over `K` is a free
`ℤ`-module of `ℤ`-rank equal to the `K`-rank of `E`
-/


open scoped BigOperators

noncomputable section

namespace Zspan

open MeasureTheory MeasurableSet Submodule Bornology

variable {E ι : Type*}

section NormedLatticeField

variable {K : Type*} [NormedLinearOrderedField K]
variable [NormedAddCommGroup E] [NormedSpace K E]
variable (b : Basis ι K E)

theorem span_top : span K (span ℤ (Set.range b) : Set E) = ⊤ := by simp [span_span_of_tower]

/-- The fundamental domain of the ℤ-lattice spanned by `b`. See `Zspan.isAddFundamentalDomain`
for the proof that it is a fundamental domain. -/
def fundamentalDomain : Set E := {m | ∀ i, b.repr m i ∈ Set.Ico (0 : K) 1}
#align zspan.fundamental_domain Zspan.fundamentalDomain

@[simp]
theorem mem_fundamentalDomain {m : E} :
    m ∈ fundamentalDomain b ↔ ∀ i, b.repr m i ∈ Set.Ico (0 : K) 1 := Iff.rfl
#align zspan.mem_fundamental_domain Zspan.mem_fundamentalDomain

theorem map_fundamentalDomain {F : Type*} [NormedAddCommGroup F] [NormedSpace K F] (f : E ≃ₗ[K] F) :
    f '' (fundamentalDomain b) = fundamentalDomain (b.map f) := by
  ext x
  rw [mem_fundamentalDomain, Basis.map_repr, LinearEquiv.trans_apply, ← mem_fundamentalDomain,
    show f.symm x = f.toEquiv.symm x by rfl, ← Set.mem_image_equiv]
  rfl

@[simp]
theorem fundamentalDomain_reindex {ι' : Type*} (e : ι ≃ ι') :
    fundamentalDomain (b.reindex e) = fundamentalDomain b := by
  ext
  simp_rw [mem_fundamentalDomain, Basis.repr_reindex_apply]
  rw [Equiv.forall_congr' e]
  simp_rw [implies_true]

lemma fundamentalDomain_pi_basisFun [Fintype ι] :
    fundamentalDomain (Pi.basisFun ℝ ι) = Set.pi Set.univ fun _ : ι ↦ Set.Ico (0 : ℝ) 1 := by
  ext; simp

variable [FloorRing K]

section Fintype

variable [Fintype ι]

/-- The map that sends a vector of `E` to the element of the ℤ-lattice spanned by `b` obtained
by rounding down its coordinates on the basis `b`. -/
def floor (m : E) : span ℤ (Set.range b) := ∑ i, ⌊b.repr m i⌋ • b.restrictScalars ℤ i
#align zspan.floor Zspan.floor

/-- The map that sends a vector of `E` to the element of the ℤ-lattice spanned by `b` obtained
by rounding up its coordinates on the basis `b`. -/
def ceil (m : E) : span ℤ (Set.range b) := ∑ i, ⌈b.repr m i⌉ • b.restrictScalars ℤ i
#align zspan.ceil Zspan.ceil

@[simp]
theorem repr_floor_apply (m : E) (i : ι) : b.repr (floor b m) i = ⌊b.repr m i⌋ := by
  classical simp only [floor, zsmul_eq_smul_cast K, b.repr.map_smul, Finsupp.single_apply,
    Finset.sum_apply', Basis.repr_self, Finsupp.smul_single', mul_one, Finset.sum_ite_eq', coe_sum,
    Finset.mem_univ, if_true, coe_smul_of_tower, Basis.restrictScalars_apply, map_sum]
#align zspan.repr_floor_apply Zspan.repr_floor_apply

@[simp]
theorem repr_ceil_apply (m : E) (i : ι) : b.repr (ceil b m) i = ⌈b.repr m i⌉ := by
  classical simp only [ceil, zsmul_eq_smul_cast K, b.repr.map_smul, Finsupp.single_apply,
    Finset.sum_apply', Basis.repr_self, Finsupp.smul_single', mul_one, Finset.sum_ite_eq', coe_sum,
    Finset.mem_univ, if_true, coe_smul_of_tower, Basis.restrictScalars_apply, map_sum]
#align zspan.repr_ceil_apply Zspan.repr_ceil_apply

@[simp]
theorem floor_eq_self_of_mem (m : E) (h : m ∈ span ℤ (Set.range b)) : (floor b m : E) = m := by
  apply b.ext_elem
  simp_rw [repr_floor_apply b]
  intro i
  obtain ⟨z, hz⟩ := (b.mem_span_iff_repr_mem ℤ _).mp h i
  rw [← hz]
  exact congr_arg (Int.cast : ℤ → K) (Int.floor_intCast z)
#align zspan.floor_eq_self_of_mem Zspan.floor_eq_self_of_mem

@[simp]
theorem ceil_eq_self_of_mem (m : E) (h : m ∈ span ℤ (Set.range b)) : (ceil b m : E) = m := by
  apply b.ext_elem
  simp_rw [repr_ceil_apply b]
  intro i
  obtain ⟨z, hz⟩ := (b.mem_span_iff_repr_mem ℤ _).mp h i
  rw [← hz]
  exact congr_arg (Int.cast : ℤ → K) (Int.ceil_intCast z)
#align zspan.ceil_eq_self_of_mem Zspan.ceil_eq_self_of_mem

/-- The map that sends a vector `E` to the `fundamentalDomain` of the lattice,
see `Zspan.fract_mem_fundamentalDomain`, and `fractRestrict` for the map with the codomain
restricted to `fundamentalDomain`. -/
def fract (m : E) : E := m - floor b m
#align zspan.fract Zspan.fract

theorem fract_apply (m : E) : fract b m = m - floor b m := rfl
#align zspan.fract_apply Zspan.fract_apply

@[simp]
theorem repr_fract_apply (m : E) (i : ι) : b.repr (fract b m) i = Int.fract (b.repr m i) := by
  rw [fract, LinearEquiv.map_sub, Finsupp.coe_sub, Pi.sub_apply, repr_floor_apply, Int.fract]
#align zspan.repr_fract_apply Zspan.repr_fract_apply

@[simp]
theorem fract_fract (m : E) : fract b (fract b m) = fract b m :=
  Basis.ext_elem b fun _ => by classical simp only [repr_fract_apply, Int.fract_fract]
#align zspan.fract_fract Zspan.fract_fract

@[simp]
theorem fract_zspan_add (m : E) {v : E} (h : v ∈ span ℤ (Set.range b)) :
    fract b (v + m) = fract b m := by
  classical
  refine (Basis.ext_elem_iff b).mpr fun i => ?_
  simp_rw [repr_fract_apply, Int.fract_eq_fract]
  use (b.restrictScalars ℤ).repr ⟨v, h⟩ i
  rw [map_add, Finsupp.coe_add, Pi.add_apply, add_tsub_cancel_right,
    ← eq_intCast (algebraMap ℤ K) _, Basis.restrictScalars_repr_apply, coe_mk]
#align zspan.fract_zspan_add Zspan.fract_zspan_add

@[simp]
theorem fract_add_zspan (m : E) {v : E} (h : v ∈ span ℤ (Set.range b)) :
    fract b (m + v) = fract b m := by rw [add_comm, fract_zspan_add b m h]
#align zspan.fract_add_zspan Zspan.fract_add_zspan

variable {b}

theorem fract_eq_self {x : E} : fract b x = x ↔ x ∈ fundamentalDomain b := by
  classical simp only [Basis.ext_elem_iff b, repr_fract_apply, Int.fract_eq_self,
    mem_fundamentalDomain, Set.mem_Ico]
#align zspan.fract_eq_self Zspan.fract_eq_self

variable (b)

theorem fract_mem_fundamentalDomain (x : E) : fract b x ∈ fundamentalDomain b :=
  fract_eq_self.mp (fract_fract b _)
#align zspan.fract_mem_fundamental_domain Zspan.fract_mem_fundamentalDomain

/-- The map `fract` with codomain restricted to `fundamentalDomain`. -/
def fractRestrict (x : E) : fundamentalDomain b := ⟨fract b x, fract_mem_fundamentalDomain b x⟩

theorem fractRestrict_surjective : Function.Surjective (fractRestrict b) :=
  fun x => ⟨↑x, Subtype.eq (fract_eq_self.mpr (Subtype.mem x))⟩

@[simp]
theorem fractRestrict_apply (x : E) : (fractRestrict b x : E) = fract b x := rfl

theorem fract_eq_fract (m n : E) : fract b m = fract b n ↔ -m + n ∈ span ℤ (Set.range b) := by
  classical
  rw [eq_comm, Basis.ext_elem_iff b]
  simp_rw [repr_fract_apply, Int.fract_eq_fract, eq_comm, Basis.mem_span_iff_repr_mem,
    sub_eq_neg_add, map_add, LinearEquiv.map_neg, Finsupp.coe_add, Finsupp.coe_neg, Pi.add_apply,
    Pi.neg_apply, ← eq_intCast (algebraMap ℤ K) _, Set.mem_range]
#align zspan.fract_eq_fract Zspan.fract_eq_fract

theorem norm_fract_le [HasSolidNorm K] (m : E) : ‖fract b m‖ ≤ ∑ i, ‖b i‖ := by
  classical
  calc
    ‖fract b m‖ = ‖∑ i, b.repr (fract b m) i • b i‖ := by rw [b.sum_repr]
    _ = ‖∑ i, Int.fract (b.repr m i) • b i‖ := by simp_rw [repr_fract_apply]
    _ ≤ ∑ i, ‖Int.fract (b.repr m i) • b i‖ := (norm_sum_le _ _)
    _ = ∑ i, ‖Int.fract (b.repr m i)‖ * ‖b i‖ := by simp_rw [norm_smul]
    _ ≤ ∑ i, ‖b i‖ := Finset.sum_le_sum fun i _ => ?_
  suffices ‖Int.fract ((b.repr m) i)‖ ≤ 1 by
    convert mul_le_mul_of_nonneg_right this (norm_nonneg _ : 0 ≤ ‖b i‖)
    exact (one_mul _).symm
  rw [(norm_one.symm : 1 = ‖(1 : K)‖)]
  apply norm_le_norm_of_abs_le_abs
  rw [abs_one, Int.abs_fract]
  exact le_of_lt (Int.fract_lt_one _)
#align zspan.norm_fract_le Zspan.norm_fract_le

section Unique

variable [Unique ι]

@[simp]
theorem coe_floor_self (k : K) : (floor (Basis.singleton ι K) k : K) = ⌊k⌋ :=
  Basis.ext_elem _ fun _ => by rw [repr_floor_apply, Basis.singleton_repr, Basis.singleton_repr]
#align zspan.coe_floor_self Zspan.coe_floor_self

@[simp]
theorem coe_fract_self (k : K) : (fract (Basis.singleton ι K) k : K) = Int.fract k :=
  Basis.ext_elem _ fun _ => by rw [repr_fract_apply, Basis.singleton_repr, Basis.singleton_repr]
#align zspan.coe_fract_self Zspan.coe_fract_self

end Unique

end Fintype

theorem fundamentalDomain_isBounded [Finite ι] [HasSolidNorm K] :
    IsBounded (fundamentalDomain b) := by
  cases nonempty_fintype ι
  refine isBounded_iff_forall_norm_le.2 ⟨∑ j, ‖b j‖, fun x hx ↦ ?_⟩
  rw [← fract_eq_self.mpr hx]
  apply norm_fract_le
#align zspan.fundamental_domain_bounded Zspan.fundamentalDomain_isBounded

theorem vadd_mem_fundamentalDomain [Fintype ι] (y : span ℤ (Set.range b)) (x : E) :
    y +ᵥ x ∈ fundamentalDomain b ↔ y = -floor b x := by
  rw [Subtype.ext_iff, ← add_right_inj x, NegMemClass.coe_neg, ← sub_eq_add_neg, ← fract_apply,
    ← fract_zspan_add b _ (Subtype.mem y), add_comm, ← vadd_eq_add, ← vadd_def, eq_comm, ←
    fract_eq_self]
#align zspan.vadd_mem_fundamental_domain Zspan.vadd_mem_fundamentalDomain

theorem exist_unique_vadd_mem_fundamentalDomain [Finite ι] (x : E) :
    ∃! v : span ℤ (Set.range b), v +ᵥ x ∈ fundamentalDomain b := by
  cases nonempty_fintype ι
  refine ⟨-floor b x, ?_, fun y h => ?_⟩
  · exact (vadd_mem_fundamentalDomain b (-floor b x) x).mpr rfl
  · exact (vadd_mem_fundamentalDomain b y x).mp h
#align zspan.exist_unique_vadd_mem_fundamental_domain Zspan.exist_unique_vadd_mem_fundamentalDomain

/-- The map `Zspan.fractRestrict` defines an equiv map between `E ⧸ span ℤ (Set.range b)`
and `Zspan.fundamentalDomain b`. -/
def quotientEquiv [Fintype ι] :
    E ⧸ span ℤ (Set.range b) ≃ (fundamentalDomain b) := by
  refine Equiv.ofBijective ?_ ⟨fun x y => ?_, fun x => ?_⟩
  · refine fun q => Quotient.liftOn q (fractRestrict b) (fun _ _ h => ?_)
    rw [Subtype.mk.injEq, fractRestrict_apply, fractRestrict_apply, fract_eq_fract]
    exact QuotientAddGroup.leftRel_apply.mp h
  · refine Quotient.inductionOn₂ x y (fun _ _ hxy => ?_)
    rw [Quotient.liftOn_mk (s := quotientRel (span ℤ (Set.range b))), fractRestrict,
      Quotient.liftOn_mk (s := quotientRel (span ℤ (Set.range b))),  fractRestrict,
      Subtype.mk.injEq] at hxy
    apply Quotient.sound'
    rwa [QuotientAddGroup.leftRel_apply, mem_toAddSubgroup, ← fract_eq_fract]
  · obtain ⟨a, rfl⟩ := fractRestrict_surjective b x
    exact ⟨Quotient.mk'' a, rfl⟩

@[simp]
theorem quotientEquiv_apply_mk [Fintype ι] (x : E) :
    quotientEquiv b (Submodule.Quotient.mk x) = fractRestrict b x := rfl

@[simp]
theorem quotientEquiv.symm_apply [Fintype ι] (x : fundamentalDomain b) :
    (quotientEquiv b).symm x = Submodule.Quotient.mk ↑x := by
  rw [Equiv.symm_apply_eq, quotientEquiv_apply_mk b ↑x, Subtype.ext_iff, fractRestrict_apply]
  exact (fract_eq_self.mpr x.prop).symm

end NormedLatticeField

section Real

theorem discreteTopology_pi_basisFun [Finite ι] :
    DiscreteTopology (span ℤ (Set.range (Pi.basisFun ℝ ι))) := by
  cases nonempty_fintype ι
  refine discreteTopology_iff_isOpen_singleton_zero.mpr ⟨Metric.ball 0 1, Metric.isOpen_ball, ?_⟩
  ext x
  rw [Set.mem_preimage, mem_ball_zero_iff, pi_norm_lt_iff zero_lt_one, Set.mem_singleton_iff]
  simp_rw [← coe_eq_zero, Function.funext_iff, Pi.zero_apply, Real.norm_eq_abs]
  refine forall_congr' (fun i => ?_)
  rsuffices ⟨y, hy⟩ : ∃ (y : ℤ), (y : ℝ) = (x : ι → ℝ) i
  · rw [← hy, ← Int.cast_abs, ← Int.cast_one,  Int.cast_lt, Int.abs_lt_one_iff, Int.cast_eq_zero]
  exact ((Pi.basisFun ℝ ι).mem_span_iff_repr_mem ℤ x).mp (SetLike.coe_mem x) i

variable [NormedAddCommGroup E] [NormedSpace ℝ E] (b : Basis ι ℝ E)

theorem fundamentalDomain_subset_parallelepiped [Fintype ι] :
    fundamentalDomain b ⊆ parallelepiped b := by
  rw [fundamentalDomain, parallelepiped_basis_eq, Set.setOf_subset_setOf]
  exact fun _ h i ↦ Set.Ico_subset_Icc_self (h i)

instance [Finite ι] : DiscreteTopology (span ℤ (Set.range b)) := by
  have h : Set.MapsTo b.equivFun (span ℤ (Set.range b)) (span ℤ (Set.range (Pi.basisFun ℝ ι))) := by
    intro _ hx
    rwa [SetLike.mem_coe, Basis.mem_span_iff_repr_mem] at hx ⊢
  convert DiscreteTopology.of_continuous_injective ((continuous_equivFun_basis b).restrict h) ?_
  · exact discreteTopology_pi_basisFun
  · refine Subtype.map_injective _ (Basis.equivFun b).injective

instance [Finite ι] : DiscreteTopology (span ℤ (Set.range b)).toAddSubgroup :=
  inferInstanceAs <| DiscreteTopology (span ℤ (Set.range b))

@[measurability]
theorem fundamentalDomain_measurableSet [MeasurableSpace E] [OpensMeasurableSpace E] [Finite ι] :
    MeasurableSet (fundamentalDomain b) := by
  cases nonempty_fintype ι
  haveI : FiniteDimensional ℝ E := FiniteDimensional.of_fintype_basis b
  let D : Set (ι → ℝ) := Set.pi Set.univ fun _ : ι => Set.Ico (0 : ℝ) 1
  rw [(_ : fundamentalDomain b = b.equivFun.toLinearMap ⁻¹' D)]
  · refine measurableSet_preimage (LinearMap.continuous_of_finiteDimensional _).measurable ?_
    exact MeasurableSet.pi Set.countable_univ fun _ _ => measurableSet_Ico
  · ext
    simp only [D, fundamentalDomain, Set.mem_Ico, Set.mem_setOf_eq, LinearEquiv.coe_coe,
      Set.mem_preimage, Basis.equivFun_apply, Set.mem_pi, Set.mem_univ, forall_true_left]
#align zspan.fundamental_domain_measurable_set Zspan.fundamentalDomain_measurableSet

/-- For a ℤ-lattice `Submodule.span ℤ (Set.range b)`, proves that the set defined
by `Zspan.fundamentalDomain` is a fundamental domain. -/
protected theorem isAddFundamentalDomain [Finite ι] [MeasurableSpace E] [OpensMeasurableSpace E]
    (μ : Measure E) :
    IsAddFundamentalDomain (span ℤ (Set.range b)).toAddSubgroup (fundamentalDomain b) μ := by
  cases nonempty_fintype ι
  exact IsAddFundamentalDomain.mk' (nullMeasurableSet (fundamentalDomain_measurableSet b))
    fun x => exist_unique_vadd_mem_fundamentalDomain b x
#align zspan.is_add_fundamental_domain Zspan.isAddFundamentalDomain

theorem measure_fundamentalDomain_ne_zero [Finite ι] [MeasurableSpace E] [BorelSpace E]
    {μ : Measure E} [Measure.IsAddHaarMeasure μ] :
    μ (fundamentalDomain b) ≠ 0 := by
  convert (Zspan.isAddFundamentalDomain b μ).measure_ne_zero (NeZero.ne μ)
  simp only [mem_toAddSubgroup]
  infer_instance

theorem measure_fundamentalDomain [Fintype ι] [DecidableEq ι] [MeasurableSpace E] (μ : Measure E)
    [BorelSpace E] [Measure.IsAddHaarMeasure μ] (b₀ : Basis ι ℝ E) :
    μ (fundamentalDomain b) = ENNReal.ofReal |b₀.det b| * μ (fundamentalDomain b₀) := by
  have : FiniteDimensional ℝ E := FiniteDimensional.of_fintype_basis b
  convert μ.addHaar_preimage_linearEquiv (b.equiv b₀ (Equiv.refl ι)) (fundamentalDomain b₀)
  · rw [Set.eq_preimage_iff_image_eq (LinearEquiv.bijective _), map_fundamentalDomain,
      Basis.map_equiv, Equiv.refl_symm, Basis.reindex_refl]
  · rw [← LinearMap.det_toMatrix b₀, Basis.equiv_symm, Equiv.refl_symm, Basis.det_apply]
    congr
    ext
    simp [Basis.toMatrix_apply, LinearMap.toMatrix_apply, LinearEquiv.coe_coe, Basis.equiv_apply]

@[simp]
theorem volume_fundamentalDomain [Fintype ι] [DecidableEq ι] (b : Basis ι ℝ (ι → ℝ)) :
    volume (fundamentalDomain b) = ENNReal.ofReal |(Matrix.of b).det| := by
  rw [measure_fundamentalDomain b volume (b₀ := Pi.basisFun ℝ ι), fundamentalDomain_pi_basisFun,
    volume_pi, Measure.pi_pi, Real.volume_Ico, sub_zero, ENNReal.ofReal_one, Finset.prod_const_one,
    mul_one, ← Matrix.det_transpose]
  rfl

theorem fundamentalDomain_ae_parallelepiped [Fintype ι] [MeasurableSpace E] (μ : Measure E)
    [BorelSpace E] [Measure.IsAddHaarMeasure μ] :
    fundamentalDomain b =ᵐ[μ] parallelepiped b := by
  classical
  have : FiniteDimensional ℝ E := FiniteDimensional.of_fintype_basis b
  rw [← measure_symmDiff_eq_zero_iff, symmDiff_of_le (fundamentalDomain_subset_parallelepiped b)]
  suffices (parallelepiped b \ fundamentalDomain b) ⊆ ⋃ i,
      AffineSubspace.mk' (b i) (span ℝ (b '' (Set.univ \ {i}))) by
    refine measure_mono_null this
      (measure_iUnion_null_iff.mpr fun i ↦ Measure.addHaar_affineSubspace μ _ ?_)
    refine (ne_of_mem_of_not_mem' (AffineSubspace.mem_top _ _ 0)
      (AffineSubspace.mem_mk'_iff_vsub_mem.not.mpr ?_)).symm
    simp_rw [vsub_eq_sub, zero_sub, neg_mem_iff]
    exact linearIndependent_iff_not_mem_span.mp b.linearIndependent i
  intro x hx
  simp_rw [parallelepiped_basis_eq, Set.mem_Icc, Set.mem_diff, Set.mem_setOf_eq,
    mem_fundamentalDomain, Set.mem_Ico, not_forall, not_and, not_lt] at hx
  obtain ⟨i, hi⟩ := hx.2
  have : b.repr x i = 1 := le_antisymm (hx.1 i).2 (hi (hx.1 i).1)
  rw [← b.sum_repr x, ← Finset.sum_erase_add _ _ (Finset.mem_univ i), this, one_smul, ← vadd_eq_add]
  refine Set.mem_iUnion.mpr ⟨i, AffineSubspace.vadd_mem_mk' _
    (sum_smul_mem _ _ (fun i hi ↦ Submodule.subset_span ?_))⟩
  exact ⟨i, ⟨Set.mem_diff_singleton.mpr ⟨trivial, Finset.ne_of_mem_erase hi⟩, rfl⟩⟩

end Real

end Zspan

section Zlattice

open Submodule FiniteDimensional

-- TODO: generalize this class to other rings than `ℤ`
/-- An `L : Addsubgroup E` where `E` is a vector space over a normed field `K` is a `ℤ`-lattice if
it is discrete and spans `E` over `K`. -/
class IsZlattice (K : Type*) [NormedField K] {E : Type*} [NormedAddCommGroup E] [NormedSpace K E]
    (L : AddSubgroup E) [DiscreteTopology L] : Prop where
  /-- `L` spans the full space `E` over `K`. -/
  span_top : span K (L : Set E) = ⊤

theorem _root_.Zspan.isZlattice {E ι : Type*} [NormedAddCommGroup E] [NormedSpace ℝ E]
    [Finite ι] (b : Basis ι ℝ E) :
    IsZlattice ℝ (span ℤ (Set.range b)).toAddSubgroup where
  span_top := Zspan.span_top b

variable (K : Type*) [NormedLinearOrderedField K] [HasSolidNorm K] [FloorRing K]
variable {E : Type*} [NormedAddCommGroup E] [NormedSpace K E] [FiniteDimensional K E]
variable [ProperSpace E] (L : AddSubgroup E) [DiscreteTopology L]

theorem Zlattice.FG [hs : IsZlattice K L] : AddSubgroup.FG L := by
  suffices (AddSubgroup.toIntSubmodule L).FG by exact (fg_iff_add_subgroup_fg _).mp this
  obtain ⟨s, ⟨h_incl, ⟨h_span, h_lind⟩⟩⟩ := exists_linearIndependent K (L : Set E)
  -- Let `s` be a maximal `K`-linear independent family of elements of `L`. We show that
  -- `L` is finitely generated (as a ℤ-module) because it fits in the exact sequence
  -- `0 → span ℤ s → L → L ⧸ span ℤ s → 0` with `span ℤ s` and `L ⧸ span ℤ s` finitely generated.
  refine fg_of_fg_map_of_fg_inf_ker (span ℤ s).mkQ ?_ ?_
  · -- Let `b` be the `K`-basis of `E` formed by the vectors in `s`. The elements of
    -- `L ⧸ span ℤ s = L ⧸ span ℤ b` are in bijection with elements of `L ∩ fundamentalDomain b`
    -- so there are finitely many since `fundamentalDomain b` is bounded.
    refine fg_def.mpr ⟨map (span ℤ s).mkQ (AddSubgroup.toIntSubmodule L), ?_, span_eq _⟩
    let b := Basis.mk h_lind (by
      rw [← hs.span_top, ← h_span]
      exact span_mono (by simp only [Subtype.range_coe_subtype, Set.setOf_mem_eq, subset_rfl]))
    rw [show span ℤ s = span ℤ (Set.range b) by simp [b, Basis.coe_mk, Subtype.range_coe_subtype]]
    have : Fintype s := h_lind.setFinite.fintype
    refine Set.Finite.of_finite_image (f := ((↑) : _ →  E) ∘ Zspan.quotientEquiv b) ?_
      (Function.Injective.injOn (Subtype.coe_injective.comp (Zspan.quotientEquiv b).injective) _)
    have : Set.Finite ((Zspan.fundamentalDomain b) ∩ L) :=
      Metric.finite_isBounded_inter_isClosed (Zspan.fundamentalDomain_isBounded b) inferInstance
    refine Set.Finite.subset this ?_
    rintro _ ⟨_, ⟨⟨x, ⟨h_mem, rfl⟩⟩, rfl⟩⟩
    rw [Function.comp_apply, mkQ_apply, Zspan.quotientEquiv_apply_mk, Zspan.fractRestrict_apply]
    refine ⟨?_, ?_⟩
    · exact Zspan.fract_mem_fundamentalDomain b x
    · rw [Zspan.fract, SetLike.mem_coe, sub_eq_add_neg]
      refine AddSubgroup.add_mem _ h_mem
        (neg_mem (Set.mem_of_subset_of_mem ?_ (Subtype.mem (Zspan.floor b x))))
      rw [show (L : Set E) = AddSubgroup.toIntSubmodule L by rfl]
      rw [SetLike.coe_subset_coe, Basis.coe_mk, Subtype.range_coe_subtype, Set.setOf_mem_eq]
      exact span_le.mpr h_incl
  · -- `span ℤ s` is finitely generated because `s` is finite
    rw [ker_mkQ, inf_of_le_right (span_le.mpr h_incl)]
    exact fg_span (LinearIndependent.setFinite h_lind)

theorem Zlattice.module_finite [IsZlattice K L] : Module.Finite ℤ L :=
  Module.Finite.iff_addGroup_fg.mpr ((AddGroup.fg_iff_addSubgroup_fg L).mpr (FG K L))

instance instModuleFinite_of_discrete_addSubgroup {E : Type*} [NormedAddCommGroup E]
    [NormedSpace ℝ E] [FiniteDimensional ℝ E] (L : AddSubgroup E) [DiscreteTopology L] :
    Module.Finite ℤ L := by
  let f := (span ℝ (L : Set E)).subtype
  let L₀ := (AddSubgroup.toIntSubmodule L).comap (f.restrictScalars ℤ)
  have h_img : f '' L₀ = L := by
    rw [← LinearMap.coe_restrictScalars ℤ f, ← Submodule.map_coe (f.restrictScalars ℤ),
      Submodule.map_comap_eq_self, AddSubgroup.coe_toIntSubmodule]
    exact fun x hx ↦ LinearMap.mem_range.mpr ⟨⟨x, Submodule.subset_span hx⟩, rfl⟩
  suffices Module.Finite ℤ L₀ by
    have : L₀.map (f.restrictScalars ℤ) = (AddSubgroup.toIntSubmodule L) :=
      SetLike.ext'_iff.mpr h_img
    convert this ▸ Module.Finite.map L₀ (f.restrictScalars ℤ)
  have : DiscreteTopology L₀.toAddSubgroup := by
    refine DiscreteTopology.preimage_of_continuous_injective (L : Set E) ?_ (injective_subtype _)
    exact LinearMap.continuous_of_finiteDimensional f
  have : IsZlattice ℝ L₀.toAddSubgroup := ⟨by
    rw [← (Submodule.map_injective_of_injective (injective_subtype _)).eq_iff, Submodule.map_span,
      Submodule.map_top, range_subtype, coe_toAddSubgroup, h_img]⟩
  exact Zlattice.module_finite ℝ L₀.toAddSubgroup

theorem Zlattice.module_free [IsZlattice K L] : Module.Free ℤ L := by
  have : Module.Finite ℤ L := module_finite K L
  have : Module ℚ E := Module.compHom E (algebraMap ℚ K)
  have : NoZeroSMulDivisors ℤ E := RatModule.noZeroSMulDivisors
  have : NoZeroSMulDivisors ℤ L := by
    change NoZeroSMulDivisors ℤ (AddSubgroup.toIntSubmodule L)
    exact noZeroSMulDivisors _
  infer_instance

instance instModuleFree__of_discrete_addSubgroup {E : Type*} [NormedAddCommGroup E]
    [NormedSpace ℝ E] [FiniteDimensional ℝ E] (L : AddSubgroup E) [DiscreteTopology L] :
    Module.Free ℤ L := by
  have : Module ℚ E := Module.compHom E (algebraMap ℚ ℝ)
  have : NoZeroSMulDivisors ℤ E := RatModule.noZeroSMulDivisors
  have : NoZeroSMulDivisors ℤ L := by
    change NoZeroSMulDivisors ℤ (AddSubgroup.toIntSubmodule L)
    exact noZeroSMulDivisors _
  infer_instance

theorem Zlattice.rank [hs : IsZlattice K L] : finrank ℤ L = finrank K E := by
  classical
  have : Module.Finite ℤ L := module_finite K L
  have : Module.Free ℤ L := module_free K L
  have : Module ℚ E := Module.compHom E (algebraMap ℚ K)
  let b₀ := Module.Free.chooseBasis ℤ L
  -- Let `b` be a `ℤ`-basis of `L` formed of vectors of `E`
  let b := Subtype.val ∘ b₀
  have : LinearIndependent ℤ b :=
    LinearIndependent.map' b₀.linearIndependent (L.toIntSubmodule.subtype) (ker_subtype _)
  -- We prove some assertions that will be useful later on
  have h_spanL : span ℤ (Set.range b) = AddSubgroup.toIntSubmodule L := by
    convert congrArg (map (Submodule.subtype (AddSubgroup.toIntSubmodule L))) b₀.span_eq
    · rw [map_span, Set.range_comp]
      rfl
    · exact (map_subtype_top _).symm
  have h_spanE : span K (Set.range b) = ⊤ := by
    rw [← span_span_of_tower (R := ℤ), h_spanL]
    exact hs.span_top
  have h_card : Fintype.card (Module.Free.ChooseBasisIndex ℤ L) =
      (Set.range b).toFinset.card := by
    rw [Set.toFinset_range, Finset.univ.card_image_of_injective]
    rfl
    exact Subtype.coe_injective.comp (Basis.injective _)
  rw [finrank_eq_card_chooseBasisIndex]
    -- We prove that `finrank ℤ L ≤ finrank K E` and `finrank K E ≤ finrank ℤ L`
  refine le_antisymm ?_ ?_
  · -- To prove that `finrank ℤ L ≤ finrank K E`, we proceed by contradiction and prove that, in
    -- this case, there is a ℤ-relation between the vectors of `b`
    obtain ⟨t, ⟨ht_inc, ⟨ht_span, ht_lin⟩⟩⟩ := exists_linearIndependent K (Set.range b)
    -- `e` is a `K`-basis of `E` formed of vectors of `b`
    let e : Basis t K E := Basis.mk ht_lin (by simp [ht_span, h_spanE])
    have : Fintype t := Set.Finite.fintype ((Set.range b).toFinite.subset ht_inc)
    have h : LinearIndependent ℤ (fun x : (Set.range b) => (x : E)) := by
      rwa [linearIndependent_subtype_range (Subtype.coe_injective.comp b₀.injective)]
    contrapose! h
    -- Since `finrank ℤ L > finrank K E`, there exists a vector `v ∈ b` with `v ∉ e`
    obtain ⟨v, hv⟩ : (Set.range b \ Set.range e).Nonempty := by
      rw [Basis.coe_mk, Subtype.range_coe_subtype, Set.setOf_mem_eq, ← Set.toFinset_nonempty]
      contrapose h
      rw [Finset.not_nonempty_iff_eq_empty, Set.toFinset_diff,
        Finset.sdiff_eq_empty_iff_subset] at h
      replace h := Finset.card_le_card h
      rwa [not_lt, h_card, ← topEquiv.finrank_eq, ← h_spanE, ← ht_span,
        finrank_span_set_eq_card ht_lin]
    -- Assume that `e ∪ {v}` is not `ℤ`-linear independent then we get the contradiction
    suffices ¬ LinearIndependent ℤ (fun x : ↥(insert v (Set.range e)) => (x : E)) by
      contrapose! this
      refine LinearIndependent.mono ?_ this
      exact Set.insert_subset (Set.mem_of_mem_diff hv) (by simp [e, ht_inc])
    -- We prove finally that `e ∪ {v}` is not ℤ-linear independent or, equivalently,
    -- not ℚ-linear independent by showing that `v ∈ span ℚ e`.
    rw [LinearIndependent.iff_fractionRing ℤ ℚ,
      (linearIndependent_insert (Set.not_mem_of_mem_diff hv)),  not_and, not_not]
    intro _
    -- But that follows from the fact that there exist `n, m : ℕ`, `n ≠ m`
    -- such that `(n - m) • v ∈ span ℤ e` which is true since `n ↦ Zspan.fract e (n • v)`
    -- takes value into the finite set `fundamentalDomain e ∩ L`
    have h_mapsto : Set.MapsTo (fun n : ℤ => Zspan.fract e (n • v)) Set.univ
        (Metric.closedBall 0 (∑ i, ‖e i‖) ∩ (L : Set E)) := by
      rw [Set.mapsTo_inter, Set.mapsTo_univ_iff, Set.mapsTo_univ_iff]
      refine ⟨fun _ ↦ mem_closedBall_zero_iff.mpr (Zspan.norm_fract_le e _), fun _ => ?_⟩
      · change _ ∈ AddSubgroup.toIntSubmodule L
        rw [← h_spanL]
        refine sub_mem ?_ ?_
        · exact zsmul_mem (subset_span (Set.diff_subset _ _ hv)) _
        · exact span_mono (by simp [e, ht_inc]) (coe_mem _)
    have h_finite : Set.Finite (Metric.closedBall 0 (∑ i, ‖e i‖) ∩ (L : Set E)) :=
      Metric.finite_isBounded_inter_isClosed Metric.isBounded_closedBall inferInstance
    obtain ⟨n, -, m, -, h_neq, h_eq⟩ := Set.Infinite.exists_ne_map_eq_of_mapsTo
      Set.infinite_univ h_mapsto h_finite
    have h_nz : (-n + m : ℚ) ≠ 0 := by
<<<<<<< HEAD
      rwa [Ne, add_eq_zero_iff_eq_neg.not, neg_inj, Rat.coe_int_inj, ← Ne.eq_def]
=======
      rwa [Ne, add_eq_zero_iff_eq_neg.not, neg_inj, Rat.coe_int_inj, ← Ne]
>>>>>>> 252575a0
    apply (smul_mem_iff _ h_nz).mp
    refine span_subset_span ℤ ℚ _ ?_
    rwa [add_smul, neg_smul, SetLike.mem_coe, ← Zspan.fract_eq_fract, ← zsmul_eq_smul_cast ℚ,
      ← zsmul_eq_smul_cast ℚ]
  · -- To prove that `finrank K E ≤ finrank ℤ L`, we use the fact `b` generates `E` over `K`
    -- and thus `finrank K E ≤ card b = finrank ℤ L`
    rw [← topEquiv.finrank_eq, ← h_spanE]
    convert finrank_span_le_card (R := K) (Set.range b)

open Module

variable {ι : Type*} [hs : IsZlattice K L] (b : Basis ι ℤ L)
/-- Any `ℤ`-basis of `L` is also a `K`-basis of `E`. -/
def Basis.ofZlatticeBasis :
    Basis ι K E := by
  have : Finite ℤ L := Zlattice.module_finite K L
  have : Free ℤ L := Zlattice.module_free K L
  let e :=  Basis.indexEquiv (Free.chooseBasis ℤ L) b
  have : Fintype ι := Fintype.ofEquiv _ e
  refine basisOfTopLeSpanOfCardEqFinrank (L.subtype.toIntLinearMap ∘ b) ?_ ?_
  · rw [← span_span_of_tower ℤ, Set.range_comp, ← map_span, Basis.span_eq, Submodule.map_top,
      top_le_iff, AddMonoidHom.coe_toIntLinearMap_range, AddSubgroup.subtype_range,
      AddSubgroup.coe_toIntSubmodule, hs.span_top]
  · rw [← Fintype.card_congr e, ← finrank_eq_card_chooseBasisIndex, Zlattice.rank K L]

@[simp]
theorem Basis.ofZlatticeBasis_apply (i : ι) :
    b.ofZlatticeBasis K L i =  b i := by simp [Basis.ofZlatticeBasis]

@[simp]
theorem Basis.ofZlatticeBasis_repr_apply (x : L) (i : ι) :
    (b.ofZlatticeBasis K L).repr x i = b.repr x i := by
  suffices ((b.ofZlatticeBasis K L).repr.toLinearMap.restrictScalars ℤ) ∘ₗ L.subtype.toIntLinearMap
      = Finsupp.mapRange.linearMap (Algebra.linearMap ℤ K) ∘ₗ b.repr.toLinearMap by
    exact DFunLike.congr_fun (LinearMap.congr_fun this x) i
  refine Basis.ext b fun i ↦ ?_
  simp_rw [LinearMap.coe_comp, Function.comp_apply, LinearMap.coe_restrictScalars,
    LinearEquiv.coe_coe, AddMonoidHom.coe_toIntLinearMap, AddSubgroup.coeSubtype,
    ← b.ofZlatticeBasis_apply K, repr_self, Finsupp.mapRange.linearMap_apply,
    Finsupp.mapRange_single, Algebra.linearMap_apply, map_one]

theorem Basis.ofZlatticeBasis_span :
    (span ℤ (Set.range (b.ofZlatticeBasis K))).toAddSubgroup = L := by
  calc (span ℤ (Set.range (b.ofZlatticeBasis K))).toAddSubgroup
    _ = (span ℤ (L.subtype.toIntLinearMap '' (Set.range b))).toAddSubgroup := by congr; ext; simp
    _ = (map L.subtype.toIntLinearMap (span ℤ (Set.range b))).toAddSubgroup := by
        rw [Submodule.map_span]
    _ = L := by simp [b.span_eq]

end Zlattice<|MERGE_RESOLUTION|>--- conflicted
+++ resolved
@@ -568,11 +568,7 @@
     obtain ⟨n, -, m, -, h_neq, h_eq⟩ := Set.Infinite.exists_ne_map_eq_of_mapsTo
       Set.infinite_univ h_mapsto h_finite
     have h_nz : (-n + m : ℚ) ≠ 0 := by
-<<<<<<< HEAD
-      rwa [Ne, add_eq_zero_iff_eq_neg.not, neg_inj, Rat.coe_int_inj, ← Ne.eq_def]
-=======
       rwa [Ne, add_eq_zero_iff_eq_neg.not, neg_inj, Rat.coe_int_inj, ← Ne]
->>>>>>> 252575a0
     apply (smul_mem_iff _ h_nz).mp
     refine span_subset_span ℤ ℚ _ ?_
     rwa [add_smul, neg_smul, SetLike.mem_coe, ← Zspan.fract_eq_fract, ← zsmul_eq_smul_cast ℚ,
