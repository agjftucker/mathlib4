--- conflicted
+++ resolved
@@ -481,11 +481,7 @@
 
 open FiniteDimensional Module.Free
 
-<<<<<<< HEAD
-lemma nilRank_le_card {ι} [Fintype ι] (b : Basis ι R M) : nilRank φ ≤ Fintype.card ι := by
-=======
 lemma nilRank_le_card {ι : Type*} [Fintype ι] (b : Basis ι R M) : nilRank φ ≤ Fintype.card ι := by
->>>>>>> bc37ac3c
   apply Polynomial.natTrailingDegree_le_of_ne_zero
   rw [← FiniteDimensional.finrank_eq_card_basis b, ← polyCharpoly_natDegree φ (chooseBasis R L),
     Polynomial.coeff_natDegree, (polyCharpoly_monic _ _).leadingCoeff]
