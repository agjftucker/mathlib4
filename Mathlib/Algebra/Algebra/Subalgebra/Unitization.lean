--- conflicted
+++ resolved
@@ -214,11 +214,7 @@
     show (S₁.toNonUnitalSubsemiring : Set R) = S₂ from SetLike.ext'_iff.1 h)
 
 @[simp]
-<<<<<<< HEAD
-theorem Subsemiring.toNonUnitalSubsemiring_eq {S₁ S₂ : Subsemiring R} :
-=======
 theorem Subsemiring.toNonUnitalSubsemiring_inj {S₁ S₂ : Subsemiring R} :
->>>>>>> 0571c828
     S₁.toNonUnitalSubsemiring = S₂.toNonUnitalSubsemiring ↔ S₁ = S₂ :=
   toNonUnitalSubsemiring_injective.eq_iff
 
