/-
Copyright (c) 2018 Kenny Lau. All rights reserved.
Released under Apache 2.0 license as described in the file LICENSE.
Authors: Kenny Lau, Yury Kudryashov
-/
import Mathlib.Algebra.Algebra.Operations
import Mathlib.Algebra.Algebra.Subalgebra.Basic

/-!
# Complete lattice structure of subalgebras

In this file we define `Algebra.adjoin` and the complete lattice structure on subalgebras.

More lemmas about `adjoin` can be found in `Mathlib.RingTheory.Adjoin.Basic`.
-/

assert_not_exists Polynomial

universe u u' v w w'

namespace Algebra

variable (R : Type u) {A : Type v} {B : Type w}
variable [CommSemiring R] [Semiring A] [Algebra R A] [Semiring B] [Algebra R B]

/-- The minimal subalgebra that includes `s`. -/
@[simps toSubsemiring]
def adjoin (s : Set A) : Subalgebra R A :=
  { Subsemiring.closure (Set.range (algebraMap R A) ∪ s) with
    algebraMap_mem' := fun r => Subsemiring.subset_closure <| Or.inl ⟨r, rfl⟩ }

variable {R}

protected theorem gc : GaloisConnection (adjoin R : Set A → Subalgebra R A) (↑) := fun s S =>
  ⟨fun H => le_trans (le_trans Set.subset_union_right Subsemiring.subset_closure) H,
   fun H => show Subsemiring.closure (Set.range (algebraMap R A) ∪ s) ≤ S.toSubsemiring from
      Subsemiring.closure_le.2 <| Set.union_subset S.range_subset H⟩

/-- Galois insertion between `adjoin` and `coe`. -/
protected def gi : GaloisInsertion (adjoin R : Set A → Subalgebra R A) (↑) where
  choice s hs := (adjoin R s).copy s <| le_antisymm (Algebra.gc.le_u_l s) hs
  gc := Algebra.gc
  le_l_u S := (Algebra.gc (S : Set A) (adjoin R S)).1 <| le_rfl
  choice_eq _ _ := Subalgebra.copy_eq _ _ _

instance : CompleteLattice (Subalgebra R A) where
  __ := GaloisInsertion.liftCompleteLattice Algebra.gi
  bot := (Algebra.ofId R A).range
  bot_le _S := fun _a ⟨_r, hr⟩ => hr ▸ algebraMap_mem _ _

theorem sup_def (S T : Subalgebra R A) : S ⊔ T = adjoin R (S ∪ T : Set A) := rfl

theorem sSup_def (S : Set (Subalgebra R A)) : sSup S = adjoin R (⋃₀ (SetLike.coe '' S)) := rfl

@[simp]
theorem coe_top : (↑(⊤ : Subalgebra R A) : Set A) = Set.univ := rfl

@[simp]
theorem mem_top {x : A} : x ∈ (⊤ : Subalgebra R A) := Set.mem_univ x

@[simp]
theorem top_toSubmodule : Subalgebra.toSubmodule (⊤ : Subalgebra R A) = ⊤ := rfl

@[simp]
theorem top_toSubsemiring : (⊤ : Subalgebra R A).toSubsemiring = ⊤ := rfl

@[simp]
theorem top_toSubring {R A : Type*} [CommRing R] [Ring A] [Algebra R A] :
    (⊤ : Subalgebra R A).toSubring = ⊤ := rfl

@[simp]
theorem toSubmodule_eq_top {S : Subalgebra R A} : Subalgebra.toSubmodule S = ⊤ ↔ S = ⊤ :=
  Subalgebra.toSubmodule.injective.eq_iff' top_toSubmodule

@[simp]
theorem toSubsemiring_eq_top {S : Subalgebra R A} : S.toSubsemiring = ⊤ ↔ S = ⊤ :=
  Subalgebra.toSubsemiring_injective.eq_iff' top_toSubsemiring

@[simp]
theorem toSubring_eq_top {R A : Type*} [CommRing R] [Ring A] [Algebra R A] {S : Subalgebra R A} :
    S.toSubring = ⊤ ↔ S = ⊤ :=
  Subalgebra.toSubring_injective.eq_iff' top_toSubring

theorem mem_sup_left {S T : Subalgebra R A} : ∀ {x : A}, x ∈ S → x ∈ S ⊔ T :=
  have : S ≤ S ⊔ T := le_sup_left; (this ·)

theorem mem_sup_right {S T : Subalgebra R A} : ∀ {x : A}, x ∈ T → x ∈ S ⊔ T :=
  have : T ≤ S ⊔ T := le_sup_right; (this ·)

theorem mul_mem_sup {S T : Subalgebra R A} {x y : A} (hx : x ∈ S) (hy : y ∈ T) : x * y ∈ S ⊔ T :=
  (S ⊔ T).mul_mem (mem_sup_left hx) (mem_sup_right hy)

theorem map_sup (f : A →ₐ[R] B) (S T : Subalgebra R A) : (S ⊔ T).map f = S.map f ⊔ T.map f :=
  (Subalgebra.gc_map_comap f).l_sup

theorem map_inf (f : A →ₐ[R] B) (hf : Function.Injective f) (S T : Subalgebra R A) :
    (S ⊓ T).map f = S.map f ⊓ T.map f := SetLike.coe_injective (Set.image_inter hf)

@[simp, norm_cast]
theorem coe_inf (S T : Subalgebra R A) : (↑(S ⊓ T) : Set A) = (S ∩ T : Set A) := rfl

@[simp]
theorem mem_inf {S T : Subalgebra R A} {x : A} : x ∈ S ⊓ T ↔ x ∈ S ∧ x ∈ T := Iff.rfl

open Subalgebra in
@[simp]
theorem inf_toSubmodule (S T : Subalgebra R A) :
    toSubmodule (S ⊓ T) = toSubmodule S ⊓ toSubmodule T := rfl

@[simp]
theorem inf_toSubsemiring (S T : Subalgebra R A) :
    (S ⊓ T).toSubsemiring = S.toSubsemiring ⊓ T.toSubsemiring :=
  rfl

@[simp]
theorem sup_toSubsemiring (S T : Subalgebra R A) :
    (S ⊔ T).toSubsemiring = S.toSubsemiring ⊔ T.toSubsemiring := by
  rw [← S.toSubsemiring.closure_eq, ← T.toSubsemiring.closure_eq, ← Subsemiring.closure_union]
  simp_rw [sup_def, adjoin_toSubsemiring, Subalgebra.coe_toSubsemiring]
  congr 1
  rw [Set.union_eq_right]
  rintro _ ⟨x, rfl⟩
  exact Set.mem_union_left _ (algebraMap_mem S x)

@[simp, norm_cast]
theorem coe_sInf (S : Set (Subalgebra R A)) : (↑(sInf S) : Set A) = ⋂ s ∈ S, ↑s :=
  sInf_image

theorem mem_sInf {S : Set (Subalgebra R A)} {x : A} : x ∈ sInf S ↔ ∀ p ∈ S, x ∈ p := by
  simp only [← SetLike.mem_coe, coe_sInf, Set.mem_iInter₂]

@[simp]
theorem sInf_toSubmodule (S : Set (Subalgebra R A)) :
    Subalgebra.toSubmodule (sInf S) = sInf (Subalgebra.toSubmodule '' S) :=
  SetLike.coe_injective <| by simp

@[simp]
theorem sInf_toSubsemiring (S : Set (Subalgebra R A)) :
    (sInf S).toSubsemiring = sInf (Subalgebra.toSubsemiring '' S) :=
  SetLike.coe_injective <| by simp

open Subalgebra in
@[simp]
theorem sSup_toSubsemiring (S : Set (Subalgebra R A)) (hS : S.Nonempty) :
    (sSup S).toSubsemiring = sSup (toSubsemiring '' S) := by
  have h : toSubsemiring '' S = Subsemiring.closure '' (SetLike.coe '' S) := by
    rw [Set.image_image]
    congr! with x
    exact x.toSubsemiring.closure_eq.symm
  rw [h, sSup_image, ← Subsemiring.closure_sUnion, sSup_def, adjoin_toSubsemiring]
  congr 1
  rw [Set.union_eq_right]
  rintro _ ⟨x, rfl⟩
  obtain ⟨y, hy⟩ := hS
  simp only [Set.mem_sUnion, Set.mem_image, exists_exists_and_eq_and, SetLike.mem_coe]
  exact ⟨y, hy, algebraMap_mem y x⟩

@[simp, norm_cast]
theorem coe_iInf {ι : Sort*} {S : ι → Subalgebra R A} : (↑(⨅ i, S i) : Set A) = ⋂ i, S i := by
  simp [iInf]

theorem mem_iInf {ι : Sort*} {S : ι → Subalgebra R A} {x : A} : (x ∈ ⨅ i, S i) ↔ ∀ i, x ∈ S i := by
  simp only [iInf, mem_sInf, Set.forall_mem_range]

theorem map_iInf {ι : Sort*} [Nonempty ι] (f : A →ₐ[R] B) (hf : Function.Injective f)
    (s : ι → Subalgebra R A) : (iInf s).map f = ⨅ (i : ι), (s i).map f := by
  apply SetLike.coe_injective
  simpa using (Set.injOn_of_injective hf).image_iInter_eq (s := SetLike.coe ∘ s)

open Subalgebra in
@[simp]
theorem iInf_toSubmodule {ι : Sort*} (S : ι → Subalgebra R A) :
    toSubmodule (⨅ i, S i) = ⨅ i, toSubmodule (S i) :=
  SetLike.coe_injective <| by simp

@[simp]
theorem iInf_toSubsemiring {ι : Sort*} (S : ι → Subalgebra R A) :
    (iInf S).toSubsemiring = ⨅ i, (S i).toSubsemiring := by
  simp only [iInf, sInf_toSubsemiring, ← Set.range_comp, Function.comp_def]

@[simp]
theorem iSup_toSubsemiring {ι : Sort*} [Nonempty ι] (S : ι → Subalgebra R A) :
    (iSup S).toSubsemiring = ⨆ i, (S i).toSubsemiring := by
  simp only [iSup, Set.range_nonempty, sSup_toSubsemiring, ← Set.range_comp, Function.comp_def]

lemma mem_iSup_of_mem {ι : Sort*} {S : ι → Subalgebra R A} (i : ι) {x : A} (hx : x ∈ S i) :
    x ∈ iSup S :=
  le_iSup S i hx

@[elab_as_elim]
lemma iSup_induction {ι : Sort*} (S : ι → Subalgebra R A) {motive : A → Prop}
    {x : A} (mem : x ∈ ⨆ i, S i)
    (basic : ∀ i, ∀ a ∈ S i, motive a)
    (zero : motive 0) (one : motive 1)
    (add : ∀ a b, motive a → motive b → motive (a + b))
    (mul : ∀ a b, motive a → motive b → motive (a * b))
    (algebraMap : ∀ r, motive (algebraMap R A r)) : motive x := by
  let T : Subalgebra R A :=
  { carrier := {x | motive x}
    mul_mem' {a b} := mul a b
    one_mem' := one
    add_mem' {a b} := add a b
    zero_mem' := zero
    algebraMap_mem' := algebraMap }
  suffices iSup S ≤ T from this mem
  rwa [iSup_le_iff]

/-- A dependent version of `Subalgebra.iSup_induction`. -/
@[elab_as_elim]
theorem iSup_induction' {ι : Sort*} (S : ι → Subalgebra R A) {motive : ∀ x, (x ∈ ⨆ i, S i) → Prop}
    {x : A} (mem : x ∈ ⨆ i, S i)
    (basic : ∀ (i) (x) (hx : x ∈ S i), motive x (mem_iSup_of_mem i hx))
    (zero : motive 0 (zero_mem _)) (one : motive 1 (one_mem _))
    (add : ∀ x y hx hy, motive x hx → motive y hy → motive (x + y) (add_mem ‹_› ‹_›))
    (mul : ∀ x y hx hy, motive x hx → motive y hy → motive (x * y) (mul_mem ‹_› ‹_›))
    (algebraMap : ∀ r, motive (algebraMap R A r) (Subalgebra.algebraMap_mem _ ‹_›)) :
    motive x mem := by
  refine Exists.elim ?_ fun (hx : x ∈ ⨆ i, S i) (hc : motive x hx) ↦ hc
  exact iSup_induction S (motive := fun x' ↦ ∃ h, motive x' h) mem
    (fun _ _ h ↦ ⟨_, basic _ _ h⟩) ⟨_, zero⟩ ⟨_, one⟩ (fun _ _ h h' ↦ ⟨_, add _ _ _ _ h.2 h'.2⟩)
    (fun _ _ h h' ↦ ⟨_, mul _ _ _ _ h.2 h'.2⟩) fun _ ↦ ⟨_, algebraMap _⟩

instance : Inhabited (Subalgebra R A) := ⟨⊥⟩

theorem mem_bot {x : A} : x ∈ (⊥ : Subalgebra R A) ↔ x ∈ Set.range (algebraMap R A) := Iff.rfl

/-- TODO: change proof to `rfl` when fixing https://github.com/leanprover-community/mathlib4/issues/18110. -/
theorem toSubmodule_bot : Subalgebra.toSubmodule (⊥ : Subalgebra R A) = 1 :=
  Submodule.one_eq_range.symm

@[simp]
theorem coe_bot : ((⊥ : Subalgebra R A) : Set A) = Set.range (algebraMap R A) := rfl

theorem eq_top_iff {S : Subalgebra R A} : S = ⊤ ↔ ∀ x : A, x ∈ S :=
  ⟨fun h x => by rw [h]; exact mem_top, fun h => by
    ext x; exact ⟨fun _ => mem_top, fun _ => h x⟩⟩

theorem _root_.AlgHom.range_eq_top (f : A →ₐ[R] B) :
    f.range = (⊤ : Subalgebra R B) ↔ Function.Surjective f :=
  Algebra.eq_top_iff

@[deprecated (since := "2024-11-11")] alias range_top_iff_surjective := AlgHom.range_eq_top

@[simp]
theorem range_ofId : (Algebra.ofId R A).range = ⊥ := rfl

@[simp]
theorem range_id : (AlgHom.id R A).range = ⊤ :=
  SetLike.coe_injective Set.range_id

@[simp]
theorem map_top (f : A →ₐ[R] B) : (⊤ : Subalgebra R A).map f = f.range :=
  SetLike.coe_injective Set.image_univ

@[simp]
theorem map_bot (f : A →ₐ[R] B) : (⊥ : Subalgebra R A).map f = ⊥ :=
  Subalgebra.toSubmodule_injective <| by
    simpa only [Subalgebra.map_toSubmodule, toSubmodule_bot] using Submodule.map_one _

@[simp]
theorem comap_top (f : A →ₐ[R] B) : (⊤ : Subalgebra R B).comap f = ⊤ :=
  eq_top_iff.2 fun _x => mem_top

/-- `AlgHom` to `⊤ : Subalgebra R A`. -/
def toTop : A →ₐ[R] (⊤ : Subalgebra R A) :=
  (AlgHom.id R A).codRestrict ⊤ fun _ => mem_top

theorem surjective_algebraMap_iff :
    Function.Surjective (algebraMap R A) ↔ (⊤ : Subalgebra R A) = ⊥ :=
  ⟨fun h =>
    eq_bot_iff.2 fun y _ =>
      let ⟨_x, hx⟩ := h y
      hx ▸ Subalgebra.algebraMap_mem _ _,
    fun h y => Algebra.mem_bot.1 <| eq_bot_iff.1 h (Algebra.mem_top : y ∈ _)⟩

theorem bijective_algebraMap_iff {R A : Type*} [Field R] [Semiring A] [Nontrivial A]
    [Algebra R A] : Function.Bijective (algebraMap R A) ↔ (⊤ : Subalgebra R A) = ⊥ :=
  ⟨fun h => surjective_algebraMap_iff.1 h.2, fun h =>
    ⟨(algebraMap R A).injective, surjective_algebraMap_iff.2 h⟩⟩

/-- The bottom subalgebra is isomorphic to the base ring. -/
noncomputable def botEquivOfInjective (h : Function.Injective (algebraMap R A)) :
    (⊥ : Subalgebra R A) ≃ₐ[R] R :=
  AlgEquiv.symm <|
    AlgEquiv.ofBijective (Algebra.ofId R _)
      ⟨fun _x _y hxy => h (congr_arg Subtype.val hxy :), fun ⟨_y, x, hx⟩ => ⟨x, Subtype.eq hx⟩⟩

/-- The bottom subalgebra is isomorphic to the field. -/
@[simps! symm_apply]
noncomputable def botEquiv (F R : Type*) [Field F] [Semiring R] [Nontrivial R] [Algebra F R] :
    (⊥ : Subalgebra F R) ≃ₐ[F] F :=
  botEquivOfInjective (RingHom.injective _)

end Algebra

namespace Subalgebra

open Algebra

variable {R : Type u} {A : Type v} {B : Type w}
variable [CommSemiring R] [Semiring A] [Algebra R A] [Semiring B] [Algebra R B]
variable (S : Subalgebra R A)

/-- The top subalgebra is isomorphic to the algebra.

This is the algebra version of `Submodule.topEquiv`. -/
@[simps!]
def topEquiv : (⊤ : Subalgebra R A) ≃ₐ[R] A :=
  AlgEquiv.ofAlgHom (Subalgebra.val ⊤) toTop rfl rfl

instance _root_.AlgHom.subsingleton [Subsingleton (Subalgebra R A)] : Subsingleton (A →ₐ[R] B) :=
  ⟨fun f g =>
    AlgHom.ext fun a =>
      have : a ∈ (⊥ : Subalgebra R A) := Subsingleton.elim (⊤ : Subalgebra R A) ⊥ ▸ mem_top
      let ⟨_x, hx⟩ := Set.mem_range.mp (mem_bot.mp this)
      hx ▸ (f.commutes _).trans (g.commutes _).symm⟩

instance _root_.AlgEquiv.subsingleton_left [Subsingleton (Subalgebra R A)] :
    Subsingleton (A ≃ₐ[R] B) :=
  ⟨fun f g => AlgEquiv.ext fun x => AlgHom.ext_iff.mp (Subsingleton.elim f.toAlgHom g.toAlgHom) x⟩

instance _root_.AlgEquiv.subsingleton_right [Subsingleton (Subalgebra R B)] :
    Subsingleton (A ≃ₐ[R] B) :=
  ⟨fun f g => by rw [← f.symm_symm, Subsingleton.elim f.symm g.symm, g.symm_symm]⟩

instance : Unique (Subalgebra R R) :=
  { inferInstanceAs (Inhabited (Subalgebra R R)) with
    uniq := by
      intro S
      refine le_antisymm ?_ bot_le
      intro _ _
      simp only [Set.mem_range, mem_bot, id.map_eq_self, exists_apply_eq_apply, default] }

section Center

variable (R A)

@[simp]
theorem center_eq_top (A : Type*) [CommSemiring A] [Algebra R A] : center R A = ⊤ :=
  SetLike.coe_injective (Set.center_eq_univ A)

end Center

section Centralizer

variable (R)

@[simp]
theorem centralizer_eq_top_iff_subset {s : Set A} : centralizer R s = ⊤ ↔ s ⊆ center R A :=
  SetLike.ext'_iff.trans Set.centralizer_eq_top_iff_subset

end Centralizer

end Subalgebra

section Equalizer

namespace AlgHom

variable {R A B : Type*} [CommSemiring R] [Semiring A] [Algebra R A] [Semiring B] [Algebra R B]
variable {F : Type*}

variable [FunLike F A B] [AlgHomClass F R A B]

@[simp]
theorem equalizer_eq_top {φ ψ : F} : equalizer φ ψ = ⊤ ↔ φ = ψ := by
  simp [SetLike.ext_iff, DFunLike.ext_iff]

@[simp]
theorem equalizer_same (φ : F) : equalizer φ φ = ⊤ := equalizer_eq_top.2 rfl

theorem eqOn_sup {φ ψ : F} {S T : Subalgebra R A} (hS : Set.EqOn φ ψ S) (hT : Set.EqOn φ ψ T) :
    Set.EqOn φ ψ ↑(S ⊔ T) := by
  rw [← le_equalizer] at hS hT ⊢
  exact sup_le hS hT

theorem ext_on_codisjoint {φ ψ : F} {S T : Subalgebra R A} (hST : Codisjoint S T)
    (hS : Set.EqOn φ ψ S) (hT : Set.EqOn φ ψ T) : φ = ψ :=
  DFunLike.ext _ _ fun _ ↦ eqOn_sup hS hT <| hST.eq_top.symm ▸ trivial

end AlgHom

end Equalizer

section MapComap

namespace Subalgebra

variable {R A B : Type*} [CommSemiring R] [Semiring A] [Algebra R A] [Semiring B] [Algebra R B]

theorem map_comap_eq (f : A →ₐ[R] B) (S : Subalgebra R B) : (S.comap f).map f = S ⊓ f.range :=
  SetLike.coe_injective Set.image_preimage_eq_inter_range

theorem map_comap_eq_self
    {f : A →ₐ[R] B} {S : Subalgebra R B} (h : S ≤ f.range) : (S.comap f).map f = S := by
  simpa only [inf_of_le_left h] using map_comap_eq f S

theorem map_comap_eq_self_of_surjective
    {f : A →ₐ[R] B} (hf : Function.Surjective f) (S : Subalgebra R B) : (S.comap f).map f = S :=
  map_comap_eq_self <| by simp [(AlgHom.range_eq_top f).2 hf]

end Subalgebra

end MapComap

section Adjoin

universe uR uS uA uB

open Submodule Subsemiring

variable {R : Type uR} {S : Type uS} {A : Type uA} {B : Type uB}

namespace Algebra

section Semiring

variable [CommSemiring R] [CommSemiring S] [Semiring A] [Semiring B]
variable [Algebra R S] [Algebra R A] [Algebra S A] [Algebra R B] [IsScalarTower R S A]
variable {s t : Set A}

@[aesop safe 20 apply (rule_sets := [SetLike])]
theorem subset_adjoin : s ⊆ adjoin R s :=
  Algebra.gc.le_u_l s

theorem adjoin_le {S : Subalgebra R A} (H : s ⊆ S) : adjoin R s ≤ S :=
  Algebra.gc.l_le H

theorem adjoin_singleton_le {S : Subalgebra R A} {a : A} (H : a ∈ S) : adjoin R {a} ≤ S :=
  adjoin_le (Set.singleton_subset_iff.mpr H)

theorem adjoin_eq_sInf : adjoin R s = sInf { p : Subalgebra R A | s ⊆ p } :=
  le_antisymm (le_sInf fun _ h => adjoin_le h) (sInf_le subset_adjoin)

theorem adjoin_le_iff {S : Subalgebra R A} : adjoin R s ≤ S ↔ s ⊆ S :=
  Algebra.gc _ _

theorem adjoin_mono (H : s ⊆ t) : adjoin R s ≤ adjoin R t :=
  Algebra.gc.monotone_l H

theorem adjoin_eq_of_le (S : Subalgebra R A) (h₁ : s ⊆ S) (h₂ : S ≤ adjoin R s) : adjoin R s = S :=
  le_antisymm (adjoin_le h₁) h₂

theorem adjoin_eq (S : Subalgebra R A) : adjoin R ↑S = S :=
  adjoin_eq_of_le _ (Set.Subset.refl _) subset_adjoin

theorem adjoin_iUnion {α : Type*} (s : α → Set A) :
    adjoin R (Set.iUnion s) = ⨆ i : α, adjoin R (s i) :=
  (@Algebra.gc R A _ _ _).l_iSup

theorem adjoin_attach_biUnion [DecidableEq A] {α : Type*} {s : Finset α} (f : s → Finset A) :
    adjoin R (s.attach.biUnion f : Set A) = ⨆ x, adjoin R (f x) := by simp [adjoin_iUnion]

@[elab_as_elim]
theorem adjoin_induction {p : (x : A) → x ∈ adjoin R s → Prop}
    (mem : ∀ (x) (hx : x ∈ s), p x (subset_adjoin hx))
    (algebraMap : ∀ r, p (algebraMap R A r) (algebraMap_mem _ r))
    (add : ∀ x y hx hy, p x hx → p y hy → p (x + y) (add_mem hx hy))
    (mul : ∀ x y hx hy, p x hx → p y hy → p (x * y) (mul_mem hx hy))
    {x : A} (hx : x ∈ adjoin R s) : p x hx :=
  let S : Subalgebra R A :=
    { carrier := { x | ∃ hx, p x hx }
      mul_mem' := by rintro _ _ ⟨_, hpx⟩ ⟨_, hpy⟩; exact ⟨_, mul _ _ _ _ hpx hpy⟩
      add_mem' := by rintro _ _ ⟨_, hpx⟩ ⟨_, hpy⟩; exact ⟨_, add _ _ _ _ hpx hpy⟩
      algebraMap_mem' := fun r ↦ ⟨_, algebraMap r⟩ }
  adjoin_le (S := S) (fun y hy ↦ ⟨subset_adjoin hy, mem y hy⟩) hx |>.elim fun _ ↦ _root_.id

/-- Induction principle for the algebra generated by a set `s`: show that `p x y` holds for any
`x y ∈ adjoin R s` given that it holds for `x y ∈ s` and that it satisfies a number of
natural properties. -/
@[elab_as_elim]
theorem adjoin_induction₂ {s : Set A} {p : (x y : A) → x ∈ adjoin R s → y ∈ adjoin R s → Prop}
    (mem_mem : ∀ (x) (y) (hx : x ∈ s) (hy : y ∈ s), p x y (subset_adjoin hx) (subset_adjoin hy))
    (algebraMap_both : ∀ r₁ r₂, p (algebraMap R A r₁) (algebraMap R A r₂) (algebraMap_mem _ r₁)
      (algebraMap_mem _ r₂))
    (algebraMap_left : ∀ (r) (x) (hx : x ∈ s), p (algebraMap R A r) x (algebraMap_mem _ r)
      (subset_adjoin hx))
    (algebraMap_right : ∀ (r) (x) (hx : x ∈ s), p x (algebraMap R A r) (subset_adjoin hx)
      (algebraMap_mem _ r))
    (add_left : ∀ x y z hx hy hz, p x z hx hz → p y z hy hz → p (x + y) z (add_mem hx hy) hz)
    (add_right : ∀ x y z hx hy hz, p x y hx hy → p x z hx hz → p x (y + z) hx (add_mem hy hz))
    (mul_left : ∀ x y z hx hy hz, p x z hx hz → p y z hy hz → p (x * y) z (mul_mem hx hy) hz)
    (mul_right : ∀ x y z hx hy hz, p x y hx hy → p x z hx hz → p x (y * z) hx (mul_mem hy hz))
    {x y : A} (hx : x ∈ adjoin R s) (hy : y ∈ adjoin R s) :
    p x y hx hy := by
  induction hy using adjoin_induction with
  | mem z hz => induction hx using adjoin_induction with
    | mem _ h => exact mem_mem _ _ h hz
    | algebraMap _ => exact algebraMap_left _ _ hz
    | mul _ _ _ _ h₁ h₂ => exact mul_left _ _ _ _ _ _ h₁ h₂
    | add _ _ _ _ h₁ h₂ => exact add_left _ _ _ _ _ _ h₁ h₂
  | algebraMap r =>
    induction hx using adjoin_induction with
    | mem _ h => exact algebraMap_right _ _ h
    | algebraMap _ => exact algebraMap_both _ _
    | mul _ _ _ _ h₁ h₂ => exact mul_left _ _ _ _ _ _ h₁ h₂
    | add _ _ _ _ h₁ h₂ => exact add_left _ _ _ _ _ _ h₁ h₂
  | mul _ _ _ _ h₁ h₂ => exact mul_right _ _ _ _ _ _ h₁ h₂
  | add _ _ _ _ h₁ h₂ => exact add_right _ _ _ _ _ _ h₁ h₂

/-- The difference with `Algebra.adjoin_induction` is that this acts on the subtype. -/
@[elab_as_elim, deprecated adjoin_induction (since := "2024-10-11")]
theorem adjoin_induction' {p : adjoin R s → Prop} (mem : ∀ (x) (h : x ∈ s), p ⟨x, subset_adjoin h⟩)
    (algebraMap : ∀ r, p (algebraMap R _ r)) (add : ∀ x y, p x → p y → p (x + y))
    (mul : ∀ x y, p x → p y → p (x * y)) (x : adjoin R s) : p x :=
  Subtype.recOn x fun x hx => by
    induction hx using adjoin_induction with
    | mem _ h => exact mem _ h
    | algebraMap _ => exact algebraMap _
    | mul _ _ _ _ h₁ h₂ => exact mul _ _ h₁ h₂
    | add _ _ _ _ h₁ h₂ => exact add _ _ h₁ h₂

@[simp]
theorem adjoin_adjoin_coe_preimage {s : Set A} : adjoin R (((↑) : adjoin R s → A) ⁻¹' s) = ⊤ := by
  refine eq_top_iff.2 fun ⟨x, hx⟩ ↦
      adjoin_induction (fun a ha ↦ ?_) (fun r ↦ ?_) (fun _ _ _ _ ↦ ?_) (fun _ _ _ _ ↦ ?_) hx
  · exact subset_adjoin ha
  · exact Subalgebra.algebraMap_mem _ r
  · exact Subalgebra.add_mem _
  · exact Subalgebra.mul_mem _

theorem adjoin_union (s t : Set A) : adjoin R (s ∪ t) = adjoin R s ⊔ adjoin R t :=
  (Algebra.gc : GaloisConnection _ ((↑) : Subalgebra R A → Set A)).l_sup

variable (R A)

@[simp]
theorem adjoin_empty : adjoin R (∅ : Set A) = ⊥ := Algebra.gc.l_bot
<<<<<<< HEAD
=======

@[simp]
theorem adjoin_univ : adjoin R (Set.univ : Set A) = ⊤ := Algebra.gi.l_top
>>>>>>> 26979609

variable {R} in
@[simp]
<<<<<<< HEAD
theorem adjoin_univ : adjoin R (Set.univ : Set A) = ⊤ := Algebra.gi.l_top

variable {R} in
@[simp]
theorem adjoin_singleton_algebraMap (x : R) : adjoin R {algebraMap R A x} = ⊥ :=
  bot_unique <| adjoin_le <| Set.singleton_subset_iff.mpr <| Subalgebra.algebraMap_mem _ _
=======
theorem adjoin_singleton_algebraMap (x : R) : adjoin R {algebraMap R A x} = ⊥ :=
  bot_unique <| adjoin_singleton_le <| Subalgebra.algebraMap_mem _ _
>>>>>>> 26979609

@[simp]
theorem adjoin_singleton_natCast (n : ℕ) : adjoin R {(n : A)} = ⊥ := by
  simpa using adjoin_singleton_algebraMap A (n : R)

@[simp]
theorem adjoin_singleton_zero : adjoin R ({0} : Set A) = ⊥ :=
  mod_cast adjoin_singleton_natCast R A 0

@[simp]
theorem adjoin_singleton_one : adjoin R ({1} : Set A) = ⊥ :=
  mod_cast adjoin_singleton_natCast R A 1

variable {A} (s)

variable {R} in
@[simp]
theorem adjoin_insert_algebraMap (x : R) (s : Set A) :
    adjoin R (insert (algebraMap R A x) s) = adjoin R s := by
  rw [Set.insert_eq, adjoin_union]
  simp

@[simp]
theorem adjoin_insert_natCast (n : ℕ) (s : Set A) : adjoin R (insert (n : A) s) = adjoin R s :=
  mod_cast adjoin_insert_algebraMap (n : R) s

@[simp]
theorem adjoin_insert_zero (s : Set A) : adjoin R (insert 0 s) = adjoin R s :=
  mod_cast adjoin_insert_natCast R 0 s

@[simp]
theorem adjoin_insert_one (s : Set A) : adjoin R (insert 1 s) = adjoin R s :=
  mod_cast adjoin_insert_natCast R 1 s

theorem adjoin_eq_span : Subalgebra.toSubmodule (adjoin R s) = span R (Submonoid.closure s) := by
  apply le_antisymm
  · intro r hr
    rcases Subsemiring.mem_closure_iff_exists_list.1 hr with ⟨L, HL, rfl⟩
    clear hr
    induction' L with hd tl ih
    · exact zero_mem _
    rw [List.forall_mem_cons] at HL
    rw [List.map_cons, List.sum_cons]
    refine Submodule.add_mem _ ?_ (ih HL.2)
    replace HL := HL.1
    clear ih tl
    suffices ∃ (z r : _) (_hr : r ∈ Submonoid.closure s), z • r = List.prod hd by
      rcases this with ⟨z, r, hr, hzr⟩
      rw [← hzr]
      exact smul_mem _ _ (subset_span hr)
    induction' hd with hd tl ih
    · exact ⟨1, 1, (Submonoid.closure s).one_mem', one_smul _ _⟩
    rw [List.forall_mem_cons] at HL
    rcases ih HL.2 with ⟨z, r, hr, hzr⟩
    rw [List.prod_cons, ← hzr]
    rcases HL.1 with (⟨hd, rfl⟩ | hs)
    · refine ⟨hd * z, r, hr, ?_⟩
      rw [Algebra.smul_def, Algebra.smul_def, (algebraMap _ _).map_mul, _root_.mul_assoc]
    · exact
        ⟨z, hd * r, Submonoid.mul_mem _ (Submonoid.subset_closure hs) hr,
          (mul_smul_comm _ _ _).symm⟩
  refine span_le.2 ?_
  change Submonoid.closure s ≤ (adjoin R s).toSubsemiring.toSubmonoid
  exact Submonoid.closure_le.2 subset_adjoin

theorem span_le_adjoin (s : Set A) : span R s ≤ Subalgebra.toSubmodule (adjoin R s) :=
  span_le.mpr subset_adjoin

theorem adjoin_toSubmodule_le {s : Set A} {t : Submodule R A} :
    Subalgebra.toSubmodule (adjoin R s) ≤ t ↔ ↑(Submonoid.closure s) ⊆ (t : Set A) := by
  rw [adjoin_eq_span, span_le]

theorem adjoin_eq_span_of_subset {s : Set A} (hs : ↑(Submonoid.closure s) ⊆ (span R s : Set A)) :
    Subalgebra.toSubmodule (adjoin R s) = span R s :=
  le_antisymm ((adjoin_toSubmodule_le R).mpr hs) (span_le_adjoin R s)

@[simp]
theorem adjoin_span {s : Set A} : adjoin R (Submodule.span R s : Set A) = adjoin R s :=
  le_antisymm (adjoin_le (span_le_adjoin _ _)) (adjoin_mono Submodule.subset_span)

theorem adjoin_image (f : A →ₐ[R] B) (s : Set A) : adjoin R (f '' s) = (adjoin R s).map f :=
  le_antisymm (adjoin_le <| Set.image_subset _ subset_adjoin) <|
    Subalgebra.map_le.2 <| adjoin_le <| Set.image_subset_iff.1 <| by
      -- Porting note: I don't understand how this worked in Lean 3 with just `subset_adjoin`
      simp only [Set.image_id', coe_carrier_toSubmonoid, Subalgebra.coe_toSubsemiring,
        Subalgebra.coe_comap]
      exact fun x hx => subset_adjoin ⟨x, hx, rfl⟩

@[simp]
theorem adjoin_insert_adjoin (x : A) : adjoin R (insert x ↑(adjoin R s)) = adjoin R (insert x s) :=
  le_antisymm
    (adjoin_le
      (Set.insert_subset_iff.mpr
        ⟨subset_adjoin (Set.mem_insert _ _), adjoin_mono (Set.subset_insert _ _)⟩))
    (Algebra.adjoin_mono (Set.insert_subset_insert Algebra.subset_adjoin))

theorem mem_adjoin_of_map_mul {s} {x : A} {f : A →ₗ[R] B} (hf : ∀ a₁ a₂, f (a₁ * a₂) = f a₁ * f a₂)
    (h : x ∈ adjoin R s) : f x ∈ adjoin R (f '' (s ∪ {1})) := by
  induction h using adjoin_induction with
  | mem a ha => exact subset_adjoin ⟨a, ⟨Set.subset_union_left ha, rfl⟩⟩
  | algebraMap r =>
    have : f 1 ∈ adjoin R (f '' (s ∪ {1})) :=
      subset_adjoin ⟨1, ⟨Set.subset_union_right <| Set.mem_singleton 1, rfl⟩⟩
    convert Subalgebra.smul_mem (adjoin R (f '' (s ∪ {1}))) this r
    rw [algebraMap_eq_smul_one]
    exact f.map_smul _ _
  | add y z _ _ hy hz => simpa [hy, hz] using Subalgebra.add_mem _ hy hz
  | mul y z _ _ hy hz => simpa [hf, hy, hz] using Subalgebra.mul_mem _ hy hz

lemma adjoin_le_centralizer_centralizer (s : Set A) :
    adjoin R s ≤ Subalgebra.centralizer R (Subalgebra.centralizer R s) :=
  adjoin_le Set.subset_centralizer_centralizer

/-- If all elements of `s : Set A` commute pairwise, then `adjoin s` is a commutative semiring. -/
abbrev adjoinCommSemiringOfComm {s : Set A} (hcomm : ∀ a ∈ s, ∀ b ∈ s, a * b = b * a) :
    CommSemiring (adjoin R s) :=
  { (adjoin R s).toSemiring with
    mul_comm := fun ⟨_, h₁⟩ ⟨_, h₂⟩ ↦
      have := adjoin_le_centralizer_centralizer R s
      Subtype.ext <| Set.centralizer_centralizer_comm_of_comm hcomm _ (this h₁) _ (this h₂) }

variable {R}

lemma commute_of_mem_adjoin_of_forall_mem_commute {a b : A} {s : Set A}
    (hb : b ∈ adjoin R s) (h : ∀ b ∈ s, Commute a b) :
    Commute a b := by
  induction hb using adjoin_induction with
  | mem x hx => exact h x hx
  | algebraMap r => exact commutes r a |>.symm
  | add y z _ _ hy hz => exact hy.add_right hz
  | mul y z _ _ hy hz => exact hy.mul_right hz

lemma commute_of_mem_adjoin_singleton_of_commute {a b c : A}
    (hc : c ∈ adjoin R {b}) (h : Commute a b) :
    Commute a c :=
  commute_of_mem_adjoin_of_forall_mem_commute hc <| by simpa

lemma commute_of_mem_adjoin_self {a b : A} (hb : b ∈ adjoin R {a}) :
    Commute a b :=
  commute_of_mem_adjoin_singleton_of_commute hb rfl

variable (R)

theorem self_mem_adjoin_singleton (x : A) : x ∈ adjoin R ({x} : Set A) :=
  Algebra.subset_adjoin (Set.mem_singleton_iff.mpr rfl)

end Semiring

section CommSemiring

variable [CommSemiring R] [CommSemiring A]
variable [Algebra R A] {s t : Set A}
variable (R s t)

theorem adjoin_union_coe_submodule :
    Subalgebra.toSubmodule (adjoin R (s ∪ t)) =
      Subalgebra.toSubmodule (adjoin R s) * Subalgebra.toSubmodule (adjoin R t) := by
  rw [adjoin_eq_span, adjoin_eq_span, adjoin_eq_span, span_mul_span]
  congr 1 with z; simp [Submonoid.closure_union, Submonoid.mem_sup, Set.mem_mul]

end CommSemiring

section Ring

variable [CommRing R] [Ring A]
variable [Algebra R A] {s t : Set A}

@[simp]
theorem adjoin_singleton_intCast (n : ℤ) : adjoin R {(n : A)} = ⊥ := by
  simpa using adjoin_singleton_algebraMap A (n : R)

@[simp]
theorem adjoin_insert_intCast (n : ℤ) (s : Set A) : adjoin R (insert (n : A) s) = adjoin R s := by
  simpa using adjoin_insert_algebraMap (n : R) s

theorem mem_adjoin_iff {s : Set A} {x : A} :
    x ∈ adjoin R s ↔ x ∈ Subring.closure (Set.range (algebraMap R A) ∪ s) :=
  ⟨fun hx =>
    Subsemiring.closure_induction Subring.subset_closure (Subring.zero_mem _) (Subring.one_mem _)
      (fun _ _ _ _ => Subring.add_mem _) (fun _ _ _ _ => Subring.mul_mem _) hx,
    suffices Subring.closure (Set.range (algebraMap R A) ∪ s) ≤ (adjoin R s).toSubring
      from (show (_ : Set A) ⊆ _ from this) (a := x)
    -- Porting note: Lean doesn't seem to recognize the defeq between the order on subobjects and
    -- subsets of their coercions to sets as easily as in Lean 3
    Subring.closure_le.2 Subsemiring.subset_closure⟩

theorem adjoin_eq_ring_closure (s : Set A) :
    (adjoin R s).toSubring = Subring.closure (Set.range (algebraMap R A) ∪ s) :=
  Subring.ext fun _x => mem_adjoin_iff

variable (R)

/-- If all elements of `s : Set A` commute pairwise, then `adjoin R s` is a commutative
ring. -/
abbrev adjoinCommRingOfComm {s : Set A} (hcomm : ∀ a ∈ s, ∀ b ∈ s, a * b = b * a) :
    CommRing (adjoin R s) :=
  { (adjoin R s).toRing, adjoinCommSemiringOfComm R hcomm with }

end Ring

end Algebra

open Algebra Subalgebra

namespace AlgHom

variable [CommSemiring R] [Semiring A] [Semiring B] [Algebra R A] [Algebra R B]

theorem map_adjoin (φ : A →ₐ[R] B) (s : Set A) : (adjoin R s).map φ = adjoin R (φ '' s) :=
  (adjoin_image _ _ _).symm

@[simp]
theorem map_adjoin_singleton (e : A →ₐ[R] B) (x : A) :
    (adjoin R {x}).map e = adjoin R {e x} := by
  rw [map_adjoin, Set.image_singleton]

theorem adjoin_le_equalizer (φ₁ φ₂ : A →ₐ[R] B) {s : Set A} (h : s.EqOn φ₁ φ₂) :
    adjoin R s ≤ equalizer φ₁ φ₂ :=
  adjoin_le h

theorem ext_of_adjoin_eq_top {s : Set A} (h : adjoin R s = ⊤) ⦃φ₁ φ₂ : A →ₐ[R] B⦄
    (hs : s.EqOn φ₁ φ₂) : φ₁ = φ₂ :=
  ext fun _x => adjoin_le_equalizer φ₁ φ₂ hs <| h.symm ▸ trivial

/-- Two algebra morphisms are equal on `Algebra.span s`iff they are equal on s -/
theorem eqOn_adjoin_iff {φ ψ : A →ₐ[R] B} {s : Set A}  :
    Set.EqOn φ ψ (adjoin R s) ↔ Set.EqOn φ ψ s := by
  have (S : Set A) : S ≤ equalizer φ ψ ↔ Set.EqOn φ ψ S := Iff.rfl
  simp only [← this, Set.le_eq_subset, SetLike.coe_subset_coe, adjoin_le_iff]

theorem adjoin_ext {s : Set A} ⦃φ₁ φ₂ : adjoin R s →ₐ[R] B⦄
    (h : ∀ x hx, φ₁ ⟨x, subset_adjoin hx⟩ = φ₂ ⟨x, subset_adjoin hx⟩) : φ₁ = φ₂ :=
  ext fun ⟨x, hx⟩ ↦ adjoin_induction h (fun _ ↦ φ₂.commutes _ ▸ φ₁.commutes _)
    (fun _ _ _ _ h₁ h₂ ↦ by convert congr_arg₂ (· + ·) h₁ h₂ <;> rw [← map_add] <;> rfl)
    (fun _ _ _ _ h₁ h₂ ↦ by convert congr_arg₂ (· * ·) h₁ h₂ <;> rw [← map_mul] <;> rfl) hx

theorem ext_of_eq_adjoin {S : Subalgebra R A} {s : Set A} (hS : S = adjoin R s) ⦃φ₁ φ₂ : S →ₐ[R] B⦄
    (h : ∀ x hx, φ₁ ⟨x, hS.ge (subset_adjoin hx)⟩ = φ₂ ⟨x, hS.ge (subset_adjoin hx)⟩) :
    φ₁ = φ₂ := by
  subst hS; exact adjoin_ext h

end AlgHom

section NatInt

theorem Algebra.adjoin_nat {R : Type*} [Semiring R] (s : Set R) :
    adjoin ℕ s = subalgebraOfSubsemiring (Subsemiring.closure s) :=
  le_antisymm (adjoin_le Subsemiring.subset_closure)
    (Subsemiring.closure_le.2 subset_adjoin : Subsemiring.closure s ≤ (adjoin ℕ s).toSubsemiring)

theorem Algebra.adjoin_int {R : Type*} [Ring R] (s : Set R) :
    adjoin ℤ s = subalgebraOfSubring (Subring.closure s) :=
  le_antisymm (adjoin_le Subring.subset_closure)
    (Subring.closure_le.2 subset_adjoin : Subring.closure s ≤ (adjoin ℤ s).toSubring)

/-- The `ℕ`-algebra equivalence between `Subsemiring.closure s` and `Algebra.adjoin ℕ s` given
by the identity map. -/
def Subsemiring.closureEquivAdjoinNat {R : Type*} [Semiring R] (s : Set R) :
    Subsemiring.closure s ≃ₐ[ℕ] Algebra.adjoin ℕ s :=
  Subalgebra.equivOfEq (subalgebraOfSubsemiring <| Subsemiring.closure s) _ (adjoin_nat s).symm

/-- The `ℤ`-algebra equivalence between `Subring.closure s` and `Algebra.adjoin ℤ s` given by
the identity map. -/
def Subring.closureEquivAdjoinInt {R : Type*} [Ring R] (s : Set R) :
    Subring.closure s ≃ₐ[ℤ] Algebra.adjoin ℤ s :=
  Subalgebra.equivOfEq (subalgebraOfSubring <| Subring.closure s) _ (adjoin_int s).symm

end NatInt

section

variable (F E : Type*) {K : Type*} [CommSemiring E] [Semiring K] [SMul F E] [Algebra E K]

/-- If `K / E / F` is a ring extension tower, `L` is a submonoid of `K / F` which is generated by
`S` as an `F`-module, then `E[L]` is generated by `S` as an `E`-module. -/
theorem Submonoid.adjoin_eq_span_of_eq_span [Semiring F] [Module F K] [IsScalarTower F E K]
    (L : Submonoid K) {S : Set K} (h : (L : Set K) = span F S) :
    toSubmodule (adjoin E (L : Set K)) = span E S := by
  rw [adjoin_eq_span, L.closure_eq, h]
  exact (span_le.mpr <| span_subset_span _ _ _).antisymm (span_mono subset_span)

variable [CommSemiring F] [Algebra F K] [IsScalarTower F E K] (L : Subalgebra F K) {F}

/-- If `K / E / F` is a ring extension tower, `L` is a subalgebra of `K / F` which is generated by
`S` as an `F`-module, then `E[L]` is generated by `S` as an `E`-module. -/
theorem Subalgebra.adjoin_eq_span_of_eq_span {S : Set K} (h : toSubmodule L = span F S) :
    toSubmodule (adjoin E (L : Set K)) = span E S :=
  L.toSubmonoid.adjoin_eq_span_of_eq_span F E (congr_arg ((↑) : _ → Set K) h)

end

section CommSemiring
variable (R) [CommSemiring R] [Ring A] [Algebra R A] [Ring B] [Algebra R B]

lemma NonUnitalAlgebra.adjoin_le_algebra_adjoin (s : Set A) :
    adjoin R s ≤ (Algebra.adjoin R s).toNonUnitalSubalgebra := adjoin_le Algebra.subset_adjoin

lemma Algebra.adjoin_nonUnitalSubalgebra (s : Set A) :
    adjoin R (NonUnitalAlgebra.adjoin R s : Set A) = adjoin R s :=
  le_antisymm
    (adjoin_le <| NonUnitalAlgebra.adjoin_le_algebra_adjoin R s)
    (adjoin_le <| (NonUnitalAlgebra.subset_adjoin R).trans subset_adjoin)

end CommSemiring

namespace Subalgebra

variable [CommSemiring R] [Ring A] [Algebra R A] [Ring B] [Algebra R B]

theorem comap_map_eq (f : A →ₐ[R] B) (S : Subalgebra R A) :
    (S.map f).comap f = S ⊔ Algebra.adjoin R (f ⁻¹' {0}) := by
  apply le_antisymm
  · intro x hx
    rw [mem_comap, mem_map] at hx
    obtain ⟨y, hy, hxy⟩ := hx
    replace hxy : x - y ∈ f ⁻¹' {0} := by simp [hxy]
    rw [← Algebra.adjoin_eq S, ← Algebra.adjoin_union, ← add_sub_cancel y x]
    exact Subalgebra.add_mem _
      (Algebra.subset_adjoin <| Or.inl hy) (Algebra.subset_adjoin <| Or.inr hxy)
  · rw [← map_le, Algebra.map_sup, f.map_adjoin]
    apply le_of_eq
    rw [sup_eq_left, Algebra.adjoin_le_iff]
    exact (Set.image_preimage_subset f {0}).trans (Set.singleton_subset_iff.2 (S.map f).zero_mem)

theorem comap_map_eq_self {f : A →ₐ[R] B} {S : Subalgebra R A}
    (h : f ⁻¹' {0} ⊆ S) : (S.map f).comap f = S := by
  convert comap_map_eq f S
  rwa [left_eq_sup, Algebra.adjoin_le_iff]

end Subalgebra

end Adjoin<|MERGE_RESOLUTION|>--- conflicted
+++ resolved
@@ -526,26 +526,14 @@
 
 @[simp]
 theorem adjoin_empty : adjoin R (∅ : Set A) = ⊥ := Algebra.gc.l_bot
-<<<<<<< HEAD
-=======
 
 @[simp]
 theorem adjoin_univ : adjoin R (Set.univ : Set A) = ⊤ := Algebra.gi.l_top
->>>>>>> 26979609
 
 variable {R} in
 @[simp]
-<<<<<<< HEAD
-theorem adjoin_univ : adjoin R (Set.univ : Set A) = ⊤ := Algebra.gi.l_top
-
-variable {R} in
-@[simp]
-theorem adjoin_singleton_algebraMap (x : R) : adjoin R {algebraMap R A x} = ⊥ :=
-  bot_unique <| adjoin_le <| Set.singleton_subset_iff.mpr <| Subalgebra.algebraMap_mem _ _
-=======
 theorem adjoin_singleton_algebraMap (x : R) : adjoin R {algebraMap R A x} = ⊥ :=
   bot_unique <| adjoin_singleton_le <| Subalgebra.algebraMap_mem _ _
->>>>>>> 26979609
 
 @[simp]
 theorem adjoin_singleton_natCast (n : ℕ) : adjoin R {(n : A)} = ⊥ := by
