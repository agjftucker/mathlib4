/-
Copyright (c) 2018 Johannes Hölzl. All rights reserved.
Released under Apache 2.0 license as described in the file LICENSE.
Authors: Johannes Hölzl, Jens Wagemaker
-/
import Mathlib.Algebra.Associated
import Mathlib.Algebra.Ring.Regular
import Mathlib.Tactic.Common

#align_import algebra.gcd_monoid.basic from "leanprover-community/mathlib"@"550b58538991c8977703fdeb7c9d51a5aa27df11"

/-!
# Monoids with normalization functions, `gcd`, and `lcm`

This file defines extra structures on `CancelCommMonoidWithZero`s, including `IsDomain`s.

## Main Definitions

* `NormalizationMonoid`
* `GCDMonoid`
* `NormalizedGCDMonoid`
* `gcdMonoid_of_gcd`, `gcdMonoid_of_exists_gcd`, `normalizedGCDMonoid_of_gcd`,
  `normalizedGCDMonoid_of_exists_gcd`
* `gcdMonoid_of_lcm`, `gcdMonoid_of_exists_lcm`, `normalizedGCDMonoid_of_lcm`,
  `normalizedGCDMonoid_of_exists_lcm`

For the `NormalizedGCDMonoid` instances on `ℕ` and `ℤ`, see `RingTheory.Int.Basic`.

## Implementation Notes

* `NormalizationMonoid` is defined by assigning to each element a `normUnit` such that multiplying
by that unit normalizes the monoid, and `normalize` is an idempotent monoid homomorphism. This
definition as currently implemented does casework on `0`.

* `GCDMonoid` contains the definitions of `gcd` and `lcm` with the usual properties. They are
  both determined up to a unit.

* `NormalizedGCDMonoid` extends `NormalizationMonoid`, so the `gcd` and `lcm` are always
  normalized. This makes `gcd`s of polynomials easier to work with, but excludes Euclidean domains,
  and monoids without zero.

* `gcdMonoid_of_gcd` and `normalizedGCDMonoid_of_gcd` noncomputably construct a `GCDMonoid`
  (resp. `NormalizedGCDMonoid`) structure just from the `gcd` and its properties.

* `gcdMonoid_of_exists_gcd` and `normalizedGCDMonoid_of_exists_gcd` noncomputably construct a
  `GCDMonoid` (resp. `NormalizedGCDMonoid`) structure just from a proof that any two elements
  have a (not necessarily normalized) `gcd`.

* `gcdMonoid_of_lcm` and `normalizedGCDMonoid_of_lcm` noncomputably construct a `GCDMonoid`
  (resp. `NormalizedGCDMonoid`) structure just from the `lcm` and its properties.

* `gcdMonoid_of_exists_lcm` and `normalizedGCDMonoid_of_exists_lcm` noncomputably construct a
  `GCDMonoid` (resp. `NormalizedGCDMonoid`) structure just from a proof that any two elements
  have a (not necessarily normalized) `lcm`.

## TODO

* Port GCD facts about nats, definition of coprime
* Generalize normalization monoids to commutative (cancellative) monoids with or without zero

## Tags

divisibility, gcd, lcm, normalize
-/


variable {α : Type*}

-- Porting note: mathlib3 had a `@[protect_proj]` here, but adding `protected` to all the fields
-- adds unnecessary clutter to later code
/-- Normalization monoid: multiplying with `normUnit` gives a normal form for associated
elements. -/
class NormalizationMonoid (α : Type*) [CancelCommMonoidWithZero α] where
  /-- `normUnit` assigns to each element of the monoid a unit of the monoid. -/
  normUnit : α → αˣ
  /-- The proposition that `normUnit` maps `0` to the identity. -/
  normUnit_zero : normUnit 0 = 1
  /-- The proposition that `normUnit` respects multiplication of non-zero elements. -/
  normUnit_mul : ∀ {a b}, a ≠ 0 → b ≠ 0 → normUnit (a * b) = normUnit a * normUnit b
  /-- The proposition that `normUnit` maps units to their inverses. -/
  normUnit_coe_units : ∀ u : αˣ, normUnit u = u⁻¹
#align normalization_monoid NormalizationMonoid

export NormalizationMonoid (normUnit normUnit_zero normUnit_mul normUnit_coe_units)

attribute [simp] normUnit_coe_units normUnit_zero normUnit_mul

section NormalizationMonoid

variable [CancelCommMonoidWithZero α] [NormalizationMonoid α]

@[simp]
theorem normUnit_one : normUnit (1 : α) = 1 :=
  normUnit_coe_units 1
#align norm_unit_one normUnit_one

-- Porting note (#11083): quite slow. Improve performance?
/-- Chooses an element of each associate class, by multiplying by `normUnit` -/
def normalize : α →*₀ α where
  toFun x := x * normUnit x
  map_zero' := by
    simp only [normUnit_zero]
    exact mul_one (0:α)
  map_one' := by dsimp only; rw [normUnit_one, one_mul]; rfl
  map_mul' x y :=
    (by_cases fun hx : x = 0 => by dsimp only; rw [hx, zero_mul, zero_mul, zero_mul]) fun hx =>
      (by_cases fun hy : y = 0 => by dsimp only; rw [hy, mul_zero, zero_mul, mul_zero]) fun hy => by
        simp only [normUnit_mul hx hy, Units.val_mul]; simp only [mul_assoc, mul_left_comm y]
#align normalize normalize

theorem associated_normalize (x : α) : Associated x (normalize x) :=
  ⟨_, rfl⟩
#align associated_normalize associated_normalize

theorem normalize_associated (x : α) : Associated (normalize x) x :=
  (associated_normalize _).symm
#align normalize_associated normalize_associated

theorem associated_normalize_iff {x y : α} : Associated x (normalize y) ↔ Associated x y :=
  ⟨fun h => h.trans (normalize_associated y), fun h => h.trans (associated_normalize y)⟩
#align associated_normalize_iff associated_normalize_iff

theorem normalize_associated_iff {x y : α} : Associated (normalize x) y ↔ Associated x y :=
  ⟨fun h => (associated_normalize _).trans h, fun h => (normalize_associated _).trans h⟩
#align normalize_associated_iff normalize_associated_iff

theorem Associates.mk_normalize (x : α) : Associates.mk (normalize x) = Associates.mk x :=
  Associates.mk_eq_mk_iff_associated.2 (normalize_associated _)
#align associates.mk_normalize Associates.mk_normalize

@[simp]
theorem normalize_apply (x : α) : normalize x = x * normUnit x :=
  rfl
#align normalize_apply normalize_apply

-- Porting note (#10618): `simp` can prove this
-- @[simp]
theorem normalize_zero : normalize (0 : α) = 0 :=
  normalize.map_zero
#align normalize_zero normalize_zero

-- Porting note (#10618): `simp` can prove this
-- @[simp]
theorem normalize_one : normalize (1 : α) = 1 :=
  normalize.map_one
#align normalize_one normalize_one

theorem normalize_coe_units (u : αˣ) : normalize (u : α) = 1 := by simp
#align normalize_coe_units normalize_coe_units

theorem normalize_eq_zero {x : α} : normalize x = 0 ↔ x = 0 :=
  ⟨fun hx => (associated_zero_iff_eq_zero x).1 <| hx ▸ associated_normalize _, by
    rintro rfl; exact normalize_zero⟩
#align normalize_eq_zero normalize_eq_zero

theorem normalize_eq_one {x : α} : normalize x = 1 ↔ IsUnit x :=
  ⟨fun hx => isUnit_iff_exists_inv.2 ⟨_, hx⟩, fun ⟨u, hu⟩ => hu ▸ normalize_coe_units u⟩
#align normalize_eq_one normalize_eq_one

-- Porting note (#11083): quite slow. Improve performance?
@[simp]
theorem normUnit_mul_normUnit (a : α) : normUnit (a * normUnit a) = 1 := by
  nontriviality α using Subsingleton.elim a 0
  obtain rfl | h := eq_or_ne a 0
  · rw [normUnit_zero, zero_mul, normUnit_zero]
  · rw [normUnit_mul h (Units.ne_zero _), normUnit_coe_units, mul_inv_eq_one]
#align norm_unit_mul_norm_unit normUnit_mul_normUnit

theorem normalize_idem (x : α) : normalize (normalize x) = normalize x := by simp
#align normalize_idem normalize_idem

theorem normalize_eq_normalize {a b : α} (hab : a ∣ b) (hba : b ∣ a) :
    normalize a = normalize b := by
  nontriviality α
  rcases associated_of_dvd_dvd hab hba with ⟨u, rfl⟩
  refine by_cases (by rintro rfl; simp only [zero_mul]) fun ha : a ≠ 0 => ?_
  suffices a * ↑(normUnit a) = a * ↑u * ↑(normUnit a) * ↑u⁻¹ by
    simpa only [normalize_apply, mul_assoc, normUnit_mul ha u.ne_zero, normUnit_coe_units]
  calc
    a * ↑(normUnit a) = a * ↑(normUnit a) * ↑u * ↑u⁻¹ := (Units.mul_inv_cancel_right _ _).symm
    _ = a * ↑u * ↑(normUnit a) * ↑u⁻¹ := by rw [mul_right_comm a]
#align normalize_eq_normalize normalize_eq_normalize

theorem normalize_eq_normalize_iff {x y : α} : normalize x = normalize y ↔ x ∣ y ∧ y ∣ x :=
  ⟨fun h => ⟨Units.dvd_mul_right.1 ⟨_, h.symm⟩, Units.dvd_mul_right.1 ⟨_, h⟩⟩, fun ⟨hxy, hyx⟩ =>
    normalize_eq_normalize hxy hyx⟩
#align normalize_eq_normalize_iff normalize_eq_normalize_iff

theorem dvd_antisymm_of_normalize_eq {a b : α} (ha : normalize a = a) (hb : normalize b = b)
    (hab : a ∣ b) (hba : b ∣ a) : a = b :=
  ha ▸ hb ▸ normalize_eq_normalize hab hba
#align dvd_antisymm_of_normalize_eq dvd_antisymm_of_normalize_eq

theorem Associated.eq_of_normalized
    {a b : α} (h : Associated a b) (ha : normalize a = a) (hb : normalize b = b) :
    a = b :=
  dvd_antisymm_of_normalize_eq ha hb h.dvd h.dvd'

--can be proven by simp
theorem dvd_normalize_iff {a b : α} : a ∣ normalize b ↔ a ∣ b :=
  Units.dvd_mul_right
#align dvd_normalize_iff dvd_normalize_iff

--can be proven by simp
theorem normalize_dvd_iff {a b : α} : normalize a ∣ b ↔ a ∣ b :=
  Units.mul_right_dvd
#align normalize_dvd_iff normalize_dvd_iff

end NormalizationMonoid

namespace Associates

variable [CancelCommMonoidWithZero α] [NormalizationMonoid α]

/-- Maps an element of `Associates` back to the normalized element of its associate class -/
protected def out : Associates α → α :=
  (Quotient.lift (normalize : α → α)) fun a _ ⟨_, hu⟩ =>
    hu ▸ normalize_eq_normalize ⟨_, rfl⟩ (Units.mul_right_dvd.2 <| dvd_refl a)
#align associates.out Associates.out

@[simp]
theorem out_mk (a : α) : (Associates.mk a).out = normalize a :=
  rfl
#align associates.out_mk Associates.out_mk

@[simp]
theorem out_one : (1 : Associates α).out = 1 :=
  normalize_one
#align associates.out_one Associates.out_one

theorem out_mul (a b : Associates α) : (a * b).out = a.out * b.out :=
  Quotient.inductionOn₂ a b fun _ _ => by
    simp only [Associates.quotient_mk_eq_mk, out_mk, mk_mul_mk, normalize.map_mul]
#align associates.out_mul Associates.out_mul

theorem dvd_out_iff (a : α) (b : Associates α) : a ∣ b.out ↔ Associates.mk a ≤ b :=
  Quotient.inductionOn b <| by
    simp [Associates.out_mk, Associates.quotient_mk_eq_mk, mk_le_mk_iff_dvd]
#align associates.dvd_out_iff Associates.dvd_out_iff

theorem out_dvd_iff (a : α) (b : Associates α) : b.out ∣ a ↔ b ≤ Associates.mk a :=
  Quotient.inductionOn b <| by
    simp [Associates.out_mk, Associates.quotient_mk_eq_mk, mk_le_mk_iff_dvd]
#align associates.out_dvd_iff Associates.out_dvd_iff

@[simp]
theorem out_top : (⊤ : Associates α).out = 0 :=
  normalize_zero
#align associates.out_top Associates.out_top

-- Porting note: lower priority to avoid linter complaints about simp-normal form
@[simp 1100]
theorem normalize_out (a : Associates α) : normalize a.out = a.out :=
  Quotient.inductionOn a normalize_idem
#align associates.normalize_out Associates.normalize_out

@[simp]
theorem mk_out (a : Associates α) : Associates.mk a.out = a :=
  Quotient.inductionOn a mk_normalize
#align associates.mk_out Associates.mk_out

theorem out_injective : Function.Injective (Associates.out : _ → α) :=
  Function.LeftInverse.injective mk_out
#align associates.out_injective Associates.out_injective

end Associates

-- Porting note: mathlib3 had a `@[protect_proj]` here, but adding `protected` to all the fields
-- adds unnecessary clutter to later code
/-- GCD monoid: a `CancelCommMonoidWithZero` with `gcd` (greatest common divisor) and
`lcm` (least common multiple) operations, determined up to a unit. The type class focuses on `gcd`
and we derive the corresponding `lcm` facts from `gcd`.
-/
class GCDMonoid (α : Type*) [CancelCommMonoidWithZero α] where
  /-- The greatest common divisor between two elements. -/
  gcd : α → α → α
  /-- The least common multiple between two elements. -/
  lcm : α → α → α
  /-- The GCD is a divisor of the first element. -/
  gcd_dvd_left : ∀ a b, gcd a b ∣ a
  /-- The GCD is a divisor of the second element. -/
  gcd_dvd_right : ∀ a b, gcd a b ∣ b
  /-- Any common divisor of both elements is a divisor of the GCD. -/
  dvd_gcd : ∀ {a b c}, a ∣ c → a ∣ b → a ∣ gcd c b
  /-- The product of two elements is `Associated` with the product of their GCD and LCM. -/
  gcd_mul_lcm : ∀ a b, Associated (gcd a b * lcm a b) (a * b)
  /-- `0` is left-absorbing. -/
  lcm_zero_left : ∀ a, lcm 0 a = 0
  /-- `0` is right-absorbing. -/
  lcm_zero_right : ∀ a, lcm a 0 = 0
#align gcd_monoid GCDMonoid

/-- Normalized GCD monoid: a `CancelCommMonoidWithZero` with normalization and `gcd`
(greatest common divisor) and `lcm` (least common multiple) operations. In this setting `gcd` and
`lcm` form a bounded lattice on the associated elements where `gcd` is the infimum, `lcm` is the
supremum, `1` is bottom, and `0` is top. The type class focuses on `gcd` and we derive the
corresponding `lcm` facts from `gcd`.
-/
class NormalizedGCDMonoid (α : Type*) [CancelCommMonoidWithZero α] extends NormalizationMonoid α,
  GCDMonoid α where
  /-- The GCD is normalized to itself. -/
  normalize_gcd : ∀ a b, normalize (gcd a b) = gcd a b
  /-- The LCM is normalized to itself. -/
  normalize_lcm : ∀ a b, normalize (lcm a b) = lcm a b
#align normalized_gcd_monoid NormalizedGCDMonoid

export GCDMonoid (gcd lcm gcd_dvd_left gcd_dvd_right dvd_gcd lcm_zero_left lcm_zero_right)

attribute [simp] lcm_zero_left lcm_zero_right

section GCDMonoid

variable [CancelCommMonoidWithZero α]

instance [NormalizationMonoid α] : Nonempty (NormalizationMonoid α) := ⟨‹_›⟩
instance [GCDMonoid α] : Nonempty (GCDMonoid α) := ⟨‹_›⟩
instance [NormalizedGCDMonoid α] : Nonempty (NormalizedGCDMonoid α) := ⟨‹_›⟩
instance [h : Nonempty (NormalizedGCDMonoid α)] : Nonempty (NormalizationMonoid α) :=
  h.elim fun _ ↦ inferInstance
instance [h : Nonempty (NormalizedGCDMonoid α)] : Nonempty (GCDMonoid α) :=
  h.elim fun _ ↦ inferInstance

theorem gcd_isUnit_iff_isRelPrime [GCDMonoid α] {a b : α} :
    IsUnit (gcd a b) ↔ IsRelPrime a b :=
  ⟨fun h _ ha hb ↦ isUnit_of_dvd_unit (dvd_gcd ha hb) h, (· (gcd_dvd_left a b) (gcd_dvd_right a b))⟩

-- Porting note: lower priority to avoid linter complaints about simp-normal form
@[simp 1100]
theorem normalize_gcd [NormalizedGCDMonoid α] : ∀ a b : α, normalize (gcd a b) = gcd a b :=
  NormalizedGCDMonoid.normalize_gcd
#align normalize_gcd normalize_gcd

theorem gcd_mul_lcm [GCDMonoid α] : ∀ a b : α, Associated (gcd a b * lcm a b) (a * b) :=
  GCDMonoid.gcd_mul_lcm
#align gcd_mul_lcm gcd_mul_lcm

section GCD

theorem dvd_gcd_iff [GCDMonoid α] (a b c : α) : a ∣ gcd b c ↔ a ∣ b ∧ a ∣ c :=
  Iff.intro (fun h => ⟨h.trans (gcd_dvd_left _ _), h.trans (gcd_dvd_right _ _)⟩) fun ⟨hab, hac⟩ =>
    dvd_gcd hab hac
#align dvd_gcd_iff dvd_gcd_iff

theorem gcd_comm [NormalizedGCDMonoid α] (a b : α) : gcd a b = gcd b a :=
  dvd_antisymm_of_normalize_eq (normalize_gcd _ _) (normalize_gcd _ _)
    (dvd_gcd (gcd_dvd_right _ _) (gcd_dvd_left _ _))
    (dvd_gcd (gcd_dvd_right _ _) (gcd_dvd_left _ _))
#align gcd_comm gcd_comm

theorem gcd_comm' [GCDMonoid α] (a b : α) : Associated (gcd a b) (gcd b a) :=
  associated_of_dvd_dvd (dvd_gcd (gcd_dvd_right _ _) (gcd_dvd_left _ _))
    (dvd_gcd (gcd_dvd_right _ _) (gcd_dvd_left _ _))
#align gcd_comm' gcd_comm'

theorem gcd_assoc [NormalizedGCDMonoid α] (m n k : α) : gcd (gcd m n) k = gcd m (gcd n k) :=
  dvd_antisymm_of_normalize_eq (normalize_gcd _ _) (normalize_gcd _ _)
    (dvd_gcd ((gcd_dvd_left (gcd m n) k).trans (gcd_dvd_left m n))
      (dvd_gcd ((gcd_dvd_left (gcd m n) k).trans (gcd_dvd_right m n)) (gcd_dvd_right (gcd m n) k)))
    (dvd_gcd
      (dvd_gcd (gcd_dvd_left m (gcd n k)) ((gcd_dvd_right m (gcd n k)).trans (gcd_dvd_left n k)))
      ((gcd_dvd_right m (gcd n k)).trans (gcd_dvd_right n k)))
#align gcd_assoc gcd_assoc

theorem gcd_assoc' [GCDMonoid α] (m n k : α) : Associated (gcd (gcd m n) k) (gcd m (gcd n k)) :=
  associated_of_dvd_dvd
    (dvd_gcd ((gcd_dvd_left (gcd m n) k).trans (gcd_dvd_left m n))
      (dvd_gcd ((gcd_dvd_left (gcd m n) k).trans (gcd_dvd_right m n)) (gcd_dvd_right (gcd m n) k)))
    (dvd_gcd
      (dvd_gcd (gcd_dvd_left m (gcd n k)) ((gcd_dvd_right m (gcd n k)).trans (gcd_dvd_left n k)))
      ((gcd_dvd_right m (gcd n k)).trans (gcd_dvd_right n k)))
#align gcd_assoc' gcd_assoc'

instance [NormalizedGCDMonoid α] : Std.Commutative (α := α) gcd where
  comm := gcd_comm

instance [NormalizedGCDMonoid α] : Std.Associative (α := α) gcd where
  assoc := gcd_assoc

theorem gcd_eq_normalize [NormalizedGCDMonoid α] {a b c : α} (habc : gcd a b ∣ c)
    (hcab : c ∣ gcd a b) : gcd a b = normalize c :=
  normalize_gcd a b ▸ normalize_eq_normalize habc hcab
#align gcd_eq_normalize gcd_eq_normalize

@[simp]
theorem gcd_zero_left [NormalizedGCDMonoid α] (a : α) : gcd 0 a = normalize a :=
  gcd_eq_normalize (gcd_dvd_right 0 a) (dvd_gcd (dvd_zero _) (dvd_refl a))
#align gcd_zero_left gcd_zero_left

theorem gcd_zero_left' [GCDMonoid α] (a : α) : Associated (gcd 0 a) a :=
  associated_of_dvd_dvd (gcd_dvd_right 0 a) (dvd_gcd (dvd_zero _) (dvd_refl a))
#align gcd_zero_left' gcd_zero_left'

@[simp]
theorem gcd_zero_right [NormalizedGCDMonoid α] (a : α) : gcd a 0 = normalize a :=
  gcd_eq_normalize (gcd_dvd_left a 0) (dvd_gcd (dvd_refl a) (dvd_zero _))
#align gcd_zero_right gcd_zero_right

theorem gcd_zero_right' [GCDMonoid α] (a : α) : Associated (gcd a 0) a :=
  associated_of_dvd_dvd (gcd_dvd_left a 0) (dvd_gcd (dvd_refl a) (dvd_zero _))
#align gcd_zero_right' gcd_zero_right'

@[simp]
theorem gcd_eq_zero_iff [GCDMonoid α] (a b : α) : gcd a b = 0 ↔ a = 0 ∧ b = 0 :=
  Iff.intro
    (fun h => by
      let ⟨ca, ha⟩ := gcd_dvd_left a b
      let ⟨cb, hb⟩ := gcd_dvd_right a b
      rw [h, zero_mul] at ha hb
      exact ⟨ha, hb⟩)
    fun ⟨ha, hb⟩ => by
    rw [ha, hb, ← zero_dvd_iff]
    apply dvd_gcd <;> rfl
#align gcd_eq_zero_iff gcd_eq_zero_iff

@[simp]
theorem gcd_one_left [NormalizedGCDMonoid α] (a : α) : gcd 1 a = 1 :=
  dvd_antisymm_of_normalize_eq (normalize_gcd _ _) normalize_one (gcd_dvd_left _ _) (one_dvd _)
#align gcd_one_left gcd_one_left

@[simp]
theorem isUnit_gcd_one_left [GCDMonoid α] (a : α) : IsUnit (gcd 1 a) :=
  isUnit_of_dvd_one (gcd_dvd_left _ _)

theorem gcd_one_left' [GCDMonoid α] (a : α) : Associated (gcd 1 a) 1 := by simp
#align gcd_one_left' gcd_one_left'

@[simp]
theorem gcd_one_right [NormalizedGCDMonoid α] (a : α) : gcd a 1 = 1 :=
  dvd_antisymm_of_normalize_eq (normalize_gcd _ _) normalize_one (gcd_dvd_right _ _) (one_dvd _)
#align gcd_one_right gcd_one_right

@[simp]
theorem isUnit_gcd_one_right [GCDMonoid α] (a : α) : IsUnit (gcd a 1) :=
  isUnit_of_dvd_one (gcd_dvd_right _ _)

theorem gcd_one_right' [GCDMonoid α] (a : α) : Associated (gcd a 1) 1 := by simp
#align gcd_one_right' gcd_one_right'

theorem gcd_dvd_gcd [GCDMonoid α] {a b c d : α} (hab : a ∣ b) (hcd : c ∣ d) : gcd a c ∣ gcd b d :=
  dvd_gcd ((gcd_dvd_left _ _).trans hab) ((gcd_dvd_right _ _).trans hcd)
#align gcd_dvd_gcd gcd_dvd_gcd

protected theorem Associated.gcd [GCDMonoid α]
    {a₁ a₂ b₁ b₂ : α} (ha : Associated a₁ a₂) (hb : Associated b₁ b₂) :
    Associated (gcd a₁ b₁) (gcd a₂ b₂) :=
  associated_of_dvd_dvd (gcd_dvd_gcd ha.dvd hb.dvd) (gcd_dvd_gcd ha.dvd' hb.dvd')

@[simp]
theorem gcd_same [NormalizedGCDMonoid α] (a : α) : gcd a a = normalize a :=
  gcd_eq_normalize (gcd_dvd_left _ _) (dvd_gcd (dvd_refl a) (dvd_refl a))
#align gcd_same gcd_same

@[simp]
theorem gcd_mul_left [NormalizedGCDMonoid α] (a b c : α) :
    gcd (a * b) (a * c) = normalize a * gcd b c :=
  (by_cases (by rintro rfl; simp only [zero_mul, gcd_zero_left, normalize_zero]))
    fun ha : a ≠ 0 =>
    suffices gcd (a * b) (a * c) = normalize (a * gcd b c) by simpa
    let ⟨d, eq⟩ := dvd_gcd (dvd_mul_right a b) (dvd_mul_right a c)
    gcd_eq_normalize
      (eq.symm ▸ mul_dvd_mul_left a
        (show d ∣ gcd b c from
          dvd_gcd ((mul_dvd_mul_iff_left ha).1 <| eq ▸ gcd_dvd_left _ _)
            ((mul_dvd_mul_iff_left ha).1 <| eq ▸ gcd_dvd_right _ _)))
      (dvd_gcd (mul_dvd_mul_left a <| gcd_dvd_left _ _) (mul_dvd_mul_left a <| gcd_dvd_right _ _))
#align gcd_mul_left gcd_mul_left

theorem gcd_mul_left' [GCDMonoid α] (a b c : α) :
    Associated (gcd (a * b) (a * c)) (a * gcd b c) := by
  obtain rfl | ha := eq_or_ne a 0
  · simp only [zero_mul, gcd_zero_left']
  obtain ⟨d, eq⟩ := dvd_gcd (dvd_mul_right a b) (dvd_mul_right a c)
  apply associated_of_dvd_dvd
  · rw [eq]
    apply mul_dvd_mul_left
    exact
      dvd_gcd ((mul_dvd_mul_iff_left ha).1 <| eq ▸ gcd_dvd_left _ _)
        ((mul_dvd_mul_iff_left ha).1 <| eq ▸ gcd_dvd_right _ _)
  · exact dvd_gcd (mul_dvd_mul_left a <| gcd_dvd_left _ _) (mul_dvd_mul_left a <| gcd_dvd_right _ _)
#align gcd_mul_left' gcd_mul_left'

@[simp]
theorem gcd_mul_right [NormalizedGCDMonoid α] (a b c : α) :
    gcd (b * a) (c * a) = gcd b c * normalize a := by simp only [mul_comm, gcd_mul_left]
#align gcd_mul_right gcd_mul_right

@[simp]
theorem gcd_mul_right' [GCDMonoid α] (a b c : α) : Associated (gcd (b * a) (c * a)) (gcd b c * a) :=
  by simp only [mul_comm, gcd_mul_left']
#align gcd_mul_right' gcd_mul_right'

theorem gcd_eq_left_iff [NormalizedGCDMonoid α] (a b : α) (h : normalize a = a) :
    gcd a b = a ↔ a ∣ b :=
  (Iff.intro fun eq => eq ▸ gcd_dvd_right _ _) fun hab =>
    dvd_antisymm_of_normalize_eq (normalize_gcd _ _) h (gcd_dvd_left _ _) (dvd_gcd (dvd_refl a) hab)
#align gcd_eq_left_iff gcd_eq_left_iff

theorem gcd_eq_right_iff [NormalizedGCDMonoid α] (a b : α) (h : normalize b = b) :
    gcd a b = b ↔ b ∣ a := by simpa only [gcd_comm a b] using gcd_eq_left_iff b a h
#align gcd_eq_right_iff gcd_eq_right_iff

theorem gcd_dvd_gcd_mul_left [GCDMonoid α] (m n k : α) : gcd m n ∣ gcd (k * m) n :=
  gcd_dvd_gcd (dvd_mul_left _ _) dvd_rfl
#align gcd_dvd_gcd_mul_left gcd_dvd_gcd_mul_left

theorem gcd_dvd_gcd_mul_right [GCDMonoid α] (m n k : α) : gcd m n ∣ gcd (m * k) n :=
  gcd_dvd_gcd (dvd_mul_right _ _) dvd_rfl
#align gcd_dvd_gcd_mul_right gcd_dvd_gcd_mul_right

theorem gcd_dvd_gcd_mul_left_right [GCDMonoid α] (m n k : α) : gcd m n ∣ gcd m (k * n) :=
  gcd_dvd_gcd dvd_rfl (dvd_mul_left _ _)
#align gcd_dvd_gcd_mul_left_right gcd_dvd_gcd_mul_left_right

theorem gcd_dvd_gcd_mul_right_right [GCDMonoid α] (m n k : α) : gcd m n ∣ gcd m (n * k) :=
  gcd_dvd_gcd dvd_rfl (dvd_mul_right _ _)
#align gcd_dvd_gcd_mul_right_right gcd_dvd_gcd_mul_right_right

theorem Associated.gcd_eq_left [NormalizedGCDMonoid α] {m n : α} (h : Associated m n) (k : α) :
    gcd m k = gcd n k :=
  dvd_antisymm_of_normalize_eq (normalize_gcd _ _) (normalize_gcd _ _) (gcd_dvd_gcd h.dvd dvd_rfl)
    (gcd_dvd_gcd h.symm.dvd dvd_rfl)
#align associated.gcd_eq_left Associated.gcd_eq_left

theorem Associated.gcd_eq_right [NormalizedGCDMonoid α] {m n : α} (h : Associated m n) (k : α) :
    gcd k m = gcd k n :=
  dvd_antisymm_of_normalize_eq (normalize_gcd _ _) (normalize_gcd _ _) (gcd_dvd_gcd dvd_rfl h.dvd)
    (gcd_dvd_gcd dvd_rfl h.symm.dvd)
#align associated.gcd_eq_right Associated.gcd_eq_right

theorem dvd_gcd_mul_of_dvd_mul [GCDMonoid α] {m n k : α} (H : k ∣ m * n) : k ∣ gcd k m * n :=
  (dvd_gcd (dvd_mul_right _ n) H).trans (gcd_mul_right' n k m).dvd
#align dvd_gcd_mul_of_dvd_mul dvd_gcd_mul_of_dvd_mul

theorem dvd_gcd_mul_iff_dvd_mul [GCDMonoid α] {m n k : α} : k ∣ gcd k m * n ↔ k ∣ m * n :=
  ⟨fun h => h.trans (mul_dvd_mul (gcd_dvd_right k m) dvd_rfl), dvd_gcd_mul_of_dvd_mul⟩

theorem dvd_mul_gcd_of_dvd_mul [GCDMonoid α] {m n k : α} (H : k ∣ m * n) : k ∣ m * gcd k n := by
  rw [mul_comm] at H ⊢
  exact dvd_gcd_mul_of_dvd_mul H
#align dvd_mul_gcd_of_dvd_mul dvd_mul_gcd_of_dvd_mul

theorem dvd_mul_gcd_iff_dvd_mul [GCDMonoid α] {m n k : α} : k ∣ m * gcd k n ↔ k ∣ m * n :=
  ⟨fun h => h.trans (mul_dvd_mul dvd_rfl (gcd_dvd_right k n)), dvd_mul_gcd_of_dvd_mul⟩

/-- Represent a divisor of `m * n` as a product of a divisor of `m` and a divisor of `n`.

Note: In general, this representation is highly non-unique.

See `Nat.prodDvdAndDvdOfDvdProd` for a constructive version on `ℕ`.  -/
instance [h : Nonempty (GCDMonoid α)] : DecompositionMonoid α where
  primal k m n H := by
    cases h
    by_cases h0 : gcd k m = 0
    · rw [gcd_eq_zero_iff] at h0
      rcases h0 with ⟨rfl, rfl⟩
<<<<<<< HEAD
      refine ⟨0, n, dvd_refl 0, dvd_refl n, ?_⟩
      simp
    · obtain ⟨a, ha⟩ := gcd_dvd_left k m
      refine ⟨gcd k m, a, gcd_dvd_right _ _, ?_, ha⟩
      suffices h : gcd k m * a ∣ gcd k m * n by
        cases' h with b hb
        use b
        rw [mul_assoc] at hb
        apply mul_left_cancel₀ h0 hb
      rw [← ha]
=======
      exact ⟨0, n, dvd_refl 0, dvd_refl n, by simp⟩
    · obtain ⟨a, ha⟩ := gcd_dvd_left k m
      refine ⟨gcd k m, a, gcd_dvd_right _ _, ?_, ha⟩
      rw [← mul_dvd_mul_iff_left h0, ← ha]
>>>>>>> 27d70e94
      exact dvd_gcd_mul_of_dvd_mul H

theorem gcd_mul_dvd_mul_gcd [GCDMonoid α] (k m n : α) : gcd k (m * n) ∣ gcd k m * gcd k n := by
  obtain ⟨m', n', hm', hn', h⟩ := exists_dvd_and_dvd_of_dvd_mul (gcd_dvd_right k (m * n))
  replace h : gcd k (m * n) = m' * n' := h
  rw [h]
  have hm'n' : m' * n' ∣ k := h ▸ gcd_dvd_left _ _
  apply mul_dvd_mul
  · have hm'k : m' ∣ k := (dvd_mul_right m' n').trans hm'n'
    exact dvd_gcd hm'k hm'
  · have hn'k : n' ∣ k := (dvd_mul_left n' m').trans hm'n'
    exact dvd_gcd hn'k hn'
#align gcd_mul_dvd_mul_gcd gcd_mul_dvd_mul_gcd

theorem gcd_pow_right_dvd_pow_gcd [GCDMonoid α] {a b : α} {k : ℕ} :
    gcd a (b ^ k) ∣ gcd a b ^ k := by
  by_cases hg : gcd a b = 0
  · rw [gcd_eq_zero_iff] at hg
    rcases hg with ⟨rfl, rfl⟩
    exact
      (gcd_zero_left' (0 ^ k : α)).dvd.trans
        (pow_dvd_pow_of_dvd (gcd_zero_left' (0 : α)).symm.dvd _)
  · induction' k with k hk
    · rw [pow_zero, pow_zero]
      exact (gcd_one_right' a).dvd
    rw [pow_succ', pow_succ']
    trans gcd a b * gcd a (b ^ k)
    · exact gcd_mul_dvd_mul_gcd a b (b ^ k)
    · exact (mul_dvd_mul_iff_left hg).mpr hk
#align gcd_pow_right_dvd_pow_gcd gcd_pow_right_dvd_pow_gcd

theorem gcd_pow_left_dvd_pow_gcd [GCDMonoid α] {a b : α} {k : ℕ} : gcd (a ^ k) b ∣ gcd a b ^ k :=
  calc
    gcd (a ^ k) b ∣ gcd b (a ^ k) := (gcd_comm' _ _).dvd
    _ ∣ gcd b a ^ k := gcd_pow_right_dvd_pow_gcd
    _ ∣ gcd a b ^ k := pow_dvd_pow_of_dvd (gcd_comm' _ _).dvd _
#align gcd_pow_left_dvd_pow_gcd gcd_pow_left_dvd_pow_gcd

theorem pow_dvd_of_mul_eq_pow [GCDMonoid α] {a b c d₁ d₂ : α} (ha : a ≠ 0) (hab : IsUnit (gcd a b))
    {k : ℕ} (h : a * b = c ^ k) (hc : c = d₁ * d₂) (hd₁ : d₁ ∣ a) : d₁ ^ k ≠ 0 ∧ d₁ ^ k ∣ a := by
  have h1 : IsUnit (gcd (d₁ ^ k) b) := by
    apply isUnit_of_dvd_one
    trans gcd d₁ b ^ k
    · exact gcd_pow_left_dvd_pow_gcd
    · apply IsUnit.dvd
      apply IsUnit.pow
      apply isUnit_of_dvd_one
      apply dvd_trans _ hab.dvd
      apply gcd_dvd_gcd hd₁ (dvd_refl b)
  have h2 : d₁ ^ k ∣ a * b := by
    use d₂ ^ k
    rw [h, hc]
    exact mul_pow d₁ d₂ k
  rw [mul_comm] at h2
  have h3 : d₁ ^ k ∣ a := by
    apply (dvd_gcd_mul_of_dvd_mul h2).trans
    rw [h1.mul_left_dvd]
  have h4 : d₁ ^ k ≠ 0 := by
    intro hdk
    rw [hdk] at h3
    apply absurd (zero_dvd_iff.mp h3) ha
  exact ⟨h4, h3⟩
#align pow_dvd_of_mul_eq_pow pow_dvd_of_mul_eq_pow

theorem exists_associated_pow_of_mul_eq_pow [GCDMonoid α] {a b c : α} (hab : IsUnit (gcd a b))
    {k : ℕ} (h : a * b = c ^ k) : ∃ d : α, Associated (d ^ k) a := by
  cases subsingleton_or_nontrivial α
  · use 0
    rw [Subsingleton.elim a (0 ^ k)]
  by_cases ha : a = 0
  · use 0
    obtain rfl | hk := eq_or_ne k 0
    · simp [ha] at h
    · rw [ha, zero_pow hk]
  by_cases hb : b = 0
  · use 1
    rw [one_pow]
    apply (associated_one_iff_isUnit.mpr hab).symm.trans
    rw [hb]
    exact gcd_zero_right' a
  obtain rfl | hk := k.eq_zero_or_pos
  · use 1
    rw [pow_zero] at h ⊢
    use Units.mkOfMulEqOne _ _ h
    rw [Units.val_mkOfMulEqOne, one_mul]
  have hc : c ∣ a * b := by
    rw [h]
    exact dvd_pow_self _ hk.ne'
  obtain ⟨d₁, d₂, hd₁, hd₂, hc⟩ := exists_dvd_and_dvd_of_dvd_mul hc
  use d₁
  obtain ⟨h0₁, ⟨a', ha'⟩⟩ := pow_dvd_of_mul_eq_pow ha hab h hc hd₁
  rw [mul_comm] at h hc
  rw [(gcd_comm' a b).isUnit_iff] at hab
  obtain ⟨h0₂, ⟨b', hb'⟩⟩ := pow_dvd_of_mul_eq_pow hb hab h hc hd₂
  rw [ha', hb', hc, mul_pow] at h
  have h' : a' * b' = 1 := by
    apply (mul_right_inj' h0₁).mp
    rw [mul_one]
    apply (mul_right_inj' h0₂).mp
    rw [← h]
    rw [mul_assoc, mul_comm a', ← mul_assoc _ b', ← mul_assoc b', mul_comm b']
  use Units.mkOfMulEqOne _ _ h'
  rw [Units.val_mkOfMulEqOne, ha']
#align exists_associated_pow_of_mul_eq_pow exists_associated_pow_of_mul_eq_pow

theorem exists_eq_pow_of_mul_eq_pow [GCDMonoid α] [Unique αˣ] {a b c : α} (hab : IsUnit (gcd a b))
    {k : ℕ} (h : a * b = c ^ k) : ∃ d : α, a = d ^ k :=
  let ⟨d, hd⟩ := exists_associated_pow_of_mul_eq_pow hab h
  ⟨d, (associated_iff_eq.mp hd).symm⟩
#align exists_eq_pow_of_mul_eq_pow exists_eq_pow_of_mul_eq_pow

theorem gcd_greatest {α : Type*} [CancelCommMonoidWithZero α] [NormalizedGCDMonoid α] {a b d : α}
    (hda : d ∣ a) (hdb : d ∣ b) (hd : ∀ e : α, e ∣ a → e ∣ b → e ∣ d) :
    GCDMonoid.gcd a b = normalize d :=
  haveI h := hd _ (GCDMonoid.gcd_dvd_left a b) (GCDMonoid.gcd_dvd_right a b)
  gcd_eq_normalize h (GCDMonoid.dvd_gcd hda hdb)
#align gcd_greatest gcd_greatest

theorem gcd_greatest_associated {α : Type*} [CancelCommMonoidWithZero α] [GCDMonoid α] {a b d : α}
    (hda : d ∣ a) (hdb : d ∣ b) (hd : ∀ e : α, e ∣ a → e ∣ b → e ∣ d) :
    Associated d (GCDMonoid.gcd a b) :=
  haveI h := hd _ (GCDMonoid.gcd_dvd_left a b) (GCDMonoid.gcd_dvd_right a b)
  associated_of_dvd_dvd (GCDMonoid.dvd_gcd hda hdb) h
#align gcd_greatest_associated gcd_greatest_associated

theorem isUnit_gcd_of_eq_mul_gcd {α : Type*} [CancelCommMonoidWithZero α] [GCDMonoid α]
    {x y x' y' : α} (ex : x = gcd x y * x') (ey : y = gcd x y * y') (h : gcd x y ≠ 0) :
    IsUnit (gcd x' y') := by
  rw [← associated_one_iff_isUnit]
  refine Associated.of_mul_left ?_ (Associated.refl <| gcd x y) h
  convert (gcd_mul_left' (gcd x y) x' y').symm using 1
  rw [← ex, ← ey, mul_one]
#align is_unit_gcd_of_eq_mul_gcd isUnit_gcd_of_eq_mul_gcd

theorem extract_gcd {α : Type*} [CancelCommMonoidWithZero α] [GCDMonoid α] (x y : α) :
    ∃ x' y', x = gcd x y * x' ∧ y = gcd x y * y' ∧ IsUnit (gcd x' y') := by
  by_cases h : gcd x y = 0
  · obtain ⟨rfl, rfl⟩ := (gcd_eq_zero_iff x y).1 h
    simp_rw [← associated_one_iff_isUnit]
    exact ⟨1, 1, by rw [h, zero_mul], by rw [h, zero_mul], gcd_one_left' 1⟩
  obtain ⟨x', ex⟩ := gcd_dvd_left x y
  obtain ⟨y', ey⟩ := gcd_dvd_right x y
  exact ⟨x', y', ex, ey, isUnit_gcd_of_eq_mul_gcd ex ey h⟩
#align extract_gcd extract_gcd

theorem associated_gcd_left_iff [GCDMonoid α] {x y : α} : Associated x (gcd x y) ↔ x ∣ y :=
  ⟨fun hx => hx.dvd.trans (gcd_dvd_right x y),
    fun hxy => associated_of_dvd_dvd (dvd_gcd dvd_rfl hxy) (gcd_dvd_left x y)⟩

theorem associated_gcd_right_iff [GCDMonoid α] {x y : α} : Associated y (gcd x y) ↔ y ∣ x :=
  ⟨fun hx => hx.dvd.trans (gcd_dvd_left x y),
    fun hxy => associated_of_dvd_dvd (dvd_gcd hxy dvd_rfl) (gcd_dvd_right x y)⟩

theorem Irreducible.isUnit_gcd_iff [GCDMonoid α] {x y : α} (hx : Irreducible x) :
    IsUnit (gcd x y) ↔ ¬(x ∣ y) := by
  rw [hx.isUnit_iff_not_associated_of_dvd (gcd_dvd_left x y), not_iff_not, associated_gcd_left_iff]

theorem Irreducible.gcd_eq_one_iff [NormalizedGCDMonoid α] {x y : α} (hx : Irreducible x) :
    gcd x y = 1 ↔ ¬(x ∣ y) := by
  rw [← hx.isUnit_gcd_iff, ← normalize_eq_one, NormalizedGCDMonoid.normalize_gcd]

section Neg

variable [HasDistribNeg α]

lemma gcd_neg' [GCDMonoid α] {a b : α} : Associated (gcd a (-b)) (gcd a b) :=
  Associated.gcd .rfl (.neg_left .rfl)

lemma gcd_neg [NormalizedGCDMonoid α] {a b : α} : gcd a (-b) = gcd a b :=
  gcd_neg'.eq_of_normalized (normalize_gcd _ _) (normalize_gcd _ _)

lemma neg_gcd' [GCDMonoid α] {a b : α} : Associated (gcd (-a) b) (gcd a b) :=
  Associated.gcd (.neg_left .rfl) .rfl

lemma neg_gcd [NormalizedGCDMonoid α] {a b : α} : gcd (-a) b = gcd a b :=
  neg_gcd'.eq_of_normalized (normalize_gcd _ _) (normalize_gcd _ _)

end Neg

end GCD

section LCM

theorem lcm_dvd_iff [GCDMonoid α] {a b c : α} : lcm a b ∣ c ↔ a ∣ c ∧ b ∣ c := by
  by_cases h : a = 0 ∨ b = 0
  · rcases h with (rfl | rfl) <;>
      simp (config := { contextual := true }) only [iff_def, lcm_zero_left, lcm_zero_right,
        zero_dvd_iff, dvd_zero, eq_self_iff_true, and_true_iff, imp_true_iff]
  · obtain ⟨h1, h2⟩ := not_or.1 h
    have h : gcd a b ≠ 0 := fun H => h1 ((gcd_eq_zero_iff _ _).1 H).1
    rw [← mul_dvd_mul_iff_left h, (gcd_mul_lcm a b).dvd_iff_dvd_left, ←
      (gcd_mul_right' c a b).dvd_iff_dvd_right, dvd_gcd_iff, mul_comm b c, mul_dvd_mul_iff_left h1,
      mul_dvd_mul_iff_right h2, and_comm]
#align lcm_dvd_iff lcm_dvd_iff

theorem dvd_lcm_left [GCDMonoid α] (a b : α) : a ∣ lcm a b :=
  (lcm_dvd_iff.1 (dvd_refl (lcm a b))).1
#align dvd_lcm_left dvd_lcm_left

theorem dvd_lcm_right [GCDMonoid α] (a b : α) : b ∣ lcm a b :=
  (lcm_dvd_iff.1 (dvd_refl (lcm a b))).2
#align dvd_lcm_right dvd_lcm_right

theorem lcm_dvd [GCDMonoid α] {a b c : α} (hab : a ∣ b) (hcb : c ∣ b) : lcm a c ∣ b :=
  lcm_dvd_iff.2 ⟨hab, hcb⟩
#align lcm_dvd lcm_dvd

@[simp]
theorem lcm_eq_zero_iff [GCDMonoid α] (a b : α) : lcm a b = 0 ↔ a = 0 ∨ b = 0 :=
  Iff.intro
    (fun h : lcm a b = 0 => by
      have : Associated (a * b) 0 := (gcd_mul_lcm a b).symm.trans <| by rw [h, mul_zero]
      rwa [← mul_eq_zero, ← associated_zero_iff_eq_zero])
    (by rintro (rfl | rfl) <;> [apply lcm_zero_left; apply lcm_zero_right])
#align lcm_eq_zero_iff lcm_eq_zero_iff

-- Porting note: lower priority to avoid linter complaints about simp-normal form
@[simp 1100]
theorem normalize_lcm [NormalizedGCDMonoid α] (a b : α) : normalize (lcm a b) = lcm a b :=
  NormalizedGCDMonoid.normalize_lcm a b
#align normalize_lcm normalize_lcm

theorem lcm_comm [NormalizedGCDMonoid α] (a b : α) : lcm a b = lcm b a :=
  dvd_antisymm_of_normalize_eq (normalize_lcm _ _) (normalize_lcm _ _)
    (lcm_dvd (dvd_lcm_right _ _) (dvd_lcm_left _ _))
    (lcm_dvd (dvd_lcm_right _ _) (dvd_lcm_left _ _))
#align lcm_comm lcm_comm

theorem lcm_comm' [GCDMonoid α] (a b : α) : Associated (lcm a b) (lcm b a) :=
  associated_of_dvd_dvd (lcm_dvd (dvd_lcm_right _ _) (dvd_lcm_left _ _))
    (lcm_dvd (dvd_lcm_right _ _) (dvd_lcm_left _ _))
#align lcm_comm' lcm_comm'

theorem lcm_assoc [NormalizedGCDMonoid α] (m n k : α) : lcm (lcm m n) k = lcm m (lcm n k) :=
  dvd_antisymm_of_normalize_eq (normalize_lcm _ _) (normalize_lcm _ _)
    (lcm_dvd (lcm_dvd (dvd_lcm_left _ _) ((dvd_lcm_left _ _).trans (dvd_lcm_right _ _)))
      ((dvd_lcm_right _ _).trans (dvd_lcm_right _ _)))
    (lcm_dvd ((dvd_lcm_left _ _).trans (dvd_lcm_left _ _))
      (lcm_dvd ((dvd_lcm_right _ _).trans (dvd_lcm_left _ _)) (dvd_lcm_right _ _)))
#align lcm_assoc lcm_assoc

theorem lcm_assoc' [GCDMonoid α] (m n k : α) : Associated (lcm (lcm m n) k) (lcm m (lcm n k)) :=
  associated_of_dvd_dvd
    (lcm_dvd (lcm_dvd (dvd_lcm_left _ _) ((dvd_lcm_left _ _).trans (dvd_lcm_right _ _)))
      ((dvd_lcm_right _ _).trans (dvd_lcm_right _ _)))
    (lcm_dvd ((dvd_lcm_left _ _).trans (dvd_lcm_left _ _))
      (lcm_dvd ((dvd_lcm_right _ _).trans (dvd_lcm_left _ _)) (dvd_lcm_right _ _)))
#align lcm_assoc' lcm_assoc'

instance [NormalizedGCDMonoid α] : Std.Commutative (α := α) lcm where
  comm := lcm_comm

instance [NormalizedGCDMonoid α] : Std.Associative (α := α) lcm where
  assoc := lcm_assoc

theorem lcm_eq_normalize [NormalizedGCDMonoid α] {a b c : α} (habc : lcm a b ∣ c)
    (hcab : c ∣ lcm a b) : lcm a b = normalize c :=
  normalize_lcm a b ▸ normalize_eq_normalize habc hcab
#align lcm_eq_normalize lcm_eq_normalize

theorem lcm_dvd_lcm [GCDMonoid α] {a b c d : α} (hab : a ∣ b) (hcd : c ∣ d) : lcm a c ∣ lcm b d :=
  lcm_dvd (hab.trans (dvd_lcm_left _ _)) (hcd.trans (dvd_lcm_right _ _))
#align lcm_dvd_lcm lcm_dvd_lcm

protected theorem Associated.lcm [GCDMonoid α]
    {a₁ a₂ b₁ b₂ : α} (ha : Associated a₁ a₂) (hb : Associated b₁ b₂) :
    Associated (lcm a₁ b₁) (lcm a₂ b₂) :=
  associated_of_dvd_dvd (lcm_dvd_lcm ha.dvd hb.dvd) (lcm_dvd_lcm ha.dvd' hb.dvd')

@[simp]
theorem lcm_units_coe_left [NormalizedGCDMonoid α] (u : αˣ) (a : α) : lcm (↑u) a = normalize a :=
  lcm_eq_normalize (lcm_dvd Units.coe_dvd dvd_rfl) (dvd_lcm_right _ _)
#align lcm_units_coe_left lcm_units_coe_left

@[simp]
theorem lcm_units_coe_right [NormalizedGCDMonoid α] (a : α) (u : αˣ) : lcm a ↑u = normalize a :=
  (lcm_comm a u).trans <| lcm_units_coe_left _ _
#align lcm_units_coe_right lcm_units_coe_right

@[simp]
theorem lcm_one_left [NormalizedGCDMonoid α] (a : α) : lcm 1 a = normalize a :=
  lcm_units_coe_left 1 a
#align lcm_one_left lcm_one_left

@[simp]
theorem lcm_one_right [NormalizedGCDMonoid α] (a : α) : lcm a 1 = normalize a :=
  lcm_units_coe_right a 1
#align lcm_one_right lcm_one_right

@[simp]
theorem lcm_same [NormalizedGCDMonoid α] (a : α) : lcm a a = normalize a :=
  lcm_eq_normalize (lcm_dvd dvd_rfl dvd_rfl) (dvd_lcm_left _ _)
#align lcm_same lcm_same

@[simp]
theorem lcm_eq_one_iff [NormalizedGCDMonoid α] (a b : α) : lcm a b = 1 ↔ a ∣ 1 ∧ b ∣ 1 :=
  Iff.intro (fun eq => eq ▸ ⟨dvd_lcm_left _ _, dvd_lcm_right _ _⟩) fun ⟨⟨c, hc⟩, ⟨d, hd⟩⟩ =>
    show lcm (Units.mkOfMulEqOne a c hc.symm : α) (Units.mkOfMulEqOne b d hd.symm) = 1 by
      rw [lcm_units_coe_left, normalize_coe_units]
#align lcm_eq_one_iff lcm_eq_one_iff

@[simp]
theorem lcm_mul_left [NormalizedGCDMonoid α] (a b c : α) :
    lcm (a * b) (a * c) = normalize a * lcm b c :=
  (by_cases (by rintro rfl; simp only [zero_mul, lcm_zero_left, normalize_zero]))
    fun ha : a ≠ 0 =>
    suffices lcm (a * b) (a * c) = normalize (a * lcm b c) by simpa
    have : a ∣ lcm (a * b) (a * c) := (dvd_mul_right _ _).trans (dvd_lcm_left _ _)
    let ⟨d, eq⟩ := this
    lcm_eq_normalize
      (lcm_dvd (mul_dvd_mul_left a (dvd_lcm_left _ _)) (mul_dvd_mul_left a (dvd_lcm_right _ _)))
      (eq.symm ▸
        (mul_dvd_mul_left a <|
          lcm_dvd ((mul_dvd_mul_iff_left ha).1 <| eq ▸ dvd_lcm_left _ _)
            ((mul_dvd_mul_iff_left ha).1 <| eq ▸ dvd_lcm_right _ _)))
#align lcm_mul_left lcm_mul_left

@[simp]
theorem lcm_mul_right [NormalizedGCDMonoid α] (a b c : α) :
    lcm (b * a) (c * a) = lcm b c * normalize a := by simp only [mul_comm, lcm_mul_left]
#align lcm_mul_right lcm_mul_right

theorem lcm_eq_left_iff [NormalizedGCDMonoid α] (a b : α) (h : normalize a = a) :
    lcm a b = a ↔ b ∣ a :=
  (Iff.intro fun eq => eq ▸ dvd_lcm_right _ _) fun hab =>
    dvd_antisymm_of_normalize_eq (normalize_lcm _ _) h (lcm_dvd (dvd_refl a) hab) (dvd_lcm_left _ _)
#align lcm_eq_left_iff lcm_eq_left_iff

theorem lcm_eq_right_iff [NormalizedGCDMonoid α] (a b : α) (h : normalize b = b) :
    lcm a b = b ↔ a ∣ b := by simpa only [lcm_comm b a] using lcm_eq_left_iff b a h
#align lcm_eq_right_iff lcm_eq_right_iff

theorem lcm_dvd_lcm_mul_left [GCDMonoid α] (m n k : α) : lcm m n ∣ lcm (k * m) n :=
  lcm_dvd_lcm (dvd_mul_left _ _) dvd_rfl
#align lcm_dvd_lcm_mul_left lcm_dvd_lcm_mul_left

theorem lcm_dvd_lcm_mul_right [GCDMonoid α] (m n k : α) : lcm m n ∣ lcm (m * k) n :=
  lcm_dvd_lcm (dvd_mul_right _ _) dvd_rfl
#align lcm_dvd_lcm_mul_right lcm_dvd_lcm_mul_right

theorem lcm_dvd_lcm_mul_left_right [GCDMonoid α] (m n k : α) : lcm m n ∣ lcm m (k * n) :=
  lcm_dvd_lcm dvd_rfl (dvd_mul_left _ _)
#align lcm_dvd_lcm_mul_left_right lcm_dvd_lcm_mul_left_right

theorem lcm_dvd_lcm_mul_right_right [GCDMonoid α] (m n k : α) : lcm m n ∣ lcm m (n * k) :=
  lcm_dvd_lcm dvd_rfl (dvd_mul_right _ _)
#align lcm_dvd_lcm_mul_right_right lcm_dvd_lcm_mul_right_right

theorem lcm_eq_of_associated_left [NormalizedGCDMonoid α] {m n : α} (h : Associated m n) (k : α) :
    lcm m k = lcm n k :=
  dvd_antisymm_of_normalize_eq (normalize_lcm _ _) (normalize_lcm _ _) (lcm_dvd_lcm h.dvd dvd_rfl)
    (lcm_dvd_lcm h.symm.dvd dvd_rfl)
#align lcm_eq_of_associated_left lcm_eq_of_associated_left

theorem lcm_eq_of_associated_right [NormalizedGCDMonoid α] {m n : α} (h : Associated m n) (k : α) :
    lcm k m = lcm k n :=
  dvd_antisymm_of_normalize_eq (normalize_lcm _ _) (normalize_lcm _ _) (lcm_dvd_lcm dvd_rfl h.dvd)
    (lcm_dvd_lcm dvd_rfl h.symm.dvd)
#align lcm_eq_of_associated_right lcm_eq_of_associated_right

end LCM

@[deprecated (since := "2024-02-12")] alias GCDMonoid.prime_of_irreducible := Irreducible.prime
#align gcd_monoid.prime_of_irreducible Irreducible.prime
@[deprecated (since := "2024-02-12")] alias GCDMonoid.irreducible_iff_prime := irreducible_iff_prime
#align gcd_monoid.irreducible_iff_prime irreducible_iff_prime

end GCDMonoid

section UniqueUnit

variable [CancelCommMonoidWithZero α] [Unique αˣ]

-- see Note [lower instance priority]
instance (priority := 100) normalizationMonoidOfUniqueUnits : NormalizationMonoid α where
  normUnit _ := 1
  normUnit_zero := rfl
  normUnit_mul _ _ := (mul_one 1).symm
  normUnit_coe_units _ := Subsingleton.elim _ _
#align normalization_monoid_of_unique_units normalizationMonoidOfUniqueUnits

instance uniqueNormalizationMonoidOfUniqueUnits : Unique (NormalizationMonoid α) where
  default := normalizationMonoidOfUniqueUnits
  uniq := fun ⟨u, _, _, _⟩ => by congr; simp [eq_iff_true_of_subsingleton]
#align unique_normalization_monoid_of_unique_units uniqueNormalizationMonoidOfUniqueUnits

instance subsingleton_gcdMonoid_of_unique_units : Subsingleton (GCDMonoid α) :=
  ⟨fun g₁ g₂ => by
    have hgcd : g₁.gcd = g₂.gcd := by
      ext a b
      refine associated_iff_eq.mp (associated_of_dvd_dvd ?_ ?_)
      -- Porting note: Lean4 seems to need help specifying `g₁` and `g₂`
      · exact dvd_gcd (@gcd_dvd_left _ _ g₁ _ _) (@gcd_dvd_right _ _ g₁ _ _)
      · exact @dvd_gcd _ _ g₁ _ _ _ (@gcd_dvd_left _ _ g₂ _ _) (@gcd_dvd_right _ _ g₂ _ _)
    have hlcm : g₁.lcm = g₂.lcm := by
      ext a b
      -- Porting note: Lean4 seems to need help specifying `g₁` and `g₂`
      refine associated_iff_eq.mp (associated_of_dvd_dvd ?_ ?_)
      · exact (@lcm_dvd_iff _ _ g₁ ..).mpr ⟨@dvd_lcm_left _ _ g₂ _ _, @dvd_lcm_right _ _ g₂ _ _⟩
      · exact lcm_dvd_iff.mpr ⟨@dvd_lcm_left _ _ g₁ _ _, @dvd_lcm_right _ _ g₁ _ _⟩
    cases g₁
    cases g₂
    dsimp only at hgcd hlcm
    simp only [hgcd, hlcm]⟩
#align subsingleton_gcd_monoid_of_unique_units subsingleton_gcdMonoid_of_unique_units

instance subsingleton_normalizedGCDMonoid_of_unique_units : Subsingleton (NormalizedGCDMonoid α) :=
  ⟨by
    intro a b
    cases' a with a_norm a_gcd
    cases' b with b_norm b_gcd
    have := Subsingleton.elim a_gcd b_gcd
    subst this
    have := Subsingleton.elim a_norm b_norm
    subst this
    rfl⟩
#align subsingleton_normalized_gcd_monoid_of_unique_units subsingleton_normalizedGCDMonoid_of_unique_units

@[simp]
theorem normUnit_eq_one (x : α) : normUnit x = 1 :=
  rfl
#align norm_unit_eq_one normUnit_eq_one

-- Porting note (#10618): `simp` can prove this
-- @[simp]
theorem normalize_eq (x : α) : normalize x = x :=
  mul_one x
#align normalize_eq normalize_eq

/-- If a monoid's only unit is `1`, then it is isomorphic to its associates. -/
@[simps]
def associatesEquivOfUniqueUnits : Associates α ≃* α where
  toFun := Associates.out
  invFun := Associates.mk
  left_inv := Associates.mk_out
  right_inv _ := (Associates.out_mk _).trans <| normalize_eq _
  map_mul' := Associates.out_mul
#align associates_equiv_of_unique_units associatesEquivOfUniqueUnits
#align associates_equiv_of_unique_units_symm_apply associatesEquivOfUniqueUnits_symm_apply
#align associates_equiv_of_unique_units_apply associatesEquivOfUniqueUnits_apply

end UniqueUnit

section IsDomain

variable [CommRing α] [IsDomain α] [NormalizedGCDMonoid α]

theorem gcd_eq_of_dvd_sub_right {a b c : α} (h : a ∣ b - c) : gcd a b = gcd a c := by
  apply dvd_antisymm_of_normalize_eq (normalize_gcd _ _) (normalize_gcd _ _) <;>
    rw [dvd_gcd_iff] <;>
    refine ⟨gcd_dvd_left _ _, ?_⟩
  · rcases h with ⟨d, hd⟩
    rcases gcd_dvd_right a b with ⟨e, he⟩
    rcases gcd_dvd_left a b with ⟨f, hf⟩
    use e - f * d
    rw [mul_sub, ← he, ← mul_assoc, ← hf, ← hd, sub_sub_cancel]
  · rcases h with ⟨d, hd⟩
    rcases gcd_dvd_right a c with ⟨e, he⟩
    rcases gcd_dvd_left a c with ⟨f, hf⟩
    use e + f * d
    rw [mul_add, ← he, ← mul_assoc, ← hf, ← hd, ← add_sub_assoc, add_comm c b, add_sub_cancel_right]
#align gcd_eq_of_dvd_sub_right gcd_eq_of_dvd_sub_right

theorem gcd_eq_of_dvd_sub_left {a b c : α} (h : a ∣ b - c) : gcd b a = gcd c a := by
  rw [gcd_comm _ a, gcd_comm _ a, gcd_eq_of_dvd_sub_right h]
#align gcd_eq_of_dvd_sub_left gcd_eq_of_dvd_sub_left

end IsDomain

noncomputable section Constructors

open Associates

variable [CancelCommMonoidWithZero α]

private theorem map_mk_unit_aux [DecidableEq α] {f : Associates α →* α}
    (hinv : Function.RightInverse f Associates.mk) (a : α) :
    a * ↑(Classical.choose (associated_map_mk hinv a)) = f (Associates.mk a) :=
  Classical.choose_spec (associated_map_mk hinv a)

/-- Define `NormalizationMonoid` on a structure from a `MonoidHom` inverse to `Associates.mk`. -/
def normalizationMonoidOfMonoidHomRightInverse [DecidableEq α] (f : Associates α →* α)
    (hinv : Function.RightInverse f Associates.mk) :
    NormalizationMonoid α where
  normUnit a :=
    if a = 0 then 1
    else Classical.choose (Associates.mk_eq_mk_iff_associated.1 (hinv (Associates.mk a)).symm)
  normUnit_zero := if_pos rfl
  normUnit_mul {a b} ha hb := by
    simp_rw [if_neg (mul_ne_zero ha hb), if_neg ha, if_neg hb, Units.ext_iff, Units.val_mul]
    suffices a * b * ↑(Classical.choose (associated_map_mk hinv (a * b))) =
        a * ↑(Classical.choose (associated_map_mk hinv a)) *
        (b * ↑(Classical.choose (associated_map_mk hinv b))) by
      apply mul_left_cancel₀ (mul_ne_zero ha hb) _
      -- Porting note: original `simpa` fails with `unexpected bound variable #1`
      -- simpa only [mul_assoc, mul_comm, mul_left_comm] using this
      rw [this, mul_assoc, ← mul_assoc _ b, mul_comm _ b, ← mul_assoc, ← mul_assoc,
        mul_assoc (a * b)]
    rw [map_mk_unit_aux hinv a, map_mk_unit_aux hinv (a * b), map_mk_unit_aux hinv b, ←
      MonoidHom.map_mul, Associates.mk_mul_mk]
  normUnit_coe_units u := by
    nontriviality α
    simp_rw [if_neg (Units.ne_zero u), Units.ext_iff]
    apply mul_left_cancel₀ (Units.ne_zero u)
    rw [Units.mul_inv, map_mk_unit_aux hinv u,
      Associates.mk_eq_mk_iff_associated.2 (associated_one_iff_isUnit.2 ⟨u, rfl⟩),
      Associates.mk_one, MonoidHom.map_one]
#align normalization_monoid_of_monoid_hom_right_inverse normalizationMonoidOfMonoidHomRightInverse

/-- Define `GCDMonoid` on a structure just from the `gcd` and its properties. -/
noncomputable def gcdMonoidOfGCD [DecidableEq α] (gcd : α → α → α)
    (gcd_dvd_left : ∀ a b, gcd a b ∣ a) (gcd_dvd_right : ∀ a b, gcd a b ∣ b)
    (dvd_gcd : ∀ {a b c}, a ∣ c → a ∣ b → a ∣ gcd c b) : GCDMonoid α :=
  { gcd
    gcd_dvd_left
    gcd_dvd_right
    dvd_gcd := fun {a b c} => dvd_gcd
    lcm := fun a b =>
      if a = 0 then 0 else Classical.choose ((gcd_dvd_left a b).trans (Dvd.intro b rfl))
    gcd_mul_lcm := fun a b => by
      -- Porting note(#12129): additional beta reduction needed
      beta_reduce
      split_ifs with a0
      · rw [mul_zero, a0, zero_mul]
      · rw [← Classical.choose_spec ((gcd_dvd_left a b).trans (Dvd.intro b rfl))]
    lcm_zero_left := fun a => if_pos rfl
    lcm_zero_right := fun a => by
      -- Porting note(#12129): additional beta reduction needed
      beta_reduce
      split_ifs with a0
      · rfl
      have h := (Classical.choose_spec ((gcd_dvd_left a 0).trans (Dvd.intro 0 rfl))).symm
      have a0' : gcd a 0 ≠ 0 := by
        contrapose! a0
        rw [← associated_zero_iff_eq_zero, ← a0]
        exact associated_of_dvd_dvd (dvd_gcd (dvd_refl a) (dvd_zero a)) (gcd_dvd_left _ _)
      apply Or.resolve_left (mul_eq_zero.1 _) a0'
      rw [h, mul_zero] }
#align gcd_monoid_of_gcd gcdMonoidOfGCD

/-- Define `NormalizedGCDMonoid` on a structure just from the `gcd` and its properties. -/
noncomputable def normalizedGCDMonoidOfGCD [NormalizationMonoid α] [DecidableEq α] (gcd : α → α → α)
    (gcd_dvd_left : ∀ a b, gcd a b ∣ a) (gcd_dvd_right : ∀ a b, gcd a b ∣ b)
    (dvd_gcd : ∀ {a b c}, a ∣ c → a ∣ b → a ∣ gcd c b)
    (normalize_gcd : ∀ a b, normalize (gcd a b) = gcd a b) : NormalizedGCDMonoid α :=
  { (inferInstance : NormalizationMonoid α) with
    gcd
    gcd_dvd_left
    gcd_dvd_right
    dvd_gcd := fun {a b c} => dvd_gcd
    normalize_gcd
    lcm := fun a b =>
      if a = 0 then 0
      else Classical.choose (dvd_normalize_iff.2 ((gcd_dvd_left a b).trans (Dvd.intro b rfl)))
    normalize_lcm := fun a b => by
      dsimp [normalize]
      split_ifs with a0
      · exact @normalize_zero α _ _
      · have := (Classical.choose_spec
          (dvd_normalize_iff.2 ((gcd_dvd_left a b).trans (Dvd.intro b rfl)))).symm
        set l := Classical.choose (dvd_normalize_iff.2 ((gcd_dvd_left a b).trans (Dvd.intro b rfl)))
        obtain rfl | hb := eq_or_ne b 0
        -- Porting note: using `simp only` causes the propositions inside `Classical.choose` to
        -- differ, so `set` is unable to produce `l = 0` inside `this`. See
        -- https://leanprover.zulipchat.com/#narrow/stream/287929-mathlib4/topic/
        -- Classical.2Echoose/near/317491179
        · rw [mul_zero a, normalize_zero, mul_eq_zero] at this
          obtain ha | hl := this
          · apply (a0 _).elim
            rw [← zero_dvd_iff, ← ha]
            exact gcd_dvd_left _ _
          · rw [hl, zero_mul]
        have h1 : gcd a b ≠ 0 := by
          have hab : a * b ≠ 0 := mul_ne_zero a0 hb
          contrapose! hab
          rw [← normalize_eq_zero, ← this, hab, zero_mul]
        have h2 : normalize (gcd a b * l) = gcd a b * l := by rw [this, normalize_idem]
        rw [← normalize_gcd] at this
        rwa [normalize.map_mul, normalize_gcd, mul_right_inj' h1] at h2
    gcd_mul_lcm := fun a b => by
      -- Porting note(#12129): additional beta reduction needed
      beta_reduce
      split_ifs with a0
      · rw [mul_zero, a0, zero_mul]
      · rw [←
          Classical.choose_spec (dvd_normalize_iff.2 ((gcd_dvd_left a b).trans (Dvd.intro b rfl)))]
        exact normalize_associated (a * b)
    lcm_zero_left := fun a => if_pos rfl
    lcm_zero_right := fun a => by
      -- Porting note(#12129): additional beta reduction needed
      beta_reduce
      split_ifs with a0
      · rfl
      rw [← normalize_eq_zero] at a0
      have h :=
        (Classical.choose_spec
            (dvd_normalize_iff.2 ((gcd_dvd_left a 0).trans (Dvd.intro 0 rfl)))).symm
      have gcd0 : gcd a 0 = normalize a := by
        rw [← normalize_gcd]
        exact normalize_eq_normalize (gcd_dvd_left _ _) (dvd_gcd (dvd_refl a) (dvd_zero a))
      rw [← gcd0] at a0
      apply Or.resolve_left (mul_eq_zero.1 _) a0
      rw [h, mul_zero, normalize_zero] }
#align normalized_gcd_monoid_of_gcd normalizedGCDMonoidOfGCD

/-- Define `GCDMonoid` on a structure just from the `lcm` and its properties. -/
noncomputable def gcdMonoidOfLCM [DecidableEq α] (lcm : α → α → α)
    (dvd_lcm_left : ∀ a b, a ∣ lcm a b) (dvd_lcm_right : ∀ a b, b ∣ lcm a b)
    (lcm_dvd : ∀ {a b c}, c ∣ a → b ∣ a → lcm c b ∣ a) : GCDMonoid α :=
  let exists_gcd a b := lcm_dvd (Dvd.intro b rfl) (Dvd.intro_left a rfl)
  { lcm
    gcd := fun a b => if a = 0 then b else if b = 0 then a else Classical.choose (exists_gcd a b)
    gcd_mul_lcm := fun a b => by
      -- Porting note(#12129): additional beta reduction needed
      beta_reduce
      split_ifs with h h_1
      · rw [h, eq_zero_of_zero_dvd (dvd_lcm_left _ _), mul_zero, zero_mul]
      · rw [h_1, eq_zero_of_zero_dvd (dvd_lcm_right _ _)]
      rw [mul_comm, ← Classical.choose_spec (exists_gcd a b)]
    lcm_zero_left := fun a => eq_zero_of_zero_dvd (dvd_lcm_left _ _)
    lcm_zero_right := fun a => eq_zero_of_zero_dvd (dvd_lcm_right _ _)
    gcd_dvd_left := fun a b => by
      -- Porting note(#12129): additional beta reduction needed
      beta_reduce
      split_ifs with h h_1
      · rw [h]
        apply dvd_zero
      · exact dvd_rfl
      have h0 : lcm a b ≠ 0 := by
        intro con
        have h := lcm_dvd (Dvd.intro b rfl) (Dvd.intro_left a rfl)
        rw [con, zero_dvd_iff, mul_eq_zero] at h
        cases h
        · exact absurd ‹a = 0› h
        · exact absurd ‹b = 0› h_1
      rw [← mul_dvd_mul_iff_left h0, ← Classical.choose_spec (exists_gcd a b), mul_comm,
        mul_dvd_mul_iff_right h]
      apply dvd_lcm_right
    gcd_dvd_right := fun a b => by
      -- Porting note(#12129): additional beta reduction needed
      beta_reduce
      split_ifs with h h_1
      · exact dvd_rfl
      · rw [h_1]
        apply dvd_zero
      have h0 : lcm a b ≠ 0 := by
        intro con
        have h := lcm_dvd (Dvd.intro b rfl) (Dvd.intro_left a rfl)
        rw [con, zero_dvd_iff, mul_eq_zero] at h
        cases h
        · exact absurd ‹a = 0› h
        · exact absurd ‹b = 0› h_1
      rw [← mul_dvd_mul_iff_left h0, ← Classical.choose_spec (exists_gcd a b),
        mul_dvd_mul_iff_right h_1]
      apply dvd_lcm_left
    dvd_gcd := fun {a b c} ac ab => by
      -- Porting note(#12129): additional beta reduction needed
      beta_reduce
      split_ifs with h h_1
      · exact ab
      · exact ac
      have h0 : lcm c b ≠ 0 := by
        intro con
        have h := lcm_dvd (Dvd.intro b rfl) (Dvd.intro_left c rfl)
        rw [con, zero_dvd_iff, mul_eq_zero] at h
        cases h
        · exact absurd ‹c = 0› h
        · exact absurd ‹b = 0› h_1
      rw [← mul_dvd_mul_iff_left h0, ← Classical.choose_spec (exists_gcd c b)]
      rcases ab with ⟨d, rfl⟩
      rw [mul_eq_zero] at ‹a * d ≠ 0›
      push_neg at h_1
      rw [mul_comm a, ← mul_assoc, mul_dvd_mul_iff_right h_1.1]
      apply lcm_dvd (Dvd.intro d rfl)
      rw [mul_comm, mul_dvd_mul_iff_right h_1.2]
      apply ac }
#align gcd_monoid_of_lcm gcdMonoidOfLCM

-- Porting note (#11083): very slow; improve performance?
/-- Define `NormalizedGCDMonoid` on a structure just from the `lcm` and its properties. -/
noncomputable def normalizedGCDMonoidOfLCM [NormalizationMonoid α] [DecidableEq α] (lcm : α → α → α)
    (dvd_lcm_left : ∀ a b, a ∣ lcm a b) (dvd_lcm_right : ∀ a b, b ∣ lcm a b)
    (lcm_dvd : ∀ {a b c}, c ∣ a → b ∣ a → lcm c b ∣ a)
    (normalize_lcm : ∀ a b, normalize (lcm a b) = lcm a b) : NormalizedGCDMonoid α :=
  let exists_gcd a b := dvd_normalize_iff.2 (lcm_dvd (Dvd.intro b rfl) (Dvd.intro_left a rfl))
  { (inferInstance : NormalizationMonoid α) with
    lcm
    gcd := fun a b =>
      if a = 0 then normalize b
      else if b = 0 then normalize a else Classical.choose (exists_gcd a b)
    gcd_mul_lcm := fun a b => by
      beta_reduce
      split_ifs with h h_1
      · rw [h, eq_zero_of_zero_dvd (dvd_lcm_left _ _), mul_zero, zero_mul]
      · rw [h_1, eq_zero_of_zero_dvd (dvd_lcm_right _ _), mul_zero, mul_zero]
      rw [mul_comm, ← Classical.choose_spec (exists_gcd a b)]
      exact normalize_associated (a * b)
    normalize_lcm
    normalize_gcd := fun a b => by
      dsimp [normalize]
      split_ifs with h h_1
      · apply normalize_idem
      · apply normalize_idem
      have h0 : lcm a b ≠ 0 := by
        intro con
        have h := lcm_dvd (Dvd.intro b rfl) (Dvd.intro_left a rfl)
        rw [con, zero_dvd_iff, mul_eq_zero] at h
        cases h
        · exact absurd ‹a = 0› h
        · exact absurd ‹b = 0› h_1
      apply mul_left_cancel₀ h0
      refine _root_.trans ?_ (Classical.choose_spec (exists_gcd a b))
      conv_lhs =>
        congr
        rw [← normalize_lcm a b]
      erw [← normalize.map_mul, ← Classical.choose_spec (exists_gcd a b), normalize_idem]
    lcm_zero_left := fun a => eq_zero_of_zero_dvd (dvd_lcm_left _ _)
    lcm_zero_right := fun a => eq_zero_of_zero_dvd (dvd_lcm_right _ _)
    gcd_dvd_left := fun a b => by
      beta_reduce
      split_ifs with h h_1
      · rw [h]
        apply dvd_zero
      · exact (normalize_associated _).dvd
      have h0 : lcm a b ≠ 0 := by
        intro con
        have h := lcm_dvd (Dvd.intro b rfl) (Dvd.intro_left a rfl)
        rw [con, zero_dvd_iff, mul_eq_zero] at h
        cases h
        · exact absurd ‹a = 0› h
        · exact absurd ‹b = 0› h_1
      rw [← mul_dvd_mul_iff_left h0, ← Classical.choose_spec (exists_gcd a b), normalize_dvd_iff,
        mul_comm, mul_dvd_mul_iff_right h]
      apply dvd_lcm_right
    gcd_dvd_right := fun a b => by
      beta_reduce
      split_ifs with h h_1
      · exact (normalize_associated _).dvd
      · rw [h_1]
        apply dvd_zero
      have h0 : lcm a b ≠ 0 := by
        intro con
        have h := lcm_dvd (Dvd.intro b rfl) (Dvd.intro_left a rfl)
        rw [con, zero_dvd_iff, mul_eq_zero] at h
        cases h
        · exact absurd ‹a = 0› h
        · exact absurd ‹b = 0› h_1
      rw [← mul_dvd_mul_iff_left h0, ← Classical.choose_spec (exists_gcd a b), normalize_dvd_iff,
        mul_dvd_mul_iff_right h_1]
      apply dvd_lcm_left
    dvd_gcd := fun {a b c} ac ab => by
      beta_reduce
      split_ifs with h h_1
      · apply dvd_normalize_iff.2 ab
      · apply dvd_normalize_iff.2 ac
      have h0 : lcm c b ≠ 0 := by
        intro con
        have h := lcm_dvd (Dvd.intro b rfl) (Dvd.intro_left c rfl)
        rw [con, zero_dvd_iff, mul_eq_zero] at h
        cases h
        · exact absurd ‹c = 0› h
        · exact absurd ‹b = 0› h_1
      rw [← mul_dvd_mul_iff_left h0, ←
      Classical.choose_spec
        (dvd_normalize_iff.2 (lcm_dvd (Dvd.intro b rfl) (Dvd.intro_left c rfl))),
      dvd_normalize_iff]
      rcases ab with ⟨d, rfl⟩
      rw [mul_eq_zero] at h_1
      push_neg at h_1
      rw [mul_comm a, ← mul_assoc, mul_dvd_mul_iff_right h_1.1]
      apply lcm_dvd (Dvd.intro d rfl)
      rw [mul_comm, mul_dvd_mul_iff_right h_1.2]
      apply ac }
#align normalized_gcd_monoid_of_lcm normalizedGCDMonoidOfLCM

/-- Define a `GCDMonoid` structure on a monoid just from the existence of a `gcd`. -/
noncomputable def gcdMonoidOfExistsGCD [DecidableEq α]
    (h : ∀ a b : α, ∃ c : α, ∀ d : α, d ∣ a ∧ d ∣ b ↔ d ∣ c) : GCDMonoid α :=
  gcdMonoidOfGCD (fun a b => Classical.choose (h a b))
    (fun a b => ((Classical.choose_spec (h a b) (Classical.choose (h a b))).2 dvd_rfl).1)
    (fun a b => ((Classical.choose_spec (h a b) (Classical.choose (h a b))).2 dvd_rfl).2)
    fun {a b c} ac ab => (Classical.choose_spec (h c b) a).1 ⟨ac, ab⟩
#align gcd_monoid_of_exists_gcd gcdMonoidOfExistsGCD

/-- Define a `NormalizedGCDMonoid` structure on a monoid just from the existence of a `gcd`. -/
noncomputable def normalizedGCDMonoidOfExistsGCD [NormalizationMonoid α] [DecidableEq α]
    (h : ∀ a b : α, ∃ c : α, ∀ d : α, d ∣ a ∧ d ∣ b ↔ d ∣ c) : NormalizedGCDMonoid α :=
  normalizedGCDMonoidOfGCD (fun a b => normalize (Classical.choose (h a b)))
    (fun a b =>
      normalize_dvd_iff.2 ((Classical.choose_spec (h a b) (Classical.choose (h a b))).2 dvd_rfl).1)
    (fun a b =>
      normalize_dvd_iff.2 ((Classical.choose_spec (h a b) (Classical.choose (h a b))).2 dvd_rfl).2)
    (fun {a b c} ac ab => dvd_normalize_iff.2 ((Classical.choose_spec (h c b) a).1 ⟨ac, ab⟩))
    fun _ _ => normalize_idem _
#align normalized_gcd_monoid_of_exists_gcd normalizedGCDMonoidOfExistsGCD

/-- Define a `GCDMonoid` structure on a monoid just from the existence of an `lcm`. -/
noncomputable def gcdMonoidOfExistsLCM [DecidableEq α]
    (h : ∀ a b : α, ∃ c : α, ∀ d : α, a ∣ d ∧ b ∣ d ↔ c ∣ d) : GCDMonoid α :=
  gcdMonoidOfLCM (fun a b => Classical.choose (h a b))
    (fun a b => ((Classical.choose_spec (h a b) (Classical.choose (h a b))).2 dvd_rfl).1)
    (fun a b => ((Classical.choose_spec (h a b) (Classical.choose (h a b))).2 dvd_rfl).2)
    fun {a b c} ac ab => (Classical.choose_spec (h c b) a).1 ⟨ac, ab⟩
#align gcd_monoid_of_exists_lcm gcdMonoidOfExistsLCM

/-- Define a `NormalizedGCDMonoid` structure on a monoid just from the existence of an `lcm`. -/
noncomputable def normalizedGCDMonoidOfExistsLCM [NormalizationMonoid α] [DecidableEq α]
    (h : ∀ a b : α, ∃ c : α, ∀ d : α, a ∣ d ∧ b ∣ d ↔ c ∣ d) : NormalizedGCDMonoid α :=
  normalizedGCDMonoidOfLCM (fun a b => normalize (Classical.choose (h a b)))
    (fun a b =>
      dvd_normalize_iff.2 ((Classical.choose_spec (h a b) (Classical.choose (h a b))).2 dvd_rfl).1)
    (fun a b =>
      dvd_normalize_iff.2 ((Classical.choose_spec (h a b) (Classical.choose (h a b))).2 dvd_rfl).2)
    (fun {a b c} ac ab => normalize_dvd_iff.2 ((Classical.choose_spec (h c b) a).1 ⟨ac, ab⟩))
    fun _ _ => normalize_idem _
#align normalized_gcd_monoid_of_exists_lcm normalizedGCDMonoidOfExistsLCM

end Constructors

namespace CommGroupWithZero

variable (G₀ : Type*) [CommGroupWithZero G₀] [DecidableEq G₀]

-- Porting note (#11083): very slow; improve performance?
-- see Note [lower instance priority]
instance (priority := 100) : NormalizedGCDMonoid G₀ where
  normUnit x := if h : x = 0 then 1 else (Units.mk0 x h)⁻¹
  normUnit_zero := dif_pos rfl
  normUnit_mul := fun {x y} x0 y0 => Units.eq_iff.1 (by
    -- Porting note(#12129): additional beta reduction needed
    -- Porting note: `simp` reaches maximum heartbeat
    -- by Units.eq_iff.mp (by simp only [x0, y0, mul_comm])
    beta_reduce
    split_ifs with h
    · rw [mul_eq_zero] at h
      cases h
      · exact absurd ‹x = 0› x0
      · exact absurd ‹y = 0› y0
    · rw [Units.mk0_mul, mul_inv_rev, mul_comm] )
  normUnit_coe_units u := by
    -- Porting note(#12129): additional beta reduction needed
    beta_reduce
    rw [dif_neg (Units.ne_zero _), Units.mk0_val]
  gcd a b := if a = 0 ∧ b = 0 then 0 else 1
  lcm a b := if a = 0 ∨ b = 0 then 0 else 1
  gcd_dvd_left a b := by
    -- Porting note(#12129): additional beta reduction needed
    beta_reduce
    split_ifs with h
    · rw [h.1]
    · exact one_dvd _
  gcd_dvd_right a b := by
    -- Porting note(#12129): additional beta reduction needed
    beta_reduce
    split_ifs with h
    · rw [h.2]
    · exact one_dvd _
  dvd_gcd := fun {a b c} hac hab => by
    -- Porting note(#12129): additional beta reduction needed
    beta_reduce
    split_ifs with h
    · apply dvd_zero
    · rw [not_and_or] at h
      cases h
      · refine isUnit_iff_dvd_one.mp (isUnit_of_dvd_unit ?_ (IsUnit.mk0 _ ‹c ≠ 0›))
        exact hac
      · refine isUnit_iff_dvd_one.mp (isUnit_of_dvd_unit ?_ (IsUnit.mk0 _ ‹b ≠ 0›))
        exact hab
  gcd_mul_lcm a b := by
    by_cases ha : a = 0
    · simp only [ha, true_and, true_or, ite_true, mul_zero, zero_mul]
      exact Associated.refl _
    · by_cases hb : b = 0
      · simp only [hb, and_true, or_true, ite_true, mul_zero]
        exact Associated.refl _
      -- Porting note(#12129): additional beta reduction needed
      · beta_reduce
        rw [if_neg (not_and_of_not_left _ ha), one_mul, if_neg (not_or_of_not ha hb)]
        exact (associated_one_iff_isUnit.mpr ((IsUnit.mk0 _ ha).mul (IsUnit.mk0 _ hb))).symm
  lcm_zero_left b := if_pos (Or.inl rfl)
  lcm_zero_right a := if_pos (Or.inr rfl)
  -- `split_ifs` wants to split `normalize`, so handle the cases manually
  normalize_gcd a b := if h : a = 0 ∧ b = 0 then by simp [if_pos h] else by simp [if_neg h]
  normalize_lcm a b := if h : a = 0 ∨ b = 0 then by simp [if_pos h] else by simp [if_neg h]

@[simp]
theorem coe_normUnit {a : G₀} (h0 : a ≠ 0) : (↑(normUnit a) : G₀) = a⁻¹ := by simp [normUnit, h0]
#align comm_group_with_zero.coe_norm_unit CommGroupWithZero.coe_normUnit

theorem normalize_eq_one {a : G₀} (h0 : a ≠ 0) : normalize a = 1 := by simp [normalize_apply, h0]
#align comm_group_with_zero.normalize_eq_one CommGroupWithZero.normalize_eq_one

end CommGroupWithZero

namespace Associates

variable [CancelCommMonoidWithZero α] [GCDMonoid α]

instance instGCDMonoid : GCDMonoid (Associates α) where
  gcd := Quotient.map₂' gcd fun a₁ a₂ (ha : Associated _ _) b₁ b₂ (hb : Associated _ _) => ha.gcd hb
  lcm := Quotient.map₂' lcm fun a₁ a₂ (ha : Associated _ _) b₁ b₂ (hb : Associated _ _) => ha.lcm hb
  gcd_dvd_left := by rintro ⟨a⟩ ⟨b⟩; exact mk_le_mk_of_dvd (gcd_dvd_left _ _)
  gcd_dvd_right := by rintro ⟨a⟩ ⟨b⟩; exact mk_le_mk_of_dvd (gcd_dvd_right _ _)
  dvd_gcd := by
    rintro ⟨a⟩ ⟨b⟩ ⟨c⟩ hac hbc
    exact mk_le_mk_of_dvd (dvd_gcd (dvd_of_mk_le_mk hac) (dvd_of_mk_le_mk hbc))
  gcd_mul_lcm := by
    rintro ⟨a⟩ ⟨b⟩
    rw [associated_iff_eq]
    exact Quotient.sound <| gcd_mul_lcm _ _
  lcm_zero_left := by rintro ⟨a⟩; exact congr_arg Associates.mk <| lcm_zero_left _
  lcm_zero_right := by rintro ⟨a⟩; exact congr_arg Associates.mk <| lcm_zero_right _

theorem gcd_mk_mk {a b : α} : gcd (Associates.mk a) (Associates.mk b) = Associates.mk (gcd a b) :=
  rfl
theorem lcm_mk_mk {a b : α} : lcm (Associates.mk a) (Associates.mk b) = Associates.mk (lcm a b) :=
  rfl

end Associates<|MERGE_RESOLUTION|>--- conflicted
+++ resolved
@@ -553,23 +553,10 @@
     by_cases h0 : gcd k m = 0
     · rw [gcd_eq_zero_iff] at h0
       rcases h0 with ⟨rfl, rfl⟩
-<<<<<<< HEAD
-      refine ⟨0, n, dvd_refl 0, dvd_refl n, ?_⟩
-      simp
-    · obtain ⟨a, ha⟩ := gcd_dvd_left k m
-      refine ⟨gcd k m, a, gcd_dvd_right _ _, ?_, ha⟩
-      suffices h : gcd k m * a ∣ gcd k m * n by
-        cases' h with b hb
-        use b
-        rw [mul_assoc] at hb
-        apply mul_left_cancel₀ h0 hb
-      rw [← ha]
-=======
       exact ⟨0, n, dvd_refl 0, dvd_refl n, by simp⟩
     · obtain ⟨a, ha⟩ := gcd_dvd_left k m
       refine ⟨gcd k m, a, gcd_dvd_right _ _, ?_, ha⟩
       rw [← mul_dvd_mul_iff_left h0, ← ha]
->>>>>>> 27d70e94
       exact dvd_gcd_mul_of_dvd_mul H
 
 theorem gcd_mul_dvd_mul_gcd [GCDMonoid α] (k m n : α) : gcd k (m * n) ∣ gcd k m * gcd k n := by
