--- conflicted
+++ resolved
@@ -97,15 +97,8 @@
 alias ⟨IsAddTorsionFree.of_noZeroSMulDivisors_nat, _⟩ := noZeroSMulDivisors_nat_iff_isAddTorsionFree
 alias ⟨IsAddTorsionFree.of_noZeroSMulDivisors_int, _⟩ := noZeroSMulDivisors_int_iff_isAddTorsionFree
 
-<<<<<<< HEAD
-instance [AddCommMonoid M] [NoZeroSMulDivisors ℕ M] : Lean.Grind.NoNatZeroDivisors M where
-  no_nat_zero_divisors n x hn hx := by
-    rw [← smul_eq_zero_iff_right hn]
-    exact hx
-=======
 instance [AddCommGroup M] [NoZeroSMulDivisors ℕ M] : Lean.Grind.NoNatZeroDivisors M := .mk'
   (eq_zero_of_mul_eq_zero := by
     intro k a hk h
     rw [← smul_eq_zero_iff_right hk]
-    exact h)
->>>>>>> a7a22988
+    exact h)