/-
Copyright (c) 2018 Kenny Lau. All rights reserved.
Released under Apache 2.0 license as described in the file LICENSE.
Authors: Kenny Lau, Joey van Langen, Casper Putz
-/
import Mathlib.RingTheory.SimpleRing.Basic
import Mathlib.Algebra.CharP.Defs
import Mathlib.Algebra.Group.Fin.Basic
import Mathlib.Algebra.Group.ULift
import Mathlib.Data.Nat.Cast.Prod

/-!
# Characteristic of semirings

This file collects some fundamental results on the characteristic of rings that don't need the extra
imports of `CharP/Lemmas.lean`.

As such, we can probably reorganize and find a better home for most of these lemmas.
-/

assert_not_exists Finset

open Set

variable (R : Type*)

namespace CharP
section AddMonoidWithOne
variable [AddMonoidWithOne R] (p : ℕ)

variable [CharP R p] {a b : ℕ}

variable [IsRightCancelAdd R]

lemma natCast_injOn_Iio : (Set.Iio p).InjOn ((↑) : ℕ → R) :=
  fun _a ha _b hb hab ↦ ((natCast_eq_natCast _ _).1 hab).eq_of_lt_of_lt ha hb

end AddMonoidWithOne

section AddGroupWithOne
variable [AddGroupWithOne R] (p : ℕ) [CharP R p] {a b : ℤ}

lemma intCast_injOn_Ico [IsRightCancelAdd R] : InjOn (Int.cast : ℤ → R) (Ico 0 p) := by
  rintro a ⟨ha₀, ha⟩ b ⟨hb₀, hb⟩ hab
  lift a to ℕ using ha₀
  lift b to ℕ using hb₀
  norm_cast at *
  exact natCast_injOn_Iio _ _ ha hb hab

<<<<<<< HEAD
protected theorem add_pow_prime_eq (hp : p.Prime) (h : Commute x y) :
    (x + y) ^ p =
      x ^ p + y ^ p + p * ∑ k ∈ Finset.Ioo 0 p, x ^ k * y ^ (p - k) * ↑(p.choose k / p) := by
  simpa using h.add_pow_prime_pow_eq hp 1

protected theorem exists_add_pow_prime_pow_eq (hp : p.Prime) (h : Commute x y) (n : ℕ) :
    ∃ r, (x + y) ^ p ^ n = x ^ p ^ n + y ^ p ^ n + p * r :=
  ⟨_, h.add_pow_prime_pow_eq hp n⟩

protected theorem exists_add_pow_prime_eq (hp : p.Prime) (h : Commute x y) :
    ∃ r, (x + y) ^ p = x ^ p + y ^ p + p * r :=
  ⟨_, h.add_pow_prime_eq hp⟩

end Commute

section CommSemiring

variable [CommSemiring R] {p : ℕ} {x y : R}

theorem add_pow_prime_pow_eq (hp : p.Prime) (x y : R) (n : ℕ) :
    (x + y) ^ p ^ n =
      x ^ p ^ n + y ^ p ^ n +
        p * ∑ k ∈ Finset.Ioo 0 (p ^ n), x ^ k * y ^ (p ^ n - k) * ↑((p ^ n).choose k / p) :=
  (Commute.all x y).add_pow_prime_pow_eq hp n

theorem add_pow_prime_eq (hp : p.Prime) (x y : R) :
    (x + y) ^ p =
      x ^ p + y ^ p + p * ∑ k ∈ Finset.Ioo 0 p, x ^ k * y ^ (p - k) * ↑(p.choose k / p) :=
  (Commute.all x y).add_pow_prime_eq hp

theorem exists_add_pow_prime_pow_eq (hp : p.Prime) (x y : R) (n : ℕ) :
    ∃ r, (x + y) ^ p ^ n = x ^ p ^ n + y ^ p ^ n + p * r :=
  (Commute.all x y).exists_add_pow_prime_pow_eq hp n

theorem exists_add_pow_prime_eq (hp : p.Prime) (x y : R) :
    ∃ r, (x + y) ^ p = x ^ p + y ^ p + p * r :=
  (Commute.all x y).exists_add_pow_prime_eq hp

end CommSemiring

variable (R)

theorem add_pow_char_of_commute [Semiring R] {p : ℕ} [hp : Fact p.Prime] [CharP R p] (x y : R)
    (h : Commute x y) : (x + y) ^ p = x ^ p + y ^ p := by
  let ⟨r, hr⟩ := h.exists_add_pow_prime_eq hp.out
  simp [hr]

theorem add_pow_char_pow_of_commute [Semiring R] {p n : ℕ} [hp : Fact p.Prime] [CharP R p]
    (x y : R) (h : Commute x y) : (x + y) ^ p ^ n = x ^ p ^ n + y ^ p ^ n := by
  let ⟨r, hr⟩ := h.exists_add_pow_prime_pow_eq hp.out n
  simp [hr]

theorem sub_pow_char_of_commute [Ring R] {p : ℕ} [Fact p.Prime] [CharP R p] (x y : R)
    (h : Commute x y) : (x - y) ^ p = x ^ p - y ^ p := by
  rw [eq_sub_iff_add_eq, ← add_pow_char_of_commute _ _ _ (Commute.sub_left h rfl)]
  simp

theorem sub_pow_char_pow_of_commute [Ring R] {p : ℕ} [Fact p.Prime] [CharP R p] {n : ℕ} (x y : R)
    (h : Commute x y) : (x - y) ^ p ^ n = x ^ p ^ n - y ^ p ^ n := by
  induction n with
  | zero => simp
  | succ n n_ih =>
      rw [pow_succ, pow_mul, pow_mul, pow_mul, n_ih]
      apply sub_pow_char_of_commute; apply Commute.pow_pow h

theorem add_pow_char [CommSemiring R] {p : ℕ} [Fact p.Prime] [CharP R p] (x y : R) :
    (x + y) ^ p = x ^ p + y ^ p :=
  add_pow_char_of_commute _ _ _ (Commute.all _ _)

theorem add_pow_char_pow [CommSemiring R] {p : ℕ} [Fact p.Prime] [CharP R p] {n : ℕ} (x y : R) :
    (x + y) ^ p ^ n = x ^ p ^ n + y ^ p ^ n :=
  add_pow_char_pow_of_commute _ _ _ (Commute.all _ _)

theorem add_pow_eq_add_pow_mod_mul_pow_add_pow_div
    [CommSemiring R] {p : ℕ} [Fact p.Prime] [CharP R p] {n : ℕ} (x y : R) :
    (x + y) ^ n = (x + y) ^ (n % p) * (x ^ p + y ^ p) ^ (n / p) := by
  rw [← add_pow_char, ← pow_mul, ← pow_add, Nat.mod_add_div]

theorem sub_pow_char [CommRing R] {p : ℕ} [Fact p.Prime] [CharP R p] (x y : R) :
    (x - y) ^ p = x ^ p - y ^ p :=
  sub_pow_char_of_commute _ _ _ (Commute.all _ _)

theorem sub_pow_char_pow [CommRing R] {p : ℕ} [Fact p.Prime] [CharP R p] {n : ℕ} (x y : R) :
    (x - y) ^ p ^ n = x ^ p ^ n - y ^ p ^ n :=
  sub_pow_char_pow_of_commute _ _ _ (Commute.all _ _)

theorem sub_pow_eq_sub_pow_mod_mul_pow_sub_pow_div
    [CommRing R] {p : ℕ} [Fact p.Prime] [CharP R p] {n : ℕ} (x y : R) :
    (x - y) ^ n = (x - y) ^ (n % p) * (x ^ p - y ^ p) ^ (n / p) := by
  rw [← sub_pow_char, ← pow_mul, ← pow_add, Nat.mod_add_div]

theorem CharP.neg_one_pow_char [Ring R] (p : ℕ) [CharP R p] [Fact p.Prime] :
    (-1 : R) ^ p = -1 := by
  rw [eq_neg_iff_add_eq_zero]
  nth_rw 2 [← one_pow p]
  rw [← add_pow_char_of_commute R _ _ (Commute.one_right _), neg_add_cancel,
    zero_pow (Fact.out (p := Nat.Prime p)).ne_zero]

theorem CharP.neg_one_pow_char_pow [Ring R] (p n : ℕ) [CharP R p] [Fact p.Prime] :
    (-1 : R) ^ p ^ n = -1 := by
  rw [eq_neg_iff_add_eq_zero]
  nth_rw 2 [← one_pow (p ^ n)]
  rw [← add_pow_char_pow_of_commute R _ _ (Commute.one_right _), neg_add_cancel,
    zero_pow (pow_ne_zero _ (Fact.out (p := Nat.Prime p)).ne_zero)]
=======
end AddGroupWithOne
end CharP

lemma RingHom.charP_iff_charP {K L : Type*} [DivisionRing K] [Semiring L] [Nontrivial L]
    (f : K →+* L) (p : ℕ) : CharP K p ↔ CharP L p := by
  simp only [charP_iff, ← f.injective.eq_iff, map_natCast f, map_zero f]
>>>>>>> d0df76bd

namespace CharP

section NonAssocSemiring

variable {R} [NonAssocSemiring R]

variable (R) in
/-- If a ring `R` is of characteristic `p`, then for any prime number `q` different from `p`,
it is not zero in `R`. -/
lemma cast_ne_zero_of_ne_of_prime [Nontrivial R]
    {p q : ℕ} [CharP R p] (hq : q.Prime) (hneq : p ≠ q) : (q : R) ≠ 0 := fun h ↦ by
  rw [cast_eq_zero_iff R p q] at h
  rcases hq.eq_one_or_self_of_dvd _ h with h | h
  · subst h
    exact false_of_nontrivial_of_char_one (R := R)
  · exact hneq h

lemma ringChar_of_prime_eq_zero [Nontrivial R] {p : ℕ} (hprime : Nat.Prime p)
    (hp0 : (p : R) = 0) : ringChar R = p :=
  Or.resolve_left ((Nat.dvd_prime hprime).1 (ringChar.dvd hp0)) ringChar_ne_one

lemma charP_iff_prime_eq_zero [Nontrivial R] {p : ℕ} (hp : p.Prime) :
    CharP R p ↔ (p : R) = 0 :=
  ⟨fun _ => cast_eq_zero R p,
   fun hp0 => (ringChar_of_prime_eq_zero hp hp0) ▸ inferInstance⟩

end NonAssocSemiring
end CharP

section

/-- We have `2 ≠ 0` in a nontrivial ring whose characteristic is not `2`. -/
protected lemma Ring.two_ne_zero {R : Type*} [NonAssocSemiring R] [Nontrivial R]
    (hR : ringChar R ≠ 2) : (2 : R) ≠ 0 := by
  rw [Ne, (by norm_cast : (2 : R) = (2 : ℕ)), ringChar.spec, Nat.dvd_prime Nat.prime_two]
  exact mt (or_iff_left hR).mp CharP.ringChar_ne_one

-- We have `CharP.neg_one_ne_one`, which assumes `[Ring R] (p : ℕ) [CharP R p] [Fact (2 < p)]`.
-- This is a version using `ringChar` instead.
/-- Characteristic `≠ 2` and nontrivial implies that `-1 ≠ 1`. -/
lemma Ring.neg_one_ne_one_of_char_ne_two {R : Type*} [NonAssocRing R] [Nontrivial R]
    (hR : ringChar R ≠ 2) : (-1 : R) ≠ 1 := fun h =>
  Ring.two_ne_zero hR (one_add_one_eq_two (R := R) ▸ neg_eq_iff_add_eq_zero.mp h)

/-- Characteristic `≠ 2` in a domain implies that `-a = a` iff `a = 0`. -/
lemma Ring.eq_self_iff_eq_zero_of_char_ne_two {R : Type*} [NonAssocRing R] [Nontrivial R]
    [NoZeroDivisors R] (hR : ringChar R ≠ 2) {a : R} : -a = a ↔ a = 0 :=
  ⟨fun h =>
    (mul_eq_zero.mp <| (two_mul a).trans <| neg_eq_iff_add_eq_zero.mp h).resolve_left
      (Ring.two_ne_zero hR),
    fun h => ((congr_arg (fun x => -x) h).trans neg_zero).trans h.symm⟩

end

section Prod
variable (S : Type*) [AddMonoidWithOne R] [AddMonoidWithOne S] (p q : ℕ) [CharP R p]

/-- The characteristic of the product of rings is the least common multiple of the
characteristics of the two rings. -/
instance Nat.lcm.charP [CharP S q] : CharP (R × S) (Nat.lcm p q) where
  cast_eq_zero_iff' := by
    simp [Prod.ext_iff, CharP.cast_eq_zero_iff R p, CharP.cast_eq_zero_iff S q, Nat.lcm_dvd_iff]

/-- The characteristic of the product of two rings of the same characteristic
  is the same as the characteristic of the rings -/
instance Prod.charP [CharP S p] : CharP (R × S) p := by
  convert Nat.lcm.charP R S p p; simp

instance Prod.charZero_of_left [CharZero R] : CharZero (R × S) where
  cast_injective _ _ h := CharZero.cast_injective congr(Prod.fst $h)

instance Prod.charZero_of_right [CharZero S] : CharZero (R × S) where
  cast_injective _ _ h := CharZero.cast_injective congr(Prod.snd $h)

end Prod

instance ULift.charP [AddMonoidWithOne R] (p : ℕ) [CharP R p] : CharP (ULift R) p where
  cast_eq_zero_iff' n := Iff.trans ULift.ext_iff <| CharP.cast_eq_zero_iff R p n

instance MulOpposite.charP [AddMonoidWithOne R] (p : ℕ) [CharP R p] : CharP Rᵐᵒᵖ p where
  cast_eq_zero_iff' n := MulOpposite.unop_inj.symm.trans <| CharP.cast_eq_zero_iff R p n

section

/-- If two integers from `{0, 1, -1}` result in equal elements in a ring `R`
that is nontrivial and of characteristic not `2`, then they are equal. -/
lemma Int.cast_injOn_of_ringChar_ne_two {R : Type*} [NonAssocRing R] [Nontrivial R]
    (hR : ringChar R ≠ 2) : ({0, 1, -1} : Set ℤ).InjOn ((↑) : ℤ → R) := by
  rintro _ (rfl | rfl | rfl) _ (rfl | rfl | rfl) h <;>
  simp only
    [cast_neg, cast_one, cast_zero, neg_eq_zero, one_ne_zero, zero_ne_one, zero_eq_neg] at h ⊢
  · exact ((Ring.neg_one_ne_one_of_char_ne_two hR).symm h).elim
  · exact ((Ring.neg_one_ne_one_of_char_ne_two hR) h).elim

end

namespace CharZero

lemma charZero_iff_forall_prime_ne_zero [NonAssocRing R] [NoZeroDivisors R] [Nontrivial R] :
    CharZero R ↔ ∀ p : ℕ, p.Prime → (p : R) ≠ 0 := by
  refine ⟨fun h p hp => by simp [hp.ne_zero], fun h => ?_⟩
  let p := ringChar R
  cases CharP.char_is_prime_or_zero R p with
  | inl hp => simpa using h p hp
  | inr h => have : CharP R 0 := h ▸ inferInstance; exact CharP.charP_to_charZero R

end CharZero

namespace Fin

/-- The characteristic of `F_p` is `p`. -/
@[stacks 09FS "First part. We don't require `p` to be a prime in mathlib."]
instance charP (n : ℕ) [NeZero n] : CharP (Fin n) n where cast_eq_zero_iff' _ := natCast_eq_zero

end Fin

section AddMonoidWithOne
variable [AddMonoidWithOne R]

instance (S : Type*) [Semiring S] (p) [ExpChar R p] [ExpChar S p] : ExpChar (R × S) p := by
  obtain hp | ⟨hp⟩ := ‹ExpChar R p›
  · have := Prod.charZero_of_left R S; exact .zero
  obtain _ | _ := ‹ExpChar S p›
  · exact (Nat.not_prime_one hp).elim
  · have := Prod.charP R S p; exact .prime hp

end AddMonoidWithOne<|MERGE_RESOLUTION|>--- conflicted
+++ resolved
@@ -47,119 +47,12 @@
   norm_cast at *
   exact natCast_injOn_Iio _ _ ha hb hab
 
-<<<<<<< HEAD
-protected theorem add_pow_prime_eq (hp : p.Prime) (h : Commute x y) :
-    (x + y) ^ p =
-      x ^ p + y ^ p + p * ∑ k ∈ Finset.Ioo 0 p, x ^ k * y ^ (p - k) * ↑(p.choose k / p) := by
-  simpa using h.add_pow_prime_pow_eq hp 1
-
-protected theorem exists_add_pow_prime_pow_eq (hp : p.Prime) (h : Commute x y) (n : ℕ) :
-    ∃ r, (x + y) ^ p ^ n = x ^ p ^ n + y ^ p ^ n + p * r :=
-  ⟨_, h.add_pow_prime_pow_eq hp n⟩
-
-protected theorem exists_add_pow_prime_eq (hp : p.Prime) (h : Commute x y) :
-    ∃ r, (x + y) ^ p = x ^ p + y ^ p + p * r :=
-  ⟨_, h.add_pow_prime_eq hp⟩
-
-end Commute
-
-section CommSemiring
-
-variable [CommSemiring R] {p : ℕ} {x y : R}
-
-theorem add_pow_prime_pow_eq (hp : p.Prime) (x y : R) (n : ℕ) :
-    (x + y) ^ p ^ n =
-      x ^ p ^ n + y ^ p ^ n +
-        p * ∑ k ∈ Finset.Ioo 0 (p ^ n), x ^ k * y ^ (p ^ n - k) * ↑((p ^ n).choose k / p) :=
-  (Commute.all x y).add_pow_prime_pow_eq hp n
-
-theorem add_pow_prime_eq (hp : p.Prime) (x y : R) :
-    (x + y) ^ p =
-      x ^ p + y ^ p + p * ∑ k ∈ Finset.Ioo 0 p, x ^ k * y ^ (p - k) * ↑(p.choose k / p) :=
-  (Commute.all x y).add_pow_prime_eq hp
-
-theorem exists_add_pow_prime_pow_eq (hp : p.Prime) (x y : R) (n : ℕ) :
-    ∃ r, (x + y) ^ p ^ n = x ^ p ^ n + y ^ p ^ n + p * r :=
-  (Commute.all x y).exists_add_pow_prime_pow_eq hp n
-
-theorem exists_add_pow_prime_eq (hp : p.Prime) (x y : R) :
-    ∃ r, (x + y) ^ p = x ^ p + y ^ p + p * r :=
-  (Commute.all x y).exists_add_pow_prime_eq hp
-
-end CommSemiring
-
-variable (R)
-
-theorem add_pow_char_of_commute [Semiring R] {p : ℕ} [hp : Fact p.Prime] [CharP R p] (x y : R)
-    (h : Commute x y) : (x + y) ^ p = x ^ p + y ^ p := by
-  let ⟨r, hr⟩ := h.exists_add_pow_prime_eq hp.out
-  simp [hr]
-
-theorem add_pow_char_pow_of_commute [Semiring R] {p n : ℕ} [hp : Fact p.Prime] [CharP R p]
-    (x y : R) (h : Commute x y) : (x + y) ^ p ^ n = x ^ p ^ n + y ^ p ^ n := by
-  let ⟨r, hr⟩ := h.exists_add_pow_prime_pow_eq hp.out n
-  simp [hr]
-
-theorem sub_pow_char_of_commute [Ring R] {p : ℕ} [Fact p.Prime] [CharP R p] (x y : R)
-    (h : Commute x y) : (x - y) ^ p = x ^ p - y ^ p := by
-  rw [eq_sub_iff_add_eq, ← add_pow_char_of_commute _ _ _ (Commute.sub_left h rfl)]
-  simp
-
-theorem sub_pow_char_pow_of_commute [Ring R] {p : ℕ} [Fact p.Prime] [CharP R p] {n : ℕ} (x y : R)
-    (h : Commute x y) : (x - y) ^ p ^ n = x ^ p ^ n - y ^ p ^ n := by
-  induction n with
-  | zero => simp
-  | succ n n_ih =>
-      rw [pow_succ, pow_mul, pow_mul, pow_mul, n_ih]
-      apply sub_pow_char_of_commute; apply Commute.pow_pow h
-
-theorem add_pow_char [CommSemiring R] {p : ℕ} [Fact p.Prime] [CharP R p] (x y : R) :
-    (x + y) ^ p = x ^ p + y ^ p :=
-  add_pow_char_of_commute _ _ _ (Commute.all _ _)
-
-theorem add_pow_char_pow [CommSemiring R] {p : ℕ} [Fact p.Prime] [CharP R p] {n : ℕ} (x y : R) :
-    (x + y) ^ p ^ n = x ^ p ^ n + y ^ p ^ n :=
-  add_pow_char_pow_of_commute _ _ _ (Commute.all _ _)
-
-theorem add_pow_eq_add_pow_mod_mul_pow_add_pow_div
-    [CommSemiring R] {p : ℕ} [Fact p.Prime] [CharP R p] {n : ℕ} (x y : R) :
-    (x + y) ^ n = (x + y) ^ (n % p) * (x ^ p + y ^ p) ^ (n / p) := by
-  rw [← add_pow_char, ← pow_mul, ← pow_add, Nat.mod_add_div]
-
-theorem sub_pow_char [CommRing R] {p : ℕ} [Fact p.Prime] [CharP R p] (x y : R) :
-    (x - y) ^ p = x ^ p - y ^ p :=
-  sub_pow_char_of_commute _ _ _ (Commute.all _ _)
-
-theorem sub_pow_char_pow [CommRing R] {p : ℕ} [Fact p.Prime] [CharP R p] {n : ℕ} (x y : R) :
-    (x - y) ^ p ^ n = x ^ p ^ n - y ^ p ^ n :=
-  sub_pow_char_pow_of_commute _ _ _ (Commute.all _ _)
-
-theorem sub_pow_eq_sub_pow_mod_mul_pow_sub_pow_div
-    [CommRing R] {p : ℕ} [Fact p.Prime] [CharP R p] {n : ℕ} (x y : R) :
-    (x - y) ^ n = (x - y) ^ (n % p) * (x ^ p - y ^ p) ^ (n / p) := by
-  rw [← sub_pow_char, ← pow_mul, ← pow_add, Nat.mod_add_div]
-
-theorem CharP.neg_one_pow_char [Ring R] (p : ℕ) [CharP R p] [Fact p.Prime] :
-    (-1 : R) ^ p = -1 := by
-  rw [eq_neg_iff_add_eq_zero]
-  nth_rw 2 [← one_pow p]
-  rw [← add_pow_char_of_commute R _ _ (Commute.one_right _), neg_add_cancel,
-    zero_pow (Fact.out (p := Nat.Prime p)).ne_zero]
-
-theorem CharP.neg_one_pow_char_pow [Ring R] (p n : ℕ) [CharP R p] [Fact p.Prime] :
-    (-1 : R) ^ p ^ n = -1 := by
-  rw [eq_neg_iff_add_eq_zero]
-  nth_rw 2 [← one_pow (p ^ n)]
-  rw [← add_pow_char_pow_of_commute R _ _ (Commute.one_right _), neg_add_cancel,
-    zero_pow (pow_ne_zero _ (Fact.out (p := Nat.Prime p)).ne_zero)]
-=======
 end AddGroupWithOne
 end CharP
 
 lemma RingHom.charP_iff_charP {K L : Type*} [DivisionRing K] [Semiring L] [Nontrivial L]
     (f : K →+* L) (p : ℕ) : CharP K p ↔ CharP L p := by
   simp only [charP_iff, ← f.injective.eq_iff, map_natCast f, map_zero f]
->>>>>>> d0df76bd
 
 namespace CharP
 
