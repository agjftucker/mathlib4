/-
Copyright (c) 2018 Johannes Hölzl. All rights reserved.
Released under Apache 2.0 license as described in the file LICENSE.
Authors: Johannes Hölzl, Jens Wagemaker
-/
import Mathlib.Algebra.Group.Even
import Mathlib.Algebra.GroupWithZero.Divisibility
import Mathlib.Algebra.GroupWithZero.Hom
import Mathlib.Algebra.Group.Commute.Units
import Mathlib.Algebra.Group.Units.Hom
import Mathlib.Order.BoundedOrder
import Mathlib.Algebra.Ring.Units

/-!
# Associated, prime, and irreducible elements.

In this file we define the predicate `Prime p`
saying that an element of a commutative monoid with zero is prime.
Namely, `Prime p` means that `p` isn't zero, it isn't a unit,
and `p ∣ a * b → p ∣ a ∨ p ∣ b` for all `a`, `b`;

In decomposition monoids (e.g., `ℕ`, `ℤ`), this predicate is equivalent to `Irreducible`,
however this is not true in general.

We also define an equivalence relation `Associated`
saying that two elements of a monoid differ by a multiplication by a unit.
Then we show that the quotient type `Associates` is a monoid
and prove basic properties of this quotient.
-/


variable {α : Type*} {β : Type*} {γ : Type*} {δ : Type*}

section Prime

variable [CommMonoidWithZero α]

/-- An element `p` of a commutative monoid with zero (e.g., a ring) is called *prime*,
if it's not zero, not a unit, and `p ∣ a * b → p ∣ a ∨ p ∣ b` for all `a`, `b`. -/
def Prime (p : α) : Prop :=
  p ≠ 0 ∧ ¬IsUnit p ∧ ∀ a b, p ∣ a * b → p ∣ a ∨ p ∣ b

namespace Prime

variable {p : α} (hp : Prime p)

include hp

theorem ne_zero : p ≠ 0 :=
  hp.1

theorem not_unit : ¬IsUnit p :=
  hp.2.1

theorem not_dvd_one : ¬p ∣ 1 :=
  mt (isUnit_of_dvd_one ·) hp.not_unit

theorem ne_one : p ≠ 1 := fun h => hp.2.1 (h.symm ▸ isUnit_one)

theorem dvd_or_dvd {a b : α} (h : p ∣ a * b) : p ∣ a ∨ p ∣ b :=
  hp.2.2 a b h

theorem dvd_mul {a b : α} : p ∣ a * b ↔ p ∣ a ∨ p ∣ b :=
  ⟨hp.dvd_or_dvd, (Or.elim · (dvd_mul_of_dvd_left · _) (dvd_mul_of_dvd_right · _))⟩

theorem isPrimal : IsPrimal p := fun _a _b dvd ↦ (hp.dvd_or_dvd dvd).elim
  (fun h ↦ ⟨p, 1, h, one_dvd _, (mul_one p).symm⟩) fun h ↦ ⟨1, p, one_dvd _, h, (one_mul p).symm⟩

theorem not_dvd_mul {a b : α} (ha : ¬ p ∣ a) (hb : ¬ p ∣ b) : ¬ p ∣ a * b :=
  hp.dvd_mul.not.mpr <| not_or.mpr ⟨ha, hb⟩

<<<<<<< HEAD
theorem dvd_of_dvd_pow {a : α} {n : ℕ} (h : p ∣ a ^ n) : p ∣ a := by
  induction' n with n ih
  · rw [pow_zero] at h
=======
theorem dvd_of_dvd_pow (hp : Prime p) {a : α} {n : ℕ} (h : p ∣ a ^ n) : p ∣ a := by
  induction n with
  | zero =>
    rw [pow_zero] at h
>>>>>>> 0077925c
    have := isUnit_of_dvd_one h
    have := not_unit hp
    contradiction
  | succ n ih =>
    rw [pow_succ'] at h
    cases' dvd_or_dvd hp h with dvd_a dvd_pow
    · assumption
    · exact ih dvd_pow

theorem dvd_pow_iff_dvd {a : α} {n : ℕ} (hn : n ≠ 0) : p ∣ a ^ n ↔ p ∣ a :=
  ⟨hp.dvd_of_dvd_pow, (dvd_pow · hn)⟩

end Prime

@[simp]
theorem not_prime_zero : ¬Prime (0 : α) := fun h => h.ne_zero rfl

@[simp]
theorem not_prime_one : ¬Prime (1 : α) := fun h => h.not_unit isUnit_one

section Map

variable [CommMonoidWithZero β] {F : Type*} {G : Type*} [FunLike F α β]
variable [MonoidWithZeroHomClass F α β] [FunLike G β α] [MulHomClass G β α]
variable (f : F) (g : G) {p : α}

theorem comap_prime (hinv : ∀ a, g (f a : β) = a) (hp : Prime (f p)) : Prime p :=
  ⟨fun h => hp.1 <| by simp [h], fun h => hp.2.1 <| h.map f, fun a b h => by
    refine
        (hp.2.2 (f a) (f b) <| by
              convert map_dvd f h
              simp).imp
          ?_ ?_ <;>
      · intro h
        convert ← map_dvd g h <;> apply hinv⟩

theorem MulEquiv.prime_iff (e : α ≃* β) : Prime p ↔ Prime (e p) :=
  ⟨fun h => (comap_prime e.symm e fun a => by simp) <| (e.symm_apply_apply p).substr h,
    comap_prime e e.symm fun a => by simp⟩

end Map

end Prime

theorem Prime.left_dvd_or_dvd_right_of_dvd_mul [CancelCommMonoidWithZero α] {p : α} (hp : Prime p)
    {a b : α} : a ∣ p * b → p ∣ a ∨ a ∣ b := by
  rintro ⟨c, hc⟩
  rcases hp.2.2 a c (hc ▸ dvd_mul_right _ _) with (h | ⟨x, rfl⟩)
  · exact Or.inl h
  · rw [mul_left_comm, mul_right_inj' hp.ne_zero] at hc
    exact Or.inr (hc.symm ▸ dvd_mul_right _ _)

theorem Prime.pow_dvd_of_dvd_mul_left [CancelCommMonoidWithZero α] {p a b : α} (hp : Prime p)
    (n : ℕ) (h : ¬p ∣ a) (h' : p ^ n ∣ a * b) : p ^ n ∣ b := by
  induction n with
  | zero =>
    rw [pow_zero]
    exact one_dvd b
  | succ n ih =>
    obtain ⟨c, rfl⟩ := ih (dvd_trans (pow_dvd_pow p n.le_succ) h')
    rw [pow_succ]
    apply mul_dvd_mul_left _ ((hp.dvd_or_dvd _).resolve_left h)
    rwa [← mul_dvd_mul_iff_left (pow_ne_zero n hp.ne_zero), ← pow_succ, mul_left_comm]

theorem Prime.pow_dvd_of_dvd_mul_right [CancelCommMonoidWithZero α] {p a b : α} (hp : Prime p)
    (n : ℕ) (h : ¬p ∣ b) (h' : p ^ n ∣ a * b) : p ^ n ∣ a := by
  rw [mul_comm] at h'
  exact hp.pow_dvd_of_dvd_mul_left n h h'

theorem Prime.dvd_of_pow_dvd_pow_mul_pow_of_square_not_dvd [CancelCommMonoidWithZero α] {p a b : α}
    {n : ℕ} (hp : Prime p) (hpow : p ^ n.succ ∣ a ^ n.succ * b ^ n) (hb : ¬p ^ 2 ∣ b) : p ∣ a := by
  -- Suppose `p ∣ b`, write `b = p * x` and `hy : a ^ n.succ * b ^ n = p ^ n.succ * y`.
  cases' hp.dvd_or_dvd ((dvd_pow_self p (Nat.succ_ne_zero n)).trans hpow) with H hbdiv
  · exact hp.dvd_of_dvd_pow H
  obtain ⟨x, rfl⟩ := hp.dvd_of_dvd_pow hbdiv
  obtain ⟨y, hy⟩ := hpow
  -- Then we can divide out a common factor of `p ^ n` from the equation `hy`.
  have : a ^ n.succ * x ^ n = p * y := by
    refine mul_left_cancel₀ (pow_ne_zero n hp.ne_zero) ?_
    rw [← mul_assoc _ p, ← pow_succ, ← hy, mul_pow, ← mul_assoc (a ^ n.succ), mul_comm _ (p ^ n),
      mul_assoc]
  -- So `p ∣ a` (and we're done) or `p ∣ x`, which can't be the case since it implies `p^2 ∣ b`.
  refine hp.dvd_of_dvd_pow ((hp.dvd_or_dvd ⟨_, this⟩).resolve_right fun hdvdx => hb ?_)
  obtain ⟨z, rfl⟩ := hp.dvd_of_dvd_pow hdvdx
  rw [pow_two, ← mul_assoc]
  exact dvd_mul_right _ _

theorem prime_pow_succ_dvd_mul {α : Type*} [CancelCommMonoidWithZero α] {p x y : α} (h : Prime p)
    {i : ℕ} (hxy : p ^ (i + 1) ∣ x * y) : p ^ (i + 1) ∣ x ∨ p ∣ y := by
  rw [or_iff_not_imp_right]
  intro hy
  induction' i with i ih generalizing x
  · rw [pow_one] at hxy ⊢
    exact (h.dvd_or_dvd hxy).resolve_right hy
  rw [pow_succ'] at hxy ⊢
  obtain ⟨x', rfl⟩ := (h.dvd_or_dvd (dvd_of_mul_right_dvd hxy)).resolve_right hy
  rw [mul_assoc] at hxy
  exact mul_dvd_mul_left p (ih ((mul_dvd_mul_iff_left h.ne_zero).mp hxy))

/-- `Irreducible p` states that `p` is non-unit and only factors into units.

We explicitly avoid stating that `p` is non-zero, this would require a semiring. Assuming only a
monoid allows us to reuse irreducible for associated elements.
-/
structure Irreducible [Monoid α] (p : α) : Prop where
  /-- `p` is not a unit -/
  not_unit : ¬IsUnit p
  /-- if `p` factors then one factor is a unit -/
  isUnit_or_isUnit' : ∀ a b, p = a * b → IsUnit a ∨ IsUnit b

namespace Irreducible

theorem not_dvd_one [CommMonoid α] {p : α} (hp : Irreducible p) : ¬p ∣ 1 :=
  mt (isUnit_of_dvd_one ·) hp.not_unit

theorem isUnit_or_isUnit [Monoid α] {p : α} (hp : Irreducible p) {a b : α} (h : p = a * b) :
    IsUnit a ∨ IsUnit b :=
  hp.isUnit_or_isUnit' a b h

end Irreducible

theorem irreducible_iff [Monoid α] {p : α} :
    Irreducible p ↔ ¬IsUnit p ∧ ∀ a b, p = a * b → IsUnit a ∨ IsUnit b :=
  ⟨fun h => ⟨h.1, h.2⟩, fun h => ⟨h.1, h.2⟩⟩

@[simp]
theorem not_irreducible_one [Monoid α] : ¬Irreducible (1 : α) := by simp [irreducible_iff]

theorem Irreducible.ne_one [Monoid α] : ∀ {p : α}, Irreducible p → p ≠ 1
  | _, hp, rfl => not_irreducible_one hp

@[simp]
theorem not_irreducible_zero [MonoidWithZero α] : ¬Irreducible (0 : α)
  | ⟨hn0, h⟩ =>
    have : IsUnit (0 : α) ∨ IsUnit (0 : α) := h 0 0 (mul_zero 0).symm
    this.elim hn0 hn0

theorem Irreducible.ne_zero [MonoidWithZero α] : ∀ {p : α}, Irreducible p → p ≠ 0
  | _, hp, rfl => not_irreducible_zero hp

theorem of_irreducible_mul {α} [Monoid α] {x y : α} : Irreducible (x * y) → IsUnit x ∨ IsUnit y
  | ⟨_, h⟩ => h _ _ rfl

theorem not_irreducible_pow {α} [Monoid α] {x : α} {n : ℕ} (hn : n ≠ 1) :
    ¬ Irreducible (x ^ n) := by
  cases n with
  | zero => simp
  | succ n =>
    intro ⟨h₁, h₂⟩
    have := h₂ _ _ (pow_succ _ _)
    rw [isUnit_pow_iff (Nat.succ_ne_succ.mp hn), or_self] at this
    exact h₁ (this.pow _)

theorem irreducible_or_factor {α} [Monoid α] (x : α) (h : ¬IsUnit x) :
    Irreducible x ∨ ∃ a b, ¬IsUnit a ∧ ¬IsUnit b ∧ a * b = x := by
  haveI := Classical.dec
  refine or_iff_not_imp_right.2 fun H => ?_
  simp? [h, irreducible_iff] at H ⊢ says
    simp only [exists_and_left, not_exists, not_and, irreducible_iff, h, not_false_eq_true,
      true_and] at H ⊢
  refine fun a b h => by_contradiction fun o => ?_
  simp? [not_or] at o says simp only [not_or] at o
  exact H _ o.1 _ o.2 h.symm

/-- If `p` and `q` are irreducible, then `p ∣ q` implies `q ∣ p`. -/
theorem Irreducible.dvd_symm [Monoid α] {p q : α} (hp : Irreducible p) (hq : Irreducible q) :
    p ∣ q → q ∣ p := by
  rintro ⟨q', rfl⟩
  rw [IsUnit.mul_right_dvd (Or.resolve_left (of_irreducible_mul hq) hp.not_unit)]

theorem Irreducible.dvd_comm [Monoid α] {p q : α} (hp : Irreducible p) (hq : Irreducible q) :
    p ∣ q ↔ q ∣ p :=
  ⟨hp.dvd_symm hq, hq.dvd_symm hp⟩

section

variable [Monoid α]

theorem irreducible_units_mul (a : αˣ) (b : α) : Irreducible (↑a * b) ↔ Irreducible b := by
  simp only [irreducible_iff, Units.isUnit_units_mul, and_congr_right_iff]
  refine fun _ => ⟨fun h A B HAB => ?_, fun h A B HAB => ?_⟩
  · rw [← a.isUnit_units_mul]
    apply h
    rw [mul_assoc, ← HAB]
  · rw [← a⁻¹.isUnit_units_mul]
    apply h
    rw [mul_assoc, ← HAB, Units.inv_mul_cancel_left]

theorem irreducible_isUnit_mul {a b : α} (h : IsUnit a) : Irreducible (a * b) ↔ Irreducible b :=
  let ⟨a, ha⟩ := h
  ha ▸ irreducible_units_mul a b

theorem irreducible_mul_units (a : αˣ) (b : α) : Irreducible (b * ↑a) ↔ Irreducible b := by
  simp only [irreducible_iff, Units.isUnit_mul_units, and_congr_right_iff]
  refine fun _ => ⟨fun h A B HAB => ?_, fun h A B HAB => ?_⟩
  · rw [← Units.isUnit_mul_units B a]
    apply h
    rw [← mul_assoc, ← HAB]
  · rw [← Units.isUnit_mul_units B a⁻¹]
    apply h
    rw [← mul_assoc, ← HAB, Units.mul_inv_cancel_right]

theorem irreducible_mul_isUnit {a b : α} (h : IsUnit a) : Irreducible (b * a) ↔ Irreducible b :=
  let ⟨a, ha⟩ := h
  ha ▸ irreducible_mul_units a b

theorem irreducible_mul_iff {a b : α} :
    Irreducible (a * b) ↔ Irreducible a ∧ IsUnit b ∨ Irreducible b ∧ IsUnit a := by
  constructor
  · refine fun h => Or.imp (fun h' => ⟨?_, h'⟩) (fun h' => ⟨?_, h'⟩) (h.isUnit_or_isUnit rfl).symm
    · rwa [irreducible_mul_isUnit h'] at h
    · rwa [irreducible_isUnit_mul h'] at h
  · rintro (⟨ha, hb⟩ | ⟨hb, ha⟩)
    · rwa [irreducible_mul_isUnit hb]
    · rwa [irreducible_isUnit_mul ha]

end

section CommMonoid

variable [CommMonoid α] {a : α}

theorem Irreducible.not_square (ha : Irreducible a) : ¬IsSquare a := by
  rw [isSquare_iff_exists_sq]
  rintro ⟨b, rfl⟩
  exact not_irreducible_pow (by decide) ha

theorem IsSquare.not_irreducible (ha : IsSquare a) : ¬Irreducible a := fun h => h.not_square ha

end CommMonoid

section CommMonoidWithZero

variable [CommMonoidWithZero α]

theorem Irreducible.prime_of_isPrimal {a : α}
    (irr : Irreducible a) (primal : IsPrimal a) : Prime a :=
  ⟨irr.ne_zero, irr.not_unit, fun a b dvd ↦ by
    obtain ⟨d₁, d₂, h₁, h₂, rfl⟩ := primal dvd
    exact (of_irreducible_mul irr).symm.imp (·.mul_right_dvd.mpr h₁) (·.mul_left_dvd.mpr h₂)⟩

theorem Irreducible.prime [DecompositionMonoid α] {a : α} (irr : Irreducible a) : Prime a :=
  irr.prime_of_isPrimal (DecompositionMonoid.primal a)

end CommMonoidWithZero

section CancelCommMonoidWithZero

variable [CancelCommMonoidWithZero α] {a p : α}

protected theorem Prime.irreducible (hp : Prime p) : Irreducible p :=
  ⟨hp.not_unit, fun a b ↦ by
    rintro rfl
    exact (hp.dvd_or_dvd dvd_rfl).symm.imp
      (isUnit_of_dvd_one <| (mul_dvd_mul_iff_right <| right_ne_zero_of_mul hp.ne_zero).mp <|
        dvd_mul_of_dvd_right · _)
      (isUnit_of_dvd_one <| (mul_dvd_mul_iff_left <| left_ne_zero_of_mul hp.ne_zero).mp <|
        dvd_mul_of_dvd_left · _)⟩

theorem irreducible_iff_prime [DecompositionMonoid α] {a : α} : Irreducible a ↔ Prime a :=
  ⟨Irreducible.prime, Prime.irreducible⟩

theorem succ_dvd_or_succ_dvd_of_succ_sum_dvd_mul (hp : Prime p) {a b : α} {k l : ℕ} :
    p ^ k ∣ a → p ^ l ∣ b → p ^ (k + l + 1) ∣ a * b → p ^ (k + 1) ∣ a ∨ p ^ (l + 1) ∣ b :=
  fun ⟨x, hx⟩ ⟨y, hy⟩ ⟨z, hz⟩ =>
  have h : p ^ (k + l) * (x * y) = p ^ (k + l) * (p * z) := by
    simpa [mul_comm, pow_add, hx, hy, mul_assoc, mul_left_comm] using hz
  have hp0 : p ^ (k + l) ≠ 0 := pow_ne_zero _ hp.ne_zero
  have hpd : p ∣ x * y := ⟨z, by rwa [mul_right_inj' hp0] at h⟩
  (hp.dvd_or_dvd hpd).elim
    (fun ⟨d, hd⟩ => Or.inl ⟨d, by simp [*, pow_succ, mul_comm, mul_left_comm, mul_assoc]⟩)
    fun ⟨d, hd⟩ => Or.inr ⟨d, by simp [*, pow_succ, mul_comm, mul_left_comm, mul_assoc]⟩

theorem Prime.not_square (hp : Prime p) : ¬IsSquare p :=
  hp.irreducible.not_square

theorem IsSquare.not_prime (ha : IsSquare a) : ¬Prime a := fun h => h.not_square ha

theorem not_prime_pow {n : ℕ} (hn : n ≠ 1) : ¬Prime (a ^ n) := fun hp =>
  not_irreducible_pow hn hp.irreducible

end CancelCommMonoidWithZero

/-- Two elements of a `Monoid` are `Associated` if one of them is another one
multiplied by a unit on the right. -/
def Associated [Monoid α] (x y : α) : Prop :=
  ∃ u : αˣ, x * u = y

/-- Notation for two elements of a monoid are associated, i.e.
if one of them is another one multiplied by a unit on the right. -/
local infixl:50 " ~ᵤ " => Associated

namespace Associated

@[refl]
protected theorem refl [Monoid α] (x : α) : x ~ᵤ x :=
  ⟨1, by simp⟩

protected theorem rfl [Monoid α] {x : α} : x ~ᵤ x :=
  .refl x

instance [Monoid α] : IsRefl α Associated :=
  ⟨Associated.refl⟩

@[symm]
protected theorem symm [Monoid α] : ∀ {x y : α}, x ~ᵤ y → y ~ᵤ x
  | x, _, ⟨u, rfl⟩ => ⟨u⁻¹, by rw [mul_assoc, Units.mul_inv, mul_one]⟩

instance [Monoid α] : IsSymm α Associated :=
  ⟨fun _ _ => Associated.symm⟩

protected theorem comm [Monoid α] {x y : α} : x ~ᵤ y ↔ y ~ᵤ x :=
  ⟨Associated.symm, Associated.symm⟩

@[trans]
protected theorem trans [Monoid α] : ∀ {x y z : α}, x ~ᵤ y → y ~ᵤ z → x ~ᵤ z
  | x, _, _, ⟨u, rfl⟩, ⟨v, rfl⟩ => ⟨u * v, by rw [Units.val_mul, mul_assoc]⟩

instance [Monoid α] : IsTrans α Associated :=
  ⟨fun _ _ _ => Associated.trans⟩

/-- The setoid of the relation `x ~ᵤ y` iff there is a unit `u` such that `x * u = y` -/
protected def setoid (α : Type*) [Monoid α] :
    Setoid α where
  r := Associated
  iseqv := ⟨Associated.refl, Associated.symm, Associated.trans⟩

theorem map {M N : Type*} [Monoid M] [Monoid N] {F : Type*} [FunLike F M N] [MonoidHomClass F M N]
    (f : F) {x y : M} (ha : Associated x y) : Associated (f x) (f y) := by
  obtain ⟨u, ha⟩ := ha
  exact ⟨Units.map f u, by rw [← ha, map_mul, Units.coe_map, MonoidHom.coe_coe]⟩

end Associated

attribute [local instance] Associated.setoid

theorem unit_associated_one [Monoid α] {u : αˣ} : (u : α) ~ᵤ 1 :=
  ⟨u⁻¹, Units.mul_inv u⟩

@[simp]
theorem associated_one_iff_isUnit [Monoid α] {a : α} : (a : α) ~ᵤ 1 ↔ IsUnit a :=
  Iff.intro
    (fun h =>
      let ⟨c, h⟩ := h.symm
      h ▸ ⟨c, (one_mul _).symm⟩)
    fun ⟨c, h⟩ => Associated.symm ⟨c, by simp [h]⟩

@[simp]
theorem associated_zero_iff_eq_zero [MonoidWithZero α] (a : α) : a ~ᵤ 0 ↔ a = 0 :=
  Iff.intro
    (fun h => by
      let ⟨u, h⟩ := h.symm
      simpa using h.symm)
    fun h => h ▸ Associated.refl a

theorem associated_one_of_mul_eq_one [CommMonoid α] {a : α} (b : α) (hab : a * b = 1) : a ~ᵤ 1 :=
  show (Units.mkOfMulEqOne a b hab : α) ~ᵤ 1 from unit_associated_one

theorem associated_one_of_associated_mul_one [CommMonoid α] {a b : α} : a * b ~ᵤ 1 → a ~ᵤ 1
  | ⟨u, h⟩ => associated_one_of_mul_eq_one (b * u) <| by simpa [mul_assoc] using h

theorem associated_mul_unit_left {β : Type*} [Monoid β] (a u : β) (hu : IsUnit u) :
    Associated (a * u) a :=
  let ⟨u', hu⟩ := hu
  ⟨u'⁻¹, hu ▸ Units.mul_inv_cancel_right _ _⟩

theorem associated_unit_mul_left {β : Type*} [CommMonoid β] (a u : β) (hu : IsUnit u) :
    Associated (u * a) a := by
  rw [mul_comm]
  exact associated_mul_unit_left _ _ hu

theorem associated_mul_unit_right {β : Type*} [Monoid β] (a u : β) (hu : IsUnit u) :
    Associated a (a * u) :=
  (associated_mul_unit_left a u hu).symm

theorem associated_unit_mul_right {β : Type*} [CommMonoid β] (a u : β) (hu : IsUnit u) :
    Associated a (u * a) :=
  (associated_unit_mul_left a u hu).symm

theorem associated_mul_isUnit_left_iff {β : Type*} [Monoid β] {a u b : β} (hu : IsUnit u) :
    Associated (a * u) b ↔ Associated a b :=
  ⟨(associated_mul_unit_right _ _ hu).trans, (associated_mul_unit_left _ _ hu).trans⟩

theorem associated_isUnit_mul_left_iff {β : Type*} [CommMonoid β] {u a b : β} (hu : IsUnit u) :
    Associated (u * a) b ↔ Associated a b := by
  rw [mul_comm]
  exact associated_mul_isUnit_left_iff hu

theorem associated_mul_isUnit_right_iff {β : Type*} [Monoid β] {a b u : β} (hu : IsUnit u) :
    Associated a (b * u) ↔ Associated a b :=
  Associated.comm.trans <| (associated_mul_isUnit_left_iff hu).trans Associated.comm

theorem associated_isUnit_mul_right_iff {β : Type*} [CommMonoid β] {a u b : β} (hu : IsUnit u) :
    Associated a (u * b) ↔ Associated a b :=
  Associated.comm.trans <| (associated_isUnit_mul_left_iff hu).trans Associated.comm

@[simp]
theorem associated_mul_unit_left_iff {β : Type*} [Monoid β] {a b : β} {u : Units β} :
    Associated (a * u) b ↔ Associated a b :=
  associated_mul_isUnit_left_iff u.isUnit

@[simp]
theorem associated_unit_mul_left_iff {β : Type*} [CommMonoid β] {a b : β} {u : Units β} :
    Associated (↑u * a) b ↔ Associated a b :=
  associated_isUnit_mul_left_iff u.isUnit

@[simp]
theorem associated_mul_unit_right_iff {β : Type*} [Monoid β] {a b : β} {u : Units β} :
    Associated a (b * u) ↔ Associated a b :=
  associated_mul_isUnit_right_iff u.isUnit

@[simp]
theorem associated_unit_mul_right_iff {β : Type*} [CommMonoid β] {a b : β} {u : Units β} :
    Associated a (↑u * b) ↔ Associated a b :=
  associated_isUnit_mul_right_iff u.isUnit

theorem Associated.mul_left [Monoid α] (a : α) {b c : α} (h : b ~ᵤ c) : a * b ~ᵤ a * c := by
  obtain ⟨d, rfl⟩ := h; exact ⟨d, mul_assoc _ _ _⟩

theorem Associated.mul_right [CommMonoid α] {a b : α} (h : a ~ᵤ b) (c : α) : a * c ~ᵤ b * c := by
  obtain ⟨d, rfl⟩ := h; exact ⟨d, mul_right_comm _ _ _⟩

theorem Associated.mul_mul [CommMonoid α] {a₁ a₂ b₁ b₂ : α}
    (h₁ : a₁ ~ᵤ b₁) (h₂ : a₂ ~ᵤ b₂) : a₁ * a₂ ~ᵤ b₁ * b₂ := (h₁.mul_right _).trans (h₂.mul_left _)

theorem Associated.pow_pow [CommMonoid α] {a b : α} {n : ℕ} (h : a ~ᵤ b) : a ^ n ~ᵤ b ^ n := by
  induction n with
  | zero => simp [Associated.refl]
  | succ n ih => convert h.mul_mul ih <;> rw [pow_succ']

protected theorem Associated.dvd [Monoid α] {a b : α} : a ~ᵤ b → a ∣ b := fun ⟨u, hu⟩ =>
  ⟨u, hu.symm⟩

protected theorem Associated.dvd' [Monoid α] {a b : α} (h : a ~ᵤ b) : b ∣ a :=
  h.symm.dvd

protected theorem Associated.dvd_dvd [Monoid α] {a b : α} (h : a ~ᵤ b) : a ∣ b ∧ b ∣ a :=
  ⟨h.dvd, h.symm.dvd⟩

theorem associated_of_dvd_dvd [CancelMonoidWithZero α] {a b : α} (hab : a ∣ b) (hba : b ∣ a) :
    a ~ᵤ b := by
  rcases hab with ⟨c, rfl⟩
  rcases hba with ⟨d, a_eq⟩
  by_cases ha0 : a = 0
  · simp_all
  have hac0 : a * c ≠ 0 := by
    intro con
    rw [con, zero_mul] at a_eq
    apply ha0 a_eq
  have : a * (c * d) = a * 1 := by rw [← mul_assoc, ← a_eq, mul_one]
  have hcd : c * d = 1 := mul_left_cancel₀ ha0 this
  have : a * c * (d * c) = a * c * 1 := by rw [← mul_assoc, ← a_eq, mul_one]
  have hdc : d * c = 1 := mul_left_cancel₀ hac0 this
  exact ⟨⟨c, d, hcd, hdc⟩, rfl⟩

theorem dvd_dvd_iff_associated [CancelMonoidWithZero α] {a b : α} : a ∣ b ∧ b ∣ a ↔ a ~ᵤ b :=
  ⟨fun ⟨h1, h2⟩ => associated_of_dvd_dvd h1 h2, Associated.dvd_dvd⟩

instance [CancelMonoidWithZero α] [DecidableRel ((· ∣ ·) : α → α → Prop)] :
    DecidableRel ((· ~ᵤ ·) : α → α → Prop) := fun _ _ => decidable_of_iff _ dvd_dvd_iff_associated

theorem Associated.dvd_iff_dvd_left [Monoid α] {a b c : α} (h : a ~ᵤ b) : a ∣ c ↔ b ∣ c :=
  let ⟨_, hu⟩ := h
  hu ▸ Units.mul_right_dvd.symm

theorem Associated.dvd_iff_dvd_right [Monoid α] {a b c : α} (h : b ~ᵤ c) : a ∣ b ↔ a ∣ c :=
  let ⟨_, hu⟩ := h
  hu ▸ Units.dvd_mul_right.symm

theorem Associated.eq_zero_iff [MonoidWithZero α] {a b : α} (h : a ~ᵤ b) : a = 0 ↔ b = 0 := by
  obtain ⟨u, rfl⟩ := h
  rw [← Units.eq_mul_inv_iff_mul_eq, zero_mul]

theorem Associated.ne_zero_iff [MonoidWithZero α] {a b : α} (h : a ~ᵤ b) : a ≠ 0 ↔ b ≠ 0 :=
  not_congr h.eq_zero_iff

theorem Associated.neg_left [Monoid α] [HasDistribNeg α] {a b : α} (h : Associated a b) :
    Associated (-a) b :=
  let ⟨u, hu⟩ := h; ⟨-u, by simp [hu]⟩

theorem Associated.neg_right [Monoid α] [HasDistribNeg α] {a b : α} (h : Associated a b) :
    Associated a (-b) :=
  h.symm.neg_left.symm

theorem Associated.neg_neg [Monoid α] [HasDistribNeg α] {a b : α} (h : Associated a b) :
    Associated (-a) (-b) :=
  h.neg_left.neg_right

protected theorem Associated.prime [CommMonoidWithZero α] {p q : α} (h : p ~ᵤ q) (hp : Prime p) :
    Prime q :=
  ⟨h.ne_zero_iff.1 hp.ne_zero,
    let ⟨u, hu⟩ := h
    ⟨fun ⟨v, hv⟩ => hp.not_unit ⟨v * u⁻¹, by simp [hv, hu.symm]⟩,
      hu ▸ by
        simp only [IsUnit.mul_iff, Units.isUnit, and_true, IsUnit.mul_right_dvd]
        intro a b
        exact hp.dvd_or_dvd⟩⟩

theorem prime_mul_iff [CancelCommMonoidWithZero α] {x y : α} :
    Prime (x * y) ↔ (Prime x ∧ IsUnit y) ∨ (IsUnit x ∧ Prime y) := by
  refine ⟨fun h ↦ ?_, ?_⟩
  · rcases of_irreducible_mul h.irreducible with hx | hy
    · exact Or.inr ⟨hx, (associated_unit_mul_left y x hx).prime h⟩
    · exact Or.inl ⟨(associated_mul_unit_left x y hy).prime h, hy⟩
  · rintro (⟨hx, hy⟩ | ⟨hx, hy⟩)
    · exact (associated_mul_unit_left x y hy).symm.prime hx
    · exact (associated_unit_mul_right y x hx).prime hy

@[simp]
lemma prime_pow_iff [CancelCommMonoidWithZero α] {p : α} {n : ℕ} :
    Prime (p ^ n) ↔ Prime p ∧ n = 1 := by
  refine ⟨fun hp ↦ ?_, fun ⟨hp, hn⟩ ↦ by simpa [hn]⟩
  suffices n = 1 by aesop
  cases' n with n
  · simp at hp
  · rw [Nat.succ.injEq]
    rw [pow_succ', prime_mul_iff] at hp
    rcases hp with ⟨hp, hpn⟩ | ⟨hp, hpn⟩
    · by_contra contra
      rw [isUnit_pow_iff contra] at hpn
      exact hp.not_unit hpn
    · exfalso
      exact hpn.not_unit (hp.pow n)

theorem Irreducible.dvd_iff [Monoid α] {x y : α} (hx : Irreducible x) :
    y ∣ x ↔ IsUnit y ∨ Associated x y := by
  constructor
  · rintro ⟨z, hz⟩
    obtain (h|h) := hx.isUnit_or_isUnit hz
    · exact Or.inl h
    · rw [hz]
      exact Or.inr (associated_mul_unit_left _ _ h)
  · rintro (hy|h)
    · exact hy.dvd
    · exact h.symm.dvd

theorem Irreducible.associated_of_dvd [Monoid α] {p q : α} (p_irr : Irreducible p)
    (q_irr : Irreducible q) (dvd : p ∣ q) : Associated p q :=
  ((q_irr.dvd_iff.mp dvd).resolve_left p_irr.not_unit).symm

theorem Irreducible.dvd_irreducible_iff_associated [Monoid α] {p q : α}
    (pp : Irreducible p) (qp : Irreducible q) : p ∣ q ↔ Associated p q :=
  ⟨Irreducible.associated_of_dvd pp qp, Associated.dvd⟩

theorem Prime.associated_of_dvd [CancelCommMonoidWithZero α] {p q : α} (p_prime : Prime p)
    (q_prime : Prime q) (dvd : p ∣ q) : Associated p q :=
  p_prime.irreducible.associated_of_dvd q_prime.irreducible dvd

theorem Prime.dvd_prime_iff_associated [CancelCommMonoidWithZero α] {p q : α} (pp : Prime p)
    (qp : Prime q) : p ∣ q ↔ Associated p q :=
  pp.irreducible.dvd_irreducible_iff_associated qp.irreducible

theorem Associated.prime_iff [CommMonoidWithZero α] {p q : α} (h : p ~ᵤ q) : Prime p ↔ Prime q :=
  ⟨h.prime, h.symm.prime⟩

protected theorem Associated.isUnit [Monoid α] {a b : α} (h : a ~ᵤ b) : IsUnit a → IsUnit b :=
  let ⟨u, hu⟩ := h
  fun ⟨v, hv⟩ => ⟨v * u, by simp [hv, hu.symm]⟩

theorem Associated.isUnit_iff [Monoid α] {a b : α} (h : a ~ᵤ b) : IsUnit a ↔ IsUnit b :=
  ⟨h.isUnit, h.symm.isUnit⟩

theorem Irreducible.isUnit_iff_not_associated_of_dvd [Monoid α]
    {x y : α} (hx : Irreducible x) (hy : y ∣ x) : IsUnit y ↔ ¬ Associated x y :=
  ⟨fun hy hxy => hx.1 (hxy.symm.isUnit hy), (hx.dvd_iff.mp hy).resolve_right⟩

protected theorem Associated.irreducible [Monoid α] {p q : α} (h : p ~ᵤ q) (hp : Irreducible p) :
    Irreducible q :=
  ⟨mt h.symm.isUnit hp.1,
    let ⟨u, hu⟩ := h
    fun a b hab =>
    have hpab : p = a * (b * (u⁻¹ : αˣ)) :=
      calc
        p = p * u * (u⁻¹ : αˣ) := by simp
        _ = _ := by rw [hu]; simp [hab, mul_assoc]

    (hp.isUnit_or_isUnit hpab).elim Or.inl fun ⟨v, hv⟩ => Or.inr ⟨v * u, by simp [hv]⟩⟩

protected theorem Associated.irreducible_iff [Monoid α] {p q : α} (h : p ~ᵤ q) :
    Irreducible p ↔ Irreducible q :=
  ⟨h.irreducible, h.symm.irreducible⟩

theorem Associated.of_mul_left [CancelCommMonoidWithZero α] {a b c d : α} (h : a * b ~ᵤ c * d)
    (h₁ : a ~ᵤ c) (ha : a ≠ 0) : b ~ᵤ d :=
  let ⟨u, hu⟩ := h
  let ⟨v, hv⟩ := Associated.symm h₁
  ⟨u * (v : αˣ),
    mul_left_cancel₀ ha
      (by
        rw [← hv, mul_assoc c (v : α) d, mul_left_comm c, ← hu]
        simp [hv.symm, mul_assoc, mul_comm, mul_left_comm])⟩

theorem Associated.of_mul_right [CancelCommMonoidWithZero α] {a b c d : α} :
    a * b ~ᵤ c * d → b ~ᵤ d → b ≠ 0 → a ~ᵤ c := by
  rw [mul_comm a, mul_comm c]; exact Associated.of_mul_left

theorem Associated.of_pow_associated_of_prime [CancelCommMonoidWithZero α] {p₁ p₂ : α} {k₁ k₂ : ℕ}
    (hp₁ : Prime p₁) (hp₂ : Prime p₂) (hk₁ : 0 < k₁) (h : p₁ ^ k₁ ~ᵤ p₂ ^ k₂) : p₁ ~ᵤ p₂ := by
  have : p₁ ∣ p₂ ^ k₂ := by
    rw [← h.dvd_iff_dvd_right]
    apply dvd_pow_self _ hk₁.ne'
  rw [← hp₁.dvd_prime_iff_associated hp₂]
  exact hp₁.dvd_of_dvd_pow this

theorem Associated.of_pow_associated_of_prime' [CancelCommMonoidWithZero α] {p₁ p₂ : α} {k₁ k₂ : ℕ}
    (hp₁ : Prime p₁) (hp₂ : Prime p₂) (hk₂ : 0 < k₂) (h : p₁ ^ k₁ ~ᵤ p₂ ^ k₂) : p₁ ~ᵤ p₂ :=
  (h.symm.of_pow_associated_of_prime hp₂ hp₁ hk₂).symm

/-- See also `Irreducible.coprime_iff_not_dvd`. -/
lemma Irreducible.isRelPrime_iff_not_dvd [Monoid α] {p n : α} (hp : Irreducible p) :
    IsRelPrime p n ↔ ¬ p ∣ n := by
  refine ⟨fun h contra ↦ hp.not_unit (h dvd_rfl contra), fun hpn d hdp hdn ↦ ?_⟩
  contrapose! hpn
  suffices Associated p d from this.dvd.trans hdn
  exact (hp.dvd_iff.mp hdp).resolve_left hpn

lemma Irreducible.dvd_or_isRelPrime [Monoid α] {p n : α} (hp : Irreducible p) :
    p ∣ n ∨ IsRelPrime p n := Classical.or_iff_not_imp_left.mpr hp.isRelPrime_iff_not_dvd.2

section UniqueUnits

variable [Monoid α] [Unique αˣ]

theorem associated_iff_eq {x y : α} : x ~ᵤ y ↔ x = y := by
  constructor
  · rintro ⟨c, rfl⟩
    rw [units_eq_one c, Units.val_one, mul_one]
  · rintro rfl
    rfl

theorem associated_eq_eq : (Associated : α → α → Prop) = Eq := by
  ext
  rw [associated_iff_eq]

theorem prime_dvd_prime_iff_eq {M : Type*} [CancelCommMonoidWithZero M] [Unique Mˣ] {p q : M}
    (pp : Prime p) (qp : Prime q) : p ∣ q ↔ p = q := by
  rw [pp.dvd_prime_iff_associated qp, ← associated_eq_eq]

end UniqueUnits

section UniqueUnits₀

variable {R : Type*} [CancelCommMonoidWithZero R] [Unique Rˣ] {p₁ p₂ : R} {k₁ k₂ : ℕ}

theorem eq_of_prime_pow_eq (hp₁ : Prime p₁) (hp₂ : Prime p₂) (hk₁ : 0 < k₁)
    (h : p₁ ^ k₁ = p₂ ^ k₂) : p₁ = p₂ := by
  rw [← associated_iff_eq] at h ⊢
  apply h.of_pow_associated_of_prime hp₁ hp₂ hk₁

theorem eq_of_prime_pow_eq' (hp₁ : Prime p₁) (hp₂ : Prime p₂) (hk₁ : 0 < k₂)
    (h : p₁ ^ k₁ = p₂ ^ k₂) : p₁ = p₂ := by
  rw [← associated_iff_eq] at h ⊢
  apply h.of_pow_associated_of_prime' hp₁ hp₂ hk₁

end UniqueUnits₀

/-- The quotient of a monoid by the `Associated` relation. Two elements `x` and `y`
  are associated iff there is a unit `u` such that `x * u = y`. There is a natural
  monoid structure on `Associates α`. -/
abbrev Associates (α : Type*) [Monoid α] : Type _ :=
  Quotient (Associated.setoid α)

namespace Associates

open Associated

/-- The canonical quotient map from a monoid `α` into the `Associates` of `α` -/
protected abbrev mk {α : Type*} [Monoid α] (a : α) : Associates α :=
  ⟦a⟧

instance [Monoid α] : Inhabited (Associates α) :=
  ⟨⟦1⟧⟩

theorem mk_eq_mk_iff_associated [Monoid α] {a b : α} : Associates.mk a = Associates.mk b ↔ a ~ᵤ b :=
  Iff.intro Quotient.exact Quot.sound

theorem quotient_mk_eq_mk [Monoid α] (a : α) : ⟦a⟧ = Associates.mk a :=
  rfl

theorem quot_mk_eq_mk [Monoid α] (a : α) : Quot.mk Setoid.r a = Associates.mk a :=
  rfl

@[simp]
theorem quot_out [Monoid α] (a : Associates α) : Associates.mk (Quot.out a) = a := by
  rw [← quot_mk_eq_mk, Quot.out_eq]

theorem mk_quot_out [Monoid α] (a : α) : Quot.out (Associates.mk a) ~ᵤ a := by
  rw [← Associates.mk_eq_mk_iff_associated, Associates.quot_out]

theorem forall_associated [Monoid α] {p : Associates α → Prop} :
    (∀ a, p a) ↔ ∀ a, p (Associates.mk a) :=
  Iff.intro (fun h _ => h _) fun h a => Quotient.inductionOn a h

theorem mk_surjective [Monoid α] : Function.Surjective (@Associates.mk α _) :=
  forall_associated.2 fun a => ⟨a, rfl⟩

instance [Monoid α] : One (Associates α) :=
  ⟨⟦1⟧⟩

@[simp]
theorem mk_one [Monoid α] : Associates.mk (1 : α) = 1 :=
  rfl

theorem one_eq_mk_one [Monoid α] : (1 : Associates α) = Associates.mk 1 :=
  rfl

@[simp]
theorem mk_eq_one [Monoid α] {a : α} : Associates.mk a = 1 ↔ IsUnit a := by
  rw [← mk_one, mk_eq_mk_iff_associated, associated_one_iff_isUnit]

instance [Monoid α] : Bot (Associates α) :=
  ⟨1⟩

theorem bot_eq_one [Monoid α] : (⊥ : Associates α) = 1 :=
  rfl

theorem exists_rep [Monoid α] (a : Associates α) : ∃ a0 : α, Associates.mk a0 = a :=
  Quot.exists_rep a

instance [Monoid α] [Subsingleton α] :
    Unique (Associates α) where
  default := 1
  uniq := forall_associated.2 fun _ ↦ mk_eq_one.2 <| isUnit_of_subsingleton _

theorem mk_injective [Monoid α] [Unique (Units α)] : Function.Injective (@Associates.mk α _) :=
  fun _ _ h => associated_iff_eq.mp (Associates.mk_eq_mk_iff_associated.mp h)

section CommMonoid

variable [CommMonoid α]

instance instMul : Mul (Associates α) :=
  ⟨Quotient.map₂ (· * ·) fun _ _ h₁ _ _ h₂ ↦ h₁.mul_mul h₂⟩

theorem mk_mul_mk {x y : α} : Associates.mk x * Associates.mk y = Associates.mk (x * y) :=
  rfl

instance instCommMonoid : CommMonoid (Associates α) where
  one := 1
  mul := (· * ·)
  mul_one a' := Quotient.inductionOn a' fun a => show ⟦a * 1⟧ = ⟦a⟧ by simp
  one_mul a' := Quotient.inductionOn a' fun a => show ⟦1 * a⟧ = ⟦a⟧ by simp
  mul_assoc a' b' c' :=
    Quotient.inductionOn₃ a' b' c' fun a b c =>
      show ⟦a * b * c⟧ = ⟦a * (b * c)⟧ by rw [mul_assoc]
  mul_comm a' b' :=
    Quotient.inductionOn₂ a' b' fun a b => show ⟦a * b⟧ = ⟦b * a⟧ by rw [mul_comm]

instance instPreorder : Preorder (Associates α) where
  le := Dvd.dvd
  le_refl := dvd_refl
  le_trans a b c := dvd_trans

/-- `Associates.mk` as a `MonoidHom`. -/
protected def mkMonoidHom : α →* Associates α where
  toFun := Associates.mk
  map_one' := mk_one
  map_mul' _ _ := mk_mul_mk

@[simp]
theorem mkMonoidHom_apply (a : α) : Associates.mkMonoidHom a = Associates.mk a :=
  rfl

theorem associated_map_mk {f : Associates α →* α} (hinv : Function.RightInverse f Associates.mk)
    (a : α) : a ~ᵤ f (Associates.mk a) :=
  Associates.mk_eq_mk_iff_associated.1 (hinv (Associates.mk a)).symm

theorem mk_pow (a : α) (n : ℕ) : Associates.mk (a ^ n) = Associates.mk a ^ n := by
  induction n <;> simp [*, pow_succ, Associates.mk_mul_mk.symm]

theorem dvd_eq_le : ((· ∣ ·) : Associates α → Associates α → Prop) = (· ≤ ·) :=
  rfl

theorem mul_eq_one_iff {x y : Associates α} : x * y = 1 ↔ x = 1 ∧ y = 1 :=
  Iff.intro
    (Quotient.inductionOn₂ x y fun a b h =>
      have : a * b ~ᵤ 1 := Quotient.exact h
      ⟨Quotient.sound <| associated_one_of_associated_mul_one this,
        Quotient.sound <| associated_one_of_associated_mul_one (b := a) (by rwa [mul_comm])⟩)
    (by simp (config := { contextual := true }))

theorem units_eq_one (u : (Associates α)ˣ) : u = 1 :=
  Units.ext (mul_eq_one_iff.1 u.val_inv).1

instance uniqueUnits : Unique (Associates α)ˣ where
  default := 1
  uniq := Associates.units_eq_one

@[simp]
theorem coe_unit_eq_one (u : (Associates α)ˣ) : (u : Associates α) = 1 := by
  simp [eq_iff_true_of_subsingleton]

theorem isUnit_iff_eq_one (a : Associates α) : IsUnit a ↔ a = 1 :=
  Iff.intro (fun ⟨_, h⟩ => h ▸ coe_unit_eq_one _) fun h => h.symm ▸ isUnit_one

theorem isUnit_iff_eq_bot {a : Associates α} : IsUnit a ↔ a = ⊥ := by
  rw [Associates.isUnit_iff_eq_one, bot_eq_one]

theorem isUnit_mk {a : α} : IsUnit (Associates.mk a) ↔ IsUnit a :=
  calc
    IsUnit (Associates.mk a) ↔ a ~ᵤ 1 := by
      rw [isUnit_iff_eq_one, one_eq_mk_one, mk_eq_mk_iff_associated]
    _ ↔ IsUnit a := associated_one_iff_isUnit

section Order

theorem mul_mono {a b c d : Associates α} (h₁ : a ≤ b) (h₂ : c ≤ d) : a * c ≤ b * d :=
  let ⟨x, hx⟩ := h₁
  let ⟨y, hy⟩ := h₂
  ⟨x * y, by simp [hx, hy, mul_comm, mul_assoc, mul_left_comm]⟩

theorem one_le {a : Associates α} : 1 ≤ a :=
  Dvd.intro _ (one_mul a)

theorem le_mul_right {a b : Associates α} : a ≤ a * b :=
  ⟨b, rfl⟩

theorem le_mul_left {a b : Associates α} : a ≤ b * a := by rw [mul_comm]; exact le_mul_right

instance instOrderBot : OrderBot (Associates α) where
  bot := 1
  bot_le _ := one_le

end Order

@[simp]
theorem mk_dvd_mk {a b : α} : Associates.mk a ∣ Associates.mk b ↔ a ∣ b := by
  simp only [dvd_def, mk_surjective.exists, mk_mul_mk, mk_eq_mk_iff_associated,
    Associated.comm (x := b)]
  constructor
  · rintro ⟨x, u, rfl⟩
    exact ⟨_, mul_assoc ..⟩
  · rintro ⟨c, rfl⟩
    use c

theorem dvd_of_mk_le_mk {a b : α} : Associates.mk a ≤ Associates.mk b → a ∣ b :=
  mk_dvd_mk.mp

theorem mk_le_mk_of_dvd {a b : α} : a ∣ b → Associates.mk a ≤ Associates.mk b :=
  mk_dvd_mk.mpr

theorem mk_le_mk_iff_dvd {a b : α} : Associates.mk a ≤ Associates.mk b ↔ a ∣ b := mk_dvd_mk

@[deprecated (since := "2024-03-16")] alias mk_le_mk_iff_dvd_iff := mk_le_mk_iff_dvd

@[simp]
theorem isPrimal_mk {a : α} : IsPrimal (Associates.mk a) ↔ IsPrimal a := by
  simp_rw [IsPrimal, forall_associated, mk_surjective.exists, mk_mul_mk, mk_dvd_mk]
  constructor <;> intro h b c dvd <;> obtain ⟨a₁, a₂, h₁, h₂, eq⟩ := @h b c dvd
  · obtain ⟨u, rfl⟩ := mk_eq_mk_iff_associated.mp eq.symm
    exact ⟨a₁, a₂ * u, h₁, Units.mul_right_dvd.mpr h₂, mul_assoc _ _ _⟩
  · exact ⟨a₁, a₂, h₁, h₂, congr_arg _ eq⟩

@[deprecated (since := "2024-03-16")] alias isPrimal_iff := isPrimal_mk

@[simp]
theorem decompositionMonoid_iff : DecompositionMonoid (Associates α) ↔ DecompositionMonoid α := by
  simp_rw [_root_.decompositionMonoid_iff, forall_associated, isPrimal_mk]

instance instDecompositionMonoid [DecompositionMonoid α] : DecompositionMonoid (Associates α) :=
  decompositionMonoid_iff.mpr ‹_›

@[simp]
theorem mk_isRelPrime_iff {a b : α} :
    IsRelPrime (Associates.mk a) (Associates.mk b) ↔ IsRelPrime a b := by
  simp_rw [IsRelPrime, forall_associated, mk_dvd_mk, isUnit_mk]

end CommMonoid

instance [Zero α] [Monoid α] : Zero (Associates α) :=
  ⟨⟦0⟧⟩

instance [Zero α] [Monoid α] : Top (Associates α) :=
  ⟨0⟩

@[simp] theorem mk_zero [Zero α] [Monoid α] : Associates.mk (0 : α) = 0 := rfl

section MonoidWithZero

variable [MonoidWithZero α]

@[simp]
theorem mk_eq_zero {a : α} : Associates.mk a = 0 ↔ a = 0 :=
  ⟨fun h => (associated_zero_iff_eq_zero a).1 <| Quotient.exact h, fun h => h.symm ▸ rfl⟩

@[simp]
theorem quot_out_zero : Quot.out (0 : Associates α) = 0 := by rw [← mk_eq_zero, quot_out]

theorem mk_ne_zero {a : α} : Associates.mk a ≠ 0 ↔ a ≠ 0 :=
  not_congr mk_eq_zero

instance [Nontrivial α] : Nontrivial (Associates α) :=
  ⟨⟨1, 0, mk_ne_zero.2 one_ne_zero⟩⟩

theorem exists_non_zero_rep {a : Associates α} : a ≠ 0 → ∃ a0 : α, a0 ≠ 0 ∧ Associates.mk a0 = a :=
  Quotient.inductionOn a fun b nz => ⟨b, mt (congr_arg Quotient.mk'') nz, rfl⟩

end MonoidWithZero

section CommMonoidWithZero

variable [CommMonoidWithZero α]

instance instCommMonoidWithZero : CommMonoidWithZero (Associates α) where
    zero_mul := forall_associated.2 fun a ↦ by rw [← mk_zero, mk_mul_mk, zero_mul]
    mul_zero := forall_associated.2 fun a ↦ by rw [← mk_zero, mk_mul_mk, mul_zero]

instance instOrderTop : OrderTop (Associates α) where
  top := 0
  le_top := dvd_zero

@[simp] protected theorem le_zero (a : Associates α) : a ≤ 0 := le_top

instance instBoundedOrder : BoundedOrder (Associates α) where

instance [DecidableRel ((· ∣ ·) : α → α → Prop)] :
    DecidableRel ((· ∣ ·) : Associates α → Associates α → Prop) := fun a b =>
  Quotient.recOnSubsingleton₂ a b fun _ _ => decidable_of_iff' _ mk_dvd_mk

theorem Prime.le_or_le {p : Associates α} (hp : Prime p) {a b : Associates α} (h : p ≤ a * b) :
    p ≤ a ∨ p ≤ b :=
  hp.2.2 a b h

@[simp]
theorem prime_mk {p : α} : Prime (Associates.mk p) ↔ Prime p := by
  rw [Prime, _root_.Prime, forall_associated]
  simp only [forall_associated, mk_ne_zero, isUnit_mk, mk_mul_mk, mk_dvd_mk]

@[simp]
theorem irreducible_mk {a : α} : Irreducible (Associates.mk a) ↔ Irreducible a := by
  simp only [irreducible_iff, isUnit_mk, forall_associated, isUnit_mk, mk_mul_mk,
    mk_eq_mk_iff_associated, Associated.comm (x := a)]
  apply Iff.rfl.and
  constructor
  · rintro h x y rfl
    exact h _ _ <| .refl _
  · rintro h x y ⟨u, rfl⟩
    simpa using h x (y * u) (mul_assoc _ _ _)

@[simp]
theorem mk_dvdNotUnit_mk_iff {a b : α} :
    DvdNotUnit (Associates.mk a) (Associates.mk b) ↔ DvdNotUnit a b := by
  simp only [DvdNotUnit, mk_ne_zero, mk_surjective.exists, isUnit_mk, mk_mul_mk,
    mk_eq_mk_iff_associated, Associated.comm (x := b)]
  refine Iff.rfl.and ?_
  constructor
  · rintro ⟨x, hx, u, rfl⟩
    refine ⟨x * u, ?_, mul_assoc ..⟩
    simpa
  · rintro ⟨x, ⟨hx, rfl⟩⟩
    use x

theorem dvdNotUnit_of_lt {a b : Associates α} (hlt : a < b) : DvdNotUnit a b := by
  constructor
  · rintro rfl
    apply not_lt_of_le _ hlt
    apply dvd_zero
  rcases hlt with ⟨⟨x, rfl⟩, ndvd⟩
  refine ⟨x, ?_, rfl⟩
  contrapose! ndvd
  rcases ndvd with ⟨u, rfl⟩
  simp

theorem irreducible_iff_prime_iff :
    (∀ a : α, Irreducible a ↔ Prime a) ↔ ∀ a : Associates α, Irreducible a ↔ Prime a := by
  simp_rw [forall_associated, irreducible_mk, prime_mk]

end CommMonoidWithZero

section CancelCommMonoidWithZero

variable [CancelCommMonoidWithZero α]

instance instPartialOrder : PartialOrder (Associates α) where
  le_antisymm := mk_surjective.forall₂.2 fun _a _b hab hba => mk_eq_mk_iff_associated.2 <|
    associated_of_dvd_dvd (dvd_of_mk_le_mk hab) (dvd_of_mk_le_mk hba)

instance instCancelCommMonoidWithZero : CancelCommMonoidWithZero (Associates α) :=
  { (by infer_instance : CommMonoidWithZero (Associates α)) with
    mul_left_cancel_of_ne_zero := by
      rintro ⟨a⟩ ⟨b⟩ ⟨c⟩ ha h
      rcases Quotient.exact' h with ⟨u, hu⟩
      have hu : a * (b * ↑u) = a * c := by rwa [← mul_assoc]
      exact Quotient.sound' ⟨u, mul_left_cancel₀ (mk_ne_zero.1 ha) hu⟩ }

theorem _root_.associates_irreducible_iff_prime [DecompositionMonoid α] {p : Associates α} :
    Irreducible p ↔ Prime p := irreducible_iff_prime

instance : NoZeroDivisors (Associates α) := by infer_instance

theorem le_of_mul_le_mul_left (a b c : Associates α) (ha : a ≠ 0) : a * b ≤ a * c → b ≤ c
  | ⟨d, hd⟩ => ⟨d, mul_left_cancel₀ ha <| by rwa [← mul_assoc]⟩

theorem one_or_eq_of_le_of_prime {p m : Associates α} (hp : Prime p) (hle : m ≤ p) :
    m = 1 ∨ m = p := by
  rcases mk_surjective p with ⟨p, rfl⟩
  rcases mk_surjective m with ⟨m, rfl⟩
  simpa [mk_eq_mk_iff_associated, Associated.comm, -Quotient.eq]
    using (prime_mk.1 hp).irreducible.dvd_iff.mp (mk_le_mk_iff_dvd.1 hle)

theorem dvdNotUnit_iff_lt {a b : Associates α} : DvdNotUnit a b ↔ a < b :=
  dvd_and_not_dvd_iff.symm

theorem le_one_iff {p : Associates α} : p ≤ 1 ↔ p = 1 := by rw [← Associates.bot_eq_one, le_bot_iff]

end CancelCommMonoidWithZero

end Associates

section CommMonoidWithZero

theorem DvdNotUnit.isUnit_of_irreducible_right [CommMonoidWithZero α] {p q : α}
    (h : DvdNotUnit p q) (hq : Irreducible q) : IsUnit p := by
  obtain ⟨_, x, hx, hx'⟩ := h
  exact Or.resolve_right ((irreducible_iff.1 hq).right p x hx') hx

theorem not_irreducible_of_not_unit_dvdNotUnit [CommMonoidWithZero α] {p q : α} (hp : ¬IsUnit p)
    (h : DvdNotUnit p q) : ¬Irreducible q :=
  mt h.isUnit_of_irreducible_right hp

theorem DvdNotUnit.not_unit [CommMonoidWithZero α] {p q : α} (hp : DvdNotUnit p q) : ¬IsUnit q := by
  obtain ⟨-, x, hx, rfl⟩ := hp
  exact fun hc => hx (isUnit_iff_dvd_one.mpr (dvd_of_mul_left_dvd (isUnit_iff_dvd_one.mp hc)))

theorem dvdNotUnit_of_dvdNotUnit_associated [CommMonoidWithZero α] [Nontrivial α] {p q r : α}
    (h : DvdNotUnit p q) (h' : Associated q r) : DvdNotUnit p r := by
  obtain ⟨u, rfl⟩ := Associated.symm h'
  obtain ⟨hp, x, hx⟩ := h
  refine ⟨hp, x * ↑u⁻¹, DvdNotUnit.not_unit ⟨u⁻¹.ne_zero, x, hx.left, mul_comm _ _⟩, ?_⟩
  rw [← mul_assoc, ← hx.right, mul_assoc, Units.mul_inv, mul_one]

end CommMonoidWithZero

section CancelCommMonoidWithZero

theorem isUnit_of_associated_mul [CancelCommMonoidWithZero α] {p b : α} (h : Associated (p * b) p)
    (hp : p ≠ 0) : IsUnit b := by
  cases' h with a ha
  refine isUnit_of_mul_eq_one b a ((mul_right_inj' hp).mp ?_)
  rwa [← mul_assoc, mul_one]

theorem DvdNotUnit.not_associated [CancelCommMonoidWithZero α] {p q : α} (h : DvdNotUnit p q) :
    ¬Associated p q := by
  rintro ⟨a, rfl⟩
  obtain ⟨hp, x, hx, hx'⟩ := h
  rcases (mul_right_inj' hp).mp hx' with rfl
  exact hx a.isUnit

theorem DvdNotUnit.ne [CancelCommMonoidWithZero α] {p q : α} (h : DvdNotUnit p q) : p ≠ q := by
  by_contra hcontra
  obtain ⟨hp, x, hx', hx''⟩ := h
  conv_lhs at hx'' => rw [← hcontra, ← mul_one p]
  rw [(mul_left_cancel₀ hp hx'').symm] at hx'
  exact hx' isUnit_one

theorem pow_injective_of_not_unit [CancelCommMonoidWithZero α] {q : α} (hq : ¬IsUnit q)
    (hq' : q ≠ 0) : Function.Injective fun n : ℕ => q ^ n := by
  refine injective_of_lt_imp_ne fun n m h => DvdNotUnit.ne ⟨pow_ne_zero n hq', q ^ (m - n), ?_, ?_⟩
  · exact not_isUnit_of_not_isUnit_dvd hq (dvd_pow (dvd_refl _) (Nat.sub_pos_of_lt h).ne')
  · exact (pow_mul_pow_sub q h.le).symm

theorem dvd_prime_pow [CancelCommMonoidWithZero α] {p q : α} (hp : Prime p) (n : ℕ) :
    q ∣ p ^ n ↔ ∃ i ≤ n, Associated q (p ^ i) := by
  induction n generalizing q with
  | zero =>
    simp [← isUnit_iff_dvd_one, associated_one_iff_isUnit]
  | succ n ih =>
    refine ⟨fun h => ?_, fun ⟨i, hi, hq⟩ => hq.dvd.trans (pow_dvd_pow p hi)⟩
    rw [pow_succ'] at h
    rcases hp.left_dvd_or_dvd_right_of_dvd_mul h with (⟨q, rfl⟩ | hno)
    · rw [mul_dvd_mul_iff_left hp.ne_zero, ih] at h
      rcases h with ⟨i, hi, hq⟩
      refine ⟨i + 1, Nat.succ_le_succ hi, (hq.mul_left p).trans ?_⟩
      rw [pow_succ']
    · obtain ⟨i, hi, hq⟩ := ih.mp hno
      exact ⟨i, hi.trans n.le_succ, hq⟩

end CancelCommMonoidWithZero

assert_not_exists OrderedCommMonoid
assert_not_exists Multiset<|MERGE_RESOLUTION|>--- conflicted
+++ resolved
@@ -69,16 +69,9 @@
 theorem not_dvd_mul {a b : α} (ha : ¬ p ∣ a) (hb : ¬ p ∣ b) : ¬ p ∣ a * b :=
   hp.dvd_mul.not.mpr <| not_or.mpr ⟨ha, hb⟩
 
-<<<<<<< HEAD
 theorem dvd_of_dvd_pow {a : α} {n : ℕ} (h : p ∣ a ^ n) : p ∣ a := by
   induction' n with n ih
   · rw [pow_zero] at h
-=======
-theorem dvd_of_dvd_pow (hp : Prime p) {a : α} {n : ℕ} (h : p ∣ a ^ n) : p ∣ a := by
-  induction n with
-  | zero =>
-    rw [pow_zero] at h
->>>>>>> 0077925c
     have := isUnit_of_dvd_one h
     have := not_unit hp
     contradiction
