--- conflicted
+++ resolved
@@ -1040,11 +1040,7 @@
 theorem mk_le_mk_iff_dvd {a b : α} : Associates.mk a ≤ Associates.mk b ↔ a ∣ b := mk_dvd_mk
 #align associates.mk_le_mk_iff_dvd_iff Associates.mk_le_mk_iff_dvd
 
-<<<<<<< HEAD
-@[deprecated] alias mk_le_mk_iff_dvd_iff := mk_le_mk_iff_dvd
-=======
 @[deprecated (since := "2024-03-16")] alias mk_le_mk_iff_dvd_iff := mk_le_mk_iff_dvd
->>>>>>> c9ee63a2
 
 @[simp]
 theorem isPrimal_mk {a : α} : IsPrimal (Associates.mk a) ↔ IsPrimal a := by
@@ -1054,11 +1050,7 @@
     exact ⟨a₁, a₂ * u, h₁, Units.mul_right_dvd.mpr h₂, mul_assoc _ _ _⟩
   · exact ⟨a₁, a₂, h₁, h₂, congr_arg _ eq⟩
 
-<<<<<<< HEAD
-@[deprecated] alias isPrimal_iff := isPrimal_mk -- 2024/03/16
-=======
 @[deprecated (since := "2024-03-16")] alias isPrimal_iff := isPrimal_mk
->>>>>>> c9ee63a2
 
 @[simp]
 theorem decompositionMonoid_iff : DecompositionMonoid (Associates α) ↔ DecompositionMonoid α := by
