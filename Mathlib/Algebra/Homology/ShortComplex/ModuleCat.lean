--- conflicted
+++ resolved
@@ -170,12 +170,7 @@
 quotient of `LinearMap.ker S.g` by the image of
 `S.moduleCatToCycles : S.X₁ →ₗ[R] LinearMap.ker S.g`. -/
 noncomputable def moduleCatHomologyIso :
-<<<<<<< HEAD
-    S.homology ≅
-      S.moduleCatHomology :=
-=======
     S.homology ≅ S.moduleCatHomology :=
->>>>>>> e8bfb678
   S.moduleCatLeftHomologyData.homologyIso
 
 @[reassoc (attr := simp, elementwise)]
