--- conflicted
+++ resolved
@@ -24,16 +24,12 @@
 
 -/
 
-<<<<<<< HEAD
 /- redundant with the new homology API
 
 set_option autoImplicit true
 
 
-universe v u
-=======
 universe v u w
->>>>>>> 6e3842d1
 
 open CategoryTheory CategoryTheory.Limits
 
@@ -380,13 +376,8 @@
 variable {A B C : V} {f : A ⟶ B} {g : B ⟶ C} (w : f ≫ g = 0) {f' : A ⟶ B} {g' : B ⟶ C}
   (w' : f' ≫ g' = 0) [HasKernels V] [HasCokernels V] [HasImages V] [HasImageMaps V]
 
-<<<<<<< HEAD
--- porting note: removed the private auxiliary tactic which becomes unnecessary
---/-- Custom tactic to golf and speedup boring proofs in `homology'.congr`. -/
-=======
 -- Porting note: removed the private auxiliary tactic which becomes unnecessary
 --/-- Custom tactic to golf and speedup boring proofs in `homology.congr`. -/
->>>>>>> 6e3842d1
 --private unsafe def aux_tac : tactic Unit :=
 --  sorry -/
 
