--- conflicted
+++ resolved
@@ -158,10 +158,7 @@
 
 lemma exact₀ (S : ComposableArrows C 0) : S.Exact where
   toIsComplex := S.isComplex₀
-<<<<<<< HEAD
-=======
   -- See https://github.com/leanprover/lean4/issues/2862
->>>>>>> 9943ded1
   exact i hi := by simp at hi
 
 lemma exact₁ (S : ComposableArrows C 1) : S.Exact where
