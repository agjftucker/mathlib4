--- conflicted
+++ resolved
@@ -349,12 +349,7 @@
       HomologicalComplex.eval C (ComplexShape.up ℤ) i ≅
       HomologicalComplex.eval C (ComplexShape.up ℤ) i' :=
   NatIso.ofComponents (fun K => K.XIsoOfEq (by dsimp; rw [← hi, add_comm i]))
-<<<<<<< HEAD
-
-attribute [local simp] XIsoOfEq_hom_naturality
-=======
     (by intros; simp)
->>>>>>> 079d9079
 
 end CochainComplex
 
