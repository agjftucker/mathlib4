--- conflicted
+++ resolved
@@ -139,7 +139,6 @@
 
 instance : (HomologicalComplex.quasiIso C (ComplexShape.up ℤ)).IsCompatibleWithShift ℤ where
   condition n := by ext; apply quasiIso_shift_iff
-<<<<<<< HEAD
 
 variable (C) in
 lemma homologyFunctor_shift (n : ℤ) :
@@ -168,36 +167,6 @@
     ShortComplex.liftCycles_comp_cyclesMap_assoc, shiftShortComplexFunctorIso_inv_app_τ₂,
     assoc, Iso.hom_inv_id, comp_id]
   rfl
-=======
->>>>>>> ba7c74b5
-
-variable (C) in
-lemma homologyFunctor_shift (n : ℤ) :
-    (homologyFunctor C (ComplexShape.up ℤ) 0).shift n =
-      homologyFunctor C (ComplexShape.up ℤ) n := rfl
-
-@[reassoc]
-lemma liftCycles_shift_homologyπ
-    (K : CochainComplex C ℤ) {A : C} {n i : ℤ} (f : A ⟶ (K⟦n⟧).X i) (j : ℤ)
-    (hj : (up ℤ).next i = j) (hf : f ≫ (K⟦n⟧).d i j = 0) (i' : ℤ) (hi' : n + i = i') (j' : ℤ)
-    (hj' : (up ℤ).next i' = j') :
-    (K⟦n⟧).liftCycles f j hj hf ≫ (K⟦n⟧).homologyπ i =
-      K.liftCycles (f ≫ (K.shiftFunctorObjXIso n i i' (by omega)).hom) j' hj' (by
-        simp only [next] at hj hj'
-        obtain rfl : i' = i + n := by omega
-        obtain rfl : j' = j + n := by omega
-        dsimp at hf ⊢
-        simp only [Linear.comp_units_smul] at hf
-        apply (one_smul (M := ℤˣ) _).symm.trans _
-        rw [← Int.units_mul_self n.negOnePow, mul_smul, comp_id, hf, smul_zero]) ≫
-        K.homologyπ i' ≫
-          ((HomologicalComplex.homologyFunctor C (up ℤ) 0).shiftIso n i i' hi').inv.app K := by
-  simp only [liftCycles, homologyπ,
-    shiftFunctorObjXIso, Functor.shiftIso, Functor.ShiftSequence.shiftIso,
-    ShiftSequence.shiftIso_inv_app, ShortComplex.homologyπ_naturality,
-    ShortComplex.liftCycles_comp_cyclesMap_assoc, shiftShortComplexFunctorIso_inv_app_τ₂,
-    assoc, Iso.hom_inv_id, comp_id]
-  rfl
 
 end CochainComplex
 
