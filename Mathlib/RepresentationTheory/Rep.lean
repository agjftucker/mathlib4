/-
Copyright (c) 2020 Kim Morrison. All rights reserved.
Released under Apache 2.0 license as described in the file LICENSE.
Authors: Kim Morrison
-/
import Mathlib.Algebra.Category.ModuleCat.Adjunctions
import Mathlib.Algebra.Category.ModuleCat.EpiMono
import Mathlib.Algebra.Category.ModuleCat.Limits
import Mathlib.Algebra.Category.ModuleCat.Colimits
import Mathlib.Algebra.Category.ModuleCat.Monoidal.Symmetric
import Mathlib.CategoryTheory.Elementwise
import Mathlib.CategoryTheory.Action.Monoidal
import Mathlib.RepresentationTheory.Basic

/-!
# `Rep k G` is the category of `k`-linear representations of `G`.

If `V : Rep k G`, there is a coercion that allows you to treat `V` as a type,
and this type comes equipped with a `Module k V` instance.
Also `V.ρ` gives the homomorphism `G →* (V →ₗ[k] V)`.

Conversely, given a homomorphism `ρ : G →* (V →ₗ[k] V)`,
you can construct the bundled representation as `Rep.of ρ`.

We construct the categorical equivalence `Rep k G ≌ ModuleCat (MonoidAlgebra k G)`.
We verify that `Rep k G` is a `k`-linear abelian symmetric monoidal category with all (co)limits.
-/

suppress_compilation

universe u

open CategoryTheory

open CategoryTheory.Limits

/-- The category of `k`-linear representations of a monoid `G`. -/
abbrev Rep (k G : Type u) [Ring k] [Monoid G] :=
  Action (ModuleCat.{u} k) G

instance (k G : Type u) [CommRing k] [Monoid G] : Linear k (Rep k G) := by infer_instance

namespace Rep

variable {k G : Type u} [CommRing k]

section

variable [Monoid G]

instance : CoeSort (Rep k G) (Type u) :=
  ⟨fun V => V.V⟩

instance (V : Rep k G) : AddCommGroup V := by
  change AddCommGroup ((forget₂ (Rep k G) (ModuleCat k)).obj V); infer_instance

instance (V : Rep k G) : Module k V := by
  change Module k ((forget₂ (Rep k G) (ModuleCat k)).obj V)
  infer_instance

/-- Specialize the existing `Action.ρ`, changing the type to `Representation k G V`.
-/
def ρ (V : Rep k G) : Representation k G V :=
-- Porting note: was `V.ρ`
  (ModuleCat.endRingEquiv V.V).toMonoidHom.comp (Action.ρ V)

/-- Lift an unbundled representation to `Rep`. -/
abbrev of {V : Type u} [AddCommGroup V] [Module k V] (ρ : G →* V →ₗ[k] V) : Rep k G :=
  ⟨ModuleCat.of k V, (ModuleCat.endRingEquiv _).symm.toMonoidHom.comp ρ⟩

theorem coe_of {V : Type u} [AddCommGroup V] [Module k V] (ρ : G →* V →ₗ[k] V) :
    (of ρ : Type u) = V :=
  rfl

@[simp]
theorem of_ρ {V : Type u} [AddCommGroup V] [Module k V] (ρ : G →* V →ₗ[k] V) : (of ρ).ρ = ρ :=
  rfl

theorem Action_ρ_eq_ρ {A : Rep k G} :
    Action.ρ A = (ModuleCat.endRingEquiv _).symm.toMonoidHom.comp A.ρ :=
  rfl

@[simp]
lemma ρ_hom {X : Rep k G} (g : G) : (Action.ρ X g).hom = X.ρ g := rfl

@[simp]
lemma ofHom_ρ {X : Rep k G} (g : G) : ModuleCat.ofHom (X.ρ g) = Action.ρ X g := rfl

@[simp]
theorem ρ_inv_self_apply {G : Type u} [Group G] (A : Rep k G) (g : G) (x : A) :
    A.ρ g⁻¹ (A.ρ g x) = x :=
  show (A.ρ g⁻¹ * A.ρ g) x = x by rw [← map_mul, inv_mul_cancel, map_one, LinearMap.one_apply]

@[simp]
theorem ρ_self_inv_apply {G : Type u} [Group G] {A : Rep k G} (g : G) (x : A) :
    A.ρ g (A.ρ g⁻¹ x) = x :=
  show (A.ρ g * A.ρ g⁻¹) x = x by rw [← map_mul, mul_inv_cancel, map_one, LinearMap.one_apply]

theorem hom_comm_apply {A B : Rep k G} (f : A ⟶ B) (g : G) (x : A) :
    f.hom (A.ρ g x) = B.ρ g (f.hom x) :=
  LinearMap.ext_iff.1 (ModuleCat.hom_ext_iff.mp (f.comm g)) x

variable (k G)

/-- The trivial `k`-linear `G`-representation on a `k`-module `V.` -/
abbrev trivial (V : Type u) [AddCommGroup V] [Module k V] : Rep k G :=
  Rep.of (Representation.trivial k G V)

variable {k G}

theorem trivial_def {V : Type u} [AddCommGroup V] [Module k V] (g : G) :
    (trivial k G V).ρ g = LinearMap.id :=
  rfl

/-- A predicate for representations that fix every element. -/
abbrev IsTrivial (A : Rep k G) := A.ρ.IsTrivial

instance {V : Type u} [AddCommGroup V] [Module k V] :
    IsTrivial (Rep.trivial k G V) where

instance {V : Type u} [AddCommGroup V] [Module k V] (ρ : Representation k G V) [ρ.IsTrivial] :
    IsTrivial (Rep.of ρ) := ‹_›

-- Porting note: the two following instances were found automatically in mathlib3
noncomputable instance : PreservesLimits (forget₂ (Rep k G) (ModuleCat.{u} k)) :=
  Action.preservesLimits_forget.{u} _ _

noncomputable instance : PreservesColimits (forget₂ (Rep k G) (ModuleCat.{u} k)) :=
  Action.preservesColimits_forget.{u} _ _

<<<<<<< HEAD
open MonoidalCategory in
@[simp]
theorem tensor_ρ {A B : Rep k G} : (A ⊗ B).ρ = A.ρ.tprod B.ρ := rfl
=======
theorem epi_iff_surjective {A B : Rep k G} (f : A ⟶ B) : Epi f ↔ Function.Surjective f.hom :=
  ⟨fun _ => (ModuleCat.epi_iff_surjective ((forget₂ _ _).map f)).1 inferInstance,
  fun h => (forget₂ _ _).epi_of_epi_map ((ModuleCat.epi_iff_surjective <|
    (forget₂ _ _).map f).2 h)⟩

theorem mono_iff_injective {A B : Rep k G} (f : A ⟶ B) : Mono f ↔ Function.Injective f.hom :=
  ⟨fun _ => (ModuleCat.mono_iff_injective ((forget₂ _ _).map f)).1 inferInstance,
  fun h => (forget₂ _ _).mono_of_mono_map ((ModuleCat.mono_iff_injective <|
    (forget₂ _ _).map f).2 h)⟩

open MonoidalCategory in
@[simp]
theorem tensor_ρ {A B : Rep k G} : (A ⊗ B).ρ = A.ρ.tprod B.ρ := rfl

@[simp]
lemma res_obj_ρ {H : Type u} [Monoid H] (f : G →* H) (A : Rep k H) (g : G) :
    DFunLike.coe (F := G →* (A →ₗ[k] A)) (ρ ((Action.res _ f).obj A)) g = A.ρ (f g) := rfl
>>>>>>> 6dba2e5d

section Linearization

variable (k G)

/-- The monoidal functor sending a type `H` with a `G`-action to the induced `k`-linear
`G`-representation on `k[H].` -/
noncomputable def linearization : (Action (Type u) G) ⥤ (Rep k G) :=
  (ModuleCat.free k).mapAction G

instance : (linearization k G).Monoidal := by
  dsimp only [linearization]
  infer_instance

variable {k G}

@[simp]
theorem linearization_obj_ρ (X : Action (Type u) G) (g : G) (x : X.V →₀ k) :
    ((linearization k G).obj X).ρ g x = Finsupp.lmapDomain k k (X.ρ g) x :=
  rfl

theorem linearization_of (X : Action (Type u) G) (g : G) (x : X.V) :
    ((linearization k G).obj X).ρ g (Finsupp.single x (1 : k))
      = Finsupp.single (X.ρ g x) (1 : k) := by
  rw [linearization_obj_ρ, Finsupp.lmapDomain_apply, Finsupp.mapDomain_single]

-- Porting note (https://github.com/leanprover-community/mathlib4/issues/11041): helps fixing `linearizationTrivialIso` since change in behaviour of `ext`.
theorem linearization_single (X : Action (Type u) G) (g : G) (x : X.V) (r : k) :
    ((linearization k G).obj X).ρ g (Finsupp.single x r) = Finsupp.single (X.ρ g x) r := by
  rw [linearization_obj_ρ, Finsupp.lmapDomain_apply, Finsupp.mapDomain_single]

variable {X Y : Action (Type u) G} (f : X ⟶ Y)

@[simp]
theorem linearization_map_hom : ((linearization k G).map f).hom =
    ModuleCat.ofHom (Finsupp.lmapDomain k k f.hom) :=
  rfl

theorem linearization_map_hom_single (x : X.V) (r : k) :
    ((linearization k G).map f).hom (Finsupp.single x r) = Finsupp.single (f.hom x) r :=
  Finsupp.mapDomain_single

open Functor.LaxMonoidal Functor.OplaxMonoidal Functor.Monoidal

@[simp]
theorem linearization_μ_hom (X Y : Action (Type u) G) :
    (μ (linearization k G) X Y).hom =
      ModuleCat.ofHom (finsuppTensorFinsupp' k X.V Y.V).toLinearMap :=
  rfl

@[simp]
theorem linearization_δ_hom (X Y : Action (Type u) G) :
    (δ (linearization k G) X Y).hom =
      ModuleCat.ofHom (finsuppTensorFinsupp' k X.V Y.V).symm.toLinearMap :=
  rfl

@[simp]
theorem linearization_ε_hom : (ε (linearization k G)).hom =
    ModuleCat.ofHom (Finsupp.lsingle PUnit.unit) :=
  rfl

theorem linearization_η_hom_apply (r : k) :
    (η (linearization k G)).hom (Finsupp.single PUnit.unit r) = r :=
  (εIso (linearization k G)).hom_inv_id_apply r

variable (k G)

/-- The linearization of a type `X` on which `G` acts trivially is the trivial `G`-representation
on `k[X]`. -/
@[simps!]
noncomputable def linearizationTrivialIso (X : Type u) :
    (linearization k G).obj (Action.mk X 1) ≅ trivial k G (X →₀ k) :=
  Action.mkIso (Iso.refl _) fun _ => ModuleCat.hom_ext <| Finsupp.lhom_ext' fun _ => LinearMap.ext
    fun _ => linearization_single ..

/-- Given a `G`-action on `H`, this is `k[H]` bundled with the natural representation
`G →* End(k[H])` as a term of type `Rep k G`. -/
noncomputable abbrev ofMulAction (H : Type u) [MulAction G H] : Rep k G :=
  of <| Representation.ofMulAction k G H

/-- The `k`-linear `G`-representation on `k[G]`, induced by left multiplication. -/
noncomputable abbrev leftRegular : Rep k G :=
  ofMulAction k G G

/-- The `k`-linear `G`-representation on `k[Gⁿ]`, induced by left multiplication. -/
noncomputable def diagonal (n : ℕ) : Rep k G :=
  ofMulAction k G (Fin n → G)

/-- The linearization of a type `H` with a `G`-action is definitionally isomorphic to the
`k`-linear `G`-representation on `k[H]` induced by the `G`-action on `H`. -/
noncomputable def linearizationOfMulActionIso (H : Type u) [MulAction G H] :
    (linearization k G).obj (Action.ofMulAction G H) ≅ ofMulAction k G H :=
  Iso.refl _

section

variable (k G A : Type u) [CommRing k] [Monoid G] [AddCommGroup A]
  [Module k A] [DistribMulAction G A] [SMulCommClass G k A]

/-- Turns a `k`-module `A` with a compatible `DistribMulAction` of a monoid `G` into a
`k`-linear `G`-representation on `A`. -/
def ofDistribMulAction : Rep k G := Rep.of (Representation.ofDistribMulAction k G A)

@[simp] theorem ofDistribMulAction_ρ_apply_apply (g : G) (a : A) :
    (ofDistribMulAction k G A).ρ g a = g • a := rfl

/-- Given an `R`-algebra `S`, the `ℤ`-linear representation associated to the natural action of
`S ≃ₐ[R] S` on `S`. -/
@[simp] def ofAlgebraAut (R S : Type) [CommRing R] [CommRing S] [Algebra R S] :
    Rep ℤ (S ≃ₐ[R] S) := ofDistribMulAction ℤ (S ≃ₐ[R] S) S

end
section
variable (M G : Type) [Monoid M] [CommGroup G] [MulDistribMulAction M G]

/-- Turns a `CommGroup` `G` with a `MulDistribMulAction` of a monoid `M` into a
`ℤ`-linear `M`-representation on `Additive G`. -/
def ofMulDistribMulAction : Rep ℤ M := Rep.of (Representation.ofMulDistribMulAction M G)

@[simp] theorem ofMulDistribMulAction_ρ_apply_apply (g : M) (a : Additive G) :
    (ofMulDistribMulAction M G).ρ g a = Additive.ofMul (g • a.toMul) := rfl

/-- Given an `R`-algebra `S`, the `ℤ`-linear representation associated to the natural action of
`S ≃ₐ[R] S` on `Sˣ`. -/
@[simp] def ofAlgebraAutOnUnits (R S : Type) [CommRing R] [CommRing S] [Algebra R S] :
    Rep ℤ (S ≃ₐ[R] S) := Rep.ofMulDistribMulAction (S ≃ₐ[R] S) Sˣ

end

variable {k G}

/-- Given an element `x : A`, there is a natural morphism of representations `k[G] ⟶ A` sending
`g ↦ A.ρ(g)(x).` -/
@[simps]
def leftRegularHom (A : Rep k G) (x : A) : leftRegular k G ⟶ A where
  hom := ModuleCat.ofHom <| Finsupp.lift A k G fun g => A.ρ g x
<<<<<<< HEAD
  comm _ := ModuleCat.hom_ext <| Finsupp.lhom_ext' fun _ => LinearMap.ext_ring <| by
    simp [ModuleCat.endRingEquiv]

theorem leftRegularHom_hom_single {A : Rep k G} (g : G) (x : A) (r : k) :
    (leftRegularHom A x).hom (Finsupp.single g r) = r • A.ρ g x := by
  simp
=======
  comm _ := by ext; simp [ModuleCat.endRingEquiv]

theorem leftRegularHom_hom_single {A : Rep k G} (g : G) (x : A) (r : k) :
    (leftRegularHom A x).hom (Finsupp.single g r) = r • A.ρ g x := by simp
>>>>>>> 6dba2e5d

/-- Given a `k`-linear `G`-representation `A`, there is a `k`-linear isomorphism between
representation morphisms `Hom(k[G], A)` and `A`. -/
@[simps]
noncomputable def leftRegularHomEquiv (A : Rep k G) : (leftRegular k G ⟶ A) ≃ₗ[k] A where
  toFun f := f.hom (Finsupp.single 1 1)
  map_add' _ _ := rfl
  map_smul' _ _ := rfl
  invFun x := leftRegularHom A x
<<<<<<< HEAD
  left_inv f := Action.Hom.ext <| ModuleCat.hom_ext <| Finsupp.lhom_ext' fun x =>
    LinearMap.ext_ring <| by simp [← hom_comm_apply f]
  right_inv x := by simp

theorem leftRegularHomEquiv_symm_hom_single {A : Rep k G} (x : A) (g : G) :
=======
  left_inv f := by ext; simp [← hom_comm_apply f]
  right_inv x := by simp

theorem leftRegularHomEquiv_symm_single {A : Rep k G} (x : A) (g : G) :
>>>>>>> 6dba2e5d
    ((leftRegularHomEquiv A).symm x).hom (Finsupp.single g 1) = A.ρ g x := by
  simp

end Linearization
section Finsupp

open Finsupp

/-- The representation on `α →₀ A` defined pointwise by a representation on `A`. -/
abbrev finsupp (α : Type u) (A : Rep k G) : Rep k G :=
  Rep.of (Representation.finsupp A.ρ α)

variable (k G) in
/-- The representation on `α →₀ k[G]` defined pointwise by the left regular representation on
`k[G]`. -/
abbrev free (α : Type u) : Rep k G :=
  Rep.of (V := (α →₀ G →₀ k)) (Representation.free k G α)

/-- Given `f : α → A`, the natural representation morphism `(α →₀ k[G]) ⟶ A` sending
`single a (single g r) ↦ r • A.ρ g (f a)`. -/
@[simps]
def freeLift {α : Type u} (A : Rep k G) (f : α → A) :
    free k G α ⟶ A where
  hom := ModuleCat.ofHom <| linearCombination k (fun x => A.ρ x.2 (f x.1)) ∘ₗ
    (finsuppProdLEquiv k).symm.toLinearMap
  comm _ := ModuleCat.hom_ext <| lhom_ext' fun _ => lhom_ext fun _ _ => by
    simp [ModuleCat.endRingEquiv]

lemma freeLift_hom_single_single {α : Type u} (A : Rep k G)
    (f : α → A) (i : α) (g : G) (r : k) :
    (freeLift A f).hom (single i (single g r)) = r • A.ρ g (f i) := by
  simp

/-- The natural linear equivalence between functions `α → A` and representation morphisms
`(α →₀ k[G]) ⟶ A`. -/
@[simps]
def freeLiftLEquiv (α : Type u) (A : Rep k G) :
    (free k G α ⟶ A) ≃ₗ[k] (α → A) where
  toFun f i := f.hom (single i (single 1 1))
  invFun := freeLift A
  left_inv x := Action.Hom.ext <| ModuleCat.hom_ext <| lhom_ext' fun i => lhom_ext fun j y => by
      have := (hom_comm_apply x j (single i (single 1 1))).symm
      simp_all [← map_smul]
  right_inv _ := by ext; simp
  map_add' _ _ := rfl
  map_smul' _ _ := rfl

@[ext]
lemma free_ext {α : Type u} {A : Rep k G} (f g : free k G α ⟶ A)
    (h : ∀ i : α, f.hom (single i (single 1 1)) = g.hom (single i (single 1 1))) : f = g :=
  (freeLiftLEquiv α A).injective (funext_iff.2 h)

section

open MonoidalCategory

variable (A B : Rep k G) (α : Type u)

open ModuleCat.MonoidalCategory

/-- Given representations `A, B` and a type `α`, this is the natural representation isomorphism
`(α →₀ A) ⊗ B ≅ (A ⊗ B) →₀ α` sending `single x a ⊗ₜ b ↦ single x (a ⊗ₜ b)`. -/
@[simps! hom_hom inv_hom]
def finsuppTensorLeft [DecidableEq α] :
    A.finsupp α ⊗ B ≅ (A ⊗ B).finsupp α :=
  Action.mkIso (TensorProduct.finsuppLeft k A B α).toModuleIso
    fun _ => ModuleCat.hom_ext <| TensorProduct.ext <| lhom_ext fun _ _ => by
      ext
      simp [Action_ρ_eq_ρ, TensorProduct.finsuppLeft_apply_tmul,
        instMonoidalCategoryStruct_tensorObj, instMonoidalCategoryStruct_tensorHom,
        ModuleCat.MonoidalCategory.tensorObj, ModuleCat.endRingEquiv]

/-- Given representations `A, B` and a type `α`, this is the natural representation isomorphism
`A ⊗ (α →₀ B) ≅ (A ⊗ B) →₀ α` sending `a ⊗ₜ single x b ↦ single x (a ⊗ₜ b)`. -/
@[simps! hom_hom inv_hom]
def finsuppTensorRight [DecidableEq α] :
    A ⊗ B.finsupp α ≅ (A ⊗ B).finsupp α :=
  Action.mkIso (TensorProduct.finsuppRight k A B α).toModuleIso fun _ => ModuleCat.hom_ext <|
    TensorProduct.ext <| LinearMap.ext fun _ => lhom_ext fun _ _ => by
      simp [Action_ρ_eq_ρ, TensorProduct.finsuppRight_apply_tmul, ModuleCat.endRingEquiv,
        instMonoidalCategoryStruct_tensorObj, ModuleCat.MonoidalCategory.tensorObj]

variable (k G) in
/-- The natural isomorphism sending `single g r₁ ⊗ single a r₂ ↦ single a (single g r₁r₂)`. -/
@[simps! (config := .lemmasOnly) hom_hom inv_hom]
def leftRegularTensorTrivialIsoFree (α : Type u) :
    leftRegular k G ⊗ trivial k G (α →₀ k) ≅ free k G α :=
  Action.mkIso (finsuppTensorFinsupp' k G α ≪≫ₗ Finsupp.domLCongr (Equiv.prodComm G α) ≪≫ₗ
    finsuppProdLEquiv k).toModuleIso fun _ =>
      ModuleCat.hom_ext <| TensorProduct.ext <| lhom_ext fun _ _ => lhom_ext fun _ _ => by
        simp [Action_ρ_eq_ρ, instMonoidalCategoryStruct_tensorObj, ModuleCat.endRingEquiv,
          instMonoidalCategoryStruct_whiskerRight, ModuleCat.MonoidalCategory.whiskerRight,
          ModuleCat.MonoidalCategory.tensorObj]

variable {α : Type u}

lemma leftRegularTensorTrivialIsoFree_hom_hom_single_tmul_single (i : α) (g : G) (r s : k) :
    (leftRegularTensorTrivialIsoFree k G α).hom.hom (single g r ⊗ₜ single i s) =
      single i (single g (r * s)) := by
  simp [leftRegularTensorTrivialIsoFree, instMonoidalCategoryStruct_tensorObj,
    ModuleCat.MonoidalCategory.tensorObj]

lemma leftRegularTensorTrivialIsoFree_inv_hom_single_single (i : α) (g : G) (r : k) :
    (leftRegularTensorTrivialIsoFree k G α).inv.hom (single i (single g r)) =
      single g r ⊗ₜ[k] single i 1 := by
  simp [leftRegularTensorTrivialIsoFree, finsuppTensorFinsupp'_symm_single_eq_tmul_single_one,
    instMonoidalCategoryStruct_tensorObj, ModuleCat.MonoidalCategory.tensorObj]

end
end Finsupp

end

section MonoidalClosed
open MonoidalCategory Action

variable [Group G] (A B C : Rep k G)

/-- Given a `k`-linear `G`-representation `(A, ρ₁)`, this is the 'internal Hom' functor sending
`(B, ρ₂)` to the representation `Homₖ(A, B)` that maps `g : G` and `f : A →ₗ[k] B` to
`(ρ₂ g) ∘ₗ f ∘ₗ (ρ₁ g⁻¹)`. -/
@[simps]
protected def ihom (A : Rep k G) : Rep k G ⥤ Rep k G where
  obj B := Rep.of (Representation.linHom A.ρ B.ρ)
  map := fun {X} {Y} f =>
    { hom := ModuleCat.ofHom (LinearMap.llcomp k _ _ _ f.hom.hom)
      comm g := by ext; simp [ModuleCat.endRingEquiv, hom_comm_apply] }
  map_id := fun _ => by ext; rfl
  map_comp := fun _ _ => by ext; rfl

@[simp] theorem ihom_obj_ρ_apply {A B : Rep k G} (g : G) (x : A →ₗ[k] B) :
    -- Hint to put this lemma into `simp`-normal form.
    DFunLike.coe (F := (Representation k G (↑A.V →ₗ[k] ↑B.V)))
    ((Rep.ihom A).obj B).ρ g x = B.ρ g ∘ₗ x ∘ₗ A.ρ g⁻¹ :=
  rfl

/-- Given a `k`-linear `G`-representation `A`, this is the Hom-set bijection in the adjunction
`A ⊗ - ⊣ ihom(A, -)`. It sends `f : A ⊗ B ⟶ C` to a `Rep k G` morphism defined by currying the
`k`-linear map underlying `f`, giving a map `A →ₗ[k] B →ₗ[k] C`, then flipping the arguments. -/
def homEquiv (A B C : Rep k G) : (A ⊗ B ⟶ C) ≃ (B ⟶ (Rep.ihom A).obj C) where
  toFun f :=
    { hom := ModuleCat.ofHom <| (TensorProduct.curry f.hom.hom).flip
<<<<<<< HEAD
      comm := fun g => ModuleCat.hom_ext <| LinearMap.ext fun x => LinearMap.ext fun y => by
=======
      comm g := ModuleCat.hom_ext <| LinearMap.ext fun x => LinearMap.ext fun y => by
>>>>>>> 6dba2e5d
        simpa [ModuleCat.MonoidalCategory.instMonoidalCategoryStruct_tensorObj,
          ModuleCat.MonoidalCategory.tensorObj, ModuleCat.endRingEquiv] using
          hom_comm_apply f g (A.ρ g⁻¹ y ⊗ₜ[k] x) }
  invFun f :=
    { hom := ModuleCat.ofHom <| TensorProduct.uncurry k _ _ _ f.hom.hom.flip
<<<<<<< HEAD
      comm := fun g => ModuleCat.hom_ext <| TensorProduct.ext' fun x y => by
=======
      comm g := ModuleCat.hom_ext <| TensorProduct.ext' fun x y => by
>>>>>>> 6dba2e5d
        simpa using LinearMap.ext_iff.1 (hom_comm_apply f g y) (A.ρ g x) }
  left_inv _ := Action.Hom.ext (ModuleCat.hom_ext <| TensorProduct.ext' fun _ _ => rfl)
  right_inv _ := by ext; rfl

variable {A B C}

/-- Porting note: if we generate this with `@[simps]` the linter complains some types in the LHS
simplify. -/
theorem homEquiv_apply_hom (f : A ⊗ B ⟶ C) :
    (homEquiv A B C f).hom = ModuleCat.ofHom (TensorProduct.curry f.hom.hom).flip := rfl

/-- Porting note: if we generate this with `@[simps]` the linter complains some types in the LHS
simplify. -/
theorem homEquiv_symm_apply_hom (f : B ⟶ (Rep.ihom A).obj C) :
    ((homEquiv A B C).symm f).hom =
      ModuleCat.ofHom (TensorProduct.uncurry k A B C f.hom.hom.flip) := rfl

instance : MonoidalClosed (Rep k G) where
  closed A :=
    { rightAdj := Rep.ihom A
      adj := Adjunction.mkOfHomEquiv (
      { homEquiv := Rep.homEquiv A
        homEquiv_naturality_left_symm := fun _ _ => Action.Hom.ext
          (ModuleCat.hom_ext (TensorProduct.ext' fun _ _ => rfl))
        homEquiv_naturality_right := fun _ _ => Action.Hom.ext (ModuleCat.hom_ext (LinearMap.ext
          fun _ => LinearMap.ext fun _ => rfl)) })}

@[simp]
theorem ihom_obj_ρ_def (A B : Rep k G) : ((ihom A).obj B).ρ = ((Rep.ihom A).obj B).ρ :=
  rfl

@[simp]
theorem homEquiv_def (A B C : Rep k G) : (ihom.adjunction A).homEquiv B C = Rep.homEquiv A B C :=
  congrFun (congrFun (Adjunction.mkOfHomEquiv_homEquiv _) _) _

@[simp]
theorem ihom_ev_app_hom (A B : Rep k G) :
    Action.Hom.hom ((ihom.ev A).app B) = ModuleCat.ofHom
      (TensorProduct.uncurry k A (A →ₗ[k] B) B LinearMap.id.flip) := by
  ext; rfl

@[simp] theorem ihom_coev_app_hom (A B : Rep k G) :
    Action.Hom.hom ((ihom.coev A).app B) = ModuleCat.ofHom (TensorProduct.mk k _ _).flip :=
  ModuleCat.hom_ext <| LinearMap.ext fun _ => LinearMap.ext fun _ => rfl

variable (A B C)

/-- There is a `k`-linear isomorphism between the sets of representation morphisms`Hom(A ⊗ B, C)`
and `Hom(B, Homₖ(A, C))`. -/
def MonoidalClosed.linearHomEquiv : (A ⊗ B ⟶ C) ≃ₗ[k] B ⟶ A ⟶[Rep k G] C :=
  { (ihom.adjunction A).homEquiv _ _ with
    map_add' := fun _ _ => rfl
    map_smul' := fun _ _ => rfl }

/-- There is a `k`-linear isomorphism between the sets of representation morphisms`Hom(A ⊗ B, C)`
and `Hom(A, Homₖ(B, C))`. -/
def MonoidalClosed.linearHomEquivComm : (A ⊗ B ⟶ C) ≃ₗ[k] A ⟶ B ⟶[Rep k G] C :=
  Linear.homCongr k (β_ A B) (Iso.refl _) ≪≫ₗ MonoidalClosed.linearHomEquiv _ _ _

variable {A B C}

-- `simpNF` times out
@[simp, nolint simpNF]
theorem MonoidalClosed.linearHomEquiv_hom (f : A ⊗ B ⟶ C) :
    (MonoidalClosed.linearHomEquiv A B C f).hom =
      ModuleCat.ofHom (TensorProduct.curry f.hom.hom).flip :=
  rfl

-- `simpNF` times out
@[simp, nolint simpNF]
theorem MonoidalClosed.linearHomEquivComm_hom (f : A ⊗ B ⟶ C) :
    (MonoidalClosed.linearHomEquivComm A B C f).hom =
      ModuleCat.ofHom (TensorProduct.curry f.hom.hom) :=
  rfl

theorem MonoidalClosed.linearHomEquiv_symm_hom (f : B ⟶ A ⟶[Rep k G] C) :
    ((MonoidalClosed.linearHomEquiv A B C).symm f).hom =
      ModuleCat.ofHom (TensorProduct.uncurry k A B C f.hom.hom.flip) := by
  simp [linearHomEquiv]
  rfl

theorem MonoidalClosed.linearHomEquivComm_symm_hom (f : A ⟶ B ⟶[Rep k G] C) :
    ((MonoidalClosed.linearHomEquivComm A B C).symm f).hom =
      ModuleCat.ofHom (TensorProduct.uncurry k A B C f.hom.hom) :=
  ModuleCat.hom_ext <| TensorProduct.ext' fun _ _ => rfl

end MonoidalClosed

end Rep

namespace Representation
open MonoidalCategory
variable {k G : Type u} [CommRing k] [Monoid G] {V W : Type u} [AddCommGroup V] [AddCommGroup W]
  [Module k V] [Module k W] (ρ : Representation k G V) (τ : Representation k G W)

/-- Tautological isomorphism to help Lean in typechecking. -/
def repOfTprodIso : Rep.of (ρ.tprod τ) ≅ Rep.of ρ ⊗ Rep.of τ :=
  Iso.refl _

theorem repOfTprodIso_apply (x : TensorProduct k V W) : (repOfTprodIso ρ τ).hom.hom x = x :=
  rfl

theorem repOfTprodIso_inv_apply (x : TensorProduct k V W) : (repOfTprodIso ρ τ).inv.hom x = x :=
  rfl

end Representation

/-!
# The categorical equivalence `Rep k G ≌ Module.{u} (MonoidAlgebra k G)`.
-/


namespace Rep

variable {k G : Type u} [CommRing k] [Monoid G]

-- Verify that the symmetric monoidal structure is available.
example : SymmetricCategory (Rep k G) := by infer_instance

example : MonoidalPreadditive (Rep k G) := by infer_instance

example : MonoidalLinear k (Rep k G) := by infer_instance

noncomputable section

/-- Auxiliary lemma for `toModuleMonoidAlgebra`. -/
theorem to_Module_monoidAlgebra_map_aux {k G : Type*} [CommRing k] [Monoid G] (V W : Type*)
    [AddCommGroup V] [AddCommGroup W] [Module k V] [Module k W] (ρ : G →* V →ₗ[k] V)
    (σ : G →* W →ₗ[k] W) (f : V →ₗ[k] W) (w : ∀ g : G, f.comp (ρ g) = (σ g).comp f)
    (r : MonoidAlgebra k G) (x : V) :
    f ((((MonoidAlgebra.lift k G (V →ₗ[k] V)) ρ) r) x) =
      (((MonoidAlgebra.lift k G (W →ₗ[k] W)) σ) r) (f x) := by
  apply MonoidAlgebra.induction_on r
  · intro g
    simp only [one_smul, MonoidAlgebra.lift_single, MonoidAlgebra.of_apply]
    exact LinearMap.congr_fun (w g) x
  · intro g h gw hw; simp only [map_add, add_left_inj, LinearMap.add_apply, hw, gw]
  · intro r g w
    simp only [map_smul, w, RingHom.id_apply, LinearMap.smul_apply, LinearMap.map_smulₛₗ]

/-- Auxiliary definition for `toModuleMonoidAlgebra`. -/
def toModuleMonoidAlgebraMap {V W : Rep k G} (f : V ⟶ W) :
    ModuleCat.of (MonoidAlgebra k G) V.ρ.asModule ⟶ ModuleCat.of (MonoidAlgebra k G) W.ρ.asModule :=
  ModuleCat.ofHom
    { f.hom.hom with
      map_smul' := fun r x => to_Module_monoidAlgebra_map_aux V.V W.V V.ρ W.ρ f.hom.hom
        (fun g => ModuleCat.hom_ext_iff.mp (f.comm g)) r x }

/-- Functorially convert a representation of `G` into a module over `MonoidAlgebra k G`. -/
def toModuleMonoidAlgebra : Rep k G ⥤ ModuleCat.{u} (MonoidAlgebra k G) where
  obj V := ModuleCat.of _ V.ρ.asModule
  map f := toModuleMonoidAlgebraMap f

/-- Functorially convert a module over `MonoidAlgebra k G` into a representation of `G`. -/
def ofModuleMonoidAlgebra : ModuleCat.{u} (MonoidAlgebra k G) ⥤ Rep k G where
  obj M := Rep.of (Representation.ofModule M)
  map f :=
    { hom := ModuleCat.ofHom
        { f.hom with
          map_smul' := fun r x => f.hom.map_smul (algebraMap k _ r) x }
      comm := fun g => by ext; apply f.hom.map_smul }

theorem ofModuleMonoidAlgebra_obj_coe (M : ModuleCat.{u} (MonoidAlgebra k G)) :
    (ofModuleMonoidAlgebra.obj M : Type u) = RestrictScalars k (MonoidAlgebra k G) M :=
  rfl

theorem ofModuleMonoidAlgebra_obj_ρ (M : ModuleCat.{u} (MonoidAlgebra k G)) :
    (ofModuleMonoidAlgebra.obj M).ρ = Representation.ofModule M :=
  rfl

/-- Auxiliary definition for `equivalenceModuleMonoidAlgebra`. -/
def counitIsoAddEquiv {M : ModuleCat.{u} (MonoidAlgebra k G)} :
    (ofModuleMonoidAlgebra ⋙ toModuleMonoidAlgebra).obj M ≃+ M := by
  dsimp [ofModuleMonoidAlgebra, toModuleMonoidAlgebra]
  exact (Representation.ofModule M).asModuleEquiv.trans
    (RestrictScalars.addEquiv k (MonoidAlgebra k G) _)

/-- Auxiliary definition for `equivalenceModuleMonoidAlgebra`. -/
def unitIsoAddEquiv {V : Rep k G} : V ≃+ (toModuleMonoidAlgebra ⋙ ofModuleMonoidAlgebra).obj V := by
  dsimp [ofModuleMonoidAlgebra, toModuleMonoidAlgebra]
  refine V.ρ.asModuleEquiv.symm.trans ?_
  exact (RestrictScalars.addEquiv _ _ _).symm

/-- Auxiliary definition for `equivalenceModuleMonoidAlgebra`. -/
def counitIso (M : ModuleCat.{u} (MonoidAlgebra k G)) :
    (ofModuleMonoidAlgebra ⋙ toModuleMonoidAlgebra).obj M ≅ M :=
  LinearEquiv.toModuleIso
    { counitIsoAddEquiv with
      map_smul' := fun r x => by
        dsimp [counitIsoAddEquiv]
        erw [@Representation.ofModule_asAlgebraHom_apply_apply k G _ _ _ _ (_)]
        exact AddEquiv.symm_apply_apply _ _}

theorem unit_iso_comm (V : Rep k G) (g : G) (x : V) :
    unitIsoAddEquiv ((V.ρ g).toFun x) = ((ofModuleMonoidAlgebra.obj
      (toModuleMonoidAlgebra.obj V)).ρ g).toFun (unitIsoAddEquiv x) := by
  dsimp [unitIsoAddEquiv, ofModuleMonoidAlgebra, toModuleMonoidAlgebra]
  simp only [AddEquiv.apply_eq_iff_eq, AddEquiv.apply_symm_apply,
    Representation.asModuleEquiv_symm_map_rho, Representation.ofModule_asModule_act]

/-- Auxiliary definition for `equivalenceModuleMonoidAlgebra`. -/
def unitIso (V : Rep k G) : V ≅ (toModuleMonoidAlgebra ⋙ ofModuleMonoidAlgebra).obj V :=
  Action.mkIso
    (LinearEquiv.toModuleIso
      { unitIsoAddEquiv with
        map_smul' := fun r x => by
          dsimp [unitIsoAddEquiv]
/- Porting note: rest of broken proof was
          simp only [Representation.asModuleEquiv_symm_map_smul,
            RestrictScalars.addEquiv_symm_map_algebraMap_smul] -/
          -- This used to be `rw`, but we need `erw` after https://github.com/leanprover/lean4/pull/2644
          erw [AddEquiv.trans_apply,
            Representation.asModuleEquiv_symm_map_smul]
          rfl })
    fun g => by ext; apply unit_iso_comm

/-- The categorical equivalence `Rep k G ≌ ModuleCat (MonoidAlgebra k G)`. -/
def equivalenceModuleMonoidAlgebra : Rep k G ≌ ModuleCat.{u} (MonoidAlgebra k G) where
  functor := toModuleMonoidAlgebra
  inverse := ofModuleMonoidAlgebra
  unitIso := NatIso.ofComponents (fun V => unitIso V) (by aesop_cat)
  counitIso := NatIso.ofComponents (fun M => counitIso M) (by aesop_cat)

-- TODO Verify that the equivalence with `ModuleCat (MonoidAlgebra k G)` is a monoidal functor.
end

end Rep<|MERGE_RESOLUTION|>--- conflicted
+++ resolved
@@ -128,11 +128,6 @@
 noncomputable instance : PreservesColimits (forget₂ (Rep k G) (ModuleCat.{u} k)) :=
   Action.preservesColimits_forget.{u} _ _
 
-<<<<<<< HEAD
-open MonoidalCategory in
-@[simp]
-theorem tensor_ρ {A B : Rep k G} : (A ⊗ B).ρ = A.ρ.tprod B.ρ := rfl
-=======
 theorem epi_iff_surjective {A B : Rep k G} (f : A ⟶ B) : Epi f ↔ Function.Surjective f.hom :=
   ⟨fun _ => (ModuleCat.epi_iff_surjective ((forget₂ _ _).map f)).1 inferInstance,
   fun h => (forget₂ _ _).epi_of_epi_map ((ModuleCat.epi_iff_surjective <|
@@ -150,7 +145,6 @@
 @[simp]
 lemma res_obj_ρ {H : Type u} [Monoid H] (f : G →* H) (A : Rep k H) (g : G) :
     DFunLike.coe (F := G →* (A →ₗ[k] A)) (ρ ((Action.res _ f).obj A)) g = A.ρ (f g) := rfl
->>>>>>> 6dba2e5d
 
 section Linearization
 
@@ -287,19 +281,10 @@
 @[simps]
 def leftRegularHom (A : Rep k G) (x : A) : leftRegular k G ⟶ A where
   hom := ModuleCat.ofHom <| Finsupp.lift A k G fun g => A.ρ g x
-<<<<<<< HEAD
-  comm _ := ModuleCat.hom_ext <| Finsupp.lhom_ext' fun _ => LinearMap.ext_ring <| by
-    simp [ModuleCat.endRingEquiv]
-
-theorem leftRegularHom_hom_single {A : Rep k G} (g : G) (x : A) (r : k) :
-    (leftRegularHom A x).hom (Finsupp.single g r) = r • A.ρ g x := by
-  simp
-=======
   comm _ := by ext; simp [ModuleCat.endRingEquiv]
 
 theorem leftRegularHom_hom_single {A : Rep k G} (g : G) (x : A) (r : k) :
     (leftRegularHom A x).hom (Finsupp.single g r) = r • A.ρ g x := by simp
->>>>>>> 6dba2e5d
 
 /-- Given a `k`-linear `G`-representation `A`, there is a `k`-linear isomorphism between
 representation morphisms `Hom(k[G], A)` and `A`. -/
@@ -309,18 +294,10 @@
   map_add' _ _ := rfl
   map_smul' _ _ := rfl
   invFun x := leftRegularHom A x
-<<<<<<< HEAD
-  left_inv f := Action.Hom.ext <| ModuleCat.hom_ext <| Finsupp.lhom_ext' fun x =>
-    LinearMap.ext_ring <| by simp [← hom_comm_apply f]
-  right_inv x := by simp
-
-theorem leftRegularHomEquiv_symm_hom_single {A : Rep k G} (x : A) (g : G) :
-=======
   left_inv f := by ext; simp [← hom_comm_apply f]
   right_inv x := by simp
 
-theorem leftRegularHomEquiv_symm_single {A : Rep k G} (x : A) (g : G) :
->>>>>>> 6dba2e5d
+theorem leftRegularHomEquiv_symm_hom_single {A : Rep k G} (x : A) (g : G) :
     ((leftRegularHomEquiv A).symm x).hom (Finsupp.single g 1) = A.ρ g x := by
   simp
 
@@ -463,21 +440,13 @@
 def homEquiv (A B C : Rep k G) : (A ⊗ B ⟶ C) ≃ (B ⟶ (Rep.ihom A).obj C) where
   toFun f :=
     { hom := ModuleCat.ofHom <| (TensorProduct.curry f.hom.hom).flip
-<<<<<<< HEAD
-      comm := fun g => ModuleCat.hom_ext <| LinearMap.ext fun x => LinearMap.ext fun y => by
-=======
       comm g := ModuleCat.hom_ext <| LinearMap.ext fun x => LinearMap.ext fun y => by
->>>>>>> 6dba2e5d
         simpa [ModuleCat.MonoidalCategory.instMonoidalCategoryStruct_tensorObj,
           ModuleCat.MonoidalCategory.tensorObj, ModuleCat.endRingEquiv] using
           hom_comm_apply f g (A.ρ g⁻¹ y ⊗ₜ[k] x) }
   invFun f :=
     { hom := ModuleCat.ofHom <| TensorProduct.uncurry k _ _ _ f.hom.hom.flip
-<<<<<<< HEAD
-      comm := fun g => ModuleCat.hom_ext <| TensorProduct.ext' fun x y => by
-=======
       comm g := ModuleCat.hom_ext <| TensorProduct.ext' fun x y => by
->>>>>>> 6dba2e5d
         simpa using LinearMap.ext_iff.1 (hom_comm_apply f g y) (A.ρ g x) }
   left_inv _ := Action.Hom.ext (ModuleCat.hom_ext <| TensorProduct.ext' fun _ _ => rfl)
   right_inv _ := by ext; rfl
