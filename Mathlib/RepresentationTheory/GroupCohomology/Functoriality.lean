--- conflicted
+++ resolved
@@ -121,11 +121,7 @@
       cocyclesMap (MonoidHom.id G) φ n ≫ cocyclesMap (MonoidHom.id G) ψ n := by
   simp [cocyclesMap, cochainsMap_id_comp, HomologicalComplex.cyclesMap_comp]
 
-<<<<<<< HEAD
-@[reassoc (attr := simp), elementwise (attr := simp)]
-=======
 @[reassoc, elementwise]
->>>>>>> dc718e5b
 theorem cocyclesMap_iCocycles (n : ℕ) :
     cocyclesMap f φ n ≫ iCocycles B n = iCocycles A n ≫ (cochainsMap f φ).f n :=
   HomologicalComplex.cyclesMap_i _ _
@@ -223,11 +219,8 @@
 @[deprecated (since := "2025-05-09")]
 alias cochainsMap_f_3_comp_threeCochainsLequiv := cochainsMap_f_3_comp_threeCochainsIso
 
-<<<<<<< HEAD
-=======
 open ShortComplex
 
->>>>>>> dc718e5b
 @[reassoc (attr := simp), elementwise (attr := simp)]
 theorem cocyclesMap_iOneCocycles :
     cocyclesMap f φ 1 ≫ iOneCocycles B = iOneCocycles A ≫ fOne f φ := by
@@ -235,11 +228,9 @@
     Action.res_obj_V, Category.assoc, cocyclesMap, iOneCocycles]
   rw [cochainsMap_f_1_comp_oneCochainsIso]
   rfl
-<<<<<<< HEAD
-=======
-
-@[simp]
-theorem coe_cocyclesMap_one (x : cocycles A 1) :
+
+@[simp]
+theorem coe_cocyclesMap_one (x) :
     ⇑(cocyclesMap f φ 1 x) = fOne f φ x := cocyclesMap_iOneCocycles_apply f φ x
 
 @[reassoc (attr := simp), elementwise (attr := simp)]
@@ -251,29 +242,6 @@
   rfl
 
 @[simp]
-theorem coe_cocyclesMap_two (x : cocycles A 2) :
-    ⇑(cocyclesMap f φ 2 x) = fTwo f φ x := cocyclesMap_iTwoCocycles_apply f φ x
-
-/-- Given a group homomorphism `f : G →* H` and a representation morphism `φ : Res(f)(A) ⟶ B`,
-this is induced map `Aᴴ ⟶ Bᴳ`. -/
-noncomputable abbrev H0Map : H0 A ⟶ H0 B :=
-  ModuleCat.ofHom <| LinearMap.codRestrict _ (φ.hom.hom ∘ₗ A.ρ.invariants.subtype)
-    fun ⟨c, hc⟩ g => by simpa [hc (f g)] using (hom_comm_apply φ g c).symm
->>>>>>> dc718e5b
-
-@[simp]
-theorem coe_cocyclesMap_one (x) :
-    ⇑(cocyclesMap f φ 1 x) = fOne f φ x := cocyclesMap_iOneCocycles_apply f φ x
-
-@[reassoc (attr := simp), elementwise (attr := simp)]
-theorem cocyclesMap_iTwoCocycles :
-    cocyclesMap f φ 2 ≫ iTwoCocycles B = iTwoCocycles A ≫ fTwo f φ := by
-  simp only [HomologicalComplex.cyclesMap_i_assoc, CochainComplex.of_x, ModuleCat.ofHom_comp,
-    Action.res_obj_V, Category.assoc, cocyclesMap, iTwoCocycles]
-  rw [cochainsMap_f_2_comp_twoCochainsIso]
-  rfl
-
-@[simp]
 theorem coe_cocyclesMap_two (x) :
     ⇑(cocyclesMap f φ 2 x) = fTwo f φ x := cocyclesMap_iTwoCocycles_apply f φ x
 
@@ -285,7 +253,6 @@
 
 open ShortComplex
 
-<<<<<<< HEAD
 @[reassoc]
 theorem map_iZero_hom :
     map f φ 0 ≫ iZero B = iZero A ≫ φ.hom := by
@@ -304,17 +271,6 @@
 instance mono_H0Map_of_mono {A B : Rep k G} (f : A ⟶ B) [Mono f] :
     Mono (map (MonoidHom.id G) f 0) where
   right_cancellation g h hgh := by rw [← cancel_mono (iZero B)] at hgh; simp_all [cancel_mono]
-=======
-@[reassoc (attr := simp), elementwise (attr := simp)]
-theorem cocyclesMap_comp_isoZeroCocycles_hom :
-    cocyclesMap f φ 0 ≫ (isoZeroCocycles B).hom = (isoZeroCocycles A).hom ≫ H0Map f φ := by
-  simp [← cancel_mono (shortComplexH0 B).f]
-
-@[reassoc (attr := simp), elementwise (attr := simp)]
-theorem map_comp_isoH0_hom :
-    map f φ 0 ≫ (isoH0 B).hom = (isoH0 A).hom ≫ H0Map f φ := by
-  simp [← cancel_epi (π _ _)]
->>>>>>> dc718e5b
 
 /-- Given a group homomorphism `f : G →* H` and a representation morphism `φ : Res(f)(A) ⟶ B`,
 this is the induced map from the short complex `A --dZero--> Fun(H, A) --dOne--> Fun(H × H, A)`
@@ -356,75 +312,6 @@
     mapShortComplexH1 (MonoidHom.id G) (φ ≫ ψ) =
       mapShortComplexH1 (MonoidHom.id G) φ ≫ mapShortComplexH1 (MonoidHom.id G) ψ := rfl
 
-<<<<<<< HEAD
-=======
-/-- Given a group homomorphism `f : G →* H` and a representation morphism `φ : Res(f)(A) ⟶ B`,
-this is induced map `Z¹(H, A) ⟶ Z¹(G, B)`. -/
-noncomputable abbrev mapOneCocycles :
-    ModuleCat.of k (oneCocycles A) ⟶ ModuleCat.of k (oneCocycles B) :=
-  ShortComplex.cyclesMap' (mapShortComplexH1 f φ) (shortComplexH1 A).moduleCatLeftHomologyData
-    (shortComplexH1 B).moduleCatLeftHomologyData
-
-@[reassoc, elementwise]
-lemma mapOneCocycles_comp_i :
-    mapOneCocycles f φ ≫ (shortComplexH1 B).moduleCatLeftHomologyData.i =
-      (shortComplexH1 A).moduleCatLeftHomologyData.i ≫ fOne f φ := by
-  simp
-
-@[simp]
-lemma coe_mapOneCocycles (x) :
-    ⇑(mapOneCocycles f φ x) = fOne f φ x := rfl
-
-@[deprecated (since := "2025-05-09")]
-alias mapOneCocycles_comp_subtype := mapOneCocycles_comp_i
-
-@[reassoc (attr := simp), elementwise (attr := simp)]
-lemma cocyclesMap_comp_isoOneCocycles_hom :
-    cocyclesMap f φ 1 ≫ (isoOneCocycles B).hom = (isoOneCocycles A).hom ≫ mapOneCocycles f φ := by
-  simp [← cancel_mono (moduleCatLeftHomologyData (shortComplexH1 B)).i, mapShortComplexH1,
-    cochainsMap_f_1_comp_oneCochainsIso f]
-
-@[simp]
-theorem mapOneCocycles_one (φ : (Action.res _ 1).obj A ⟶ B) :
-    mapOneCocycles 1 φ = 0 := by
-  rw [← cancel_mono (moduleCatLeftHomologyData (shortComplexH1 B)).i, cyclesMap'_i]
-  refine ModuleCat.hom_ext (LinearMap.ext fun _ ↦ funext fun y => ?_)
-  simp [mapShortComplexH1, shortComplexH1, moduleCatMk, Pi.zero_apply y]
-
-/-- Given a group homomorphism `f : G →* H` and a representation morphism `φ : Res(f)(A) ⟶ B`,
-this is induced map `H¹(H, A) ⟶ H¹(G, B)`. -/
-noncomputable abbrev H1Map : H1 A ⟶ H1 B :=
-  ShortComplex.leftHomologyMap' (mapShortComplexH1 f φ)
-    (shortComplexH1 A).moduleCatLeftHomologyData (shortComplexH1 B).moduleCatLeftHomologyData
-
-@[simp]
-theorem H1Map_id : H1Map (MonoidHom.id _) (𝟙 A) = 𝟙 _ := by
-  simp only [H1Map, shortComplexH1, mapShortComplexH1_id, leftHomologyMap'_id]
-  rfl
-
-@[reassoc]
-theorem H1Map_comp {G H K : Type u} [Group G] [Group H] [Group K]
-    {A : Rep k K} {B : Rep k H} {C : Rep k G} (f : H →* K) (g : G →* H)
-    (φ : (Action.res _ f).obj A ⟶ B) (ψ : (Action.res _ g).obj B ⟶ C) :
-    H1Map (f.comp g) ((Action.res _ g).map φ ≫ ψ) = H1Map f φ ≫ H1Map g ψ := by
-  simpa [H1Map, shortComplexH1, mapShortComplexH1_comp] using leftHomologyMap'_comp ..
-
-@[reassoc]
-theorem H1Map_id_comp {A B C : Rep k G} (φ : A ⟶ B) (ψ : B ⟶ C) :
-    H1Map (MonoidHom.id G) (φ ≫ ψ) = H1Map (MonoidHom.id G) φ ≫ H1Map (MonoidHom.id G) ψ :=
-  H1Map_comp (MonoidHom.id G) (MonoidHom.id G) _ _
-
-@[reassoc, elementwise]
-lemma H1π_comp_H1Map :
-    H1π A ≫ H1Map f φ = mapOneCocycles f φ ≫ H1π B := by
-  simp
-
-@[reassoc (attr := simp), elementwise (attr := simp)]
-lemma map_comp_isoH1_hom :
-    map f φ 1 ≫ (isoH1 B).hom = (isoH1 A).hom ≫ H1Map f φ := by
-  simp [← cancel_epi (π _ _), Category.assoc]
-
->>>>>>> dc718e5b
 @[simp]
 theorem map_H1_one (φ : (Action.res _ 1).obj A ⟶ B) :
     map 1 φ 1 = 0 := by
@@ -550,68 +437,6 @@
     mapShortComplexH2 (MonoidHom.id G) (φ ≫ ψ) =
       mapShortComplexH2 (MonoidHom.id G) φ ≫ mapShortComplexH2 (MonoidHom.id G) ψ := rfl
 
-<<<<<<< HEAD
-=======
-/-- Given a group homomorphism `f : G →* H` and a representation morphism `φ : Res(f)(A) ⟶ B`,
-this is induced map `Z²(H, A) ⟶ Z²(G, B)`. -/
-noncomputable abbrev mapTwoCocycles :
-    ModuleCat.of k (twoCocycles A) ⟶ ModuleCat.of k (twoCocycles B) :=
-  ShortComplex.cyclesMap' (mapShortComplexH2 f φ) (shortComplexH2 A).moduleCatLeftHomologyData
-    (shortComplexH2 B).moduleCatLeftHomologyData
-
-@[reassoc, elementwise]
-lemma mapTwoCocycles_comp_i :
-    mapTwoCocycles f φ ≫ (shortComplexH2 B).moduleCatLeftHomologyData.i =
-      (shortComplexH2 A).moduleCatLeftHomologyData.i ≫ fTwo f φ := by
-  simp
-
-@[simp]
-lemma coe_mapTwoCocycles (x) :
-    ⇑(mapTwoCocycles f φ x) = fTwo f φ x := rfl
-
-@[deprecated (since := "2025-05-09")]
-alias mapTwoCocycles_comp_subtype := mapTwoCocycles_comp_i
-
-@[reassoc (attr := simp), elementwise (attr := simp)]
-lemma cocyclesMap_comp_isoTwoCocycles_hom :
-    cocyclesMap f φ 2 ≫ (isoTwoCocycles B).hom = (isoTwoCocycles A).hom ≫ mapTwoCocycles f φ := by
-  simp [← cancel_mono (moduleCatLeftHomologyData (shortComplexH2 B)).i, mapShortComplexH2,
-    cochainsMap_f_2_comp_twoCochainsIso f]
-
-/-- Given a group homomorphism `f : G →* H` and a representation morphism `φ : Res(f)(A) ⟶ B`,
-this is induced map `H²(H, A) ⟶ H²(G, B)`. -/
-noncomputable abbrev H2Map : H2 A ⟶ H2 B :=
-  ShortComplex.leftHomologyMap' (mapShortComplexH2 f φ)
-    (shortComplexH2 A).moduleCatLeftHomologyData (shortComplexH2 B).moduleCatLeftHomologyData
-
-@[simp]
-theorem H2Map_id : H2Map (MonoidHom.id _) (𝟙 A) = 𝟙 _ := by
-  simp only [H2Map, shortComplexH2, mapShortComplexH2_id, leftHomologyMap'_id]
-  rfl
-
-@[reassoc]
-theorem H2Map_comp {G H K : Type u} [Group G] [Group H] [Group K]
-    {A : Rep k K} {B : Rep k H} {C : Rep k G} (f : H →* K) (g : G →* H)
-    (φ : (Action.res _ f).obj A ⟶ B) (ψ : (Action.res _ g).obj B ⟶ C) :
-    H2Map (f.comp g) ((Action.res _ g).map φ ≫ ψ) = H2Map f φ ≫ H2Map g ψ := by
-  simpa [H2Map, shortComplexH2, mapShortComplexH2_comp] using leftHomologyMap'_comp ..
-
-@[reassoc]
-theorem H2Map_id_comp {A B C : Rep k G} (φ : A ⟶ B) (ψ : B ⟶ C) :
-    H2Map (MonoidHom.id G) (φ ≫ ψ) = H2Map (MonoidHom.id G) φ ≫ H2Map (MonoidHom.id G) ψ :=
-  H2Map_comp (MonoidHom.id G) (MonoidHom.id G) _ _
-
-@[reassoc, elementwise]
-lemma H2π_comp_H2Map :
-    H2π A ≫ H2Map f φ = mapTwoCocycles f φ ≫ H2π B := by
-  simp
-
-@[reassoc (attr := simp), elementwise (attr := simp)]
-lemma map_comp_isoH2_hom :
-    map f φ 2 ≫ (isoH2 B).hom = (isoH2 A).hom ≫ H2Map f φ := by
-  simp [← cancel_epi (π _ _), H2Map, Category.assoc]
-
->>>>>>> dc718e5b
 variable (k G) in
 /-- The functor sending a representation to its complex of inhomogeneous cochains. -/
 @[simps]
