--- conflicted
+++ resolved
@@ -77,11 +77,7 @@
 
 theorem conjugate_i (h : ∀ v : V, (π : W → V) (i v) = v) (g : G) (v : V) :
     (conjugate π g : W → V) (i v) = v := by
-<<<<<<< HEAD
-  rw [conjugate_apply, ← i.map_smul, h, ← mul_smul, single_mul_single, mul_one, mul_left_inv,
-=======
   rw [conjugate_apply, ← i.map_smul, h, ← mul_smul, single_mul_single, mul_one, inv_mul_cancel,
->>>>>>> 7f113fae
     ← one_def, one_smul]
 
 end
