import Mathlib.Data.Matrix.Rank
import Mathlib.Tactic.Order

universe u

example (a b c : Nat) (h1 : a ≤ b) (h2 : b ≤ c) : a ≤ c := by
  order

example (a b c d e : Nat) (h1 : a ≤ b) (h2 : b ≤ c) (h3 : c ≤ d) (h4 : d ≤ e) (h5 : b ≠ d) :
    a < e := by
  order

example (a b c : Nat) (h1 : a = b) (h2 : b = c) : a = c := by
  order

example (a b : Int) (h1 : ¬(a < b)) (h2 : ¬(b < a)) : a = b := by
  order

<<<<<<< HEAD
variable {α : Type u}

example [LinearOrder α] (a b : α) (h1 : ¬ (a < b)) (h2 : ¬ (b < a)) : a = b := by
=======
example {α : Type} [LinearOrder α] (a b : α) (h1 : ¬(a < b)) (h2 : ¬(b < a)) : a = b := by
>>>>>>> 86a4f2eb
  order

example [PartialOrder α] (a b c d e : α) (h1 : a ≤ b) (h2 : b ≤ c) (h3 : c ≤ d) (h4 : d ≤ e) (h5 : b ≠ d) :
    a < e := by
  order

example [PartialOrder α] (s t x y : α) (h1 : s ≤ x) (h2 : x ≤ t) (h3 : s ≤ y)
    (h4 : y ≤ t) (h5 : x ≠ y) :
    s < t := by
  order

<<<<<<< HEAD
example [PartialOrder α] (a b c d : α) (h1 : a ≤ b) (h2 : b ≤ c) (h3 : ¬(a < c))
    (h4 : a ≤ d)  :
=======
example {α : Type} [PartialOrder α] (a b c d : α) (h1 : a ≤ b) (h2 : b ≤ c) (h3 : ¬(a < c))
    (h4 : a ≤ d) :
>>>>>>> 86a4f2eb
    c ≤ d := by
  order

example [PartialOrder α] (a : α) :
    ¬ (a < a) := by
  order

<<<<<<< HEAD
example [Preorder α] (a b c d : α) (h1 : a ≤ b) (h2 : b ≤ c) (h3 : ¬(a < c))
=======
example {α : Type} [Preorder α] (a b c d : α) (h1 : a ≤ b) (h2 : b ≤ c) (h3 : ¬(a < c))
>>>>>>> 86a4f2eb
    (h4 : a ≤ d) :
    c ≤ d := by
  order

example [Preorder α] (a b : α) (h1 : a < b) : b > a := by
  order

example [Preorder α] (a b : α) (h1 : a > b) : b < a := by
  order

example [PartialOrder α] [OrderTop α] (a : α) (h1 : ⊤ ≤ a) : a = ⊤ := by
  order

example [Preorder α] [OrderTop α] (a : α) (h1 : a > ⊤) : a < a := by
  order

example [Preorder α] [OrderBot α] [OrderTop α] : (⊥ : α) ≤ ⊤ := by
  order

example (a b : α) [PartialOrder α] [OrderBot α] [OrderTop α] (h : (⊥ : α) = ⊤) : a = b := by
  order

example (a b : α) [SemilatticeSup α] : a ≤ a ⊔ b := by
  order

example (a b c : α) [SemilatticeSup α] (h1 : a ≤ c) (h2 : b ≤ c) : a ⊔ b ≤ c := by
  order

example (a b c : α) [SemilatticeSup α] (h1 : a ≤ b) : a ⊔ c ≤ b ⊔ c := by
  order

example (a b : α) [Lattice α] : a ⊓ b ≤ a ⊔ b := by
  order

example (a b : α) [Lattice α] : a ⊓ b ≤ a ⊔ b := by
  order

example (a b : α) [Lattice α] : a ⊔ b = b ⊔ a := by
  order

example (a b c : α) [Lattice α] : a ⊓ (b ⊔ c) ≥ (a ⊓ b) ⊔ (a ⊓ c) := by
  order

example (a b c : Set α) : a ∩ (b ∪ c) ≥ (a ∩ b) ∪ (a ∩ c) := by
  order

example {n : Nat} (A B C : Matrix (Fin n) (Fin n) ℚ) : (A * B * C).rank ≤ A.rank ⊓ C.rank := by
  have h1 := Matrix.rank_mul_le A B
  have h2 := Matrix.rank_mul_le (A * B) C
  order

-- worst case for the current algorithm
example [PartialOrder α]
    (x1 y1 : α)
    (x2 y2 : α)
    (x3 y3 : α)
    (x4 y4 : α)
    (x5 y5 : α)
    (x6 y6 : α)
    (x7 y7 : α)
    (x8 y8 : α)
    (x9 y9 : α)
    (x10 y10 : α)
    (x11 y11 : α)
    (x12 y12 : α)
    (x13 y13 : α)
    (x14 y14 : α)
    (x15 y15 : α)
    (x16 y16 : α)
    (x17 y17 : α)
    (x18 y18 : α)
    (x19 y19 : α)
    (x20 y20 : α)
    (x21 y21 : α)
    (x22 y22 : α)
    (x23 y23 : α)
    (x24 y24 : α)
    (x25 y25 : α)
    (x26 y26 : α)
    (x27 y27 : α)
    (x28 y28 : α)
    (x29 y29 : α)
    (x30 y30 : α)
    (h0 : y1 ≤ x1)
    (h1 : ¬(y1 < x1)) (h2 : y2 ≤ x1) (h3 : y1 ≤ x2)
    (h4 : ¬(y2 < x2)) (h5 : y3 ≤ x2) (h6 : y2 ≤ x3)
    (h7 : ¬(y3 < x3)) (h8 : y4 ≤ x3) (h9 : y3 ≤ x4)
    (h10 : ¬(y4 < x4)) (h11 : y5 ≤ x4) (h12 : y4 ≤ x5)
    (h13 : ¬(y5 < x5)) (h14 : y6 ≤ x5) (h15 : y5 ≤ x6)
    (h16 : ¬(y6 < x6)) (h17 : y7 ≤ x6) (h18 : y6 ≤ x7)
    (h19 : ¬(y7 < x7)) (h20 : y8 ≤ x7) (h21 : y7 ≤ x8)
    (h22 : ¬(y8 < x8)) (h23 : y9 ≤ x8) (h24 : y8 ≤ x9)
    (h25 : ¬(y9 < x9)) (h26 : y10 ≤ x9) (h27 : y9 ≤ x10)
    (h28 : ¬(y10 < x10)) (h29 : y11 ≤ x10) (h30 : y10 ≤ x11)
    (h31 : ¬(y11 < x11)) (h32 : y12 ≤ x11) (h33 : y11 ≤ x12)
    (h34 : ¬(y12 < x12)) (h35 : y13 ≤ x12) (h36 : y12 ≤ x13)
    (h37 : ¬(y13 < x13)) (h38 : y14 ≤ x13) (h39 : y13 ≤ x14)
    (h40 : ¬(y14 < x14)) (h41 : y15 ≤ x14) (h42 : y14 ≤ x15)
    (h43 : ¬(y15 < x15)) (h44 : y16 ≤ x15) (h45 : y15 ≤ x16)
    (h46 : ¬(y16 < x16)) (h47 : y17 ≤ x16) (h48 : y16 ≤ x17)
    (h49 : ¬(y17 < x17)) (h50 : y18 ≤ x17) (h51 : y17 ≤ x18)
    (h52 : ¬(y18 < x18)) (h53 : y19 ≤ x18) (h54 : y18 ≤ x19)
    (h55 : ¬(y19 < x19)) (h56 : y20 ≤ x19) (h57 : y19 ≤ x20)
    (h58 : ¬(y20 < x20)) (h59 : y21 ≤ x20) (h60 : y20 ≤ x21)
    (h61 : ¬(y21 < x21)) (h62 : y22 ≤ x21) (h63 : y21 ≤ x22)
    (h64 : ¬(y22 < x22)) (h65 : y23 ≤ x22) (h66 : y22 ≤ x23)
    (h67 : ¬(y23 < x23)) (h68 : y24 ≤ x23) (h69 : y23 ≤ x24)
    (h70 : ¬(y24 < x24)) (h71 : y25 ≤ x24) (h72 : y24 ≤ x25)
    (h73 : ¬(y25 < x25)) (h74 : y26 ≤ x25) (h75 : y25 ≤ x26)
    (h76 : ¬(y26 < x26)) (h77 : y27 ≤ x26) (h78 : y26 ≤ x27)
    (h79 : ¬(y27 < x27)) (h80 : y28 ≤ x27) (h81 : y27 ≤ x28)
    (h82 : ¬(y28 < x28)) (h83 : y29 ≤ x28) (h84 : y28 ≤ x29)
    (h85 : ¬(y29 < x29)) (h86 : y30 ≤ x29) (h87 : y29 ≤ x30)
    (h88 : ¬(y30 < x30)) : x30 = y30 := by
  order<|MERGE_RESOLUTION|>--- conflicted
+++ resolved
@@ -16,13 +16,9 @@
 example (a b : Int) (h1 : ¬(a < b)) (h2 : ¬(b < a)) : a = b := by
   order
 
-<<<<<<< HEAD
-variable {α : Type u}
+variable {α : Type}
 
-example [LinearOrder α] (a b : α) (h1 : ¬ (a < b)) (h2 : ¬ (b < a)) : a = b := by
-=======
-example {α : Type} [LinearOrder α] (a b : α) (h1 : ¬(a < b)) (h2 : ¬(b < a)) : a = b := by
->>>>>>> 86a4f2eb
+example [LinearOrder α] (a b : α) (h1 : ¬(a < b)) (h2 : ¬(b < a)) : a = b := by
   order
 
 example [PartialOrder α] (a b c d e : α) (h1 : a ≤ b) (h2 : b ≤ c) (h3 : c ≤ d) (h4 : d ≤ e) (h5 : b ≠ d) :
@@ -34,13 +30,8 @@
     s < t := by
   order
 
-<<<<<<< HEAD
 example [PartialOrder α] (a b c d : α) (h1 : a ≤ b) (h2 : b ≤ c) (h3 : ¬(a < c))
-    (h4 : a ≤ d)  :
-=======
-example {α : Type} [PartialOrder α] (a b c d : α) (h1 : a ≤ b) (h2 : b ≤ c) (h3 : ¬(a < c))
     (h4 : a ≤ d) :
->>>>>>> 86a4f2eb
     c ≤ d := by
   order
 
@@ -48,11 +39,7 @@
     ¬ (a < a) := by
   order
 
-<<<<<<< HEAD
 example [Preorder α] (a b c d : α) (h1 : a ≤ b) (h2 : b ≤ c) (h3 : ¬(a < c))
-=======
-example {α : Type} [Preorder α] (a b c d : α) (h1 : a ≤ b) (h2 : b ≤ c) (h3 : ¬(a < c))
->>>>>>> 86a4f2eb
     (h4 : a ≤ d) :
     c ≤ d := by
   order
