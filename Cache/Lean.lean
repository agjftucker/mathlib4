--- conflicted
+++ resolved
@@ -28,30 +28,13 @@
 def UInt64.asLTar (n : UInt64) : String :=
   s!"{Nat.toHexDigits n.toNat 8}.ltar"
 
-<<<<<<< HEAD
-namespace Lean
-
--- copied from Mathlib
-/-- Create a `Name` from a list of components. -/
-def Name.fromComponents : List Name → Name := go .anonymous where
-=======
 -- copied from Mathlib
 /-- Create a `Name` from a list of components. -/
 def Lean.Name.fromComponents : List Name → Name := go .anonymous where
->>>>>>> e1f2274c
   go : Name → List Name → Name
   | n, []        => n
   | n, s :: rest => go (s.updatePrefix n) rest
 
-<<<<<<< HEAD
-end Lean
-
-namespace System.FilePath
-
-/-- Cleanup path with respect to components "", ".", and ".." -/
-def clean (path : FilePath) : FilePath :=
-  mkFilePath <| go path.components
-=======
 namespace System.FilePath
 
 /--
@@ -61,7 +44,6 @@
 -/
 def clean (path : FilePath) : FilePath :=
   mkFilePath <| go path.normalize.components
->>>>>>> e1f2274c
 where
   go : List String → List String
   | [] => []
@@ -73,34 +55,16 @@
 
 /--
 Test if the `target` path lies inside `parent`.
-<<<<<<< HEAD
-
 This is purely done by comparing the paths' components.
 It does not have access to `IO` so it does not check if any paths actually exist.
-
-=======
-This is purely done by comparing the paths' components.
-It does not have access to `IO` so it does not check if any paths actually exist.
->>>>>>> e1f2274c
 The paths can contain arbitrary amounts of `"."`, `""` or `".."`.
 However, if the paths do not contain the same amount of leading `".."`, it
 will return `false`.
 -/
 def contains (parent target : FilePath) : Bool :=
-<<<<<<< HEAD
-  go parent.components target.components
-where
-  go : List String → List String → Bool
-  -- ignore leading "." or ""
-  | "." :: parent, target => go parent target
-  | parent, "." :: target => go parent target
-  | "" :: parent, target => go parent target
-  | parent, "" :: target => go parent target
-=======
   go parent.clean.components target.clean.components
 where
   go : List String → List String → Bool
->>>>>>> e1f2274c
   -- must not start with unequal quantity of ".."
   | ".." :: parent, ".." :: target => go parent target
   | ".." :: _, _ => false
