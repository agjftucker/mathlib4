--- conflicted
+++ resolved
@@ -134,37 +134,21 @@
 end
 
 /--
-Find the package directory of a module.
--/
-def getPackageDir (mod : Name) : CacheM FilePath := do
-  let sp := (← read).srcSearchPath
-
-<<<<<<< HEAD
-  let .some packageDir ← sp.findWithExtBase "lean" mod |
-    throw <| IO.userError s!"Unknown package directory for {mod}\nsearch paths: {sp}"
-  return packageDir
-=======
-/--
-`path` is assumed to be the unresolved file path corresponding to a module:
-For `Mathlib.Init` this would be `Mathlib/Init.lean`.
-
-Find the source directory for `path`.
+`mod` is assumed to be the module name like `Mathlib.Init`.
+
+Find the source directory for `mod`.
 This corresponds to the folder where the `.lean` files are located, i.e. for `Mathlib.Init`,
 the file should be located at `(← getSrcDir _) / "Mathlib" / "Init.lean`.
 
 Usually it is either `.` or something like `./.lake/packages/mathlib/`
 -/
-def getSrcDir (path : FilePath) : CacheM FilePath := do
+def getSrcDir (mod : Name) : CacheM FilePath := do
   let sp := (← read).srcSearchPath
-
-  -- `path` is a unresolved file name like `Aesop/Build.lean`
-  let mod : Name := .fromComponents <| path.withExtension "" |>.components.map Name.mkSimple
 
   let .some srcDir ← sp.findWithExtBase "lean" mod |
     throw <| IO.userError s!"Unknown package directory for {mod}\nsearch paths: {sp}"
 
   return srcDir
->>>>>>> 42e56d74
 
 /-- Runs a terminal command and retrieves its output, passing the lines to `processLine` -/
 partial def runCurlStreaming (args : Array String) (init : α)
@@ -291,15 +275,10 @@
 end ModuleHashMap
 
 /--
-Given a path to a Lean file, concatenates the paths to its build files.
+Given a module name, concatenates the paths to its build files.
 Each build file also has a `Bool` indicating whether that file is required for caching to proceed.
 -/
-<<<<<<< HEAD
 def mkBuildPaths (mod : Name) : CacheM <| List (FilePath × Bool) := do
-  let packageDir ← getPackageDir mod
-  let path := (System.mkFilePath <| mod.components.map toString)
-=======
-def mkBuildPaths (path : FilePath) : CacheM <| List (FilePath × Bool) := do
   /-
   TODO: if `srcDir` or other custom lake layout options are set in the `lean_lib`,
   `packageSrcDir / LIBDIR` might be the wrong path!
@@ -310,12 +289,12 @@
   If a dependency is added to mathlib which uses such a custom layout, `mkBuildPaths`
   needs to be adjusted!
   -/
-  let packageDir ← getSrcDir path
+  let packageDir ← getSrcDir mod
+  let path := (System.mkFilePath <| mod.components.map toString)
   if !(← (packageDir / ".lake").isDir) then
     IO.eprintln <| s!"Warning: {packageDir / ".lake"} seems not to exist, most likely `cache` \
       will not work as expected!"
 
->>>>>>> 42e56d74
   return [
     -- Note that `packCache` below requires that the `.trace` file is first in this list.
     (packageDir / LIBDIR / path.withExtension "trace", true),
@@ -442,7 +421,7 @@
       if arg.components.length > 1 || arg.extension == "lean" then
         -- provided file name of a Lean file
         let mod : Name := arg.withExtension "" |>.components.foldl .str .anonymous
-        let packageDir ← getPackageDir mod
+        let packageDir ← getSrcDir mod
         if !(← arg.pathExists) then
           IO.eprintln s!"Invalid argument: non-existing path {arg}"
           IO.Process.exit 1
